# DO NOT EDIT. Generated from scripts/github-action
name: build

on: [push, pull_request]

concurrency:
  group: ${{ github.ref }}
  cancel-in-progress: true
jobs:
  setup:
    timeout-minutes: 15
    strategy:
      fail-fast: false
    runs-on: [ubuntu-latest]
    steps:
      - uses: actions/checkout@v4
        with:
          submodules: recursive
      # Get the cores 
      - name: Get number of cores (Ubuntu)
        if: startsWith(runner.os, 'Linux')
        run: echo "CORES=$(nproc --all)" >> $GITHUB_ENV
      - name: Get number of cores (macOS)
        if: startsWith(runner.os, 'macOS')
        run: echo "CORES=$(sysctl -n hw.logicalcpu)" >> $GITHUB_ENV
      - run: echo "VERSION=$(cat .gorc)" >> $GITHUB_ENV
      - uses: actions/setup-go@v3
        continue-on-error: true
        with:
          go-version: '${{env.VERSION}}' # The Go version to download (if necessary) and use.
      - name: Install lix
        run: npm i lix -g
      - name: Run lix
        run: npx lix download
      # go2hx setup
      - name: Set source
        run: npx haxelib dev go2hx .
      # clean stdgo
      - name: Clean stdgo
        run: npx haxe --run Run clean
      - name: Build go2hx compiler
        run: npx haxe --run Run build
      - name: Create vendor
        run: go mod vendor
      # compile stdgo
      - name: Run stdgo automatic compile
        run: npx haxe scripts/stdgo.hxml -D runnerCount=${{ env.CORES }}
      #- name: Create hxb
      #  run: npx haxelib run go2hx hxb .
      # cache
      - name: Cache setup of stdgo and hxb
        id: cache-setup
        uses: actions/cache/save@v4
        env:
          cache-name: cache-setup
        if: always()
        with:
          # npm cache files are stored in `~/.npm` on Linux/macOS
          path: |
            TypeInfoData_go2hx_hxb.hx
            ./_internal/*
            ./stdgo/*
            ./go2hx.*.zip
          key: ${{ github.sha }}-build-${{ env.cache-name }}
  goto:
    timeout-minutes: 15
    strategy:
      fail-fast: false
    runs-on: [ubuntu-latest]
    steps:
      - uses: actions/checkout@v4
        with:
          submodules: recursive
      - run: echo "VERSION=$(cat .gorc)" >> $GITHUB_ENV
      - uses: actions/setup-go@v3
        continue-on-error: true
        with:
          go-version: '${{env.VERSION}}' # The Go version to download (if necessary) and use.
      - run: git clone https://github.com/go2hx/tools --depth=1
      - name: Create vendor
        run: go mod vendor
      - run: go run . -goto
  interop:
    timeout-minutes: 15
    needs: setup
    strategy:
      fail-fast: false
    runs-on: [ubuntu-latest]
    steps:
      - uses: actions/checkout@v4
        with:
          submodules: recursive
      - run: echo "VERSION=$(cat .gorc)" >> $GITHUB_ENV
      - uses: actions/setup-go@v3
        with:
          go-version: '${{env.VERSION}}' # The Go version to download (if necessary) and use.
      - uses: cedx/setup-hashlink@v6.2.0
      - name: Install lix
        run: npm i lix -g
      - name: Run lix
        run: npx lix download
      # go2hx setup
      - name: Build go2hx compiler
        run: npx haxe --run Run build
      - name: Set source
        run: haxelib dev go2hx .
      - name: Clean stdgo
        run: npx haxe --run Run clean
      - uses: actions/cache/restore@v4
        id: setup-cache
        with:
          path: |
            TypeInfoData_go2hx_hxb.hx
            ./_internal/*
            ./stdgo/*
            ./go2hx.*.zip 
          key: ${{ github.sha }}-build-${{ env.cache-name }}
      - name: Build interop test
        run: haxelib run go2hx ./tests/interop --nolibwrap
      - name: Test interop
        run: haxe tests/interop.hxml
      - name: Run interop
        run: hl interop.hl
  pointer:
    timeout-minutes: 15
    strategy:
      fail-fast: false
    runs-on: [ubuntu-latest]
    steps:
      - uses: actions/checkout@v4
        with:
          submodules: recursive
      - run: echo "VERSION=$(cat .gorc)" >> $GITHUB_ENV
      - uses: actions/setup-go@v3
        continue-on-error: true
        with:
          go-version: '${{env.VERSION}}' # The Go version to download (if necessary) and use.
      - run: git clone https://github.com/go2hx/tools --depth=1
      - name: Create vendor
        run: go mod vendor
      - run: go run . -pointer
  stdgo:
    timeout-minutes: 15
    needs: [build-hl,build-interp,build-js]
    strategy:
      fail-fast: false
    runs-on: [ubuntu-latest]
    steps:
      - uses: actions/checkout@v4
        with:
          submodules: recursive
      - name: Install lix
        run: npm i lix -g
      - name: Run lix
        run: npx lix download
      # go2hx setup
      - name: Build go2hx compiler
        run: npx haxe --run Run build
      - name: Set source
        run: haxelib dev go2hx .
      - name: Clean stdgo
        run: npx haxe --run Run clean
      - uses: actions/cache/restore@v4
        id: setup-cache
        with:
          path: |
            TypeInfoData_go2hx_hxb.hx
            ./_internal/*
            ./stdgo/*
            ./go2hx.*.zip 
          key: ${{ github.sha }}-build-${{ env.cache-name }}
      - uses: EndBug/add-and-commit@v9
        continue-on-error: true
        with:
            message: stdgo automatic compile
            pull: --rebase --autostash
            add: --no-ignore-removal .
        if: github.ref == 'refs/heads/master' && github.event_name != 'pull_request'
  create-test-lists:
    timeout-minutes: 15
    needs: []
    strategy:
      fail-fast: false
    runs-on: [ubuntu-latest]
    steps:
      - uses: actions/checkout@v4
<<<<<<< HEAD
        with:
          submodules: recursive
=======
>>>>>>> 847b1663
      - run: echo "VERSION=$(cat .gorc)" >> $GITHUB_ENV
      - uses: actions/setup-go@v3
        with:
          go-version: '${{env.VERSION}}' # The Go version to download (if necessary) and use.
      - name: Install lix
        run: npm i lix -g
      - name: Run lix
        run: npx lix download
      - run: git clone https://github.com/go2hx/tools --depth=1
      - name: clone yaegi
        run: git clone https://github.com/traefik/yaegi -b v0.16.1 --depth=1 ./tests/yaegi
      - name: clone go
        run: git clone https://github.com/golang/go -b go${{ env.VERSION }} --depth=1 ./tests/go
      - name: Sort tests
        run: go run ./scripts/sortTests ci
      - name: Create test lists
        run: haxe tests/tests.hxml -D ci -D listAll
      - uses: EndBug/add-and-commit@v9
        with:
            message: create test lists
            pull: --rebase --autostash
            add: ./tests
        if: github.ref == 'refs/heads/master' && github.event_name != 'pull_request'
  test-os:
    timeout-minutes: 15
    needs: [setup]
    strategy:
      matrix:
        os: [ubuntu-latest, windows-latest, macos-13]
    runs-on: ${{ matrix.os }}
    steps:
      - uses: actions/checkout@v4
        with:
          submodules: recursive
      - uses: krdlab/setup-haxe@v1
        with:
          haxe-version: latest  # Install 'haxe_latest.tar.gz' from https://build.haxe.org/builds/haxe/linux64/
      - run: haxe -version
      # go2hx setup
      - name: Build go2hx compiler
        run: haxe --run Run build
      - name: Set source
        run: haxelib dev go2hx .
      - name: Clean stdgo
        run: haxe --run Run clean
      - uses: actions/cache/restore@v4
        id: setup-cache
        with:
          path: |
            TypeInfoData_go2hx_hxb.hx
            ./_internal/*
            ./stdgo/*
            ./go2hx.*.zip 
          key: ${{ github.sha }}-build-${{ env.cache-name }}
      - name: run compiler
        run: haxelib run go2hx unicode --test --interp
  libs-hl:
    timeout-minutes: 75
    needs: setup
    runs-on: ubuntu-latest
    steps:
      - uses: actions/checkout@v4
        with:
          submodules: recursive
      - run: echo "VERSION=$(cat .gorc)" >> $GITHUB_ENV
      - uses: actions/setup-go@v3
        with:
          go-version: '${{env.VERSION}}' # The Go version to download (if necessary) and use.
      - uses: cedx/setup-hashlink@v6.0.0
      # Get the cores 
      - name: Get number of cores (Ubuntu)
        if: startsWith(runner.os, 'Linux')
        run: echo "CORES=$(nproc --all)" >> $GITHUB_ENV
      - name: Get number of cores (macOS)
        if: startsWith(runner.os, 'macOS')
        run: echo "CORES=$(sysctl -n hw.logicalcpu)" >> $GITHUB_ENV
      - name: Install lix
        run: npm i lix -g
      - name: Run lix
        run: npx lix download
      # go2hx setup
      - name: Clean stdgo
        run: npx haxe --run Run clean
      - name: Build go2hx compiler
        run: npx haxe --run Run build
      - name: Set source
        run: npx haxelib dev go2hx .
      - uses: actions/cache/restore@v4
        id: setup-cache
        with:
          path: |
            TypeInfoData_go2hx_hxb.hx
            ./_internal/*
            ./stdgo/*
            ./go2hx.*.zip 
          key: ${{ github.sha }}-build-${{ env.cache-name }}
      - name: Run lib tests
        run: npx haxe tests/tests.hxml -D libs -D ci -D runnerCount=${{ env.CORES }} -D targets=hl #-D hxb
      - name: Remove stdgo folder
        run: rm -r -d stdgo
      - name: Remove _internal folder
        run: rm -r -d _internal
      - uses: EndBug/add-and-commit@v9
        with:
            message: libs tests update hl
            add: ./tests
            pull: --rebase --autostash
        continue-on-error: true
        if: github.ref == 'refs/heads/master' && github.event_name != 'pull_request'
  libs-interp:
    timeout-minutes: 75
    needs: setup
    runs-on: ubuntu-latest
    steps:
      - uses: actions/checkout@v4
        with:
          submodules: recursive
      - run: echo "VERSION=$(cat .gorc)" >> $GITHUB_ENV
      - uses: actions/setup-go@v3
        with:
          go-version: '${{env.VERSION}}' # The Go version to download (if necessary) and use.
    
      # Get the cores 
      - name: Get number of cores (Ubuntu)
        if: startsWith(runner.os, 'Linux')
        run: echo "CORES=$(nproc --all)" >> $GITHUB_ENV
      - name: Get number of cores (macOS)
        if: startsWith(runner.os, 'macOS')
        run: echo "CORES=$(sysctl -n hw.logicalcpu)" >> $GITHUB_ENV
      - name: Install lix
        run: npm i lix -g
      - name: Run lix
        run: npx lix download
      # go2hx setup
      - name: Clean stdgo
        run: npx haxe --run Run clean
      - name: Build go2hx compiler
        run: npx haxe --run Run build
      - name: Set source
        run: npx haxelib dev go2hx .
      - uses: actions/cache/restore@v4
        id: setup-cache
        with:
          path: |
            TypeInfoData_go2hx_hxb.hx
            ./_internal/*
            ./stdgo/*
            ./go2hx.*.zip 
          key: ${{ github.sha }}-build-${{ env.cache-name }}
      - name: Run lib tests
        run: npx haxe tests/tests.hxml -D libs -D ci -D runnerCount=${{ env.CORES }} -D targets=interp #-D hxb
      - name: Remove stdgo folder
        run: rm -r -d stdgo
      - name: Remove _internal folder
        run: rm -r -d _internal
      - uses: EndBug/add-and-commit@v9
        with:
            message: libs tests update interp
            add: ./tests
            pull: --rebase --autostash
        continue-on-error: true
        if: github.ref == 'refs/heads/master' && github.event_name != 'pull_request'
  libs-js:
    timeout-minutes: 75
    needs: setup
    runs-on: ubuntu-latest
    steps:
      - uses: actions/checkout@v4
        with:
          submodules: recursive
      - run: echo "VERSION=$(cat .gorc)" >> $GITHUB_ENV
      - uses: actions/setup-go@v3
        with:
          go-version: '${{env.VERSION}}' # The Go version to download (if necessary) and use.
      - uses: actions/setup-node@v4
        with:
          node-version: 23
      - run: node --v8-options
      # Get the cores 
      - name: Get number of cores (Ubuntu)
        if: startsWith(runner.os, 'Linux')
        run: echo "CORES=$(nproc --all)" >> $GITHUB_ENV
      - name: Get number of cores (macOS)
        if: startsWith(runner.os, 'macOS')
        run: echo "CORES=$(sysctl -n hw.logicalcpu)" >> $GITHUB_ENV
      - name: Install lix
        run: npm i lix -g
      - name: Run lix
        run: npx lix download
      # go2hx setup
      - name: Clean stdgo
        run: npx haxe --run Run clean
      - name: Build go2hx compiler
        run: npx haxe --run Run build
      - name: Set source
        run: npx haxelib dev go2hx .
      - uses: actions/cache/restore@v4
        id: setup-cache
        with:
          path: |
            TypeInfoData_go2hx_hxb.hx
            ./_internal/*
            ./stdgo/*
            ./go2hx.*.zip 
          key: ${{ github.sha }}-build-${{ env.cache-name }}
      - name: Run lib tests
        run: npx haxe tests/tests.hxml -D libs -D ci -D runnerCount=${{ env.CORES }} -D targets=js #-D hxb
      - name: Remove stdgo folder
        run: rm -r -d stdgo
      - name: Remove _internal folder
        run: rm -r -d _internal
      - uses: EndBug/add-and-commit@v9
        with:
            message: libs tests update js
            add: ./tests
            pull: --rebase --autostash
        continue-on-error: true
        if: github.ref == 'refs/heads/master' && github.event_name != 'pull_request'
  go-easy-hl:
    timeout-minutes: 75
    needs: setup
    strategy:
      fail-fast: false
    runs-on: ubuntu-latest
    steps:
      - uses: actions/checkout@v4
        with:
          submodules: recursive
      - name: cleanup
        run: |
          sudo rm -rf /usr/share/dotnet
          sudo rm -rf /opt/ghc
          sudo rm -rf "/usr/local/share/boost"
          sudo rm -rf "$AGENT_TOOLSDIRECTORY"
      - run: echo "VERSION=$(cat .gorc)" >> $GITHUB_ENV
      - uses: actions/setup-go@v3
        with:
          go-version: '${{env.VERSION}}' # The Go version to download (if necessary) and use.
      - uses: cedx/setup-hashlink@v6.0.0
      # Get the cores 
      - name: Get number of cores (Ubuntu)
        if: startsWith(runner.os, 'Linux')
        run: echo "CORES=$(nproc --all)" >> $GITHUB_ENV
      - name: Get number of cores (macOS)
        if: startsWith(runner.os, 'macOS')
        run: echo "CORES=$(sysctl -n hw.logicalcpu)" >> $GITHUB_ENV
      - name: Install lix
        run: npm i lix -g
      - name: Run lix
        run: npx lix download
      # go2hx setup
      # clean stdgo
      - name: Clean go2hx
        run: npx haxe --run Run clean
      # compile stdgo
      - name: Build go2hx compiler
        run: npx haxe --run Run build
      - name: Set source
        run: haxelib dev go2hx .
      - uses: actions/cache/restore@v4
        id: setup-cache
        with:
          path: |
            TypeInfoData_go2hx_hxb.hx
            ./_internal/*
            ./stdgo/*
            ./go2hx.*.zip 
          key: ${{ github.sha }}-build-${{ env.cache-name }}
      - name: clone go
        run: git clone https://github.com/golang/go -b go${{env.VERSION}} --depth=1 ./tests/go
        continue-on-error: true
      - name: Sort tests
        run: go run ./scripts/sortTests ci
      # run go easy tests
      - name: Run go easy tests
        run: npx haxe tests/tests.hxml -D go -D ci -D mode=easy -D runnerCount=${{ env.CORES }} -D nologs -D targets=hl #-D hxb
      - name: Remove stdgo folder
        run: rm -r -d stdgo
      - name: Remove _internal folder
        run: rm -r -d _internal
      # add go_easy.json regression 
      - uses: EndBug/add-and-commit@v9
        with:
            message: go easy tests update hl
            add: ./tests
            pull: --rebase --autostash
        if: github.ref == 'refs/heads/master' && github.event_name != 'pull_request'
        continue-on-error: true
  go-easy-interp:
    timeout-minutes: 75
    needs: setup
    strategy:
      fail-fast: false
    runs-on: ubuntu-latest
    steps:
      - uses: actions/checkout@v4
        with:
          submodules: recursive
      - name: cleanup
        run: |
          sudo rm -rf /usr/share/dotnet
          sudo rm -rf /opt/ghc
          sudo rm -rf "/usr/local/share/boost"
          sudo rm -rf "$AGENT_TOOLSDIRECTORY"
      - run: echo "VERSION=$(cat .gorc)" >> $GITHUB_ENV
      - uses: actions/setup-go@v3
        with:
          go-version: '${{env.VERSION}}' # The Go version to download (if necessary) and use.
    
      # Get the cores 
      - name: Get number of cores (Ubuntu)
        if: startsWith(runner.os, 'Linux')
        run: echo "CORES=$(nproc --all)" >> $GITHUB_ENV
      - name: Get number of cores (macOS)
        if: startsWith(runner.os, 'macOS')
        run: echo "CORES=$(sysctl -n hw.logicalcpu)" >> $GITHUB_ENV
      - name: Install lix
        run: npm i lix -g
      - name: Run lix
        run: npx lix download
      # go2hx setup
      # clean stdgo
      - name: Clean go2hx
        run: npx haxe --run Run clean
      # compile stdgo
      - name: Build go2hx compiler
        run: npx haxe --run Run build
      - name: Set source
        run: haxelib dev go2hx .
      - uses: actions/cache/restore@v4
        id: setup-cache
        with:
          path: |
            TypeInfoData_go2hx_hxb.hx
            ./_internal/*
            ./stdgo/*
            ./go2hx.*.zip 
          key: ${{ github.sha }}-build-${{ env.cache-name }}
      - name: clone go
        run: git clone https://github.com/golang/go -b go${{env.VERSION}} --depth=1 ./tests/go
        continue-on-error: true
      - name: Sort tests
        run: go run ./scripts/sortTests ci
      # run go easy tests
      - name: Run go easy tests
        run: npx haxe tests/tests.hxml -D go -D ci -D mode=easy -D runnerCount=${{ env.CORES }} -D nologs -D targets=interp #-D hxb
      - name: Remove stdgo folder
        run: rm -r -d stdgo
      - name: Remove _internal folder
        run: rm -r -d _internal
      # add go_easy.json regression 
      - uses: EndBug/add-and-commit@v9
        with:
            message: go easy tests update interp
            add: ./tests
            pull: --rebase --autostash
        if: github.ref == 'refs/heads/master' && github.event_name != 'pull_request'
        continue-on-error: true
  go-easy-js:
    timeout-minutes: 75
    needs: setup
    strategy:
      fail-fast: false
    runs-on: ubuntu-latest
    steps:
      - uses: actions/checkout@v4
        with:
          submodules: recursive
      - name: cleanup
        run: |
          sudo rm -rf /usr/share/dotnet
          sudo rm -rf /opt/ghc
          sudo rm -rf "/usr/local/share/boost"
          sudo rm -rf "$AGENT_TOOLSDIRECTORY"
      - run: echo "VERSION=$(cat .gorc)" >> $GITHUB_ENV
      - uses: actions/setup-go@v3
        with:
          go-version: '${{env.VERSION}}' # The Go version to download (if necessary) and use.
      - uses: actions/setup-node@v4
        with:
          node-version: 23
      - run: node --v8-options
      # Get the cores 
      - name: Get number of cores (Ubuntu)
        if: startsWith(runner.os, 'Linux')
        run: echo "CORES=$(nproc --all)" >> $GITHUB_ENV
      - name: Get number of cores (macOS)
        if: startsWith(runner.os, 'macOS')
        run: echo "CORES=$(sysctl -n hw.logicalcpu)" >> $GITHUB_ENV
      - name: Install lix
        run: npm i lix -g
      - name: Run lix
        run: npx lix download
      # go2hx setup
      # clean stdgo
      - name: Clean go2hx
        run: npx haxe --run Run clean
      # compile stdgo
      - name: Build go2hx compiler
        run: npx haxe --run Run build
      - name: Set source
        run: haxelib dev go2hx .
      - uses: actions/cache/restore@v4
        id: setup-cache
        with:
          path: |
            TypeInfoData_go2hx_hxb.hx
            ./_internal/*
            ./stdgo/*
            ./go2hx.*.zip 
          key: ${{ github.sha }}-build-${{ env.cache-name }}
      - name: clone go
        run: git clone https://github.com/golang/go -b go${{env.VERSION}} --depth=1 ./tests/go
        continue-on-error: true
      - name: Sort tests
        run: go run ./scripts/sortTests ci
      # run go easy tests
      - name: Run go easy tests
        run: npx haxe tests/tests.hxml -D go -D ci -D mode=easy -D runnerCount=${{ env.CORES }} -D nologs -D targets=js #-D hxb
      - name: Remove stdgo folder
        run: rm -r -d stdgo
      - name: Remove _internal folder
        run: rm -r -d _internal
      # add go_easy.json regression 
      - uses: EndBug/add-and-commit@v9
        with:
            message: go easy tests update js
            add: ./tests
            pull: --rebase --autostash
        if: github.ref == 'refs/heads/master' && github.event_name != 'pull_request'
        continue-on-error: true
  yaegi-easy-hl:
    timeout-minutes: 75
    needs: setup
    runs-on: ubuntu-latest
    steps:
      - uses: actions/checkout@v4
        with:
          submodules: recursive
      - run: echo "VERSION=$(cat .gorc)" >> $GITHUB_ENV
      - uses: actions/setup-go@v3
        with:
          go-version: '${{env.VERSION}}' # The Go version to download (if necessary) and use.
      - uses: cedx/setup-hashlink@v6.0.0
      # Get the cores 
      - name: Get number of cores (Ubuntu)
        if: startsWith(runner.os, 'Linux')
        run: echo "CORES=$(nproc --all)" >> $GITHUB_ENV
      - name: Get number of cores (macOS)
        if: startsWith(runner.os, 'macOS')
        run: echo "CORES=$(sysctl -n hw.logicalcpu)" >> $GITHUB_ENV
      - name: Install lix
        run: npm i lix -g
      - name: Run lix
        run: npx lix download
      # go2hx setup
      - name: Clean stdgo
        run: npx haxe --run Run clean
      - name: Build go2hx compiler
        run: npx haxe --run Run build
      - name: Set source
        run: npx haxelib dev go2hx .
      - uses: actions/cache/restore@v4
        id: setup-cache
        with:
          path: |
            TypeInfoData_go2hx_hxb.hx
            ./_internal/*
            ./stdgo/*
            ./go2hx.*.zip 
          key: ${{ github.sha }}-build-${{ env.cache-name }}
      # run yaegi easy tests
      - name: clone yaegi
        run: git clone https://github.com/traefik/yaegi -b v0.16.1 --depth=1 ./tests/yaegi
      - name: Sort tests
        run: go run ./scripts/sortTests ci
      - name: Run yaegi easy tests
        run: npx haxe tests/tests.hxml -D yaegi -D ci -D mode=easy -D runnerCount=${{ env.CORES }} -D targets=hl #-D hxb
      - name: Remove stdgo folder
        run: rm -r -d stdgo
      - name: Remove _internal folder
        run: rm -r -d _internal
      # add yaegi_easy.json regression 
      - uses: EndBug/add-and-commit@v9
        with:
            message: yaegi easy tests update hl
            add: ./tests
            pull: --rebase --autostash
        continue-on-error: true
        if: github.ref == 'refs/heads/master' && github.event_name != 'pull_request'
  yaegi-easy-interp:
    timeout-minutes: 75
    needs: setup
    runs-on: ubuntu-latest
    steps:
      - uses: actions/checkout@v4
        with:
          submodules: recursive
      - run: echo "VERSION=$(cat .gorc)" >> $GITHUB_ENV
      - uses: actions/setup-go@v3
        with:
          go-version: '${{env.VERSION}}' # The Go version to download (if necessary) and use.
    
      # Get the cores 
      - name: Get number of cores (Ubuntu)
        if: startsWith(runner.os, 'Linux')
        run: echo "CORES=$(nproc --all)" >> $GITHUB_ENV
      - name: Get number of cores (macOS)
        if: startsWith(runner.os, 'macOS')
        run: echo "CORES=$(sysctl -n hw.logicalcpu)" >> $GITHUB_ENV
      - name: Install lix
        run: npm i lix -g
      - name: Run lix
        run: npx lix download
      # go2hx setup
      - name: Clean stdgo
        run: npx haxe --run Run clean
      - name: Build go2hx compiler
        run: npx haxe --run Run build
      - name: Set source
        run: npx haxelib dev go2hx .
      - uses: actions/cache/restore@v4
        id: setup-cache
        with:
          path: |
            TypeInfoData_go2hx_hxb.hx
            ./_internal/*
            ./stdgo/*
            ./go2hx.*.zip 
          key: ${{ github.sha }}-build-${{ env.cache-name }}
      # run yaegi easy tests
      - name: clone yaegi
        run: git clone https://github.com/traefik/yaegi -b v0.16.1 --depth=1 ./tests/yaegi
      - name: Sort tests
        run: go run ./scripts/sortTests ci
      - name: Run yaegi easy tests
        run: npx haxe tests/tests.hxml -D yaegi -D ci -D mode=easy -D runnerCount=${{ env.CORES }} -D targets=interp #-D hxb
      - name: Remove stdgo folder
        run: rm -r -d stdgo
      - name: Remove _internal folder
        run: rm -r -d _internal
      # add yaegi_easy.json regression 
      - uses: EndBug/add-and-commit@v9
        with:
            message: yaegi easy tests update interp
            add: ./tests
            pull: --rebase --autostash
        continue-on-error: true
        if: github.ref == 'refs/heads/master' && github.event_name != 'pull_request'
  yaegi-easy-js:
    timeout-minutes: 75
    needs: setup
    runs-on: ubuntu-latest
    steps:
      - uses: actions/checkout@v4
        with:
          submodules: recursive
      - run: echo "VERSION=$(cat .gorc)" >> $GITHUB_ENV
      - uses: actions/setup-go@v3
        with:
          go-version: '${{env.VERSION}}' # The Go version to download (if necessary) and use.
      - uses: actions/setup-node@v4
        with:
          node-version: 23
      - run: node --v8-options
      # Get the cores 
      - name: Get number of cores (Ubuntu)
        if: startsWith(runner.os, 'Linux')
        run: echo "CORES=$(nproc --all)" >> $GITHUB_ENV
      - name: Get number of cores (macOS)
        if: startsWith(runner.os, 'macOS')
        run: echo "CORES=$(sysctl -n hw.logicalcpu)" >> $GITHUB_ENV
      - name: Install lix
        run: npm i lix -g
      - name: Run lix
        run: npx lix download
      # go2hx setup
      - name: Clean stdgo
        run: npx haxe --run Run clean
      - name: Build go2hx compiler
        run: npx haxe --run Run build
      - name: Set source
        run: npx haxelib dev go2hx .
      - uses: actions/cache/restore@v4
        id: setup-cache
        with:
          path: |
            TypeInfoData_go2hx_hxb.hx
            ./_internal/*
            ./stdgo/*
            ./go2hx.*.zip 
          key: ${{ github.sha }}-build-${{ env.cache-name }}
      # run yaegi easy tests
      - name: clone yaegi
        run: git clone https://github.com/traefik/yaegi -b v0.16.1 --depth=1 ./tests/yaegi
      - name: Sort tests
        run: go run ./scripts/sortTests ci
      - name: Run yaegi easy tests
        run: npx haxe tests/tests.hxml -D yaegi -D ci -D mode=easy -D runnerCount=${{ env.CORES }} -D targets=js #-D hxb
      - name: Remove stdgo folder
        run: rm -r -d stdgo
      - name: Remove _internal folder
        run: rm -r -d _internal
      # add yaegi_easy.json regression 
      - uses: EndBug/add-and-commit@v9
        with:
            message: yaegi easy tests update js
            add: ./tests
            pull: --rebase --autostash
        continue-on-error: true
        if: github.ref == 'refs/heads/master' && github.event_name != 'pull_request'
  go-medium-hl:
    timeout-minutes: 75
    needs: setup
    strategy:
      fail-fast: false
    runs-on: ubuntu-latest
    steps:
      - uses: actions/checkout@v4
        with:
          submodules: recursive
      - name: cleanup
        run: |
          sudo rm -rf /usr/share/dotnet
          sudo rm -rf /opt/ghc
          sudo rm -rf "/usr/local/share/boost"
          sudo rm -rf "$AGENT_TOOLSDIRECTORY"
      - run: echo "VERSION=$(cat .gorc)" >> $GITHUB_ENV
      - uses: actions/setup-go@v3
        with:
          go-version: '${{env.VERSION}}' # The Go version to download (if necessary) and use.
      - uses: cedx/setup-hashlink@v6.0.0
      # Get the cores 
      - name: Get number of cores (Ubuntu)
        if: startsWith(runner.os, 'Linux')
        run: echo "CORES=$(nproc --all)" >> $GITHUB_ENV
      - name: Get number of cores (macOS)
        if: startsWith(runner.os, 'macOS')
        run: echo "CORES=$(sysctl -n hw.logicalcpu)" >> $GITHUB_ENV
      - name: Install lix
        run: npm i lix -g
      - name: Run lix
        run: npx lix download
      # go2hx setup
      # clean stdgo
      - name: Clean go2hx
        run: npx haxe --run Run clean
      # compile stdgo
      - name: Build go2hx compiler
        run: npx haxe --run Run build
      - name: Set source
        run: haxelib dev go2hx .
      - uses: actions/cache/restore@v4
        id: setup-cache
        with:
          path: |
            TypeInfoData_go2hx_hxb.hx
            ./_internal/*
            ./stdgo/*
            ./go2hx.*.zip 
          key: ${{ github.sha }}-build-${{ env.cache-name }}
      - name: clone go
        run: git clone https://github.com/golang/go -b go${{env.VERSION}} --depth=1 ./tests/go
        continue-on-error: true
      - name: Sort tests
        run: go run ./scripts/sortTests ci
      # run go medium tests
      - name: Run go medium tests
        run: npx haxe tests/tests.hxml -D go -D ci -D mode=medium -D runnerCount=${{ env.CORES }} -D nologs -D targets=hl #-D hxb
      - name: Remove stdgo folder
        run: rm -r -d stdgo
      - name: Remove _internal folder
        run: rm -r -d _internal
      # add go_medium.json regression 
      - uses: EndBug/add-and-commit@v9
        with:
            message: go medium tests update hl
            add: ./tests
            pull: --rebase --autostash
        if: github.ref == 'refs/heads/master' && github.event_name != 'pull_request'
        continue-on-error: true
  go-medium-js:
    timeout-minutes: 75
    needs: setup
    strategy:
      fail-fast: false
    runs-on: ubuntu-latest
    steps:
      - uses: actions/checkout@v4
        with:
          submodules: recursive
      - name: cleanup
        run: |
          sudo rm -rf /usr/share/dotnet
          sudo rm -rf /opt/ghc
          sudo rm -rf "/usr/local/share/boost"
          sudo rm -rf "$AGENT_TOOLSDIRECTORY"
      - run: echo "VERSION=$(cat .gorc)" >> $GITHUB_ENV
      - uses: actions/setup-go@v3
        with:
          go-version: '${{env.VERSION}}' # The Go version to download (if necessary) and use.
      - uses: actions/setup-node@v4
        with:
          node-version: 23
      - run: node --v8-options
      # Get the cores 
      - name: Get number of cores (Ubuntu)
        if: startsWith(runner.os, 'Linux')
        run: echo "CORES=$(nproc --all)" >> $GITHUB_ENV
      - name: Get number of cores (macOS)
        if: startsWith(runner.os, 'macOS')
        run: echo "CORES=$(sysctl -n hw.logicalcpu)" >> $GITHUB_ENV
      - name: Install lix
        run: npm i lix -g
      - name: Run lix
        run: npx lix download
      # go2hx setup
      # clean stdgo
      - name: Clean go2hx
        run: npx haxe --run Run clean
      # compile stdgo
      - name: Build go2hx compiler
        run: npx haxe --run Run build
      - name: Set source
        run: haxelib dev go2hx .
      - uses: actions/cache/restore@v4
        id: setup-cache
        with:
          path: |
            TypeInfoData_go2hx_hxb.hx
            ./_internal/*
            ./stdgo/*
            ./go2hx.*.zip 
          key: ${{ github.sha }}-build-${{ env.cache-name }}
      - name: clone go
        run: git clone https://github.com/golang/go -b go${{env.VERSION}} --depth=1 ./tests/go
        continue-on-error: true
      - name: Sort tests
        run: go run ./scripts/sortTests ci
      # run go medium tests
      - name: Run go medium tests
        run: npx haxe tests/tests.hxml -D go -D ci -D mode=medium -D runnerCount=${{ env.CORES }} -D nologs -D targets=js #-D hxb
      - name: Remove stdgo folder
        run: rm -r -d stdgo
      - name: Remove _internal folder
        run: rm -r -d _internal
      # add go_medium.json regression 
      - uses: EndBug/add-and-commit@v9
        with:
            message: go medium tests update js
            add: ./tests
            pull: --rebase --autostash
        if: github.ref == 'refs/heads/master' && github.event_name != 'pull_request'
        continue-on-error: true
  yaegi-medium-hl:
    timeout-minutes: 75
    needs: setup
    runs-on: ubuntu-latest
    steps:
      - uses: actions/checkout@v4
        with:
          submodules: recursive
      - run: echo "VERSION=$(cat .gorc)" >> $GITHUB_ENV
      - uses: actions/setup-go@v3
        with:
          go-version: '${{env.VERSION}}' # The Go version to download (if necessary) and use.
      - uses: cedx/setup-hashlink@v6.0.0
      # Get the cores 
      - name: Get number of cores (Ubuntu)
        if: startsWith(runner.os, 'Linux')
        run: echo "CORES=$(nproc --all)" >> $GITHUB_ENV
      - name: Get number of cores (macOS)
        if: startsWith(runner.os, 'macOS')
        run: echo "CORES=$(sysctl -n hw.logicalcpu)" >> $GITHUB_ENV
      - name: Install lix
        run: npm i lix -g
      - name: Run lix
        run: npx lix download
      # go2hx setup
      - name: Clean stdgo
        run: npx haxe --run Run clean
      - name: Build go2hx compiler
        run: npx haxe --run Run build
      - name: Set source
        run: npx haxelib dev go2hx .
      - uses: actions/cache/restore@v4
        id: setup-cache
        with:
          path: |
            TypeInfoData_go2hx_hxb.hx
            ./_internal/*
            ./stdgo/*
            ./go2hx.*.zip 
          key: ${{ github.sha }}-build-${{ env.cache-name }}
      # run yaegi medium tests
      - name: clone yaegi
        run: git clone https://github.com/traefik/yaegi -b v0.16.1 --depth=1 ./tests/yaegi
      - name: Sort tests
        run: go run ./scripts/sortTests ci
      - name: Run yaegi medium tests
        run: npx haxe tests/tests.hxml -D yaegi -D ci -D mode=medium -D runnerCount=${{ env.CORES }} -D targets=hl #-D hxb
      - name: Remove stdgo folder
        run: rm -r -d stdgo
      - name: Remove _internal folder
        run: rm -r -d _internal
      # add yaegi_medium.json regression 
      - uses: EndBug/add-and-commit@v9
        with:
            message: yaegi medium tests update hl
            add: ./tests
            pull: --rebase --autostash
        continue-on-error: true
        if: github.ref == 'refs/heads/master' && github.event_name != 'pull_request'
  yaegi-medium-interp:
    timeout-minutes: 75
    needs: setup
    runs-on: ubuntu-latest
    steps:
      - uses: actions/checkout@v4
        with:
          submodules: recursive
      - run: echo "VERSION=$(cat .gorc)" >> $GITHUB_ENV
      - uses: actions/setup-go@v3
        with:
          go-version: '${{env.VERSION}}' # The Go version to download (if necessary) and use.
    
      # Get the cores 
      - name: Get number of cores (Ubuntu)
        if: startsWith(runner.os, 'Linux')
        run: echo "CORES=$(nproc --all)" >> $GITHUB_ENV
      - name: Get number of cores (macOS)
        if: startsWith(runner.os, 'macOS')
        run: echo "CORES=$(sysctl -n hw.logicalcpu)" >> $GITHUB_ENV
      - name: Install lix
        run: npm i lix -g
      - name: Run lix
        run: npx lix download
      # go2hx setup
      - name: Clean stdgo
        run: npx haxe --run Run clean
      - name: Build go2hx compiler
        run: npx haxe --run Run build
      - name: Set source
        run: npx haxelib dev go2hx .
      - uses: actions/cache/restore@v4
        id: setup-cache
        with:
          path: |
            TypeInfoData_go2hx_hxb.hx
            ./_internal/*
            ./stdgo/*
            ./go2hx.*.zip 
          key: ${{ github.sha }}-build-${{ env.cache-name }}
      # run yaegi medium tests
      - name: clone yaegi
        run: git clone https://github.com/traefik/yaegi -b v0.16.1 --depth=1 ./tests/yaegi
      - name: Sort tests
        run: go run ./scripts/sortTests ci
      - name: Run yaegi medium tests
        run: npx haxe tests/tests.hxml -D yaegi -D ci -D mode=medium -D runnerCount=${{ env.CORES }} -D targets=interp #-D hxb
      - name: Remove stdgo folder
        run: rm -r -d stdgo
      - name: Remove _internal folder
        run: rm -r -d _internal
      # add yaegi_medium.json regression 
      - uses: EndBug/add-and-commit@v9
        with:
            message: yaegi medium tests update interp
            add: ./tests
            pull: --rebase --autostash
        continue-on-error: true
        if: github.ref == 'refs/heads/master' && github.event_name != 'pull_request'
  yaegi-medium-js:
    timeout-minutes: 75
    needs: setup
    runs-on: ubuntu-latest
    steps:
      - uses: actions/checkout@v4
        with:
          submodules: recursive
      - run: echo "VERSION=$(cat .gorc)" >> $GITHUB_ENV
      - uses: actions/setup-go@v3
        with:
          go-version: '${{env.VERSION}}' # The Go version to download (if necessary) and use.
      - uses: actions/setup-node@v4
        with:
          node-version: 23
      - run: node --v8-options
      # Get the cores 
      - name: Get number of cores (Ubuntu)
        if: startsWith(runner.os, 'Linux')
        run: echo "CORES=$(nproc --all)" >> $GITHUB_ENV
      - name: Get number of cores (macOS)
        if: startsWith(runner.os, 'macOS')
        run: echo "CORES=$(sysctl -n hw.logicalcpu)" >> $GITHUB_ENV
      - name: Install lix
        run: npm i lix -g
      - name: Run lix
        run: npx lix download
      # go2hx setup
      - name: Clean stdgo
        run: npx haxe --run Run clean
      - name: Build go2hx compiler
        run: npx haxe --run Run build
      - name: Set source
        run: npx haxelib dev go2hx .
      - uses: actions/cache/restore@v4
        id: setup-cache
        with:
          path: |
            TypeInfoData_go2hx_hxb.hx
            ./_internal/*
            ./stdgo/*
            ./go2hx.*.zip 
          key: ${{ github.sha }}-build-${{ env.cache-name }}
      # run yaegi medium tests
      - name: clone yaegi
        run: git clone https://github.com/traefik/yaegi -b v0.16.1 --depth=1 ./tests/yaegi
      - name: Sort tests
        run: go run ./scripts/sortTests ci
      - name: Run yaegi medium tests
        run: npx haxe tests/tests.hxml -D yaegi -D ci -D mode=medium -D runnerCount=${{ env.CORES }} -D targets=js #-D hxb
      - name: Remove stdgo folder
        run: rm -r -d stdgo
      - name: Remove _internal folder
        run: rm -r -d _internal
      # add yaegi_medium.json regression 
      - uses: EndBug/add-and-commit@v9
        with:
            message: yaegi medium tests update js
            add: ./tests
            pull: --rebase --autostash
        continue-on-error: true
        if: github.ref == 'refs/heads/master' && github.event_name != 'pull_request'
  build-hl:
    
    timeout-minutes: 75
    needs: setup
    strategy:
      fail-fast: false
    runs-on: [ubuntu-latest]
    steps:
      - uses: actions/checkout@v4
        with:
          submodules: recursive
      # Get the cores 
      - name: Get number of cores (Ubuntu)
        if: startsWith(runner.os, 'Linux')
        run: echo "CORES=$(nproc --all)" >> $GITHUB_ENV
      - name: Get number of cores (macOS)
        if: startsWith(runner.os, 'macOS')
        run: echo "CORES=$(sysctl -n hw.logicalcpu)" >> $GITHUB_ENV
      # non self-host setup
        continue-on-error: true
      - run: echo "VERSION=$(cat .gorc)" >> $GITHUB_ENV
      - uses: actions/setup-go@v3
        with:
          go-version: '${{env.VERSION}}' # The Go version to download (if necessary) and use.
      - uses: cedx/setup-hashlink@v6.0.0
      - name: Install lix
        run: npm i lix -g
      - name: Run lix
        run: npx lix download
      # go2hx setup
      - name: Build go2hx compiler
        run: npx haxe --run Run build
      - name: Set source
        run: haxelib dev go2hx .
      - name: Clean stdgo
        run: npx haxe --run Run clean
      - uses: actions/cache/restore@v4
        id: setup-cache
        with:
          path: |
            TypeInfoData_go2hx_hxb.hx
            ./_internal/*
            ./stdgo/*
            ./go2hx.*.zip 
          key: ${{ github.sha }}-build-${{ env.cache-name }}
      - run: ls
      # compile stdgo
      #- name: Run stdgo automatic compile
      #  run: npx haxe scripts/stdgo.hxml -D runnerCount=${{ env.CORES }}
      - name: Run unit
        run: npx haxe tests/tests.hxml -D unit -D ci -D runnerCount=${{ env.CORES }} -D targets=hl #-D hxb
      - uses: EndBug/add-and-commit@v9
        with:
            message: go easy tests update hl
            add: ./tests
            pull: --rebase --autostash
        if: github.ref == 'refs/heads/master' && github.event_name != 'pull_request'
        continue-on-error: true
      - name: Run std
        run: npx haxe tests/tests.hxml -D std -D ci -D runnerCount=${{ env.CORES }} -D targets=hl  #-D hxb
      - uses: EndBug/add-and-commit@v9
        with:
            message: build std tests update hl
            add: ./tests
            pull: --rebase --autostash
        if: github.ref == 'refs/heads/master' && github.event_name != 'pull_request'
        continue-on-error: true
  build-interp:
    
    timeout-minutes: 75
    needs: setup
    strategy:
      fail-fast: false
    runs-on: [ubuntu-latest]
    steps:
      - uses: actions/checkout@v4
        with:
          submodules: recursive
      # Get the cores 
      - name: Get number of cores (Ubuntu)
        if: startsWith(runner.os, 'Linux')
        run: echo "CORES=$(nproc --all)" >> $GITHUB_ENV
      - name: Get number of cores (macOS)
        if: startsWith(runner.os, 'macOS')
        run: echo "CORES=$(sysctl -n hw.logicalcpu)" >> $GITHUB_ENV
      # non self-host setup
        continue-on-error: true
      - run: echo "VERSION=$(cat .gorc)" >> $GITHUB_ENV
      - uses: actions/setup-go@v3
        with:
          go-version: '${{env.VERSION}}' # The Go version to download (if necessary) and use.
    
      - name: Install lix
        run: npm i lix -g
      - name: Run lix
        run: npx lix download
      # go2hx setup
      - name: Build go2hx compiler
        run: npx haxe --run Run build
      - name: Set source
        run: haxelib dev go2hx .
      - name: Clean stdgo
        run: npx haxe --run Run clean
      - uses: actions/cache/restore@v4
        id: setup-cache
        with:
          path: |
            TypeInfoData_go2hx_hxb.hx
            ./_internal/*
            ./stdgo/*
            ./go2hx.*.zip 
          key: ${{ github.sha }}-build-${{ env.cache-name }}
      - run: ls
      # compile stdgo
      #- name: Run stdgo automatic compile
      #  run: npx haxe scripts/stdgo.hxml -D runnerCount=${{ env.CORES }}
      - name: Run unit
        run: npx haxe tests/tests.hxml -D unit -D ci -D runnerCount=${{ env.CORES }} -D targets=interp #-D hxb
      - uses: EndBug/add-and-commit@v9
        with:
            message: go easy tests update interp
            add: ./tests
            pull: --rebase --autostash
        if: github.ref == 'refs/heads/master' && github.event_name != 'pull_request'
        continue-on-error: true
      - name: Run std
        run: npx haxe tests/tests.hxml -D std -D ci -D runnerCount=${{ env.CORES }} -D targets=interp  #-D hxb
      - uses: EndBug/add-and-commit@v9
        with:
            message: build std tests update interp
            add: ./tests
            pull: --rebase --autostash
        if: github.ref == 'refs/heads/master' && github.event_name != 'pull_request'
        continue-on-error: true
  build-js:
    
    timeout-minutes: 75
    needs: setup
    strategy:
      fail-fast: false
    runs-on: [ubuntu-latest]
    steps:
      - uses: actions/checkout@v4
        with:
          submodules: recursive
      # Get the cores 
      - name: Get number of cores (Ubuntu)
        if: startsWith(runner.os, 'Linux')
        run: echo "CORES=$(nproc --all)" >> $GITHUB_ENV
      - name: Get number of cores (macOS)
        if: startsWith(runner.os, 'macOS')
        run: echo "CORES=$(sysctl -n hw.logicalcpu)" >> $GITHUB_ENV
      # non self-host setup
        continue-on-error: true
      - run: echo "VERSION=$(cat .gorc)" >> $GITHUB_ENV
      - uses: actions/setup-go@v3
        with:
          go-version: '${{env.VERSION}}' # The Go version to download (if necessary) and use.
      - uses: actions/setup-node@v4
        with:
          node-version: 23
      - run: node --v8-options
      - name: Install lix
        run: npm i lix -g
      - name: Run lix
        run: npx lix download
      # go2hx setup
      - name: Build go2hx compiler
        run: npx haxe --run Run build
      - name: Set source
        run: haxelib dev go2hx .
      - name: Clean stdgo
        run: npx haxe --run Run clean
      - uses: actions/cache/restore@v4
        id: setup-cache
        with:
          path: |
            TypeInfoData_go2hx_hxb.hx
            ./_internal/*
            ./stdgo/*
            ./go2hx.*.zip 
          key: ${{ github.sha }}-build-${{ env.cache-name }}
      - run: ls
      # compile stdgo
      #- name: Run stdgo automatic compile
      #  run: npx haxe scripts/stdgo.hxml -D runnerCount=${{ env.CORES }}
      - name: Run unit
        run: npx haxe tests/tests.hxml -D unit -D ci -D runnerCount=${{ env.CORES }} -D targets=js #-D hxb
      - uses: EndBug/add-and-commit@v9
        with:
            message: go easy tests update js
            add: ./tests
            pull: --rebase --autostash
        if: github.ref == 'refs/heads/master' && github.event_name != 'pull_request'
        continue-on-error: true
      - name: Run std
        run: npx haxe tests/tests.hxml -D std -D ci -D runnerCount=${{ env.CORES }} -D targets=js  #-D hxb
      - uses: EndBug/add-and-commit@v9
        with:
            message: build std tests update js
            add: ./tests
            pull: --rebase --autostash
        if: github.ref == 'refs/heads/master' && github.event_name != 'pull_request'
        continue-on-error: true<|MERGE_RESOLUTION|>--- conflicted
+++ resolved
@@ -184,11 +184,8 @@
     runs-on: [ubuntu-latest]
     steps:
       - uses: actions/checkout@v4
-<<<<<<< HEAD
-        with:
-          submodules: recursive
-=======
->>>>>>> 847b1663
+        with:
+          submodules: recursive
       - run: echo "VERSION=$(cat .gorc)" >> $GITHUB_ENV
       - uses: actions/setup-go@v3
         with:
