# DO NOT EDIT. Generated from scripts/github-action
name: build

on: [push, pull_request]

concurrency:
  group: ${{ github.ref }}
  cancel-in-progress: true
jobs:
  setup:
    timeout-minutes: 15
    strategy:
      fail-fast: false
    runs-on: [ubuntu-latest]
    steps:
      - uses: actions/checkout@v4
        with:
          submodules: true
      # Get the cores 
      - name: Get number of cores (Ubuntu)
        if: startsWith(runner.os, 'Linux')
        run: echo "CORES=$(nproc --all)" >> $GITHUB_ENV
      - name: Get number of cores (macOS)
        if: startsWith(runner.os, 'macOS')
        run: echo "CORES=$(sysctl -n hw.logicalcpu)" >> $GITHUB_ENV
      - run: echo "VERSION=$(cat .gorc)" >> $GITHUB_ENV
      - uses: actions/setup-go@v3
        continue-on-error: true
        with:
          go-version: '${{env.VERSION}}' # The Go version to download (if necessary) and use.
      - name: Install lix
        run: npm i lix -g
      - name: Run lix
        run: npx lix download
      # go2hx setup
      - name: Set source
        run: npx haxelib dev go2hx .
      # clean stdgo
      - name: Clean stdgo
        run: npx haxe --run Run clean
      - name: Build go2hx compiler
        run: npx haxe --run Run build
      - name: Create vendor
        run: go mod vendor
      # compile stdgo
      - name: Run stdgo automatic compile
        run: npx haxe scripts/stdgo.hxml -D runnerCount=${{ env.CORES }}
      #- name: Create hxb
      #  run: npx haxelib run go2hx hxb .
      # cache
      - name: Cache setup of stdgo and hxb
        id: cache-setup
        uses: actions/cache/save@v4
        env:
          cache-name: cache-setup
        if: always()
        with:
          # npm cache files are stored in `~/.npm` on Linux/macOS
          path: |
            TypeInfoData_go2hx_hxb.hx
            ./_internal/*
            ./stdgo/*
            ./go2hx.*.zip
          key: ${{ github.sha }}-build-${{ env.cache-name }}
  goto:
    timeout-minutes: 15
    strategy:
      fail-fast: false
    runs-on: [ubuntu-latest]
    steps:
      - uses: actions/checkout@v4
<<<<<<< HEAD
        with:
          submodules: true
=======
      - run: echo "VERSION=$(cat .gorc)" >> $GITHUB_ENV
>>>>>>> 2ba1ddde
      - uses: actions/setup-go@v3
        continue-on-error: true
        with:
          go-version: '${{env.VERSION}}' # The Go version to download (if necessary) and use.
      - run: git clone https://github.com/go2hx/tools --depth=1
      - name: Create vendor
        run: go mod vendor
      - run: go run . -goto
  interop:
    timeout-minutes: 15
    needs: setup
    strategy:
      fail-fast: false
    runs-on: [ubuntu-latest]
    steps:
      - uses: actions/checkout@v4
<<<<<<< HEAD
        with:
          submodules: true
=======
      - run: echo "VERSION=$(cat .gorc)" >> $GITHUB_ENV
>>>>>>> 2ba1ddde
      - uses: actions/setup-go@v3
        with:
          go-version: '${{env.VERSION}}' # The Go version to download (if necessary) and use.
      - name: Install lix
        run: npm i lix -g
      - name: Run lix
        run: npx lix download
      # go2hx setup
      - name: Build go2hx compiler
        run: npx haxe --run Run build
      - name: Set source
        run: haxelib dev go2hx .
      - name: Clean stdgo
        run: npx haxe --run Run clean
      - uses: actions/cache/restore@v4
        id: setup-cache
        with:
          path: |
            TypeInfoData_go2hx_hxb.hx
            ./_internal/*
            ./stdgo/*
            ./go2hx.*.zip 
          key: ${{ github.sha }}-build-${{ env.cache-name }}
      - name: Build interop test
        run: haxelib run go2hx ./tests/interop --nolibwrap
      - name: Test interop
        run: haxe tests/interop.hxml
  pointer:
    timeout-minutes: 15
    strategy:
      fail-fast: false
    runs-on: [ubuntu-latest]
    steps:
      - uses: actions/checkout@v4
<<<<<<< HEAD
        with:
          submodules: true
=======
      - run: echo "VERSION=$(cat .gorc)" >> $GITHUB_ENV
>>>>>>> 2ba1ddde
      - uses: actions/setup-go@v3
        continue-on-error: true
        with:
          go-version: '${{env.VERSION}}' # The Go version to download (if necessary) and use.
      - run: git clone https://github.com/go2hx/tools --depth=1
      - name: Create vendor
        run: go mod vendor
      - run: go run . -pointer
  stdgo:
    timeout-minutes: 15
    needs: [build-hl,build-interp,build-js]
    strategy:
      fail-fast: false
    runs-on: [ubuntu-latest]
    steps:
      - uses: actions/checkout@v4
        with:
          submodules: true
      - name: Install lix
        run: npm i lix -g
      - name: Run lix
        run: npx lix download
      # go2hx setup
      - name: Build go2hx compiler
        run: npx haxe --run Run build
      - name: Set source
        run: haxelib dev go2hx .
      - name: Clean stdgo
        run: npx haxe --run Run clean
      - uses: actions/cache/restore@v4
        id: setup-cache
        with:
          path: |
            TypeInfoData_go2hx_hxb.hx
            ./_internal/*
            ./stdgo/*
            ./go2hx.*.zip 
          key: ${{ github.sha }}-build-${{ env.cache-name }}
      - uses: EndBug/add-and-commit@v9
        continue-on-error: true
        with:
            message: stdgo automatic compile
            pull: --rebase --autostash
            add: --no-ignore-removal .
        if: github.ref == 'refs/heads/master' && github.event_name != 'pull_request'
  create-test-lists:
    timeout-minutes: 15
    needs: []
    strategy:
      fail-fast: false
    runs-on: [ubuntu-latest]
    steps:
      - run: echo "VERSION=$(cat .gorc)" >> $GITHUB_ENV
      - uses: actions/setup-go@v3
        with:
          go-version: '${{env.VERSION}}' # The Go version to download (if necessary) and use.
      - uses: actions/checkout@v4
        with:
          submodules: true
      - name: Install lix
        run: npm i lix -g
      - name: Run lix
        run: npx lix download
      - run: git clone https://github.com/go2hx/tools --depth=1
      - name: clone yaegi
        run: git clone https://github.com/traefik/yaegi -b v0.16.1 --depth=1 ./tests/yaegi
      - name: clone go
        run: git clone https://github.com/golang/go -b go${{env.VERSION}} --depth=1 ./tests/go
      - name: Sort tests
        run: go run ./scripts/sortTests ci
      - name: Create test lists
        run: haxe tests/tests.hxml -D ci -D listAll
      - uses: EndBug/add-and-commit@v9
        with:
            message: create test lists
            pull: --rebase --autostash
            add: ./tests
        if: github.ref == 'refs/heads/master' && github.event_name != 'pull_request'
  test-os:
    timeout-minutes: 15
    needs: [setup]
    runs-on: [ubuntu-latest, windows-latest, macos-latest, macos-13]
    steps:
      - uses: actions/checkout@v4
        with:
          submodules: true
      - name: Install lix
        run: npm i lix -g
      - name: Run lix
        run: npx lix download
      # go2hx setup
      - name: Build go2hx compiler
        run: npx haxe --run Run build
      - name: Set source
        run: haxelib dev go2hx .
      - name: Clean stdgo
        run: npx haxe --run Run clean
      - uses: actions/cache/restore@v4
        id: setup-cache
        with:
          path: |
            TypeInfoData_go2hx_hxb.hx
            ./_internal/*
            ./stdgo/*
            ./go2hx.*.zip 
            ./data/go4hx.*
          key: ${{ github.sha }}-build-${{ env.cache-name }}
      - name: run compiler
        run: haxelib run go2hx unicode --test --interp
  libs-hl:
    timeout-minutes: 75
    needs: setup
    runs-on: ubuntu-latest
    steps:
      - uses: actions/checkout@v4
<<<<<<< HEAD
        with:
          submodules: true
=======
      - run: echo "VERSION=$(cat .gorc)" >> $GITHUB_ENV
>>>>>>> 2ba1ddde
      - uses: actions/setup-go@v3
        with:
          go-version: '${{env.VERSION}}' # The Go version to download (if necessary) and use.
      - uses: cedx/setup-hashlink@v6.0.0
      # Get the cores 
      - name: Get number of cores (Ubuntu)
        if: startsWith(runner.os, 'Linux')
        run: echo "CORES=$(nproc --all)" >> $GITHUB_ENV
      - name: Get number of cores (macOS)
        if: startsWith(runner.os, 'macOS')
        run: echo "CORES=$(sysctl -n hw.logicalcpu)" >> $GITHUB_ENV
      - name: Install lix
        run: npm i lix -g
      - name: Run lix
        run: npx lix download
      # go2hx setup
      - name: Clean stdgo
        run: npx haxe --run Run clean
      - name: Build go2hx compiler
        run: npx haxe --run Run build
      - name: Set source
        run: npx haxelib dev go2hx .
      - uses: actions/cache/restore@v4
        id: setup-cache
        with:
          path: |
            TypeInfoData_go2hx_hxb.hx
            ./_internal/*
            ./stdgo/*
            ./go2hx.*.zip 
          key: ${{ github.sha }}-build-${{ env.cache-name }}
      - name: Run lib tests
        run: npx haxe tests/tests.hxml -D libs -D ci -D runnerCount=${{ env.CORES }} -D targets=hl #-D hxb
      - name: Remove stdgo folder
        run: rm -r -d stdgo
      - name: Remove _internal folder
        run: rm -r -d _internal
      - uses: EndBug/add-and-commit@v9
        with:
            message: libs tests update hl
            add: ./tests
            pull: --rebase --autostash
        continue-on-error: true
        if: github.ref == 'refs/heads/master' && github.event_name != 'pull_request'
  libs-interp:
    timeout-minutes: 75
    needs: setup
    runs-on: ubuntu-latest
    steps:
      - uses: actions/checkout@v4
<<<<<<< HEAD
        with:
          submodules: true
=======
      - run: echo "VERSION=$(cat .gorc)" >> $GITHUB_ENV
>>>>>>> 2ba1ddde
      - uses: actions/setup-go@v3
        with:
          go-version: '${{env.VERSION}}' # The Go version to download (if necessary) and use.
    
      # Get the cores 
      - name: Get number of cores (Ubuntu)
        if: startsWith(runner.os, 'Linux')
        run: echo "CORES=$(nproc --all)" >> $GITHUB_ENV
      - name: Get number of cores (macOS)
        if: startsWith(runner.os, 'macOS')
        run: echo "CORES=$(sysctl -n hw.logicalcpu)" >> $GITHUB_ENV
      - name: Install lix
        run: npm i lix -g
      - name: Run lix
        run: npx lix download
      # go2hx setup
      - name: Clean stdgo
        run: npx haxe --run Run clean
      - name: Build go2hx compiler
        run: npx haxe --run Run build
      - name: Set source
        run: npx haxelib dev go2hx .
      - uses: actions/cache/restore@v4
        id: setup-cache
        with:
          path: |
            TypeInfoData_go2hx_hxb.hx
            ./_internal/*
            ./stdgo/*
            ./go2hx.*.zip 
          key: ${{ github.sha }}-build-${{ env.cache-name }}
      - name: Run lib tests
        run: npx haxe tests/tests.hxml -D libs -D ci -D runnerCount=${{ env.CORES }} -D targets=interp #-D hxb
      - name: Remove stdgo folder
        run: rm -r -d stdgo
      - name: Remove _internal folder
        run: rm -r -d _internal
      - uses: EndBug/add-and-commit@v9
        with:
            message: libs tests update interp
            add: ./tests
            pull: --rebase --autostash
        continue-on-error: true
        if: github.ref == 'refs/heads/master' && github.event_name != 'pull_request'
  libs-js:
    timeout-minutes: 75
    needs: setup
    runs-on: ubuntu-latest
    steps:
      - uses: actions/checkout@v4
<<<<<<< HEAD
        with:
          submodules: true
=======
      - run: echo "VERSION=$(cat .gorc)" >> $GITHUB_ENV
>>>>>>> 2ba1ddde
      - uses: actions/setup-go@v3
        with:
          go-version: '${{env.VERSION}}' # The Go version to download (if necessary) and use.
      - uses: actions/setup-node@v4
        with:
          node-version: 23
      - run: node --v8-options
      # Get the cores 
      - name: Get number of cores (Ubuntu)
        if: startsWith(runner.os, 'Linux')
        run: echo "CORES=$(nproc --all)" >> $GITHUB_ENV
      - name: Get number of cores (macOS)
        if: startsWith(runner.os, 'macOS')
        run: echo "CORES=$(sysctl -n hw.logicalcpu)" >> $GITHUB_ENV
      - name: Install lix
        run: npm i lix -g
      - name: Run lix
        run: npx lix download
      # go2hx setup
      - name: Clean stdgo
        run: npx haxe --run Run clean
      - name: Build go2hx compiler
        run: npx haxe --run Run build
      - name: Set source
        run: npx haxelib dev go2hx .
      - uses: actions/cache/restore@v4
        id: setup-cache
        with:
          path: |
            TypeInfoData_go2hx_hxb.hx
            ./_internal/*
            ./stdgo/*
            ./go2hx.*.zip 
          key: ${{ github.sha }}-build-${{ env.cache-name }}
      - name: Run lib tests
        run: npx haxe tests/tests.hxml -D libs -D ci -D runnerCount=${{ env.CORES }} -D targets=js #-D hxb
      - name: Remove stdgo folder
        run: rm -r -d stdgo
      - name: Remove _internal folder
        run: rm -r -d _internal
      - uses: EndBug/add-and-commit@v9
        with:
            message: libs tests update js
            add: ./tests
            pull: --rebase --autostash
        continue-on-error: true
        if: github.ref == 'refs/heads/master' && github.event_name != 'pull_request'
  go-easy-hl:
    timeout-minutes: 75
    needs: setup
    strategy:
      fail-fast: false
    runs-on: ubuntu-latest
    steps:
      - uses: actions/checkout@v4
        with:
          submodules: true
      - name: cleanup
        run: |
          sudo rm -rf /usr/share/dotnet
          sudo rm -rf /opt/ghc
          sudo rm -rf "/usr/local/share/boost"
          sudo rm -rf "$AGENT_TOOLSDIRECTORY"
      - run: echo "VERSION=$(cat .gorc)" >> $GITHUB_ENV
      - uses: actions/setup-go@v3
        with:
          go-version: '${{env.VERSION}}' # The Go version to download (if necessary) and use.
      - uses: cedx/setup-hashlink@v6.0.0
      # Get the cores 
      - name: Get number of cores (Ubuntu)
        if: startsWith(runner.os, 'Linux')
        run: echo "CORES=$(nproc --all)" >> $GITHUB_ENV
      - name: Get number of cores (macOS)
        if: startsWith(runner.os, 'macOS')
        run: echo "CORES=$(sysctl -n hw.logicalcpu)" >> $GITHUB_ENV
      - name: Install lix
        run: npm i lix -g
      - name: Run lix
        run: npx lix download
      # go2hx setup
      # clean stdgo
      - name: Clean go2hx
        run: npx haxe --run Run clean
      # compile stdgo
      - name: Build go2hx compiler
        run: npx haxe --run Run build
      - name: Set source
        run: haxelib dev go2hx .
      - uses: actions/cache/restore@v4
        id: setup-cache
        with:
          path: |
            TypeInfoData_go2hx_hxb.hx
            ./_internal/*
            ./stdgo/*
            ./go2hx.*.zip 
          key: ${{ github.sha }}-build-${{ env.cache-name }}
      - name: clone go
        run: git clone https://github.com/golang/go -b go${{env.VERSION}} --depth=1 ./tests/go
        continue-on-error: true
      - name: Sort tests
        run: go run ./scripts/sortTests ci
      # run go easy tests
      - name: Run go easy tests
        run: npx haxe tests/tests.hxml -D go -D ci -D mode=easy -D runnerCount=${{ env.CORES }} -D nologs -D targets=hl #-D hxb
      - name: Remove stdgo folder
        run: rm -r -d stdgo
      - name: Remove _internal folder
        run: rm -r -d _internal
      # add go_easy.json regression 
      - uses: EndBug/add-and-commit@v9
        with:
            message: go easy tests update hl
            add: ./tests
            pull: --rebase --autostash
        if: github.ref == 'refs/heads/master' && github.event_name != 'pull_request'
        continue-on-error: true
  go-easy-interp:
    timeout-minutes: 75
    needs: setup
    strategy:
      fail-fast: false
    runs-on: ubuntu-latest
    steps:
      - uses: actions/checkout@v4
        with:
          submodules: true
      - name: cleanup
        run: |
          sudo rm -rf /usr/share/dotnet
          sudo rm -rf /opt/ghc
          sudo rm -rf "/usr/local/share/boost"
          sudo rm -rf "$AGENT_TOOLSDIRECTORY"
      - run: echo "VERSION=$(cat .gorc)" >> $GITHUB_ENV
      - uses: actions/setup-go@v3
        with:
          go-version: '${{env.VERSION}}' # The Go version to download (if necessary) and use.
    
      # Get the cores 
      - name: Get number of cores (Ubuntu)
        if: startsWith(runner.os, 'Linux')
        run: echo "CORES=$(nproc --all)" >> $GITHUB_ENV
      - name: Get number of cores (macOS)
        if: startsWith(runner.os, 'macOS')
        run: echo "CORES=$(sysctl -n hw.logicalcpu)" >> $GITHUB_ENV
      - name: Install lix
        run: npm i lix -g
      - name: Run lix
        run: npx lix download
      # go2hx setup
      # clean stdgo
      - name: Clean go2hx
        run: npx haxe --run Run clean
      # compile stdgo
      - name: Build go2hx compiler
        run: npx haxe --run Run build
      - name: Set source
        run: haxelib dev go2hx .
      - uses: actions/cache/restore@v4
        id: setup-cache
        with:
          path: |
            TypeInfoData_go2hx_hxb.hx
            ./_internal/*
            ./stdgo/*
            ./go2hx.*.zip 
          key: ${{ github.sha }}-build-${{ env.cache-name }}
      - name: clone go
        run: git clone https://github.com/golang/go -b go${{env.VERSION}} --depth=1 ./tests/go
        continue-on-error: true
      - name: Sort tests
        run: go run ./scripts/sortTests ci
      # run go easy tests
      - name: Run go easy tests
        run: npx haxe tests/tests.hxml -D go -D ci -D mode=easy -D runnerCount=${{ env.CORES }} -D nologs -D targets=interp #-D hxb
      - name: Remove stdgo folder
        run: rm -r -d stdgo
      - name: Remove _internal folder
        run: rm -r -d _internal
      # add go_easy.json regression 
      - uses: EndBug/add-and-commit@v9
        with:
            message: go easy tests update interp
            add: ./tests
            pull: --rebase --autostash
        if: github.ref == 'refs/heads/master' && github.event_name != 'pull_request'
        continue-on-error: true
  go-easy-js:
    timeout-minutes: 75
    needs: setup
    strategy:
      fail-fast: false
    runs-on: ubuntu-latest
    steps:
      - uses: actions/checkout@v4
        with:
          submodules: true
      - name: cleanup
        run: |
          sudo rm -rf /usr/share/dotnet
          sudo rm -rf /opt/ghc
          sudo rm -rf "/usr/local/share/boost"
          sudo rm -rf "$AGENT_TOOLSDIRECTORY"
      - run: echo "VERSION=$(cat .gorc)" >> $GITHUB_ENV
      - uses: actions/setup-go@v3
        with:
          go-version: '${{env.VERSION}}' # The Go version to download (if necessary) and use.
      - uses: actions/setup-node@v4
        with:
          node-version: 23
      - run: node --v8-options
      # Get the cores 
      - name: Get number of cores (Ubuntu)
        if: startsWith(runner.os, 'Linux')
        run: echo "CORES=$(nproc --all)" >> $GITHUB_ENV
      - name: Get number of cores (macOS)
        if: startsWith(runner.os, 'macOS')
        run: echo "CORES=$(sysctl -n hw.logicalcpu)" >> $GITHUB_ENV
      - name: Install lix
        run: npm i lix -g
      - name: Run lix
        run: npx lix download
      # go2hx setup
      # clean stdgo
      - name: Clean go2hx
        run: npx haxe --run Run clean
      # compile stdgo
      - name: Build go2hx compiler
        run: npx haxe --run Run build
      - name: Set source
        run: haxelib dev go2hx .
      - uses: actions/cache/restore@v4
        id: setup-cache
        with:
          path: |
            TypeInfoData_go2hx_hxb.hx
            ./_internal/*
            ./stdgo/*
            ./go2hx.*.zip 
          key: ${{ github.sha }}-build-${{ env.cache-name }}
      - name: clone go
        run: git clone https://github.com/golang/go -b go${{env.VERSION}} --depth=1 ./tests/go
        continue-on-error: true
      - name: Sort tests
        run: go run ./scripts/sortTests ci
      # run go easy tests
      - name: Run go easy tests
        run: npx haxe tests/tests.hxml -D go -D ci -D mode=easy -D runnerCount=${{ env.CORES }} -D nologs -D targets=js #-D hxb
      - name: Remove stdgo folder
        run: rm -r -d stdgo
      - name: Remove _internal folder
        run: rm -r -d _internal
      # add go_easy.json regression 
      - uses: EndBug/add-and-commit@v9
        with:
            message: go easy tests update js
            add: ./tests
            pull: --rebase --autostash
        if: github.ref == 'refs/heads/master' && github.event_name != 'pull_request'
        continue-on-error: true
  yaegi-easy-hl:
    timeout-minutes: 75
    needs: setup
    runs-on: ubuntu-latest
    steps:
      - uses: actions/checkout@v4
<<<<<<< HEAD
        with:
          submodules: true
=======
      - run: echo "VERSION=$(cat .gorc)" >> $GITHUB_ENV
>>>>>>> 2ba1ddde
      - uses: actions/setup-go@v3
        with:
          go-version: '${{env.VERSION}}' # The Go version to download (if necessary) and use.
      - uses: cedx/setup-hashlink@v6.0.0
      # Get the cores 
      - name: Get number of cores (Ubuntu)
        if: startsWith(runner.os, 'Linux')
        run: echo "CORES=$(nproc --all)" >> $GITHUB_ENV
      - name: Get number of cores (macOS)
        if: startsWith(runner.os, 'macOS')
        run: echo "CORES=$(sysctl -n hw.logicalcpu)" >> $GITHUB_ENV
      - name: Install lix
        run: npm i lix -g
      - name: Run lix
        run: npx lix download
      # go2hx setup
      - name: Clean stdgo
        run: npx haxe --run Run clean
      - name: Build go2hx compiler
        run: npx haxe --run Run build
      - name: Set source
        run: npx haxelib dev go2hx .
      - uses: actions/cache/restore@v4
        id: setup-cache
        with:
          path: |
            TypeInfoData_go2hx_hxb.hx
            ./_internal/*
            ./stdgo/*
            ./go2hx.*.zip 
          key: ${{ github.sha }}-build-${{ env.cache-name }}
      # run yaegi easy tests
      - name: clone yaegi
        run: git clone https://github.com/traefik/yaegi -b v0.16.1 --depth=1 ./tests/yaegi
      - name: Sort tests
        run: go run ./scripts/sortTests ci
      - name: Run yaegi easy tests
        run: npx haxe tests/tests.hxml -D yaegi -D ci -D mode=easy -D runnerCount=${{ env.CORES }} -D targets=hl #-D hxb
      - name: Remove stdgo folder
        run: rm -r -d stdgo
      - name: Remove _internal folder
        run: rm -r -d _internal
      # add yaegi_easy.json regression 
      - uses: EndBug/add-and-commit@v9
        with:
            message: yaegi easy tests update hl
            add: ./tests
            pull: --rebase --autostash
        continue-on-error: true
        if: github.ref == 'refs/heads/master' && github.event_name != 'pull_request'
  yaegi-easy-interp:
    timeout-minutes: 75
    needs: setup
    runs-on: ubuntu-latest
    steps:
      - uses: actions/checkout@v4
<<<<<<< HEAD
        with:
          submodules: true
=======
      - run: echo "VERSION=$(cat .gorc)" >> $GITHUB_ENV
>>>>>>> 2ba1ddde
      - uses: actions/setup-go@v3
        with:
          go-version: '${{env.VERSION}}' # The Go version to download (if necessary) and use.
    
      # Get the cores 
      - name: Get number of cores (Ubuntu)
        if: startsWith(runner.os, 'Linux')
        run: echo "CORES=$(nproc --all)" >> $GITHUB_ENV
      - name: Get number of cores (macOS)
        if: startsWith(runner.os, 'macOS')
        run: echo "CORES=$(sysctl -n hw.logicalcpu)" >> $GITHUB_ENV
      - name: Install lix
        run: npm i lix -g
      - name: Run lix
        run: npx lix download
      # go2hx setup
      - name: Clean stdgo
        run: npx haxe --run Run clean
      - name: Build go2hx compiler
        run: npx haxe --run Run build
      - name: Set source
        run: npx haxelib dev go2hx .
      - uses: actions/cache/restore@v4
        id: setup-cache
        with:
          path: |
            TypeInfoData_go2hx_hxb.hx
            ./_internal/*
            ./stdgo/*
            ./go2hx.*.zip 
          key: ${{ github.sha }}-build-${{ env.cache-name }}
      # run yaegi easy tests
      - name: clone yaegi
        run: git clone https://github.com/traefik/yaegi -b v0.16.1 --depth=1 ./tests/yaegi
      - name: Sort tests
        run: go run ./scripts/sortTests ci
      - name: Run yaegi easy tests
        run: npx haxe tests/tests.hxml -D yaegi -D ci -D mode=easy -D runnerCount=${{ env.CORES }} -D targets=interp #-D hxb
      - name: Remove stdgo folder
        run: rm -r -d stdgo
      - name: Remove _internal folder
        run: rm -r -d _internal
      # add yaegi_easy.json regression 
      - uses: EndBug/add-and-commit@v9
        with:
            message: yaegi easy tests update interp
            add: ./tests
            pull: --rebase --autostash
        continue-on-error: true
        if: github.ref == 'refs/heads/master' && github.event_name != 'pull_request'
  yaegi-easy-js:
    timeout-minutes: 75
    needs: setup
    runs-on: ubuntu-latest
    steps:
      - uses: actions/checkout@v4
<<<<<<< HEAD
        with:
          submodules: true
=======
      - run: echo "VERSION=$(cat .gorc)" >> $GITHUB_ENV
>>>>>>> 2ba1ddde
      - uses: actions/setup-go@v3
        with:
          go-version: '${{env.VERSION}}' # The Go version to download (if necessary) and use.
      - uses: actions/setup-node@v4
        with:
          node-version: 23
      - run: node --v8-options
      # Get the cores 
      - name: Get number of cores (Ubuntu)
        if: startsWith(runner.os, 'Linux')
        run: echo "CORES=$(nproc --all)" >> $GITHUB_ENV
      - name: Get number of cores (macOS)
        if: startsWith(runner.os, 'macOS')
        run: echo "CORES=$(sysctl -n hw.logicalcpu)" >> $GITHUB_ENV
      - name: Install lix
        run: npm i lix -g
      - name: Run lix
        run: npx lix download
      # go2hx setup
      - name: Clean stdgo
        run: npx haxe --run Run clean
      - name: Build go2hx compiler
        run: npx haxe --run Run build
      - name: Set source
        run: npx haxelib dev go2hx .
      - uses: actions/cache/restore@v4
        id: setup-cache
        with:
          path: |
            TypeInfoData_go2hx_hxb.hx
            ./_internal/*
            ./stdgo/*
            ./go2hx.*.zip 
          key: ${{ github.sha }}-build-${{ env.cache-name }}
      # run yaegi easy tests
      - name: clone yaegi
        run: git clone https://github.com/traefik/yaegi -b v0.16.1 --depth=1 ./tests/yaegi
      - name: Sort tests
        run: go run ./scripts/sortTests ci
      - name: Run yaegi easy tests
        run: npx haxe tests/tests.hxml -D yaegi -D ci -D mode=easy -D runnerCount=${{ env.CORES }} -D targets=js #-D hxb
      - name: Remove stdgo folder
        run: rm -r -d stdgo
      - name: Remove _internal folder
        run: rm -r -d _internal
      # add yaegi_easy.json regression 
      - uses: EndBug/add-and-commit@v9
        with:
            message: yaegi easy tests update js
            add: ./tests
            pull: --rebase --autostash
        continue-on-error: true
        if: github.ref == 'refs/heads/master' && github.event_name != 'pull_request'
  go-medium-hl:
    timeout-minutes: 75
    needs: setup
    strategy:
      fail-fast: false
    runs-on: ubuntu-latest
    steps:
      - uses: actions/checkout@v4
        with:
          submodules: true
      - name: cleanup
        run: |
          sudo rm -rf /usr/share/dotnet
          sudo rm -rf /opt/ghc
          sudo rm -rf "/usr/local/share/boost"
          sudo rm -rf "$AGENT_TOOLSDIRECTORY"
      - run: echo "VERSION=$(cat .gorc)" >> $GITHUB_ENV
      - uses: actions/setup-go@v3
        with:
          go-version: '${{env.VERSION}}' # The Go version to download (if necessary) and use.
      - uses: cedx/setup-hashlink@v6.0.0
      # Get the cores 
      - name: Get number of cores (Ubuntu)
        if: startsWith(runner.os, 'Linux')
        run: echo "CORES=$(nproc --all)" >> $GITHUB_ENV
      - name: Get number of cores (macOS)
        if: startsWith(runner.os, 'macOS')
        run: echo "CORES=$(sysctl -n hw.logicalcpu)" >> $GITHUB_ENV
      - name: Install lix
        run: npm i lix -g
      - name: Run lix
        run: npx lix download
      # go2hx setup
      # clean stdgo
      - name: Clean go2hx
        run: npx haxe --run Run clean
      # compile stdgo
      - name: Build go2hx compiler
        run: npx haxe --run Run build
      - name: Set source
        run: haxelib dev go2hx .
      - uses: actions/cache/restore@v4
        id: setup-cache
        with:
          path: |
            TypeInfoData_go2hx_hxb.hx
            ./_internal/*
            ./stdgo/*
            ./go2hx.*.zip 
          key: ${{ github.sha }}-build-${{ env.cache-name }}
      - name: clone go
        run: git clone https://github.com/golang/go -b go${{env.VERSION}} --depth=1 ./tests/go
        continue-on-error: true
      - name: Sort tests
        run: go run ./scripts/sortTests ci
      # run go medium tests
      - name: Run go medium tests
        run: npx haxe tests/tests.hxml -D go -D ci -D mode=medium -D runnerCount=${{ env.CORES }} -D nologs -D targets=hl #-D hxb
      - name: Remove stdgo folder
        run: rm -r -d stdgo
      - name: Remove _internal folder
        run: rm -r -d _internal
      # add go_medium.json regression 
      - uses: EndBug/add-and-commit@v9
        with:
            message: go medium tests update hl
            add: ./tests
            pull: --rebase --autostash
        if: github.ref == 'refs/heads/master' && github.event_name != 'pull_request'
        continue-on-error: true
  go-medium-js:
    timeout-minutes: 75
    needs: setup
    strategy:
      fail-fast: false
    runs-on: ubuntu-latest
    steps:
      - uses: actions/checkout@v4
        with:
          submodules: true
      - name: cleanup
        run: |
          sudo rm -rf /usr/share/dotnet
          sudo rm -rf /opt/ghc
          sudo rm -rf "/usr/local/share/boost"
          sudo rm -rf "$AGENT_TOOLSDIRECTORY"
      - run: echo "VERSION=$(cat .gorc)" >> $GITHUB_ENV
      - uses: actions/setup-go@v3
        with:
          go-version: '${{env.VERSION}}' # The Go version to download (if necessary) and use.
      - uses: actions/setup-node@v4
        with:
          node-version: 23
      - run: node --v8-options
      # Get the cores 
      - name: Get number of cores (Ubuntu)
        if: startsWith(runner.os, 'Linux')
        run: echo "CORES=$(nproc --all)" >> $GITHUB_ENV
      - name: Get number of cores (macOS)
        if: startsWith(runner.os, 'macOS')
        run: echo "CORES=$(sysctl -n hw.logicalcpu)" >> $GITHUB_ENV
      - name: Install lix
        run: npm i lix -g
      - name: Run lix
        run: npx lix download
      # go2hx setup
      # clean stdgo
      - name: Clean go2hx
        run: npx haxe --run Run clean
      # compile stdgo
      - name: Build go2hx compiler
        run: npx haxe --run Run build
      - name: Set source
        run: haxelib dev go2hx .
      - uses: actions/cache/restore@v4
        id: setup-cache
        with:
          path: |
            TypeInfoData_go2hx_hxb.hx
            ./_internal/*
            ./stdgo/*
            ./go2hx.*.zip 
          key: ${{ github.sha }}-build-${{ env.cache-name }}
      - name: clone go
        run: git clone https://github.com/golang/go -b go${{env.VERSION}} --depth=1 ./tests/go
        continue-on-error: true
      - name: Sort tests
        run: go run ./scripts/sortTests ci
      # run go medium tests
      - name: Run go medium tests
        run: npx haxe tests/tests.hxml -D go -D ci -D mode=medium -D runnerCount=${{ env.CORES }} -D nologs -D targets=js #-D hxb
      - name: Remove stdgo folder
        run: rm -r -d stdgo
      - name: Remove _internal folder
        run: rm -r -d _internal
      # add go_medium.json regression 
      - uses: EndBug/add-and-commit@v9
        with:
            message: go medium tests update js
            add: ./tests
            pull: --rebase --autostash
        if: github.ref == 'refs/heads/master' && github.event_name != 'pull_request'
        continue-on-error: true
  yaegi-medium-hl:
    timeout-minutes: 75
    needs: setup
    runs-on: ubuntu-latest
    steps:
      - uses: actions/checkout@v4
<<<<<<< HEAD
        with:
          submodules: true
=======
      - run: echo "VERSION=$(cat .gorc)" >> $GITHUB_ENV
>>>>>>> 2ba1ddde
      - uses: actions/setup-go@v3
        with:
          go-version: '${{env.VERSION}}' # The Go version to download (if necessary) and use.
      - uses: cedx/setup-hashlink@v6.0.0
      # Get the cores 
      - name: Get number of cores (Ubuntu)
        if: startsWith(runner.os, 'Linux')
        run: echo "CORES=$(nproc --all)" >> $GITHUB_ENV
      - name: Get number of cores (macOS)
        if: startsWith(runner.os, 'macOS')
        run: echo "CORES=$(sysctl -n hw.logicalcpu)" >> $GITHUB_ENV
      - name: Install lix
        run: npm i lix -g
      - name: Run lix
        run: npx lix download
      # go2hx setup
      - name: Clean stdgo
        run: npx haxe --run Run clean
      - name: Build go2hx compiler
        run: npx haxe --run Run build
      - name: Set source
        run: npx haxelib dev go2hx .
      - uses: actions/cache/restore@v4
        id: setup-cache
        with:
          path: |
            TypeInfoData_go2hx_hxb.hx
            ./_internal/*
            ./stdgo/*
            ./go2hx.*.zip 
          key: ${{ github.sha }}-build-${{ env.cache-name }}
      # run yaegi medium tests
      - name: clone yaegi
        run: git clone https://github.com/traefik/yaegi -b v0.16.1 --depth=1 ./tests/yaegi
      - name: Sort tests
        run: go run ./scripts/sortTests ci
      - name: Run yaegi medium tests
        run: npx haxe tests/tests.hxml -D yaegi -D ci -D mode=medium -D runnerCount=${{ env.CORES }} -D targets=hl #-D hxb
      - name: Remove stdgo folder
        run: rm -r -d stdgo
      - name: Remove _internal folder
        run: rm -r -d _internal
      # add yaegi_medium.json regression 
      - uses: EndBug/add-and-commit@v9
        with:
            message: yaegi medium tests update hl
            add: ./tests
            pull: --rebase --autostash
        continue-on-error: true
        if: github.ref == 'refs/heads/master' && github.event_name != 'pull_request'
  yaegi-medium-interp:
    timeout-minutes: 75
    needs: setup
    runs-on: ubuntu-latest
    steps:
      - uses: actions/checkout@v4
<<<<<<< HEAD
        with:
          submodules: true
=======
      - run: echo "VERSION=$(cat .gorc)" >> $GITHUB_ENV
>>>>>>> 2ba1ddde
      - uses: actions/setup-go@v3
        with:
          go-version: '${{env.VERSION}}' # The Go version to download (if necessary) and use.
    
      # Get the cores 
      - name: Get number of cores (Ubuntu)
        if: startsWith(runner.os, 'Linux')
        run: echo "CORES=$(nproc --all)" >> $GITHUB_ENV
      - name: Get number of cores (macOS)
        if: startsWith(runner.os, 'macOS')
        run: echo "CORES=$(sysctl -n hw.logicalcpu)" >> $GITHUB_ENV
      - name: Install lix
        run: npm i lix -g
      - name: Run lix
        run: npx lix download
      # go2hx setup
      - name: Clean stdgo
        run: npx haxe --run Run clean
      - name: Build go2hx compiler
        run: npx haxe --run Run build
      - name: Set source
        run: npx haxelib dev go2hx .
      - uses: actions/cache/restore@v4
        id: setup-cache
        with:
          path: |
            TypeInfoData_go2hx_hxb.hx
            ./_internal/*
            ./stdgo/*
            ./go2hx.*.zip 
          key: ${{ github.sha }}-build-${{ env.cache-name }}
      # run yaegi medium tests
      - name: clone yaegi
        run: git clone https://github.com/traefik/yaegi -b v0.16.1 --depth=1 ./tests/yaegi
      - name: Sort tests
        run: go run ./scripts/sortTests ci
      - name: Run yaegi medium tests
        run: npx haxe tests/tests.hxml -D yaegi -D ci -D mode=medium -D runnerCount=${{ env.CORES }} -D targets=interp #-D hxb
      - name: Remove stdgo folder
        run: rm -r -d stdgo
      - name: Remove _internal folder
        run: rm -r -d _internal
      # add yaegi_medium.json regression 
      - uses: EndBug/add-and-commit@v9
        with:
            message: yaegi medium tests update interp
            add: ./tests
            pull: --rebase --autostash
        continue-on-error: true
        if: github.ref == 'refs/heads/master' && github.event_name != 'pull_request'
  yaegi-medium-js:
    timeout-minutes: 75
    needs: setup
    runs-on: ubuntu-latest
    steps:
      - uses: actions/checkout@v4
<<<<<<< HEAD
        with:
          submodules: true
=======
      - run: echo "VERSION=$(cat .gorc)" >> $GITHUB_ENV
>>>>>>> 2ba1ddde
      - uses: actions/setup-go@v3
        with:
          go-version: '${{env.VERSION}}' # The Go version to download (if necessary) and use.
      - uses: actions/setup-node@v4
        with:
          node-version: 23
      - run: node --v8-options
      # Get the cores 
      - name: Get number of cores (Ubuntu)
        if: startsWith(runner.os, 'Linux')
        run: echo "CORES=$(nproc --all)" >> $GITHUB_ENV
      - name: Get number of cores (macOS)
        if: startsWith(runner.os, 'macOS')
        run: echo "CORES=$(sysctl -n hw.logicalcpu)" >> $GITHUB_ENV
      - name: Install lix
        run: npm i lix -g
      - name: Run lix
        run: npx lix download
      # go2hx setup
      - name: Clean stdgo
        run: npx haxe --run Run clean
      - name: Build go2hx compiler
        run: npx haxe --run Run build
      - name: Set source
        run: npx haxelib dev go2hx .
      - uses: actions/cache/restore@v4
        id: setup-cache
        with:
          path: |
            TypeInfoData_go2hx_hxb.hx
            ./_internal/*
            ./stdgo/*
            ./go2hx.*.zip 
          key: ${{ github.sha }}-build-${{ env.cache-name }}
      # run yaegi medium tests
      - name: clone yaegi
        run: git clone https://github.com/traefik/yaegi -b v0.16.1 --depth=1 ./tests/yaegi
      - name: Sort tests
        run: go run ./scripts/sortTests ci
      - name: Run yaegi medium tests
        run: npx haxe tests/tests.hxml -D yaegi -D ci -D mode=medium -D runnerCount=${{ env.CORES }} -D targets=js #-D hxb
      - name: Remove stdgo folder
        run: rm -r -d stdgo
      - name: Remove _internal folder
        run: rm -r -d _internal
      # add yaegi_medium.json regression 
      - uses: EndBug/add-and-commit@v9
        with:
            message: yaegi medium tests update js
            add: ./tests
            pull: --rebase --autostash
        continue-on-error: true
        if: github.ref == 'refs/heads/master' && github.event_name != 'pull_request'
  build-hl:
    
    timeout-minutes: 75
    needs: setup
    strategy:
      fail-fast: false
    runs-on: [ubuntu-latest]
    steps:
      - uses: actions/checkout@v4
        with:
          submodules: true
      # Get the cores 
      - name: Get number of cores (Ubuntu)
        if: startsWith(runner.os, 'Linux')
        run: echo "CORES=$(nproc --all)" >> $GITHUB_ENV
      - name: Get number of cores (macOS)
        if: startsWith(runner.os, 'macOS')
        run: echo "CORES=$(sysctl -n hw.logicalcpu)" >> $GITHUB_ENV
      # non self-host setup
        continue-on-error: true
      - run: echo "VERSION=$(cat .gorc)" >> $GITHUB_ENV
      - uses: actions/setup-go@v3
        with:
          go-version: '${{env.VERSION}}' # The Go version to download (if necessary) and use.
      - uses: cedx/setup-hashlink@v6.0.0
      - name: Install lix
        run: npm i lix -g
      - name: Run lix
        run: npx lix download
      # go2hx setup
      - name: Build go2hx compiler
        run: npx haxe --run Run build
      - name: Set source
        run: haxelib dev go2hx .
      - name: Clean stdgo
        run: npx haxe --run Run clean
      - uses: actions/cache/restore@v4
        id: setup-cache
        with:
          path: |
            TypeInfoData_go2hx_hxb.hx
            ./_internal/*
            ./stdgo/*
            ./go2hx.*.zip 
          key: ${{ github.sha }}-build-${{ env.cache-name }}
      - run: ls
      # compile stdgo
      #- name: Run stdgo automatic compile
      #  run: npx haxe scripts/stdgo.hxml -D runnerCount=${{ env.CORES }}
      - name: Run unit
        run: npx haxe tests/tests.hxml -D unit -D ci -D runnerCount=${{ env.CORES }} -D targets=hl #-D hxb
      - uses: EndBug/add-and-commit@v9
        with:
            message: go easy tests update hl
            add: ./tests
            pull: --rebase --autostash
        if: github.ref == 'refs/heads/master' && github.event_name != 'pull_request'
        continue-on-error: true
      - name: Run std
        run: npx haxe tests/tests.hxml -D std -D ci -D runnerCount=${{ env.CORES }} -D targets=hl  #-D hxb
      - uses: EndBug/add-and-commit@v9
        with:
            message: build std tests update hl
            add: ./tests
            pull: --rebase --autostash
        if: github.ref == 'refs/heads/master' && github.event_name != 'pull_request'
        continue-on-error: true
  build-interp:
    
    timeout-minutes: 75
    needs: setup
    strategy:
      fail-fast: false
    runs-on: [ubuntu-latest]
    steps:
      - uses: actions/checkout@v4
        with:
          submodules: true
      # Get the cores 
      - name: Get number of cores (Ubuntu)
        if: startsWith(runner.os, 'Linux')
        run: echo "CORES=$(nproc --all)" >> $GITHUB_ENV
      - name: Get number of cores (macOS)
        if: startsWith(runner.os, 'macOS')
        run: echo "CORES=$(sysctl -n hw.logicalcpu)" >> $GITHUB_ENV
      # non self-host setup
        continue-on-error: true
      - run: echo "VERSION=$(cat .gorc)" >> $GITHUB_ENV
      - uses: actions/setup-go@v3
        with:
          go-version: '${{env.VERSION}}' # The Go version to download (if necessary) and use.
    
      - name: Install lix
        run: npm i lix -g
      - name: Run lix
        run: npx lix download
      # go2hx setup
      - name: Build go2hx compiler
        run: npx haxe --run Run build
      - name: Set source
        run: haxelib dev go2hx .
      - name: Clean stdgo
        run: npx haxe --run Run clean
      - uses: actions/cache/restore@v4
        id: setup-cache
        with:
          path: |
            TypeInfoData_go2hx_hxb.hx
            ./_internal/*
            ./stdgo/*
            ./go2hx.*.zip 
          key: ${{ github.sha }}-build-${{ env.cache-name }}
      - run: ls
      # compile stdgo
      #- name: Run stdgo automatic compile
      #  run: npx haxe scripts/stdgo.hxml -D runnerCount=${{ env.CORES }}
      - name: Run unit
        run: npx haxe tests/tests.hxml -D unit -D ci -D runnerCount=${{ env.CORES }} -D targets=interp #-D hxb
      - uses: EndBug/add-and-commit@v9
        with:
            message: go easy tests update interp
            add: ./tests
            pull: --rebase --autostash
        if: github.ref == 'refs/heads/master' && github.event_name != 'pull_request'
        continue-on-error: true
      - name: Run std
        run: npx haxe tests/tests.hxml -D std -D ci -D runnerCount=${{ env.CORES }} -D targets=interp  #-D hxb
      - uses: EndBug/add-and-commit@v9
        with:
            message: build std tests update interp
            add: ./tests
            pull: --rebase --autostash
        if: github.ref == 'refs/heads/master' && github.event_name != 'pull_request'
        continue-on-error: true
  build-js:
    
    timeout-minutes: 75
    needs: setup
    strategy:
      fail-fast: false
    runs-on: [ubuntu-latest]
    steps:
      - uses: actions/checkout@v4
        with:
          submodules: true
      # Get the cores 
      - name: Get number of cores (Ubuntu)
        if: startsWith(runner.os, 'Linux')
        run: echo "CORES=$(nproc --all)" >> $GITHUB_ENV
      - name: Get number of cores (macOS)
        if: startsWith(runner.os, 'macOS')
        run: echo "CORES=$(sysctl -n hw.logicalcpu)" >> $GITHUB_ENV
      # non self-host setup
        continue-on-error: true
      - run: echo "VERSION=$(cat .gorc)" >> $GITHUB_ENV
      - uses: actions/setup-go@v3
        with:
          go-version: '${{env.VERSION}}' # The Go version to download (if necessary) and use.
      - uses: actions/setup-node@v4
        with:
          node-version: 23
      - run: node --v8-options
      - name: Install lix
        run: npm i lix -g
      - name: Run lix
        run: npx lix download
      # go2hx setup
      - name: Build go2hx compiler
        run: npx haxe --run Run build
      - name: Set source
        run: haxelib dev go2hx .
      - name: Clean stdgo
        run: npx haxe --run Run clean
      - uses: actions/cache/restore@v4
        id: setup-cache
        with:
          path: |
            TypeInfoData_go2hx_hxb.hx
            ./_internal/*
            ./stdgo/*
            ./go2hx.*.zip 
          key: ${{ github.sha }}-build-${{ env.cache-name }}
      - run: ls
      # compile stdgo
      #- name: Run stdgo automatic compile
      #  run: npx haxe scripts/stdgo.hxml -D runnerCount=${{ env.CORES }}
      - name: Run unit
        run: npx haxe tests/tests.hxml -D unit -D ci -D runnerCount=${{ env.CORES }} -D targets=js #-D hxb
      - uses: EndBug/add-and-commit@v9
        with:
            message: go easy tests update js
            add: ./tests
            pull: --rebase --autostash
        if: github.ref == 'refs/heads/master' && github.event_name != 'pull_request'
        continue-on-error: true
      - name: Run std
        run: npx haxe tests/tests.hxml -D std -D ci -D runnerCount=${{ env.CORES }} -D targets=js  #-D hxb
      - uses: EndBug/add-and-commit@v9
        with:
            message: build std tests update js
            add: ./tests
            pull: --rebase --autostash
        if: github.ref == 'refs/heads/master' && github.event_name != 'pull_request'
        continue-on-error: true<|MERGE_RESOLUTION|>--- conflicted
+++ resolved
@@ -69,12 +69,9 @@
     runs-on: [ubuntu-latest]
     steps:
       - uses: actions/checkout@v4
-<<<<<<< HEAD
-        with:
-          submodules: true
-=======
-      - run: echo "VERSION=$(cat .gorc)" >> $GITHUB_ENV
->>>>>>> 2ba1ddde
+        with:
+          submodules: true
+      - run: echo "VERSION=$(cat .gorc)" >> $GITHUB_ENV
       - uses: actions/setup-go@v3
         continue-on-error: true
         with:
@@ -91,12 +88,9 @@
     runs-on: [ubuntu-latest]
     steps:
       - uses: actions/checkout@v4
-<<<<<<< HEAD
-        with:
-          submodules: true
-=======
-      - run: echo "VERSION=$(cat .gorc)" >> $GITHUB_ENV
->>>>>>> 2ba1ddde
+        with:
+          submodules: true
+      - run: echo "VERSION=$(cat .gorc)" >> $GITHUB_ENV
       - uses: actions/setup-go@v3
         with:
           go-version: '${{env.VERSION}}' # The Go version to download (if necessary) and use.
@@ -131,12 +125,9 @@
     runs-on: [ubuntu-latest]
     steps:
       - uses: actions/checkout@v4
-<<<<<<< HEAD
-        with:
-          submodules: true
-=======
-      - run: echo "VERSION=$(cat .gorc)" >> $GITHUB_ENV
->>>>>>> 2ba1ddde
+        with:
+          submodules: true
+      - run: echo "VERSION=$(cat .gorc)" >> $GITHUB_ENV
       - uses: actions/setup-go@v3
         continue-on-error: true
         with:
@@ -252,12 +243,9 @@
     runs-on: ubuntu-latest
     steps:
       - uses: actions/checkout@v4
-<<<<<<< HEAD
-        with:
-          submodules: true
-=======
-      - run: echo "VERSION=$(cat .gorc)" >> $GITHUB_ENV
->>>>>>> 2ba1ddde
+        with:
+          submodules: true
+      - run: echo "VERSION=$(cat .gorc)" >> $GITHUB_ENV
       - uses: actions/setup-go@v3
         with:
           go-version: '${{env.VERSION}}' # The Go version to download (if necessary) and use.
@@ -308,12 +296,9 @@
     runs-on: ubuntu-latest
     steps:
       - uses: actions/checkout@v4
-<<<<<<< HEAD
-        with:
-          submodules: true
-=======
-      - run: echo "VERSION=$(cat .gorc)" >> $GITHUB_ENV
->>>>>>> 2ba1ddde
+        with:
+          submodules: true
+      - run: echo "VERSION=$(cat .gorc)" >> $GITHUB_ENV
       - uses: actions/setup-go@v3
         with:
           go-version: '${{env.VERSION}}' # The Go version to download (if necessary) and use.
@@ -364,12 +349,9 @@
     runs-on: ubuntu-latest
     steps:
       - uses: actions/checkout@v4
-<<<<<<< HEAD
-        with:
-          submodules: true
-=======
-      - run: echo "VERSION=$(cat .gorc)" >> $GITHUB_ENV
->>>>>>> 2ba1ddde
+        with:
+          submodules: true
+      - run: echo "VERSION=$(cat .gorc)" >> $GITHUB_ENV
       - uses: actions/setup-go@v3
         with:
           go-version: '${{env.VERSION}}' # The Go version to download (if necessary) and use.
@@ -636,12 +618,9 @@
     runs-on: ubuntu-latest
     steps:
       - uses: actions/checkout@v4
-<<<<<<< HEAD
-        with:
-          submodules: true
-=======
-      - run: echo "VERSION=$(cat .gorc)" >> $GITHUB_ENV
->>>>>>> 2ba1ddde
+        with:
+          submodules: true
+      - run: echo "VERSION=$(cat .gorc)" >> $GITHUB_ENV
       - uses: actions/setup-go@v3
         with:
           go-version: '${{env.VERSION}}' # The Go version to download (if necessary) and use.
@@ -698,12 +677,9 @@
     runs-on: ubuntu-latest
     steps:
       - uses: actions/checkout@v4
-<<<<<<< HEAD
-        with:
-          submodules: true
-=======
-      - run: echo "VERSION=$(cat .gorc)" >> $GITHUB_ENV
->>>>>>> 2ba1ddde
+        with:
+          submodules: true
+      - run: echo "VERSION=$(cat .gorc)" >> $GITHUB_ENV
       - uses: actions/setup-go@v3
         with:
           go-version: '${{env.VERSION}}' # The Go version to download (if necessary) and use.
@@ -760,12 +736,9 @@
     runs-on: ubuntu-latest
     steps:
       - uses: actions/checkout@v4
-<<<<<<< HEAD
-        with:
-          submodules: true
-=======
-      - run: echo "VERSION=$(cat .gorc)" >> $GITHUB_ENV
->>>>>>> 2ba1ddde
+        with:
+          submodules: true
+      - run: echo "VERSION=$(cat .gorc)" >> $GITHUB_ENV
       - uses: actions/setup-go@v3
         with:
           go-version: '${{env.VERSION}}' # The Go version to download (if necessary) and use.
@@ -968,12 +941,9 @@
     runs-on: ubuntu-latest
     steps:
       - uses: actions/checkout@v4
-<<<<<<< HEAD
-        with:
-          submodules: true
-=======
-      - run: echo "VERSION=$(cat .gorc)" >> $GITHUB_ENV
->>>>>>> 2ba1ddde
+        with:
+          submodules: true
+      - run: echo "VERSION=$(cat .gorc)" >> $GITHUB_ENV
       - uses: actions/setup-go@v3
         with:
           go-version: '${{env.VERSION}}' # The Go version to download (if necessary) and use.
@@ -1030,12 +1000,9 @@
     runs-on: ubuntu-latest
     steps:
       - uses: actions/checkout@v4
-<<<<<<< HEAD
-        with:
-          submodules: true
-=======
-      - run: echo "VERSION=$(cat .gorc)" >> $GITHUB_ENV
->>>>>>> 2ba1ddde
+        with:
+          submodules: true
+      - run: echo "VERSION=$(cat .gorc)" >> $GITHUB_ENV
       - uses: actions/setup-go@v3
         with:
           go-version: '${{env.VERSION}}' # The Go version to download (if necessary) and use.
@@ -1092,12 +1059,9 @@
     runs-on: ubuntu-latest
     steps:
       - uses: actions/checkout@v4
-<<<<<<< HEAD
-        with:
-          submodules: true
-=======
-      - run: echo "VERSION=$(cat .gorc)" >> $GITHUB_ENV
->>>>>>> 2ba1ddde
+        with:
+          submodules: true
+      - run: echo "VERSION=$(cat .gorc)" >> $GITHUB_ENV
       - uses: actions/setup-go@v3
         with:
           go-version: '${{env.VERSION}}' # The Go version to download (if necessary) and use.
