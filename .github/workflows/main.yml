--- conflicted
+++ resolved
@@ -1517,12 +1517,7 @@
         if: github.ref == 'refs/heads/master' && github.event_name != 'pull_request'
         continue-on-error: true
   build-cpp:
-    
-<<<<<<< HEAD
     timeout-minutes: 75
-=======
-    timeout-minutes: 26
->>>>>>> 4ab2d56b
     needs: setup
     strategy:
       fail-fast: false
