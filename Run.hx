--- conflicted
+++ resolved
@@ -251,17 +251,12 @@
 		Sys.command('chmod u+x $goupCommand');
 	var proc = new Process(goupCommand + " init --skip-prompt");
 	if (proc.exitCode(true) != 0) {
-<<<<<<< HEAD
-		trace(proc.stdout.readAll());
-		trace(proc.stderr.readAll());
-=======
 		final outMessage = proc.stdout.readAll().toString();
 		final errMessage = proc.stderr.readAll().toString();
 		if (errMessage.indexOf('msg="symlink') != -1 || outMessage.indexOf('msg="symlink') != -1)
 			return true;
 		trace(outMessage);
 		trace(errMessage);
->>>>>>> b47d222b
 		Sys.println("failed to run goup");
 		return false;
 	}
