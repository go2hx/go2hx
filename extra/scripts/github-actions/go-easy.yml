timeout-minutes: 75
needs: setup
strategy:
  fail-fast: false
runs-on: ubuntu-latest
steps:
  - uses: actions/checkout@v4
    with:
      submodules: recursive
  - name: cleanup
    run: |
      sudo rm -rf /usr/share/dotnet
      sudo rm -rf /opt/ghc
      sudo rm -rf "/usr/local/share/boost"
      sudo rm -rf "$AGENT_TOOLSDIRECTORY"
  - run: echo "VERSION=$(cat .gorc)" >> $GITHUB_ENV
  - uses: actions/setup-go@v3
    with:
      go-version: '${{env.VERSION}}' # The Go version to download (if necessary) and use.
::support::
  # Get the cores 
  - name: Get number of cores (Ubuntu)
    if: startsWith(runner.os, 'Linux')
    run: echo "CORES=$(nproc --all)" >> $GITHUB_ENV
  - name: Get number of cores (macOS)
    if: startsWith(runner.os, 'macOS')
    run: echo "CORES=$(sysctl -n hw.logicalcpu)" >> $GITHUB_ENV
  - name: Install lix
    run: npm i lix -g
  - name: Run lix
    run: npx lix download
  # go2hx setup
  # Clean std
  - name: Clean std2hx
    run: npx haxe --run Run clean
<<<<<<< HEAD
  # compile stdgo
=======
  # compile std
  - name: Build go2hx compiler
    run: npx haxe --run Run build
>>>>>>> ff9410b8
  - name: Set source
    run: haxelib dev go2hx .
  - uses: actions/cache/restore@v4
    id: setup-cache
    with:
      path: |
        TypeInfoData_go2hx_hxb.hx
        ./_internal/*
        ./go2hx.*.zip
        export
        golibs
      key: ${{ github.sha }}-build-${{ env.cache-name }}
  - name: Setup hxcpp
    run: haxe -cp extra/scripts --run SetupHxcpp
  - name: clone go
    run: git clone https://github.com/golang/go -b go${{env.VERSION}} --depth=1 ./tests/go
  - name: Sort tests
    run: go run ./extra/scripts/sortTests ci
  # run go easy tests
  - name: Run go easy tests
    run: haxe tests/tests.hxml -D go -D ci -D mode=easy -D runnerCount=${{ env.CORES }} -D nologs -D target=::target:: #-D hxb
  # add go_easy.json regression 
  - uses: EndBug/add-and-commit@v9
    with:
        message: go easy tests update ::target::
        add: ./tests
        pull: --rebase --autostash
    if: github.ref == 'refs/heads/master' && github.event_name != 'pull_request'
    continue-on-error: true<|MERGE_RESOLUTION|>--- conflicted
+++ resolved
@@ -33,13 +33,9 @@
   # Clean std
   - name: Clean std2hx
     run: npx haxe --run Run clean
-<<<<<<< HEAD
-  # compile stdgo
-=======
   # compile std
   - name: Build go2hx compiler
     run: npx haxe --run Run build
->>>>>>> ff9410b8
   - name: Set source
     run: haxelib dev go2hx .
   - uses: actions/cache/restore@v4
