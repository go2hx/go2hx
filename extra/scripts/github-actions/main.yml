--- conflicted
+++ resolved
@@ -33,15 +33,8 @@
       # go2hx setup
       - name: Set source
         run: npx haxelib dev go2hx .
-<<<<<<< HEAD
-      # clean stdgo
-      - name: Setup hxcpp
-        run: haxe -cp extra/scripts --run SetupHxcpp
-      - name: Clean stdgo
-=======
       # Clean std
       - name: Clean std
->>>>>>> ff9410b8
         run: npx haxe --run Run clean
       - name: Build go2hx compiler
         run: npx haxe --run Run build
