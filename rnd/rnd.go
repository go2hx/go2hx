package main

import (
	"fmt"
)
var a = []int{1,2,3}
var b interface{} = a
func main() {
<<<<<<< HEAD
	fmt.Println("start")
=======
	

	fmt.Println(b)
>>>>>>> 0db4859f
}<|MERGE_RESOLUTION|>--- conflicted
+++ resolved
@@ -3,14 +3,7 @@
 import (
 	"fmt"
 )
-var a = []int{1,2,3}
-var b interface{} = a
+
 func main() {
-<<<<<<< HEAD
 	fmt.Println("start")
-=======
-	
-
-	fmt.Println(b)
->>>>>>> 0db4859f
 }