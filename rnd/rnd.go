package main

import (
	"fmt"

	"github.com/go2hx/go4hx/rnd/data"
)
func main() {
<<<<<<< HEAD
	data.Test()
	var i data.Example = 0
	fmt.Println(i)

	fmt.Println("ex:",data.Ex)

	s := data.Struct{}
	fmt.Println("s:",s)

	data.Test()
}
=======
	fmt.Println("start")
	th()
}

//#go2hx stdgo.reflect.Reflect.testHarness
func th()
>>>>>>> 4c69ef2c
<|MERGE_RESOLUTION|>--- conflicted
+++ resolved
@@ -3,26 +3,25 @@
 import (
 	"fmt"
 
-	"github.com/go2hx/go4hx/rnd/data"
+	//"github.com/go2hx/go4hx/rnd/data"
 )
 func main() {
-<<<<<<< HEAD
-	data.Test()
-	var i data.Example = 0
-	fmt.Println(i)
 
-	fmt.Println("ex:",data.Ex)
+	//data.Test()
+	//var i data.Example = 0
+	//fmt.Println(i)
 
-	s := data.Struct{}
-	fmt.Println("s:",s)
+	//fmt.Println("ex:",data.Ex)
 
-	data.Test()
-}
-=======
+	//s := data.Struct{}
+	//fmt.Println("s:",s)
+
+	//data.Test()
+//}
+
 	fmt.Println("start")
 	th()
 }
 
 //#go2hx stdgo.reflect.Reflect.testHarness
-func th()
->>>>>>> 4c69ef2c
+func th()