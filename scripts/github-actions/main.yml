--- conflicted
+++ resolved
@@ -68,12 +68,9 @@
     runs-on: [ubuntu-latest]
     steps:
       - uses: actions/checkout@v4
-<<<<<<< HEAD
-        with:
-          submodules: true
-=======
-      - run: echo "VERSION=$(cat .gorc)" >> $GITHUB_ENV
->>>>>>> 2ba1ddde
+        with:
+          submodules: true
+      - run: echo "VERSION=$(cat .gorc)" >> $GITHUB_ENV
       - uses: actions/setup-go@v3
         continue-on-error: true
         with:
@@ -90,12 +87,9 @@
     runs-on: [ubuntu-latest]
     steps:
       - uses: actions/checkout@v4
-<<<<<<< HEAD
-        with:
-          submodules: true
-=======
-      - run: echo "VERSION=$(cat .gorc)" >> $GITHUB_ENV
->>>>>>> 2ba1ddde
+        with:
+          submodules: true
+      - run: echo "VERSION=$(cat .gorc)" >> $GITHUB_ENV
       - uses: actions/setup-go@v3
         with:
           go-version: '${{env.VERSION}}' # The Go version to download (if necessary) and use.
@@ -130,12 +124,9 @@
     runs-on: [ubuntu-latest]
     steps:
       - uses: actions/checkout@v4
-<<<<<<< HEAD
-        with:
-          submodules: true
-=======
-      - run: echo "VERSION=$(cat .gorc)" >> $GITHUB_ENV
->>>>>>> 2ba1ddde
+        with:
+          submodules: true
+      - run: echo "VERSION=$(cat .gorc)" >> $GITHUB_ENV
       - uses: actions/setup-go@v3
         continue-on-error: true
         with:
