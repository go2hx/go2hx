--- conflicted
+++ resolved
@@ -1,829 +1,825 @@
-package;
-
-import sys.FileSystem;
-import Network;
-import Typer.DataType;
-import haxe.Json;
-import haxe.Resource;
-import haxe.ds.Vector;
-import haxe.io.Bytes;
-import haxe.io.Path;
-import sys.io.File;
-
-final cwd = Sys.getCwd();
-final loop = Loop.getDefault();
-final server = new Tcp(loop);
-var clients:Array<Client> = [];
-#if (target.threaded)
-var processes:Array<sys.io.Process> = [];
-#end
-var onComplete:(modules:Array<Typer.Module>, data:Dynamic) -> Void = null;
-var onUnknownExit:Void->Void = null;
-var programArgs = [];
-#if (target.threaded)
-var mainThread = sys.thread.Thread.current();
-#end
-
-@:structInit
-class Client {
-	public var stream:Stream;
-	public var runnable:Bool = true; // start out as true
-	public var id:Int = 0;
-	public var retries:Int = 0;
-
-	public function new(stream, id) {
-		this.stream = stream;
-		this.id = id;
-	}
-}
-
-function main() {
-	var args = Sys.args();
-	// args = ["-test", "time", Sys.getCwd()];
-	run(args);
-}
-
-final passthroughArgs = ["-log", "--log", "-test", "--test", "-nodeps", "--nodeps", "-debug","--debug"];
-
-function run(args:Array<String>) {
-	var processCount = 1;
-	var index = 0;
-	if ((index = args.indexOf("-nogo")) != -1 || (index = args.indexOf("--nogo")) != -1) {
-		args.remove(args[index]);
-		processCount = 0;
-	}
-	final instance = compileArgs(args);
-	Sys.println("Golang compiler instance");
-	setup(instance, processCount, () -> {
-		if (onComplete == null)
-			onComplete = (modules, data) -> {
-				close(0, instance);
-			};
-		compile(instance);
-	});
-	#if !js
-	while (true)
-		update();
-	#end
-}
-
-function compileArgs(args:Array<String>):InstanceData {
-	final args = args.copy();
-	final instance = new InstanceData();
-	instance.outputPath = "golibs";
-	instance.root = "";
-	var help = false;
-	final argHandler = Args.generate([
-		["-debug", "--debug"] => () -> instance.debugBool = true,
-		["-help", "--help", "-h", "--h"] => () -> help = true,
-		@doc("don't run the build commands")
-		["-norun", "--norun"] => () -> instance.noRun = true, @doc("go test")
-		["-nocomments", "--nocomments"] => () -> instance.noComments = true, @doc("no comments")
-		["-test", "--test"] => () -> instance.test = true,
-		["-vartrace", "--vartrace", "-varTrace", "--varTrace"] => () -> instance.varTraceBool = true,
-		["-stack", "--stack"] => () -> instance.stackBool = true,
-		@doc("disable the usage of the build cache")
-		["-no-cache", "--no-cache"] => () -> instance.useCache = false,
-		@doc("clean the cache and regenerate all files")
-		["-clean-cache", "--clean-cache"] => () -> instance.cleanCache = true,
-		@doc("set output path or file location")
-		["-output", "--output", "-o", "--o", "-out", "--out"] => out -> instance.outputPath = out,
-		@doc("set the root package for all generated files")
-		["-root", "--root", "-r", "--r"] => out -> instance.root = out,
-		@doc("generate Haxe build file from compiler command")
-		["-build", "--build"] => out -> instance.buildPath = out,
-		@doc("generate build hxml from compiler commands")
-		["-hxml", "--hxml"] => out -> instance.hxmlPath = out,
-		@doc("add go code as a comment to the generated Haxe code")
-		["-printgocode", "--printgocode"] => () -> instance.printGoCode = true,
-		@doc("disable all non main packages wrapped as a haxelib library\n\nTarget:")
-		["-nolibwrap", "--nolibwrap"] => () -> instance.libwrap = false,
-		@doc("all non main packages wrapped as a haxelib library\n\nTarget:")
-		["-libwrap", "--libwrap"] => () -> instance.libwrap = true,
-		@doc('generate C++ code into target directory')
-		["-cpp", "--cpp"] => out -> {
-			instance.target = "cpp";
-			instance.targetOutput = out;
-		},
-		@doc('generate JavaScript code into target file')
-		["-js", "--js", ] => out -> {
-			instance.target = "js";
-			instance.targetOutput = out;
-		},
-		@doc('generate JVM bytecode into target file')
-		["-jvm", "--jvm", "-java", "--java"] => out -> {
-			instance.target = "jvm";
-			instance.targetOutput = out;
-		},
-		@doc('generate Python code into target file')
-		["-python", "--python"] => out -> {
-			instance.target = "python";
-			instance.targetOutput = out;
-		},
-		@doc('generate Lua code into target file')
-		["-lua", "--lua"] => out -> {
-			instance.target = "lua";
-			instance.targetOutput = out;
-		},
-		@doc('generate C# code into target directory')
-		["-cs", "--cs"] => out -> {
-			instance.target = "cs";
-			instance.targetOutput = out;
-		},
-		@doc('generate HashLink .hl bytecode or .c code into target file')
-		["-hl", "--hl", "-hashlink", "--hashlink"] => out -> {
-			instance.target = "hl";
-			instance.targetOutput = out;
-		},
-		@doc('interpret the program using internal macro system')
-		["-eval", "--eval", "-interp", "--interp"] => () -> {
-			instance.target = "interp";
-		}, @doc('json data of tests')
-		// https://pkg.go.dev/cmd/go/internal/test#pkg-variables
-		["-json", "--json"] => () -> instance.defines.push("jsonTest"),
-		@doc('Do not start new tests after the first test failure.')
-		["-failfast", "--failfast"] => () -> instance.defines.push("failfastTest"),
-		@doc('Tell long-running tests to shorten their run time.')
-		["-short", "--short"] => () -> instance.defines.push("shortTest"),
-		@doc(" If a test binary runs longer than duration d, panic. If d is 0, the timeout is disabled. The default is 10 minutes (10m).")
-		["-timeout", "--timeout"] => d -> instance.defines.push('timeoutTest $d'),
-		@doc("Verbose output: log all tests as they are run. Also print all text from Log and Logf calls even if the test succeeds.")
-		["-v", "--v", "-verbose", "--verbose"] => () -> {instance.verbose = true; instance.defines.push("verboseTest");},
-		@doc("Remove all depedency on go2hx for the compiled code by moving the stdlib into the output")
-		["-nodeps", "--nodeps", "-nodep", "--nodep"] => () -> instance.noDeps = true,
-		["-port", "--port"] => port -> instance.port = Std.parseInt(port),
-		@doc("Version of the compiler")
-		["-version", "--version"] => () -> Sys.println(sys.io.File.getContent("version.txt")),
-	]);
-
-	argHandler.parse(args);
-	for (i in 0...args.length) {
-		switch args[i] {
-			case "-a", "--a", "-arg", "--arg":
-				programArgs = args.slice(i + 1);
-				break;
-		}
-	}
-	for (option in (argHandler.options : Array<Dynamic>)) {
-		if (passthroughArgs.indexOf(option.flags[0]) != -1)
-			continue;
-		for (i in 0...args.length) {
-			if (option.flags.indexOf(args[i]) != -1) {
-				args.remove(args[i]);
-				// removes the args of the flag afterwards
-				for (j in 0...option.args.length)
-					args.remove(args[i]);
-			}
-		}
-	}
-	instance.args = args;
-	if (help) {
-		printDoc(argHandler);
-		close(0, instance);
-		return instance;
-	}
-	if (args.length <= 1) {
-		close(0, instance);
-	}
-
-	return instance;
-}
-
-private function printDoc(handler:Args.ArgHandler) {
-	src.Util.successMsg("go2hx");
-	Sys.print("\n");
-	final max = 20;
-	for (option in handler.options) {
-		if (option.doc == null)
-			continue;
-		Sys.println(StringTools.rpad(option.flags[0], " ", max) + option.doc);
-	}
-}
-
-function update() {
-	loop.run(NoWait);
-	#if (target.threaded)
-	mainThread.events.progress();
-	#end
-	Sys.sleep(0.5); // wait
-}
-
-function close(code:Int=0, instance: Null<InstanceData> = null) {
-	if (instance != null) {
-		Cache.saveCache(Path.join([instance.args[instance.args.length - 1], instance.outputPath, '.go2hx_cache']));
-	}
-	
-	#if (debug && !nodejs)
-	if (processes.length > 0) {
-		processes[0].kill();
-		try {
-			while (true)
-				Sys.println(processes[0].stdout.readLine());
-		} catch (_) {}
-	}
-	#end
-	for (client in clients)
-		client.stream.close();
-	#if (target.threaded)
-	for (process in processes)
-		process.close();
-	#end
-	server.close();
-	Sys.exit(code);
-}
-
-function isPortUsed(port: Int) {
-	try {
-		var cmd: String = switch (Sys.systemName()) {
-			case "Windows": 'netstat -a -n -o | findstr "LISTENING" | findstr ":$port "';
-<<<<<<< HEAD
-			case "Mac": 'netstat -vanp tcp | grep ":$port[[:space:]]"';
-=======
-			case "Mac": 'lsof -i :$port';
->>>>>>> 638fae02
-			default: 'netstat -tuln | grep ":$port[[:space:]]"';
-		}
-
-		#if js
-		final cmdRes: String = js.node.ChildProcess.execSync(cmd, {
-			shell: true
-		});
-		#else
-		final process = new sys.io.Process(cmd);
-		// wait for process to complete
-		final code = process.exitCode();
-		if (code != 0) {
-			trace(process.stderr.readAll());
-		}
-		final cmdRes: String = process.stdout.readAll().toString();
-		#end
-		
-		return cmdRes.toLowerCase().indexOf('tcp') != -1;
-	} catch (e: Dynamic) {
-		return false;
-	}
-}
-	
-function setup(instance:InstanceData, processCount:Int = 1, allAccepted:Void->Void = null) {
-	Cache.setUseCache(instance.useCache);
-	if (!instance.cleanCache) Cache.loadCache(Path.join([instance.args[instance.args.length - 1], instance.outputPath , '.go2hx_cache']));
-	
-	var port = instance.port;
-	if (port == 0) {
-		port = 6114;
-		while (isPortUsed(port) && port < 6136) {
-			port++;
-		}
-	} else {
-		if (isPortUsed(port)) {
-			Sys.println('Port $port is already in use');
-			close(1, instance);
-		}
-	}
-
-	Sys.println('listening on local port: $port');
-	#if !js
-	server.bind(new sys.net.Host("127.0.0.1"), port);
-	#else
-	var processCountIndex = 0;
-	var resetCount = 0;
-	function jsProcess() {
-		final name = if (Sys.systemName() != "Windows") {
-			"./go4hx";
-		}else{
-			"go4hx.exe";
-		}
-		final child = js.node.ChildProcess.exec('$name $port', null, null);
-		//final child = js.node.ChildProcess.execFile('go4hx', ['$port'], {cwd: cwd}, null);
-		child.on('exit', code -> {
-			final code:Int = code;
-			Sys.println('child process exited: $code');
-			// print out output
-			Sys.println(child.stdout.read());
-			Sys.println(child.stderr.read());
-			if (resetCount++ > 8) {
-				child.kill();
-				if (onUnknownExit != null)
-					onUnknownExit();
-			}else{
-				child.kill();
-				jsProcess();
-			}
-		});
-		child.stderr.on('data', data -> {
-			Sys.println('stderr: $data');
-		});
-		child.stdout.on('data', data -> {
-			Sys.println('stdout: $data');
-		});
-		child.on('SIGINT', () -> {
-			Sys.println('Received SIGINT. Press Control-D to exit.');
-		});
-	}
-	#end
-	// server.noDelay(true);
-	for (i in 0...processCount) {
-		// sys.thread.Thread.create(() -> Sys.command("./go4hx", ['$port']));
-		#if (target.threaded)
-		processes.push(new sys.io.Process("./go4hx", ['$port'], false));
-		#else
-		jsProcess();
-		#end
-	}
-	var index = 0;
-	server.listen(0, () -> {
-		Sys.println("accepted connection");
-		index++;
-		final client:Client = {stream: server.accept(), id: -1};
-		#if !hl
-		client.stream.size = 8;
-		#end
-		clients.push(client);
-		var pos = 0;
-		var buff:Bytes = null;
-		client.stream.readStart(bytes -> {
-			if (bytes == null) {
-				// health check
-				#if (target.threaded)
-				for (proc in processes) {
-					final code = proc.exitCode(false);
-					if (code == null)
-						continue;
-					trace("proc code:", code);
-					if (code != 0) {
-						Sys.print(proc.stderr.readAll());
-					} else {
-						Sys.print(proc.stdout.readAll());
-					}
-				}
-				#end
-				// close as stream has broken
-				trace("stream has broken");
-				close(0, instance);
-				return;
-			}
-			if (buff == null) {
-				final len:Int = haxe.Int64.toInt(bytes.getInt64(0));
-				instance.log("alloc " + len);
-				#if !hl
-				client.stream.size = len;
-				#end
-				buff = Bytes.alloc(len);
-				bytes = bytes.sub(8, bytes.length - 8);
-			}
-			#if hl
-			@:privateAccess buff.b.blit(pos, bytes, 0, bytes.length);
-			#elseif js
-			@:privateAccess buff.b.set(bytes.b, pos);
-			#else
-			buff.blit(pos, bytes, 0, bytes.length);
-			#end
-			pos += bytes.length;
-			instance.log("progress: " + pos + "/" + buff.length);
-			bytes = null;
-			// Sys.println("pos: " + pos + " buff: " + buff.length);
-			if (pos == buff.length) {
-				var exportData:DataType = null;
-				instance.log("uncompress start");
-				var data = haxe.zip.Uncompress.run(buff);
-				instance.log("uncompress complete, json parse");
-				buff = null;
-				exportData = haxe.Json.parse(#if js @:privateAccess data.b.toString() #else data.toString() #end);
-				instance.log("json complete");
-				data = null;
-				// haxe.Timer.measure(() -> exportData = haxe.Json.parse(buff.toString()));
-				// Sys.println("retrieved exportData");
-				final index = Std.parseInt(exportData.index);
-				var instance = instanceCache[index];
-				instanceCache[index] = null; // reset
-				// File.saveContent("export.json", Json.stringify(exportData, null, "    ")); // export out data to json
-				var modules = [];
-				Sys.setCwd(cwd);
-				instance.log("compile");
-				modules = Typer.main(exportData, instance);
-				instance.log("compile complete");
-				exportData = null;
-
-				// reset
-				// trace("CLIENT RESET");
-				client.runnable = true;
-				client.retries = 0;
-				pos = 0;
-				buff = null;
-				#if !hl
-				client.stream.size = 8;
-				#end
-				Sys.setCwd(instance.localPath);
-				if (instance.noDeps)
-					createBasePkgs(Path.addTrailingSlash(instance.outputPath), modules, cwd);
-				var isStdgo = false;
-				var alreadyWrapped = false;
-				var isMain = false;
-				for (module in modules) {
-					if (module.isMain) {
-						isMain = true;
-						break;
-					}
-				}
-				Gen.sizeMap = [];
-				for (module in modules) {
-					if (!isStdgo)
-						isStdgo = Typer.stdgoList.contains(StringTools.replace(module.path, ".", "/"));
-					if (instance.libwrap && !isMain && !isStdgo && !alreadyWrapped) {
-						alreadyWrapped = true;
-						final name = module.name;
-						final libPath = name + "/";
-						instance.outputPath = Path.addTrailingSlash(instance.outputPath) + libPath;
-						//sys.io.File.saveContent(Path.addTrailingSlash(instance.outputPath) + "haxelib.json");
-						Gen.create(instance.outputPath, module, instance.root);
-						final cmd = 'haxelib dev $name ${instance.outputPath}';
-						Sys.println(cmd);
-						Sys.command(cmd);
-						Sys.println('Include lib: -lib $name');
-					} else {
-						Gen.create(Path.addTrailingSlash(instance.outputPath), module, instance.root);
-					}
-				}
-				logGenSizes();
-				runBuildTools(modules, instance, programArgs);
-				Sys.setCwd(cwd);
-				onComplete(modules, instance.data);
-				#if nodejs
-				if (js.Node.global.gc != null)
-					js.Node.global.gc();
-				#elseif hl
-				hl.Gc.major();
-				#end
-				modules = null;
-				instance = null;
-				programArgs = null;
-			}
-		});
-		if (index >= processCount && allAccepted != null)
-			allAccepted();
-	});
-	#if js
-	@:privateAccess server.s.listen(port, () -> {
-		Sys.println("nodejs server started");
-	});
-	#end
-}
-
-private function logGenSizes() {
-	final sizeMap = Gen.sizeMap;
-	// log size maps
-	var lSize = 0;
-	for (path => size in sizeMap) {
-		if (path.length > lSize)
-			lSize = path.length;
-	}
-	for (path => size in sizeMap) {
-		Sys.println('    ${StringTools.rpad(path, " ", lSize)} - ${size}kb'); 
-	}
-}
-
-private function createBasePkgs(outputPath:String, modules:Array<Typer.Module>, cwd:String) {
-	Sys.println("create base pkgs: " + outputPath);
-	if (!FileSystem.exists(outputPath + "/stdgo"))
-		FileSystem.createDirectory(outputPath + "/stdgo");
-	for (file in FileSystem.readDirectory(cwd + "/stdgo")) {
-		if (Path.extension(file) == "hx") {
-			final content = File.getContent(cwd + "/stdgo/" + file);
-			File.saveContent(outputPath + "/stdgo/" + file, content);
-		}
-	}
-	
-	Sys.println("copy directory: " + cwd + " to: " + outputPath);
-	src.Util.copyDirectoryRecursively(cwd + "/haxe", outputPath + "/haxe");
-	final path = "/stdgo/_internal";
-	src.Util.copyDirectoryRecursively(cwd + path, outputPath + path);
-	for (file in FileSystem.readDirectory(cwd + path)) {
-		if (Path.extension(file) == "hx") {
-			final content = File.getContent(cwd + path + file);
-			File.saveContent(outputPath + path + file, content);
-		}
-	}
-}
-
-function targetLibs(target:String):String {
-	return switch target {
-		case "jvm":
-			"-lib hxjava";
-		case "cs":
-			"-lib hxcs";
-		case "cpp":
-			"-lib hxcpp";
-		case "js":
-			"-lib hxnodejs";
-		default:
-			"";
-	}
-}
-
-function mainPaths(modules:Array<Typer.Module>):Array<String> {
-	final paths:Array<String> = [];
-	for (module in modules) {
-		if (module == null || !module.isMain || module.files[0] == null || !module.files[0].isMain)
-			continue;
-		var path = module.path;
-		var name = module.files[0].name;
-		if (path != "")
-			path += ".";
-		path += name;
-		paths.push(path);
-	}
-	return paths;
-}
-
-function mainPkgs(modules:Array<Typer.Module>):Array<String> {
-	final paths:Array<String> = [];
-	for (module in modules) {
-		if (module == null || !module.isMain || module.files[0] == null || !module.files[0].isMain)
-			continue;
-		var path = module.path;
-		paths.push(path);
-	}
-	return paths;
-}
-
-private function runBuildTools(modules:Array<Typer.Module>, instance:InstanceData, args:Array<String>) {
-	if (instance.target == "") {
-		if (instance.test) {
-			if (!instance.noRun) {
-				instance.target = "hl"; // default test target
-				instance.targetOutput = "test.hl";
-			}
-		} else {
-			instance.noRun = true;
-		}
-	}
-	final paths = mainPaths(modules);
-	final commands = [];
-	if (!instance.noDeps) {
-		commands.push("-lib");
-		commands.push("go2hx");
-	} else {
-		src.Util.hxmlToArgs(cwd + "/extraParams.hxml", commands);
-	}
-	var cp = instance.outputPath;
-	if (cp != "") {
-		commands.push("-cp");
-		commands.push(cp);
-	}
-	for (define in instance.defines) {
-		commands.push("-D");
-		commands.push(define);
-	}
-	if (instance.target != "" && instance.target != "interp") {
-		final main = paths.length > 0 ? paths[0] : "";
-		for (command in buildTarget(instance.target, instance.targetOutput).split(" "))
-			commands.push(command);
-		for (command in targetLibs(instance.target).split(" "))
-			commands.push(command);
-	}
-	if (!instance.noRun && instance.target != "") {
-		for (main in paths) {
-			if (instance.root != "") {
-				main = instance.root + (main == "" ? "" : "." + parseMain(main));
-			}else{
-				main = parseMain(main);
-			}
-			var commands = commands.concat(['-m', main]); // copy
-			if (instance.target == "interp") {
-				commands = commands.concat(buildTarget(instance.target, "").split(" "));
-				commands = commands.concat(args);
-			}
-			final cliCommands = commands.copy();
-			if (instance.noDeps) {
-				final macroDefine = "--macro";
-				for (i in 0...cliCommands.length) {
-					if (i > 0 && cliCommands[i - 1] == macroDefine) {
-						cliCommands[i] = '"' + cliCommands[i] + '"';
-					}
-				}
-			}
-			Sys.println('haxe ' + cliCommands.join(" "));
-			Sys.command('haxe ' + cliCommands.join(" ")); // build without build file
-			//trace("main: " + main);
-			final runCommand = runTarget(instance.target, instance.targetOutput, args, main);
-			if (runCommand != "") {
-				Sys.println(runCommand);
-				Sys.command(runCommand);
-			}
-		}
-	}
-	if (instance.buildPath != "") { // create build file
-		final mains = [for (path in paths) src.Util.makeExpr(path)];
-		final base = [for (command in commands) src.Util.makeExpr(command)];
-		final expr = macro function main() {
-			final base = $a{base};
-			final mains = $a{mains};
-			for (main in mains)
-				Sys.command('haxe', base.concat(['-m', main]));
-		}
-		if (!StringTools.endsWith(instance.buildPath, ".hx"))
-			instance.buildPath += ".hx";
-		final content = new haxe.macro.Printer("    ").printExpr(expr);
-		File.saveContent(instance.buildPath, content);
-		// Sys.println('Generated: $buildPath - ' + src.Util.kbCount(content) + "kb");
-	}
-	
-	if (instance.hxmlPath != "") {
-		if (paths.length == 0 && !instance.noRun) {
-			trace(instance.hxmlPath);
-			throw "No main found";
-		}
-		if (!StringTools.endsWith(instance.hxmlPath, ".hxml"))
-			instance.hxmlPath += ".hxml";
-		final pkgs = mainPkgs(modules);
-		for (i in 0...paths.length) {
-			final main = parseMain(paths[i]);
-			var content = "-m " + main + "\n";
-			for (i in 0...Std.int(commands.length / 2)) {
-				content += commands[i * 2] + " " + commands[i * 2 + 1] + "\n";
-			}
-			var hxmlPath = instance.hxmlPath;
-			var replaceIndex = hxmlPath.indexOf("$");
-			if (replaceIndex != -1) {
-				var hxmlFile = StringTools.replace(pkgs[i],".","_");
-				hxmlPath = hxmlPath.substr(0, replaceIndex) + hxmlFile + hxmlPath.substr(replaceIndex + 1);
-			}
-			content = content.substr(0, content.length - 1);
-			File.saveContent(hxmlPath, content);
-			Sys.println('Generated:\n' + hxmlPath + ' - ' + src.Util.kbCount(content) + "kb");
-		}
-	}
-}
-
-private function parseMain(main:String):String {
-	final index = main.indexOf("_test.");
-	if (index == -1)
-		return '_internal.$main';
-	var s = main.substr(0, index);
-	s = StringTools.replace(s, ".", "/");
-	//main = StringTools.replace(main, "_test.", ".");
-	return '_internal.$main';
-}
-
-function libTarget(target:String):String {
-	return switch target {
-		case "cpp", "cs":
-			'-lib hx$target';
-		case "jvm", "java":
-			"-lib hxjava";
-		default:
-			"";
-	}
-}
-
-function buildTarget(target:String, out:String, ?main:String, ?args:Array<String>):String {
-	return switch target {
-		case "hl":
-			'--hl $out';
-		case "jvm", "cpp", "cs", "js", "lua", "python", "php", "neko":
-			'--$target $out';
-		case "interp":
-			if (main != null && args != null) {
-				'--run $main ' + args.join(" ");
-			}else{
-				"--interp";
-			}
-		default:
-			throw "unknown target: " + target;
-	}
-}
-
-function runTarget(target:String, out:String, args:Array<String>, main:String):String {
-	final index = main.lastIndexOf(".");
-	if (index != -1)
-		main = main.substr(index + 1);
-	var s = switch target {
-		case "interp":
-			"";
-		case "cpp", "cs":
-			"./" + out + "/" + main;
-		case "jvm":
-			'java -jar $out';
-		case "python":
-			if (Sys.systemName() == "Mac") {
-				'python3 $out';
-			} else {
-				'python $out';
-			}
-		case "hl", "neko", "lua", "php":
-			'$target $out';
-		case "js":
-			// --stack-size set because bytes.growSize Maximum call stack size exceeded
-			'node --stack-size=65500 $out';
-		default:
-			throw "unknown target: " + target;
-	};
-	if (args != null && args.length > 0)
-		s += " " + args.join(" ");
-	return s;
-}
-
-function compile(instance:InstanceData):Bool {
-	if (instance.localPath == "")
-		instance.localPath = instance.args[instance.args.length - 1];
-	var httpsString = "https://";
-	for (i in 0...instance.args.length - 1) {
-		var path = instance.args[i];
-		if (path.charAt(0) == "-")
-			continue; // skip flags
-		if (StringTools.startsWith(path, httpsString)) {
-			path = path.substr(httpsString.length);
-			instance.args[i] = path;
-		}
-
-		if (Path.extension(path) == "go" || path.charAt(0) == "." || path.indexOf("/") == -1)
-			continue;
-
-		if (Typer.stdgoList.indexOf(path) != -1)
-			continue;
-		var command = 'go get $path';
-		Sys.setCwd(instance.localPath);
-		#if (target.threaded)
-		final proc = new sys.io.Process("go mod init go2hxlib");
-		proc.exitCode();
-		proc.close();
-		#else
-		Sys.command("go mod init go2hxlib");
-		#end
-		Sys.println(command);
-		Sys.command(command);
-		Sys.setCwd(cwd);
-	}
-	return write(instance.args, instance);
-}
-
-function getClient() {
-	for (client in clients) {
-		if (client.runnable)
-			return client;
-		if (++client.retries > 2 * 240) { // 240 seconds
-			trace("Client has retried too many times, giving up");
-			trace(instanceCache[client.id].data, client.id);
-		}
-	}
-	return null;
-}
-
-function write(args:Array<String>, instance:InstanceData):Bool {
-	final client = getClient();
-	if (client == null)
-		return false;
-	for (i in 0...instanceCache.length) {
-		if (instanceCache[i] != null)
-			continue;
-		client.id = i;
-		instanceCache[i] = instance;
-		args.unshift('$i');
-		break;
-	}
-	client.stream.write(Bytes.ofString(args.join(" ")));
-	client.runnable = false;
-	return true;
-}
-
-final instanceCache = new Vector<InstanceData>(20);
-
-class InstanceData {
-	public var verbose:Bool = false;
-	public var debugBool:Bool = false;
-	public var noDeps:Bool = false;
-	public var varTraceBool:Bool = false;
-	public var stackBool:Bool = false;
-	public var args:Array<String> = [];
-	public var data:Dynamic = null;
-	public var printGoCode = false;
-	public var localPath = "";
-	public var target = "";
-	public var port:Int = 0;
-	public var targetOutput = "";
-	public var libwrap = false;
-	public var outputPath:String = "";
-	public var root:String = "";
-	public var buildPath:String = "";
-	public var externBool:Bool = false;
-	public var hxmlPath:String = "";
-	public var noRun:Bool = false;
-	public var noComments:Bool = false;
-	public var useCache: Bool = true;
-	public var cleanCache: Bool = false;
-	public var test:Bool = false;
-
-	public var noCommentsBool:Bool = false;
-
-	public final defines:Array<String> = [];
-
-	public function new(args:Array<String> = null) {
-		if (args != null)
-			this.args = args;
-	}
-	public function log(s:String) {
-		if (!verbose)
-			return;
-		Sys.println(s);
-	}
-}
+package;
+
+import sys.FileSystem;
+import Network;
+import Typer.DataType;
+import haxe.Json;
+import haxe.Resource;
+import haxe.ds.Vector;
+import haxe.io.Bytes;
+import haxe.io.Path;
+import sys.io.File;
+
+final cwd = Sys.getCwd();
+final loop = Loop.getDefault();
+final server = new Tcp(loop);
+var clients:Array<Client> = [];
+#if (target.threaded)
+var processes:Array<sys.io.Process> = [];
+#end
+var onComplete:(modules:Array<Typer.Module>, data:Dynamic) -> Void = null;
+var onUnknownExit:Void->Void = null;
+var programArgs = [];
+#if (target.threaded)
+var mainThread = sys.thread.Thread.current();
+#end
+
+@:structInit
+class Client {
+	public var stream:Stream;
+	public var runnable:Bool = true; // start out as true
+	public var id:Int = 0;
+	public var retries:Int = 0;
+
+	public function new(stream, id) {
+		this.stream = stream;
+		this.id = id;
+	}
+}
+
+function main() {
+	var args = Sys.args();
+	// args = ["-test", "time", Sys.getCwd()];
+	run(args);
+}
+
+final passthroughArgs = ["-log", "--log", "-test", "--test", "-nodeps", "--nodeps", "-debug","--debug"];
+
+function run(args:Array<String>) {
+	var processCount = 1;
+	var index = 0;
+	if ((index = args.indexOf("-nogo")) != -1 || (index = args.indexOf("--nogo")) != -1) {
+		args.remove(args[index]);
+		processCount = 0;
+	}
+	final instance = compileArgs(args);
+	Sys.println("Golang compiler instance");
+	setup(instance, processCount, () -> {
+		if (onComplete == null)
+			onComplete = (modules, data) -> {
+				close(0, instance);
+			};
+		compile(instance);
+	});
+	#if !js
+	while (true)
+		update();
+	#end
+}
+
+function compileArgs(args:Array<String>):InstanceData {
+	final args = args.copy();
+	final instance = new InstanceData();
+	instance.outputPath = "golibs";
+	instance.root = "";
+	var help = false;
+	final argHandler = Args.generate([
+		["-debug", "--debug"] => () -> instance.debugBool = true,
+		["-help", "--help", "-h", "--h"] => () -> help = true,
+		@doc("don't run the build commands")
+		["-norun", "--norun"] => () -> instance.noRun = true, @doc("go test")
+		["-nocomments", "--nocomments"] => () -> instance.noComments = true, @doc("no comments")
+		["-test", "--test"] => () -> instance.test = true,
+		["-vartrace", "--vartrace", "-varTrace", "--varTrace"] => () -> instance.varTraceBool = true,
+		["-stack", "--stack"] => () -> instance.stackBool = true,
+		@doc("disable the usage of the build cache")
+		["-no-cache", "--no-cache"] => () -> instance.useCache = false,
+		@doc("clean the cache and regenerate all files")
+		["-clean-cache", "--clean-cache"] => () -> instance.cleanCache = true,
+		@doc("set output path or file location")
+		["-output", "--output", "-o", "--o", "-out", "--out"] => out -> instance.outputPath = out,
+		@doc("set the root package for all generated files")
+		["-root", "--root", "-r", "--r"] => out -> instance.root = out,
+		@doc("generate Haxe build file from compiler command")
+		["-build", "--build"] => out -> instance.buildPath = out,
+		@doc("generate build hxml from compiler commands")
+		["-hxml", "--hxml"] => out -> instance.hxmlPath = out,
+		@doc("add go code as a comment to the generated Haxe code")
+		["-printgocode", "--printgocode"] => () -> instance.printGoCode = true,
+		@doc("disable all non main packages wrapped as a haxelib library\n\nTarget:")
+		["-nolibwrap", "--nolibwrap"] => () -> instance.libwrap = false,
+		@doc("all non main packages wrapped as a haxelib library\n\nTarget:")
+		["-libwrap", "--libwrap"] => () -> instance.libwrap = true,
+		@doc('generate C++ code into target directory')
+		["-cpp", "--cpp"] => out -> {
+			instance.target = "cpp";
+			instance.targetOutput = out;
+		},
+		@doc('generate JavaScript code into target file')
+		["-js", "--js", ] => out -> {
+			instance.target = "js";
+			instance.targetOutput = out;
+		},
+		@doc('generate JVM bytecode into target file')
+		["-jvm", "--jvm", "-java", "--java"] => out -> {
+			instance.target = "jvm";
+			instance.targetOutput = out;
+		},
+		@doc('generate Python code into target file')
+		["-python", "--python"] => out -> {
+			instance.target = "python";
+			instance.targetOutput = out;
+		},
+		@doc('generate Lua code into target file')
+		["-lua", "--lua"] => out -> {
+			instance.target = "lua";
+			instance.targetOutput = out;
+		},
+		@doc('generate C# code into target directory')
+		["-cs", "--cs"] => out -> {
+			instance.target = "cs";
+			instance.targetOutput = out;
+		},
+		@doc('generate HashLink .hl bytecode or .c code into target file')
+		["-hl", "--hl", "-hashlink", "--hashlink"] => out -> {
+			instance.target = "hl";
+			instance.targetOutput = out;
+		},
+		@doc('interpret the program using internal macro system')
+		["-eval", "--eval", "-interp", "--interp"] => () -> {
+			instance.target = "interp";
+		}, @doc('json data of tests')
+		// https://pkg.go.dev/cmd/go/internal/test#pkg-variables
+		["-json", "--json"] => () -> instance.defines.push("jsonTest"),
+		@doc('Do not start new tests after the first test failure.')
+		["-failfast", "--failfast"] => () -> instance.defines.push("failfastTest"),
+		@doc('Tell long-running tests to shorten their run time.')
+		["-short", "--short"] => () -> instance.defines.push("shortTest"),
+		@doc(" If a test binary runs longer than duration d, panic. If d is 0, the timeout is disabled. The default is 10 minutes (10m).")
+		["-timeout", "--timeout"] => d -> instance.defines.push('timeoutTest $d'),
+		@doc("Verbose output: log all tests as they are run. Also print all text from Log and Logf calls even if the test succeeds.")
+		["-v", "--v", "-verbose", "--verbose"] => () -> {instance.verbose = true; instance.defines.push("verboseTest");},
+		@doc("Remove all depedency on go2hx for the compiled code by moving the stdlib into the output")
+		["-nodeps", "--nodeps", "-nodep", "--nodep"] => () -> instance.noDeps = true,
+		["-port", "--port"] => port -> instance.port = Std.parseInt(port),
+		@doc("Version of the compiler")
+		["-version", "--version"] => () -> Sys.println(sys.io.File.getContent("version.txt")),
+	]);
+
+	argHandler.parse(args);
+	for (i in 0...args.length) {
+		switch args[i] {
+			case "-a", "--a", "-arg", "--arg":
+				programArgs = args.slice(i + 1);
+				break;
+		}
+	}
+	for (option in (argHandler.options : Array<Dynamic>)) {
+		if (passthroughArgs.indexOf(option.flags[0]) != -1)
+			continue;
+		for (i in 0...args.length) {
+			if (option.flags.indexOf(args[i]) != -1) {
+				args.remove(args[i]);
+				// removes the args of the flag afterwards
+				for (j in 0...option.args.length)
+					args.remove(args[i]);
+			}
+		}
+	}
+	instance.args = args;
+	if (help) {
+		printDoc(argHandler);
+		close(0, instance);
+		return instance;
+	}
+	if (args.length <= 1) {
+		close(0, instance);
+	}
+
+	return instance;
+}
+
+private function printDoc(handler:Args.ArgHandler) {
+	src.Util.successMsg("go2hx");
+	Sys.print("\n");
+	final max = 20;
+	for (option in handler.options) {
+		if (option.doc == null)
+			continue;
+		Sys.println(StringTools.rpad(option.flags[0], " ", max) + option.doc);
+	}
+}
+
+function update() {
+	loop.run(NoWait);
+	#if (target.threaded)
+	mainThread.events.progress();
+	#end
+	Sys.sleep(0.5); // wait
+}
+
+function close(code:Int=0, instance: Null<InstanceData> = null) {
+	if (instance != null) {
+		Cache.saveCache(Path.join([instance.args[instance.args.length - 1], instance.outputPath, '.go2hx_cache']));
+	}
+	
+	#if (debug && !nodejs)
+	if (processes.length > 0) {
+		processes[0].kill();
+		try {
+			while (true)
+				Sys.println(processes[0].stdout.readLine());
+		} catch (_) {}
+	}
+	#end
+	for (client in clients)
+		client.stream.close();
+	#if (target.threaded)
+	for (process in processes)
+		process.close();
+	#end
+	server.close();
+	Sys.exit(code);
+}
+
+function isPortUsed(port: Int) {
+	try {
+		var cmd: String = switch (Sys.systemName()) {
+			case "Windows": 'netstat -a -n -o | findstr "LISTENING" | findstr ":$port "';
+			case "Mac": 'netstat -vanp tcp | grep ":$port[[:space:]]"';
+			default: 'netstat -tuln | grep ":$port[[:space:]]"';
+		}
+
+		#if js
+		final cmdRes: String = js.node.ChildProcess.execSync(cmd, {
+			shell: true
+		});
+		#else
+		final process = new sys.io.Process(cmd);
+		// wait for process to complete
+		final code = process.exitCode();
+		if (code != 0) {
+			trace(process.stderr.readAll());
+		}
+		final cmdRes: String = process.stdout.readAll().toString();
+		#end
+		
+		return cmdRes.toLowerCase().indexOf('tcp') != -1;
+	} catch (e: Dynamic) {
+		return false;
+	}
+}
+	
+function setup(instance:InstanceData, processCount:Int = 1, allAccepted:Void->Void = null) {
+	Cache.setUseCache(instance.useCache);
+	if (!instance.cleanCache) Cache.loadCache(Path.join([instance.args[instance.args.length - 1], instance.outputPath , '.go2hx_cache']));
+	
+	var port = instance.port;
+	if (port == 0) {
+		port = 6114;
+		while (isPortUsed(port) && port < 6136) {
+			port++;
+		}
+	} else {
+		if (isPortUsed(port)) {
+			Sys.println('Port $port is already in use');
+			close(1, instance);
+		}
+	}
+
+	Sys.println('listening on local port: $port');
+	#if !js
+	server.bind(new sys.net.Host("127.0.0.1"), port);
+	#else
+	var processCountIndex = 0;
+	var resetCount = 0;
+	function jsProcess() {
+		final name = if (Sys.systemName() != "Windows") {
+			"./go4hx";
+		}else{
+			"go4hx.exe";
+		}
+		final child = js.node.ChildProcess.exec('$name $port', null, null);
+		//final child = js.node.ChildProcess.execFile('go4hx', ['$port'], {cwd: cwd}, null);
+		child.on('exit', code -> {
+			final code:Int = code;
+			Sys.println('child process exited: $code');
+			// print out output
+			Sys.println(child.stdout.read());
+			Sys.println(child.stderr.read());
+			if (resetCount++ > 8) {
+				child.kill();
+				if (onUnknownExit != null)
+					onUnknownExit();
+			}else{
+				child.kill();
+				jsProcess();
+			}
+		});
+		child.stderr.on('data', data -> {
+			Sys.println('stderr: $data');
+		});
+		child.stdout.on('data', data -> {
+			Sys.println('stdout: $data');
+		});
+		child.on('SIGINT', () -> {
+			Sys.println('Received SIGINT. Press Control-D to exit.');
+		});
+	}
+	#end
+	// server.noDelay(true);
+	for (i in 0...processCount) {
+		// sys.thread.Thread.create(() -> Sys.command("./go4hx", ['$port']));
+		#if (target.threaded)
+		processes.push(new sys.io.Process("./go4hx", ['$port'], false));
+		#else
+		jsProcess();
+		#end
+	}
+	var index = 0;
+	server.listen(0, () -> {
+		Sys.println("accepted connection");
+		index++;
+		final client:Client = {stream: server.accept(), id: -1};
+		#if !hl
+		client.stream.size = 8;
+		#end
+		clients.push(client);
+		var pos = 0;
+		var buff:Bytes = null;
+		client.stream.readStart(bytes -> {
+			if (bytes == null) {
+				// health check
+				#if (target.threaded)
+				for (proc in processes) {
+					final code = proc.exitCode(false);
+					if (code == null)
+						continue;
+					trace("proc code:", code);
+					if (code != 0) {
+						Sys.print(proc.stderr.readAll());
+					} else {
+						Sys.print(proc.stdout.readAll());
+					}
+				}
+				#end
+				// close as stream has broken
+				trace("stream has broken");
+				close(0, instance);
+				return;
+			}
+			if (buff == null) {
+				final len:Int = haxe.Int64.toInt(bytes.getInt64(0));
+				instance.log("alloc " + len);
+				#if !hl
+				client.stream.size = len;
+				#end
+				buff = Bytes.alloc(len);
+				bytes = bytes.sub(8, bytes.length - 8);
+			}
+			#if hl
+			@:privateAccess buff.b.blit(pos, bytes, 0, bytes.length);
+			#elseif js
+			@:privateAccess buff.b.set(bytes.b, pos);
+			#else
+			buff.blit(pos, bytes, 0, bytes.length);
+			#end
+			pos += bytes.length;
+			instance.log("progress: " + pos + "/" + buff.length);
+			bytes = null;
+			// Sys.println("pos: " + pos + " buff: " + buff.length);
+			if (pos == buff.length) {
+				var exportData:DataType = null;
+				instance.log("uncompress start");
+				var data = haxe.zip.Uncompress.run(buff);
+				instance.log("uncompress complete, json parse");
+				buff = null;
+				exportData = haxe.Json.parse(#if js @:privateAccess data.b.toString() #else data.toString() #end);
+				instance.log("json complete");
+				data = null;
+				// haxe.Timer.measure(() -> exportData = haxe.Json.parse(buff.toString()));
+				// Sys.println("retrieved exportData");
+				final index = Std.parseInt(exportData.index);
+				var instance = instanceCache[index];
+				instanceCache[index] = null; // reset
+				// File.saveContent("export.json", Json.stringify(exportData, null, "    ")); // export out data to json
+				var modules = [];
+				Sys.setCwd(cwd);
+				instance.log("compile");
+				modules = Typer.main(exportData, instance);
+				instance.log("compile complete");
+				exportData = null;
+
+				// reset
+				// trace("CLIENT RESET");
+				client.runnable = true;
+				client.retries = 0;
+				pos = 0;
+				buff = null;
+				#if !hl
+				client.stream.size = 8;
+				#end
+				Sys.setCwd(instance.localPath);
+				if (instance.noDeps)
+					createBasePkgs(Path.addTrailingSlash(instance.outputPath), modules, cwd);
+				var isStdgo = false;
+				var alreadyWrapped = false;
+				var isMain = false;
+				for (module in modules) {
+					if (module.isMain) {
+						isMain = true;
+						break;
+					}
+				}
+				Gen.sizeMap = [];
+				for (module in modules) {
+					if (!isStdgo)
+						isStdgo = Typer.stdgoList.contains(StringTools.replace(module.path, ".", "/"));
+					if (instance.libwrap && !isMain && !isStdgo && !alreadyWrapped) {
+						alreadyWrapped = true;
+						final name = module.name;
+						final libPath = name + "/";
+						instance.outputPath = Path.addTrailingSlash(instance.outputPath) + libPath;
+						//sys.io.File.saveContent(Path.addTrailingSlash(instance.outputPath) + "haxelib.json");
+						Gen.create(instance.outputPath, module, instance.root);
+						final cmd = 'haxelib dev $name ${instance.outputPath}';
+						Sys.println(cmd);
+						Sys.command(cmd);
+						Sys.println('Include lib: -lib $name');
+					} else {
+						Gen.create(Path.addTrailingSlash(instance.outputPath), module, instance.root);
+					}
+				}
+				logGenSizes();
+				runBuildTools(modules, instance, programArgs);
+				Sys.setCwd(cwd);
+				onComplete(modules, instance.data);
+				#if nodejs
+				if (js.Node.global.gc != null)
+					js.Node.global.gc();
+				#elseif hl
+				hl.Gc.major();
+				#end
+				modules = null;
+				instance = null;
+				programArgs = null;
+			}
+		});
+		if (index >= processCount && allAccepted != null)
+			allAccepted();
+	});
+	#if js
+	@:privateAccess server.s.listen(port, () -> {
+		Sys.println("nodejs server started");
+	});
+	#end
+}
+
+private function logGenSizes() {
+	final sizeMap = Gen.sizeMap;
+	// log size maps
+	var lSize = 0;
+	for (path => size in sizeMap) {
+		if (path.length > lSize)
+			lSize = path.length;
+	}
+	for (path => size in sizeMap) {
+		Sys.println('    ${StringTools.rpad(path, " ", lSize)} - ${size}kb'); 
+	}
+}
+
+private function createBasePkgs(outputPath:String, modules:Array<Typer.Module>, cwd:String) {
+	Sys.println("create base pkgs: " + outputPath);
+	if (!FileSystem.exists(outputPath + "/stdgo"))
+		FileSystem.createDirectory(outputPath + "/stdgo");
+	for (file in FileSystem.readDirectory(cwd + "/stdgo")) {
+		if (Path.extension(file) == "hx") {
+			final content = File.getContent(cwd + "/stdgo/" + file);
+			File.saveContent(outputPath + "/stdgo/" + file, content);
+		}
+	}
+	
+	Sys.println("copy directory: " + cwd + " to: " + outputPath);
+	src.Util.copyDirectoryRecursively(cwd + "/haxe", outputPath + "/haxe");
+	final path = "/stdgo/_internal";
+	src.Util.copyDirectoryRecursively(cwd + path, outputPath + path);
+	for (file in FileSystem.readDirectory(cwd + path)) {
+		if (Path.extension(file) == "hx") {
+			final content = File.getContent(cwd + path + file);
+			File.saveContent(outputPath + path + file, content);
+		}
+	}
+}
+
+function targetLibs(target:String):String {
+	return switch target {
+		case "jvm":
+			"-lib hxjava";
+		case "cs":
+			"-lib hxcs";
+		case "cpp":
+			"-lib hxcpp";
+		case "js":
+			"-lib hxnodejs";
+		default:
+			"";
+	}
+}
+
+function mainPaths(modules:Array<Typer.Module>):Array<String> {
+	final paths:Array<String> = [];
+	for (module in modules) {
+		if (module == null || !module.isMain || module.files[0] == null || !module.files[0].isMain)
+			continue;
+		var path = module.path;
+		var name = module.files[0].name;
+		if (path != "")
+			path += ".";
+		path += name;
+		paths.push(path);
+	}
+	return paths;
+}
+
+function mainPkgs(modules:Array<Typer.Module>):Array<String> {
+	final paths:Array<String> = [];
+	for (module in modules) {
+		if (module == null || !module.isMain || module.files[0] == null || !module.files[0].isMain)
+			continue;
+		var path = module.path;
+		paths.push(path);
+	}
+	return paths;
+}
+
+private function runBuildTools(modules:Array<Typer.Module>, instance:InstanceData, args:Array<String>) {
+	if (instance.target == "") {
+		if (instance.test) {
+			if (!instance.noRun) {
+				instance.target = "hl"; // default test target
+				instance.targetOutput = "test.hl";
+			}
+		} else {
+			instance.noRun = true;
+		}
+	}
+	final paths = mainPaths(modules);
+	final commands = [];
+	if (!instance.noDeps) {
+		commands.push("-lib");
+		commands.push("go2hx");
+	} else {
+		src.Util.hxmlToArgs(cwd + "/extraParams.hxml", commands);
+	}
+	var cp = instance.outputPath;
+	if (cp != "") {
+		commands.push("-cp");
+		commands.push(cp);
+	}
+	for (define in instance.defines) {
+		commands.push("-D");
+		commands.push(define);
+	}
+	if (instance.target != "" && instance.target != "interp") {
+		final main = paths.length > 0 ? paths[0] : "";
+		for (command in buildTarget(instance.target, instance.targetOutput).split(" "))
+			commands.push(command);
+		for (command in targetLibs(instance.target).split(" "))
+			commands.push(command);
+	}
+	if (!instance.noRun && instance.target != "") {
+		for (main in paths) {
+			if (instance.root != "") {
+				main = instance.root + (main == "" ? "" : "." + parseMain(main));
+			}else{
+				main = parseMain(main);
+			}
+			var commands = commands.concat(['-m', main]); // copy
+			if (instance.target == "interp") {
+				commands = commands.concat(buildTarget(instance.target, "").split(" "));
+				commands = commands.concat(args);
+			}
+			final cliCommands = commands.copy();
+			if (instance.noDeps) {
+				final macroDefine = "--macro";
+				for (i in 0...cliCommands.length) {
+					if (i > 0 && cliCommands[i - 1] == macroDefine) {
+						cliCommands[i] = '"' + cliCommands[i] + '"';
+					}
+				}
+			}
+			Sys.println('haxe ' + cliCommands.join(" "));
+			Sys.command('haxe ' + cliCommands.join(" ")); // build without build file
+			//trace("main: " + main);
+			final runCommand = runTarget(instance.target, instance.targetOutput, args, main);
+			if (runCommand != "") {
+				Sys.println(runCommand);
+				Sys.command(runCommand);
+			}
+		}
+	}
+	if (instance.buildPath != "") { // create build file
+		final mains = [for (path in paths) src.Util.makeExpr(path)];
+		final base = [for (command in commands) src.Util.makeExpr(command)];
+		final expr = macro function main() {
+			final base = $a{base};
+			final mains = $a{mains};
+			for (main in mains)
+				Sys.command('haxe', base.concat(['-m', main]));
+		}
+		if (!StringTools.endsWith(instance.buildPath, ".hx"))
+			instance.buildPath += ".hx";
+		final content = new haxe.macro.Printer("    ").printExpr(expr);
+		File.saveContent(instance.buildPath, content);
+		// Sys.println('Generated: $buildPath - ' + src.Util.kbCount(content) + "kb");
+	}
+	
+	if (instance.hxmlPath != "") {
+		if (paths.length == 0 && !instance.noRun) {
+			trace(instance.hxmlPath);
+			throw "No main found";
+		}
+		if (!StringTools.endsWith(instance.hxmlPath, ".hxml"))
+			instance.hxmlPath += ".hxml";
+		final pkgs = mainPkgs(modules);
+		for (i in 0...paths.length) {
+			final main = parseMain(paths[i]);
+			var content = "-m " + main + "\n";
+			for (i in 0...Std.int(commands.length / 2)) {
+				content += commands[i * 2] + " " + commands[i * 2 + 1] + "\n";
+			}
+			var hxmlPath = instance.hxmlPath;
+			var replaceIndex = hxmlPath.indexOf("$");
+			if (replaceIndex != -1) {
+				var hxmlFile = StringTools.replace(pkgs[i],".","_");
+				hxmlPath = hxmlPath.substr(0, replaceIndex) + hxmlFile + hxmlPath.substr(replaceIndex + 1);
+			}
+			content = content.substr(0, content.length - 1);
+			File.saveContent(hxmlPath, content);
+			Sys.println('Generated:\n' + hxmlPath + ' - ' + src.Util.kbCount(content) + "kb");
+		}
+	}
+}
+
+private function parseMain(main:String):String {
+	final index = main.indexOf("_test.");
+	if (index == -1)
+		return '_internal.$main';
+	var s = main.substr(0, index);
+	s = StringTools.replace(s, ".", "/");
+	//main = StringTools.replace(main, "_test.", ".");
+	return '_internal.$main';
+}
+
+function libTarget(target:String):String {
+	return switch target {
+		case "cpp", "cs":
+			'-lib hx$target';
+		case "jvm", "java":
+			"-lib hxjava";
+		default:
+			"";
+	}
+}
+
+function buildTarget(target:String, out:String, ?main:String, ?args:Array<String>):String {
+	return switch target {
+		case "hl":
+			'--hl $out';
+		case "jvm", "cpp", "cs", "js", "lua", "python", "php", "neko":
+			'--$target $out';
+		case "interp":
+			if (main != null && args != null) {
+				'--run $main ' + args.join(" ");
+			}else{
+				"--interp";
+			}
+		default:
+			throw "unknown target: " + target;
+	}
+}
+
+function runTarget(target:String, out:String, args:Array<String>, main:String):String {
+	final index = main.lastIndexOf(".");
+	if (index != -1)
+		main = main.substr(index + 1);
+	var s = switch target {
+		case "interp":
+			"";
+		case "cpp", "cs":
+			"./" + out + "/" + main;
+		case "jvm":
+			'java -jar $out';
+		case "python":
+			if (Sys.systemName() == "Mac") {
+				'python3 $out';
+			} else {
+				'python $out';
+			}
+		case "hl", "neko", "lua", "php":
+			'$target $out';
+		case "js":
+			// --stack-size set because bytes.growSize Maximum call stack size exceeded
+			'node --stack-size=65500 $out';
+		default:
+			throw "unknown target: " + target;
+	};
+	if (args != null && args.length > 0)
+		s += " " + args.join(" ");
+	return s;
+}
+
+function compile(instance:InstanceData):Bool {
+	if (instance.localPath == "")
+		instance.localPath = instance.args[instance.args.length - 1];
+	var httpsString = "https://";
+	for (i in 0...instance.args.length - 1) {
+		var path = instance.args[i];
+		if (path.charAt(0) == "-")
+			continue; // skip flags
+		if (StringTools.startsWith(path, httpsString)) {
+			path = path.substr(httpsString.length);
+			instance.args[i] = path;
+		}
+
+		if (Path.extension(path) == "go" || path.charAt(0) == "." || path.indexOf("/") == -1)
+			continue;
+
+		if (Typer.stdgoList.indexOf(path) != -1)
+			continue;
+		var command = 'go get $path';
+		Sys.setCwd(instance.localPath);
+		#if (target.threaded)
+		final proc = new sys.io.Process("go mod init go2hxlib");
+		proc.exitCode();
+		proc.close();
+		#else
+		Sys.command("go mod init go2hxlib");
+		#end
+		Sys.println(command);
+		Sys.command(command);
+		Sys.setCwd(cwd);
+	}
+	return write(instance.args, instance);
+}
+
+function getClient() {
+	for (client in clients) {
+		if (client.runnable)
+			return client;
+		if (++client.retries > 2 * 240) { // 240 seconds
+			trace("Client has retried too many times, giving up");
+			trace(instanceCache[client.id].data, client.id);
+		}
+	}
+	return null;
+}
+
+function write(args:Array<String>, instance:InstanceData):Bool {
+	final client = getClient();
+	if (client == null)
+		return false;
+	for (i in 0...instanceCache.length) {
+		if (instanceCache[i] != null)
+			continue;
+		client.id = i;
+		instanceCache[i] = instance;
+		args.unshift('$i');
+		break;
+	}
+	client.stream.write(Bytes.ofString(args.join(" ")));
+	client.runnable = false;
+	return true;
+}
+
+final instanceCache = new Vector<InstanceData>(20);
+
+class InstanceData {
+	public var verbose:Bool = false;
+	public var debugBool:Bool = false;
+	public var noDeps:Bool = false;
+	public var varTraceBool:Bool = false;
+	public var stackBool:Bool = false;
+	public var args:Array<String> = [];
+	public var data:Dynamic = null;
+	public var printGoCode = false;
+	public var localPath = "";
+	public var target = "";
+	public var port:Int = 0;
+	public var targetOutput = "";
+	public var libwrap = false;
+	public var outputPath:String = "";
+	public var root:String = "";
+	public var buildPath:String = "";
+	public var externBool:Bool = false;
+	public var hxmlPath:String = "";
+	public var noRun:Bool = false;
+	public var noComments:Bool = false;
+	public var useCache: Bool = true;
+	public var cleanCache: Bool = false;
+	public var test:Bool = false;
+
+	public var noCommentsBool:Bool = false;
+
+	public final defines:Array<String> = [];
+
+	public function new(args:Array<String> = null) {
+		if (args != null)
+			this.args = args;
+	}
+	public function log(s:String) {
+		if (!verbose)
+			return;
+		Sys.println(s);
+	}
+}