import haxe.macro.Expr.TypePath;


final splitDepsBool = true;
final newValue:TypePath = splitDepsBool ? {pack: "stdgo._internal.reflect.Reflect_value".split("."), name: "Value"} : {pack: [], name: "Value"};
final newValueError:TypePath = splitDepsBool ? {pack: "stdgo._internal.reflect.Reflect_valueerror".split("."), name: "ValueError"} : {pack: [], name: "ValueError"};

final list = [
	// stdgo/compress/Bzip2
	"compress.bzip2:_mustLoadFile" => macro {
		/*b, err := os.ReadFile(f)
			if err != nil {
				panic(err)
			}
			return b */
		return new stdgo.Slice<stdgo.GoByte>(0, 0).__setNumber32__();
	},
	// internal/Reflectlite
	"internal.reflectlite:typeOf" => macro return stdgo._internal.reflect.Reflect_typeof.typeOf(_i),
	"internal.reflectlite:valueOf" => macro return stdgo._internal.reflect.Reflect_valueof.valueOf(_i),
	"internal.reflectlite:swapper" => macro {
			var _v:stdgo._internal.reflect.Reflect_value.Value = (stdgo._internal.reflect.Reflect_valueof.valueOf(Go.toInterface(_slice)) == null ? null : stdgo._internal.reflect.Reflect_valueof.valueOf(stdgo.Go.toInterface(_slice))
			.__copy__());
		var _tmp:stdgo._internal.reflect.Reflect_value.Value = (stdgo._internal.reflect.Reflect_new_.new_(_v.type().elem())
			.elem() == null ? null : stdgo._internal.reflect.Reflect_new_.new_(_v.type().elem())
			.elem()
			.__copy__());
		return function(_i:stdgo.GoInt, _j:stdgo.GoInt):Void {
			var _a:stdgo._internal.reflect.Reflect_value.Value = (_v.index(_i) == null ? null : _v.index(_i).__copy__()),
				_b:stdgo._internal.reflect.Reflect_value.Value = (_v.index(_j) == null ? null : _v.index(_j).__copy__());
			_tmp.set((_a == null ? null : _a.__copy__()));
			_a.set((_b == null ? null : _b.__copy__()));
			_b.set((_tmp == null ? null : _tmp.__copy__()));
		};
	},
	// stdgo/errors
	"errors:_errorType" => macro stdgo._internal.internal.reflectlite.Reflectlite_typeof.typeOf(stdgo.Go.toInterface((null : stdgo.Ref<stdgo.Error>))).elem(),
	// stdgo/os
	// exclude because it pulls in x/net/
	"os_test:_createSocketPair" => macro return {_0: null, _1: null},
	"os:mkdir" => macro @:define("(sys || hxnodejs)") try {
		sys.FileSystem.createDirectory(_name);
		return null;
	}catch(e) {
		return stdgo._internal.errors.Errors_new_.new_("mkdir failed");
	},
	"os:chdir" => macro {
		@:define("(sys || hxnodejs)") {
			Sys.setCwd(_dir);
			return null;
		}
		return stdgo._internal.errors.Errors_new_.new_("chdir not supported on this target");
	},
	"os:chmod" => macro {
		@:define("(sys || hxnodejs)") {
			final perm:Int = _mode;
			final name = _name;
			if (Sys.command('chmod $perm $name') == 0) {
				return null;
			}else{
				return stdgo._internal.errors.Errors_new_.new_("chmod failed");
			}
		}
		return stdgo._internal.errors.Errors_new_.new_("chmod not supported on this target");
	},
	"os:dirFS" => macro return stdgo.Go.asInterface((_dir : stdgo._internal.os.Os_t_dirfs.T_dirFS)),
	"os:readDir" => macro {
		@:define("(sys || hxnodejs)") {
			final name = _name;
			final paths = sys.FileSystem.readDirectory(name);
			final dirs = new stdgo.Slice<stdgo._internal.os.Os_direntry.DirEntry>(paths.length, paths.length);
			for (i in 0...paths.length) {
				dirs[i] = cast stdgo.Go.asInterface(new stdgo._internal.os.Os_t_filestat.T_fileStat(paths[i]));
			}
			return {_0: dirs, _1: null};
		}
		return {_0: null, _1: stdgo._internal.errors.Errors_new_.new_("readDir not supported on this target")};
	},
	"os.T_dirFS:readDir" => macro {
		final fullname = haxe.io.Path.join([_dir, _name]);
		return stdgo._internal.os.Os_readdir.readDir(fullname);
	},
	"os.T_dirFS:open" => macro {
		final fullname = haxe.io.Path.join([_dir, _name]);
		final obj = stdgo._internal.os.Os_open.open(fullname);
		return {_0: stdgo.Go.asInterface(obj._0), _1: obj._1};
	},
	"os:args" => macro stdgo._internal.os.Os__runtime_args._runtime_args(),
	"os:environ_" => macro {
		final slice = new stdgo.Slice<stdgo.GoString>(0,0);
		return slice;
	},
	"os:lstat" => macro {
		@:define("(sys || hxnodejs)") {
			if (!sys.FileSystem.exists(_name))
				return {_0: null, _1: stdgo._internal.errors.Errors_new_.new_("readFile " + _name + ": no such file or directory")};
		}
		return {_0: stdgo.Go.asInterface(new stdgo._internal.os.Os_t_filestat.T_fileStat(_name)), _1: null};
	},
	"os:mkdirTemp" => macro {
		@:define("(sys || hxnodejs)") {
			function randomName(length:Int) {
				var chars = "abcdefghijklmnopqrstuvwxyz0123456789";
				var result = "";
		
				for (i in 0...length) {
					var randomIndex = std.Math.floor(std.Math.random() * chars.length);
					result += chars.charAt(randomIndex);
				}
		
				return result;
			}
			var name = "tmp_" + randomName(10);
			final pattern:String = _pattern;
			final wildCardIndex = pattern.indexOf("*");
			if (wildCardIndex != -1) {
				name = pattern.substr(0,wildCardIndex) + name + pattern.substr(wildCardIndex + 1);
			}else{
				name = pattern + name;
			}
			sys.FileSystem.createDirectory(name);
			return {_0: name, _1: null};
		}
		return {_0: "", _1: null};
	},
	"os:stat" => macro {
		@:define("(sys || hxnodejs)") {
			if (!sys.FileSystem.exists(_name))
				return {_0: null, _1: stdgo._internal.errors.Errors_new_.new_("readFile " + _name + ": no such file or directory")};
		}
		return {_0: stdgo.Go.asInterface(new stdgo._internal.os.Os_t_filestat.T_fileStat(_name)), _1: null};
	},
	"os.T_fileStat:name" => macro {
		return _fs._name;
	},
	"os.T_fileStat:mode" => macro {
		return 0;
	},
	"os.T_fileStat:stat" => macro {
		@:define("(sys || hxnodejs)") {
			if (!sys.FileSystem.exists(_fs._name))
				return {_0: null, _1: stdgo._internal.errors.Errors_new_.new_("readFile " + _fs._name + ": no such file or directory")};
		}
		return {_0: stdgo.Go.asInterface(new stdgo._internal.os.Os_t_filestat.T_fileStat(_fs._name)), _1: null};
	},
	"os.T_dirFS:stat" => macro {
		@:define("(sys || hxnodejs)") {
			if (!sys.FileSystem.exists(_dir))
				return {_0: null, _1: stdgo._internal.errors.Errors_new_.new_("readFile " + _dir + ": no such file or directory")};
		}
		return {_0: stdgo.Go.asInterface(new stdgo._internal.os.Os_t_filestat.T_fileStat(_dir)), _1: null};
	},
	"os.T_fileStat:isDir" => macro {
		@:define("(sys || hxnodejs)") {
			return std.sys.FileSystem.isDirectory(_fs._name);
		}
		return false;
	},
	"os:isPathSeparator" => macro {
		@:define("js") return _c == "/".code;
		@:define("(sys || hxnodejs)") {
			final sep = switch Sys.systemName() {
				case "Windows":
					"\\\\".code;
				default:
					"/".code;
			}
			return _c == sep;
		}
	},
	"os:writeFile" => macro {
		return @:define("(sys || hxnodejs)") {
			if (!sys.FileSystem.exists(_name)) {
				return stdgo._internal.errors.Errors_new_.new_("writeFile " + _name + ": no such file or directory");
			}else{
				try {
					sys.io.File.saveBytes(_name, _data.toBytes());
					return null;
				}catch(e) {
					return null;
				}
			}
		}
	},
	"os:remove" => macro {
		@:define("(sys || hxnodejs)") {
			final path = _name;
			if (sys.FileSystem.isDirectory(path)) {
				sys.FileSystem.deleteDirectory(path);
			}else{
				sys.FileSystem.deleteFile(path);
			}
		}
		return null;
	},
	"os:removeAll" => macro {
		var deleteRecursively:String->Void = null;
		deleteRecursively = function(path:String) {
			@:define("(sys || hxnodejs)") {
				if (sys.FileSystem.exists(path)) {
					if (sys.FileSystem.isDirectory(path)) {
						var entries = sys.FileSystem.readDirectory(path);
						for (entry in entries) {
							if (sys.FileSystem.isDirectory(path + '/' + entry)) {
								deleteRecursively(path + '/' + entry);
								sys.FileSystem.deleteDirectory(path + '/' + entry);
							} else {
								sys.FileSystem.deleteFile(path + '/' + entry);
							}
						}
					}else{
						sys.FileSystem.deleteFile(path);
					}
				}
			}
		}
		deleteRecursively(_path);
		@:define("(sys || hxnodejs)") {
			sys.FileSystem.deleteDirectory(_path);
		}
		return null;
	},
	"os.File:readFrom" => macro {
		final data = stdgo._internal.io.Io_readall.readAll(_r);
		if (data._1 != null)
			return {_0: 0, _1: data._1};
		final obj = _f.write(data._0);
		return {_0: obj._0, _1: obj._1};
	},
	"os:readFile" => macro {
		return @:define("(sys || hxnodejs)") {
			if (!sys.FileSystem.exists(_name)) {
				return {_0: null, _1: stdgo._internal.errors.Errors_new_.new_("readFile " + _name + ": no such file or directory")};
			}else{
				try {
					return {_0: sys.io.File.getBytes(_name), _1: null};
				} catch (e) {
					{_0: null, _1: stdgo._internal.errors.Errors_new_.new_(e.details())};
				}
			}
		};
	},
	"os:open" => macro {
		return stdgo._internal.os.Os_openfile.openFile(_name, 0, 0);
	},
	"os:openFile" => macro {
		return @:define("(sys || hxnodejs)") {
			if (!sys.FileSystem.exists(_name)) {
				sys.io.File.saveBytes(_name, haxe.io.Bytes.alloc(0));
			}
			try {
				{_0: {_file: {_name: _name}, _input: sys.io.File.read(_name, false), _output: sys.io.File.update(_name)}, _1: null};
			} catch (e) {
				{_0: null, _1: stdgo._internal.errors.Errors_new_.new_(e.details())};
			}
		};
	},
	"os:truncate" => macro {
		trace("os.truncate not implemented");
		return null;
	},
	"os.File:write" => macro {
		@:privateAccess _f.mutex.acquire();
		if (_b.length == 0) {
			@:privateAccess _f.mutex.release();
			return {_0: 0, _1: null};
		}
		final b = _b.toBytes();
		final i = @:privateAccess _f._output.writeBytes(b, 0, b.length);
		// fails on js
		//@:privateAccess _f._output.flush();
		@:privateAccess _f.mutex.release();
		if (i != b.length)
			return {_0: i, _1: stdgo._internal.errors.Errors_new_.new_("invalid write")};
		return {_0: i, _1: null};
	},
	"os.File:truncate" => macro {
		@:define("(sys || hxnodejs)") {
			@:privateAccess _f._output.flush();
			@:privateAccess _f._output.close();
			final bytes = _size == 0 ? haxe.io.Bytes.alloc(0) : sys.io.File.getBytes(@:privateAccess _f._file._name);
			sys.io.File.saveBytes(@:privateAccess _f._file._name, bytes.sub(0,(_size : stdgo.GoInt).toBasic()));
			@:privateAccess _f._output = sys.io.File.write(@:privateAccess _f._file._name);
		}
		return null;
	},
	"sync.atomic_.Value.load" => macro {
		return @:privateAccess _v._v;
	},
	"os.File:close" => macro {
		@:privateAccess _f.mutex.acquire();
		@:privateAccess _f._output?.flush();
        @:privateAccess _f._input?.close();
        @:privateAccess _f._output?.close();
		@:privateAccess _f.mutex.release();
		return null;
	},
	"os:Getenv" => macro {
		return @:define("(sys || hxnodejs)") {
			try {
				return {_0: std.Sys.getEnv(_key) ?? "", _1: null};
			} catch (e) {
				return {_0: null, _1: stdgo._internal.errors.Errors_new_.new_(e.details())};
			}
		};
	},
	"os:getenv" => macro return std.Sys.getEnv(_key) ?? "",
	"os:getwd" => macro {
		return @:define("(sys || hxnodejs)") {
			try {
				return {_0: std.Sys.getCwd(), _1: null};
			} catch (e) {
				return {_0: null, _1: stdgo._internal.errors.Errors_new_.new_(e.details())};
			}
		};
	},
	"os:_runtime_args" => macro {
		@:define("(sys || hxnodejs)") {
			final args:Array<stdgo.GoString> = std.Sys.args().map(arg -> (arg : stdgo.GoString));
			args.unshift(std.Sys.getCwd());
			return new stdgo.Slice<stdgo.GoString>(args.length, args.length, ...args).__setString__();
		};
		@:define("js") return new stdgo.Slice<stdgo.GoString>(1, 1, ".").__setString__();
	},
	// stdgo/strings
	"strings.Builder:_copyCheck" => macro _b._addr = _b,
	// stdgo/time
	"time.tzdata:_loadFromEmbeddedTZData" => macro return {_0: "", _1: ""},
	"time:_parseRFC3339" => macro {
		return {_0: stdgo._internal.time.Time_now.now(), _1: true};
	},
	"time:sleep" => macro {
		final seconds = _d.toFloat() / 1000000000;
		@:define("(sys || hxnodejs)") {
			var ticks = std.Math.floor(seconds * 100);
			while (--ticks > 0) {
				stdgo._internal.internal.Async.tick();
				std.Sys.sleep(0.01);
			}
		}
	},
	"time:forceUSPacificForTesting" => macro {},
	"time:_stopTimer" => macro {
		final t = _0;
		if (t._pp != new stdgo.GoUIntptr(0)) {
			final timer:haxe.Timer = t._pp.toDynamic();
			timer.stop();
		}
		final wasActive = t._status == 1;
		t._status = 0;
		return wasActive;
	},
	"time:_startTimer" => macro {
		final t = _0;
		t._status = 1;
		var diff = (t._when - stdgo._internal.time.Time__runtimenano._runtimeNano()) / (1000 * 1000);
		if (diff > 1 << 31 - 1)
			return;
		if (diff < 0)
			diff = 0;
		final d = (diff : stdgo.GoInt).toBasic() + 1;
		final timer = new haxe.Timer(d);
		timer.run = () -> {
			timer.stop();
			t._status = 0;
			if (t._period != (0 : stdgo.GoInt64)) {
				t._when += t._period;
				_startTimer(t);
			}
			stdgo.Go.routine(() -> t._f(t._arg, new stdgo.GoUIntptr(0)));
		};
		t._pp = new stdgo.GoUIntptr(timer);
	},
	"time:_resetTimer" => macro {
		final t = _0;
		final when = _1;
		final wasActive = t._status == 1;
		return wasActive;
	},
	"time:_modTimer" => macro {
		_stopTimer(_t);
		_t._when = _when;
		_t._period = _period;
		_t._f = _f;
		_t._arg = _arg;
		_t._seq = _seq;
		_startTimer(_t);
	},
	"time:_runtimeNano" => macro {
		return (((@:define("(sys || hxnodejs)", haxe.Timer.stamp()) std.Sys.time()) * 1000000 * 1000) - std.Date.now().getTimezoneOffset() * 60000000000 : stdgo.GoInt64);
	},
	"time:_now" => macro {
		final n = stdgo._internal.time.Time__runtimenano._runtimeNano();
		return {_0: n / 1000000000, _1: n % 1000000000, _2: n};
	},
	"time:_initLocal" => macro {
		stdgo._internal.time.Time__localloc._localLoc._name = ("Local" : stdgo.GoString);
		final d = new std.Date(0, 0, 0, 0, 0, 0);
		var offset = d.getTimezoneOffset() * -1;
		offset *= 60;
		var name = "UTC";
		if (offset < 0) {
			name += "-";
			offset *= -1;
		} else {
			name += "+";
		}
		name += std.Std.string(offset / 60);
		final min = offset % 60;
		if (min != 0) {
			name += ":" + std.Std.string(min);
		}
		stdgo._internal.time.Time__localloc._localLoc._zone = new stdgo.Slice<stdgo._internal.time.Time_t_zone.T_zone>(1, 1, ...[{_name: (name : stdgo.GoString), _offset: offset, _isDST: false}]);
	},
	// stdgo/math
	// func archHypot(p, q float64) float64
	"math:_archHypot" => macro {
		if (stdgo._internal.math.Math_isinf.isInf(_p, 0) || stdgo._internal.math.Math_isinf.isInf(_q, 0))
			return stdgo._internal.math.Math_inf.inf(1);
		if (!std.Math.isFinite(_p.toBasic()) || std.Math.isNaN(_q.toBasic()))
			return stdgo._internal.math.Math_nan.naN();
		_p = stdgo._internal.math.Math_abs.abs(_p);
		_q = stdgo._internal.math.Math_abs.abs(_q);
		if (_p < _q) {
			final temp = _p;
			_p = _q;
			_q = temp;
		}
		if (_p == 0)
			return 0;
		_q = _q / _p;
		return _p * stdgo._internal.math.Math_sqrt.sqrt(1 + _q * _q);
	},
	"math:trunc" => macro return _x > 0 ? stdgo._internal.math.Math_floor.floor(_x) : stdgo._internal.math.Math_ceil.ceil(_x),
	"math:log" => macro return std.Math.log(_x.toBasic()),
	"math:pow" => macro {
		@:define("(js || interp)") {
			if (_x == 1 && std.Math.isNaN(_y.toBasic()))
				return 1;
			if ((_x == -1 || _x == 1) && stdgo._internal.math.Math_isinf.isInf(_y, 0))
				return 1;
		};
		return std.Math.pow(_x.toBasic(), _y.toBasic());
	},
	"math:mod" => macro return _x.toBasic() % _y.toBasic(),
	"math:float64bits" => macro {
		final bits = haxe.io.Bytes.alloc(8);
		bits.setDouble(0, _f.toBasic());
		return haxe.Int64.make(bits.get(4) | (bits.get(5) << 8) | (bits.get(6) << 16) | (bits.get(7) << 24),
			bits.get(0) | (bits.get(1) << 8) | (bits.get(2) << 16) | (bits.get(3) << 24));
	},
	"math:float32bits" => macro {
		final bits = haxe.io.Bytes.alloc(4);
		bits.setFloat(0, _f.toBasic());
		return (bits.get(0)) | (bits.get(1) << 8) | (bits.get(2) << 16) | (bits.get(3) << 24);
	},
	"math:float32frombits" => macro {
		final bits = haxe.io.Bytes.alloc(4);
		final v = _b.toBasic();
		bits.set(0, v & 0xff);
		bits.set(1, (v >> 8) & 0xff);
		bits.set(2, (v >> 16) & 0xff);
		bits.set(3, (v >> 24) & 0xff); // little-endian
		return bits.getFloat(0);
	},
	"math:float64frombits" => macro {
		final bits = haxe.io.Bytes.alloc(8);
		final low = _b.toBasic().low;
		final high = _b.toBasic().high;
		bits.set(0, low & 0xff);
		bits.set(1, (low >> 8) & 0xff);
		bits.set(2, (low >> 16) & 0xff);
		bits.set(3, (low >> 24) & 0xff); // little-endian
		bits.set(4, high & 0xff);
		bits.set(5, (high >> 8) & 0xff);
		bits.set(6, (high >> 16) & 0xff);
		bits.set(7, (high >> 24) & 0xff); // little-endian
		return bits.getDouble(0);
	},
	"math:naN" => macro return std.Math.NaN,
	"math:signbit" => macro {
		if (std.Math.isNaN(_x.toBasic()))
			return false;
		return stdgo._internal.math.Math_float64bits.float64bits(_x) & ((1 : stdgo.GoUInt64) << (63 : stdgo.GoUInt64)) != (0 : stdgo.GoUInt64);
	},
	"math:inf" => macro {
		if (_sign >= 0)
			return std.Math.POSITIVE_INFINITY;
		return std.Math.NEGATIVE_INFINITY;
	},
	"math:exp" => macro return std.Math.exp(_x.toBasic()),
	"math:isNaN" => macro return std.Math.isNaN(_f.toBasic()),
	"math:abs" => macro return std.Math.abs(_x.toBasic()),
	"math:floor" => macro {
		if (!std.Math.isFinite(_x.toBasic()) || std.Math.isNaN(_x.toBasic()))
			return _x;
		return std.Math.ffloor(_x.toBasic());
	},
	"math:ceil" => macro {
		if (!std.Math.isFinite(_x.toBasic()) || std.Math.isNaN(_x.toBasic())) // special cases
			return _x;
		if (_x == 0.0 && stdgo._internal.math.Math_signbit.signbit(_x))
			return stdgo._internal.math.Math_negzero.negZero();
		if (_x > -1.0 && _x < 0.0) {
			//-0.0
			return stdgo._internal.math.Math_negzero.negZero();
		}
		return std.Math.ceil(_x.toBasic());
	},
	"math:sqrt" => macro return stdgo._internal.math.Math__sqrt._sqrt(_x),
	"math:_sqrt" => macro return std.Math.sqrt(_x.toBasic()),
	"math:min" => macro {
		// special cases
		if (_x < 0 && !std.Math.isFinite(_x.toBasic()) || _y < 0 && !std.Math.isFinite(_y.toBasic()))
			return stdgo._internal.math.Math_inf.inf(-1);
		if (_x == 0.0 && stdgo._internal.math.Math_signbit.signbit(_x) && !stdgo._internal.math.Math_isnan.isNaN(_y) || _y == 0.0 && stdgo._internal.math.Math_signbit.signbit(_y) && !stdgo._internal.math.Math_isnan.isNaN(_x))
			return stdgo._internal.math.Math_negzero.negZero();
		if (stdgo._internal.math.Math_isnan.isNaN(_x) || stdgo._internal.math.Math_isnan.isNaN(_y))
			return stdgo._internal.math.Math_nan.naN();
		return std.Math.min(_x.toBasic(), _y.toBasic());
	},
	"math:max" => macro {
		// special cases
		if (_x > 0 && !std.Math.isFinite(_x.toBasic()) || _y > 0 && !std.Math.isFinite(_y.toBasic()))
			return stdgo._internal.math.Math_inf.inf(1);
		if (_x == 0.0 && _y == 0.0 && !stdgo._internal.math.Math_signbit.signbit(_x) && !stdgo._internal.math.Math_isnan.isNaN(_y) 
		 || _x == 0.0 && _y == 0.0 && !stdgo._internal.math.Math_signbit.signbit(_y) && !stdgo._internal.math.Math_isnan.isNaN(_x)) {

			return 0.0;
		}
		if (stdgo._internal.math.Math_isnan.isNaN(_x) || stdgo._internal.math.Math_isnan.isNaN(_y))
			return stdgo._internal.math.Math_nan.naN();
		return std.Math.max(_x.toBasic(), _y.toBasic());
	},
	"math:sin" => macro return std.Math.sin(_x.toBasic()),
	"math:cos" => macro return std.Math.cos(_x.toBasic()),
	"math:tan" => macro return std.Math.tan(_x.toBasic()),
	"math:asin" => macro return std.Math.asin(_x.toBasic()),
	"math:acos" => macro return std.Math.acos(_x.toBasic()),
	"math:atan" => macro return std.Math.atan(_x.toBasic()),
	"math:atan2" => macro return std.Math.atan2(_y.toBasic(), _x.toBasic()),
	"math:isInf" => macro return _sign.toBasic() >= 0 && _f == std.Math.POSITIVE_INFINITY || _sign.toBasic() <= 0 && _f == std.Math.NEGATIVE_INFINITY,
	"math:hypnot" => macro {
		if (stdgo._internal.math.Math_isinf.isInf(_p, 0) || stdgo._internal.math.Math_isinf.isInf(_q, 0))
			return stdgo._internal.math.Math_inf.inf(1);
		if (_p == std.Math.NaN || _q == std.Math.NaN)
			return stdgo._internal.math.Math_nan.naN();
		_p = stdgo._internal.math.Math_abs.abs(_p);
		_q = stdgo._internal.math.Math_abs.abs(_q);
		if (_p < _q) {
			final temp = _p;
			_p = _q;
			_q = temp;
		}
		if (_p == 0)
			return 0;
		_q = _q / _p;
		return _p * stdgo._internal.math.Math_sqrt.sqrt(1 + _q * _q);
	},
	"math:_archFloor" => macro return stdgo._internal.math.Math_floor.floor(_x),
	"math:_archCeil" => macro return stdgo._internal.math.Math_ceil.ceil(_x),
	"math:_archTrunc" => macro return stdgo._internal.math.Math_trunc.trunc(_x),
	"math:_cos" => macro return stdgo._internal.math.Math_cos.cos(_x),
	"math:_sin" => macro return stdgo._internal.math.Math_sin.sin(_x),
	// stdgo/net
	"net:listen" => macro {
		@:define("sys", throw "net.Listen only implemented on sys targets") {
			final network:String = _network;
			final address:String = _address;
			final colonIndex = address.indexOf(":");
			if (colonIndex == -1)
				throw "invalid address formatting: " + address;
			final host = new sys.net.Host(address.substr(0, colonIndex));
			final port = Std.parseInt(address.substr(colonIndex + 1));
			switch network {
				case "tcp", "tcp4", "tcp6":
					final l = new sys.net.Socket();
					final addr = new stdgo._internal.net.Net_haxeaddr.HaxeAddr(network,host.toString(), port);
					l.bind(host, port);
					l.listen(0);
					return {_0: new stdgo._internal.net.Net_haxelistener.HaxeListener(addr, l), _1: null};
				case "udp", "udp4", "udp6":
					throw "unimplemented network: " + network;
				case "ip", "ip4", "ip6":
					throw "unimplemented network: " + network;
				case "unix", "unixgram", "unixpacket":
					throw "unimplemented network: " + network;
				default:
					throw "unimplemented network: " + network;
			}
		}
	},
	// stdgo/os
	/*"regexp:_notab" => macro null,
	"regexp:_badRe" => macro null,
	"regexp.syntax:_parseTests" => macro null,
	"regexp.syntax:_invalidRegexps" => macro null,*/
	    // Seek sets the offset for the next Read or Write on file to offset, interpreted
    // according to whence: 0 means relative to the origin of the file, 1 means
    // relative to the current offset, and 2 means relative to the end.
    // It returns the new offset and an error, if any.
    // The behavior of Seek on a file opened with O_APPEND is not specified.
    // Seek(offset int64, whence int) (ret int64, err error) {
	"os.File:seek" => macro {
		// seek(p:Int, pos:FileSeek):Void
		// SeekBegin, SeekCur, SeekEnd
		@:define("eval") {
			trace("not supported on eval target");
			return { _0 : 0, _1 : null };
		}
		@:define("(sys || hxnodejs)") {
			@:privateAccess _f.mutex.acquire();
			final input:sys.io.FileInput = cast @:privateAccess _f._input;
			final pos = sys.io.FileSeek.createByIndex(_whence.toBasic());
			@:privateAccess input.seek(_offset.toBasic().low, pos);
			@:privateAccess _f.mutex.release();
			return { _0 : input.tell(), _1 : null };
		}
		trace("not supported on non sys target");
		return {_0: 0, _1: null};
	},
	"os.File:read" => macro {
		@:privateAccess _f.mutex.acquire();
		final b = @:privateAccess _b.toBytes();
		final i = @:privateAccess _f._input.readBytes(b, 0, b.length);
		@:privateAccess _b.__bytes__ = b;
		@:privateAccess _f.mutex.release();
		return {_0: i, _1: null};
	},
	"os:createTemp" => macro {
		final dir = _dir;
		final pattern = _pattern;
		function randomName(length:Int) {
			var chars = "abcdefghijklmnopqrstuvwxyz0123456789";
			var result = "";
	
			for (i in 0...length) {
				var randomIndex = std.Math.floor(std.Math.random() * chars.length);
				result += chars.charAt(randomIndex);
			}
	
			return result;
		}
		var name = "tmp_" + randomName(10);
		return stdgo._internal.os.Os_openfile.openFile((dir != "" ? haxe.io.Path.addTrailingSlash(dir) : "") + name, 0, 0);
	},
	"os:create" => macro {
		//O_RDWR|O_CREATE|O_TRUNC
		return stdgo._internal.os.Os_openfile.openFile(_name, 0, 0);
	},
	"os:stdin" => macro {
		final input:haxe.io.Input = @:define("(sys || hxnodejs)") std.Sys.stdin();
		new stdgo._internal.os.Os_file.File(input, null);
	},
	"os:stdout" => macro {
		var output:haxe.io.Output = null;
		@:define("js") output = new stdgo._internal.os.Os_jsoutput.JsOutput();
		@:define("(sys || hxnodejs)") output = std.Sys.stdout();
		new stdgo._internal.os.Os_file.File(null, output);
	},
	"os:stderr" => macro {
		final output:haxe.io.Output = @:define("(sys || hxnodejs)") std.Sys.stderr();
		new stdgo._internal.os.Os_file.File(null, output);
	},
	"os.File:writeAt" => macro {
		@:define("(sys || hxnodejs)") {
			if (_b.length == 0)
				return {_0: 0, _1: null};
			@:privateAccess _f.mutex.acquire();
			try {
				var t = 0;
				@:define("!eval") {
					t = @:privateAccess cast(_f._output, sys.io.FileOutput).tell();
					@:privateAccess cast(_f._output, sys.io.FileOutput).seek(_off.toBasic().low, sys.io.FileSeek.SeekBegin);
				}
				final b = _b.toBytes();
				final i = @:privateAccess _f._output.writeBytes(b, 0, b.length);
				@:privateAccess _f._output.flush();
				@:define("!eval") {
					@:privateAccess cast(_f._output, sys.io.FileOutput).seek(t, sys.io.FileSeek.SeekBegin);
				}
				@:privateAccess _f.mutex.release();
				return {_0: i, _1: null};
			}catch(e) {
				@:privateAccess _f.mutex.release();
				return {_0: 0, _1: stdgo._internal.errors.Errors_new_.new_("File.writeAt failed: " + e)};
			}
		};
		trace("not supported on non sys target");
		return {_0: 0, _1: null};
	},
	"os.File:name" => macro {
		return _f._file._name;
	},
	"os.File:readAt" => macro {
		@:define("(sys || hxnodejs)") {
			if (_b.length == 0)
				return {_0: 0, _1: null};
			try {
				@:privateAccess _f.mutex.acquire();
				var offset = _off.toBasic().low;
				//@:privateAccess cast(_f._input, sys.io.FileInput).seek(0, sys.io.FileSeek.SeekBegin);
				final b = _b.toBytes();
				var t = 0;
				@:define("!eval") {
					t = @:privateAccess cast(_f._input, sys.io.FileInput).tell();
					@:privateAccess cast(_f._input, sys.io.FileInput).seek(offset, sys.io.FileSeek.SeekBegin);
				}
				var n = @:privateAccess _f._input.readBytes(b, 0, b.length);
				@:define("!eval") {
					@:privateAccess cast(_f._input, sys.io.FileInput).seek(t, sys.io.FileSeek.SeekBegin);
				}
				@:privateAccess _b.__bytes__ = b;
				// always returns a non-nil error when n < len(b). At end of file, that error is io.EOF.
				var err = null;
				if (n < b.length) {
                    err = stdgo._internal.io.Io_eof.eOF;
				}
				@:privateAccess _f.mutex.release();
				return {_0: n, _1: err};
			}catch(e) {
				@:privateAccess _f.mutex.release();
				return {_0: 0, _1: stdgo._internal.errors.Errors_new_.new_("File.readAt failed: " + e)};
			}
		};
		trace("not supported on non sys target");
		return {_0: 0, _1: null};
	},
	"os.File:writeString" => macro return _f.write(_s),
	"os:_fastrand" => macro return std.Std.random(1) > 0 ? -std.Std.random(2147483647) - 1 : std.Std.random(2147483647),
	"math.rand:_fastrand64" => macro return haxe.Int64.make(std.Std.random(1) > 0 ? -std.Std.random(2147483647) - 1 : std.Std.random(2147483647),
		std.Std.random(1) > 0 ? -std.Std.random(2147483647) - 1 : std.Std.random(2147483647)),
	// stdgo/runtime
	// :)
	// (pc uintptr, file string, line int, ok bool)
	"runtime:caller" => macro  return { _0 : new stdgo.GoUIntptr(0), _1 : "", _2 : 0, _3 : false },
	"runtime:numCPU" => macro return 1,
	"runtime:compiler" => macro "go2hx",
	"runtime:setMutexProfileFraction" => macro return 0,
	"runtime:readMemStats" => macro {},
	"runtime:setFinalizer" => macro {},
	"runtime:setBlockProfileRate" => macro {},
	"runtime:lockOSThread" => macro {},
	"runtime:unlockOSThread" => macro {},
	"runtime:startTrace" => macro return null,
	"runtime:stopTrace" => macro {},
	"runtime:numCgoCall" => macro return 0,
	"runtime:keepAlive" => macro {},
	"runtime:goexit" => macro {},
	"runtime:gC" => macro {},


	"runtime:gOMAXPROCS" => macro return 1,
	// stdgo/reflect
	"reflect:typeOf" => macro @:splitdeps {
		// // set internal Type
		if (_i == null)
			return new stdgo._internal.internal.reflect.Reflect._Type_asInterface(stdgo.Go.pointer(new stdgo._internal.internal.reflect.Reflect._Type(stdgo._internal.internal.reflect.Reflect.GoType.basic(stdgo._internal.internal.reflect.Reflect.BasicKind.unsafepointer_kind))),
				new stdgo._internal.internal.reflect.Reflect._Type(stdgo._internal.internal.reflect.Reflect.GoType.basic(stdgo._internal.internal.reflect.Reflect.BasicKind.unsafepointer_kind)));
		// set internal Type
		return new stdgo._internal.internal.reflect.Reflect._Type_asInterface(stdgo.Go.pointer(_i.type), _i.type);
	},
	"reflect:valueOf" => macro {
		return new $newValue(_i);
	},
	"reflect:indirect" => macro {
		if (_v.kind() != stdgo._internal.reflect.Reflect_pointer.pointer) {
			return _v;
		}else{
			return _v.elem();
		}
	},
	"reflect:makeSlice" => macro @:splitdeps {
		// (_typ:Type, _len:GoInt, _cap:GoInt)
		final value = stdgo._internal.internal.reflect.Reflect.defaultValue(_typ);
		final slice = new stdgo.Slice(_len, _cap.toBasic(), ...[for (i in 0..._len.toBasic()) value]);
		final t = @:privateAccess (cast _typ : stdgo._internal.internal.reflect.Reflect._Type_asInterface).__type__;
		return new $newValue(new stdgo.AnyInterface(slice, t));
	},
	"reflect:deepEqual" => macro @:splitdeps {
		// _x = stdgo._internal.internal.reflect.Reflect.namedUnderlying(_x);
		// _y = stdgo._internal.internal.reflect.Reflect.namedUnderlying(_y);
		if (new $newValue(_x).isNil() || new $newValue(_y).isNil()) {
			return (_x : stdgo.AnyInterface) == (_y : stdgo.AnyInterface);
		};
		var v1 = stdgo._internal.reflect.Reflect_valueof.valueOf(_x);
		var v2 = stdgo._internal.reflect.Reflect_valueof.valueOf(_y);
		return stdgo._internal.internal.reflect.Reflect.deepValueEqual(v1, v2, null, 0);
	},
	"reflect.Value:canInterface" => macro {
		return true;
	},
	"reflect.Value:addr" => macro {
		/*if (@:privateAccess !_v.canAddrBool) {
			throw "can't address bool";
		}*/
		final gt = @:privateAccess stdgo._internal.internal.reflect.Reflect.GoType.pointerType({get: () -> _v.value.type._common()});
		final t = new stdgo._internal.internal.reflect.Reflect._Type(gt);
		return new $newValue(new stdgo.AnyInterface(stdgo.Go.pointer(@:privateAccess  _v.value.value), t));
	},
	// Call calls the function v with the input arguments in.
	// For example, if len(in) == 3, v.Call(in) represents the Go call v(in[0], in[1], in[2]).
	// Call panics if v's Kind is not Func.
	// It returns the output results as Values.
	// As in Go, each input argument must be assignable to the
	// type of the function's corresponding input parameter.
	// If v is a variadic function, Call creates the variadic slice parameter
	// itself, copying in the corresponding values.
	// func (v Value) Call(in []Value) []Value {
	// 	v.mustBe(Func)
	// 	v.mustBeExported()
	// 	return v.call("Call", in)
	// }
	"reflect.Value:call" => macro @:splitdeps {
		final gt = @:privateAccess stdgo._internal.internal.reflect.Reflect.getUnderlying(_v.value.type._common());
		switch gt {
			case signature(_, _.get() => params, _.get() => out, _):
				final values = new stdgo.Slice<stdgo._internal.reflect.Reflect_value.Value>(0,0);
                // TODO castings for input
                // TODO return output
                std.Reflect.callMethod(null, _v.interface_().value, _in.__toArray__().map(value -> value.interface_().value));
                return values;
			default:
				throw "unsupported: " + gt;
		}
	},
	"reflect.Value:mapRange" => macro @:splitdeps {
		return new stdgo._internal.reflect.Reflect_mapiter.MapIter(@:privateAccess _v.value.value, @:privateAccess _v.value.type);
	},
	"reflect.MapIter:key" => macro @:splitdeps {
		@:privateAccess if (_iter.keys == null) {
			@:privateAccess _iter.keys = [for (key in _iter.map.keys()) key];
			@:privateAccess _iter.values = [for (key in _iter.map.iterator()) key];
		}
		final gt = stdgo._internal.internal.reflect.Reflect.getUnderlying(@:privateAccess _iter.t._common());
		final key = switch gt {
				case mapType(_.get() => var keyType, _):
					new stdgo._internal.internal.reflect.Reflect._Type(keyType);
				default:
					throw "invalid mapType: " + gt;
			}
		return new $newValue(new stdgo.AnyInterface(@:privateAccess _iter.keys[_iter.index], key));
	},
	"reflect.MapIter:value" => macro @:splitdeps {
		@:privateAccess if (_iter.keys == null) {
			@:privateAccess _iter.keys = [for (key in _iter.map.keys()) key];
			@:privateAccess _iter.values = [for (key in _iter.map.iterator()) key];
		};
		final gt = stdgo._internal.internal.reflect.Reflect.getUnderlying(@:privateAccess _iter.t._common());
		final value = switch gt {
				case mapType(_, _.get() => valueType):
					new stdgo._internal.internal.reflect.Reflect._Type(valueType);
				default:
					throw "invalid mapType: " + gt;
			}
		return new $newValue(new stdgo.AnyInterface(@:privateAccess _iter.values[_iter.index], value));
	},
	"reflect.MapIter:next" => macro @:splitdeps {
		if (@:privateAccess _iter.map == null)
			return false;
		@:privateAccess if (_iter.keys == null) {
			@:privateAccess _iter.keys = [for (key in _iter.map.keys()) key];
			@:privateAccess _iter.values = [for (key in _iter.map.iterator()) key];
		} else {
			@:privateAccess _iter.index++;
		}
		return @:privateAccess _iter.index < @:privateAccess _iter.keys.length;
	},
	"reflect.MapIter:reset" => macro @:splitdeps {
		@:privateAccess _iter.index = 0;
		@:privateAccess _iter.map = _v.value.value;
		@:privateAccess _iter.keys = null;
		@:privateAccess _iter.values = null;
	},
	"reflect.Value:canAddr" => macro @:splitdeps {
		return @:privateAccess _v.canAddrBool;
	},
	"reflect:zero" => macro @:splitdeps {
		return new $newValue(new stdgo.AnyInterface(stdgo._internal.internal.reflect.Reflect.defaultValue(_typ), _typ.__underlying__().value));
	},
	"reflect.Value:type" => macro @:splitdeps {
		if (@:privateAccess _v.value == null) {
			var t = new stdgo._internal.internal.reflect.Reflect._Type(stdgo._internal.internal.reflect.Reflect.GoType.invalidType);
			return @:privateAccess new stdgo._internal.internal.reflect.Reflect._Type_asInterface(stdgo.Go.pointer(t), t);
		}
		return @:privateAccess new stdgo._internal.internal.reflect.Reflect._Type_asInterface(stdgo.Go.pointer(_v.value.type), _v.value.type);
	},
	"reflect.Value:setString" => macro {
		@:privateAccess _v.value.value = _x;
		stdgo._internal.internal.reflect.Reflect._set(_v);
	},
	"reflect.Value:setBool" => macro {
		@:privateAccess _v.value.value = _x;
		stdgo._internal.internal.reflect.Reflect._set(_v);
	},
	"reflect.Value:setUint" => macro {
		final k = _v.kind();
		@:privateAccess _v.value.value = switch k {
				case stdgo._internal.internal.reflect.Reflect.KindType.int8:
					(_x : stdgo.GoInt8);
				case stdgo._internal.internal.reflect.Reflect.KindType.int16:
					(_x : stdgo.GoInt16);
				case stdgo._internal.internal.reflect.Reflect.KindType.int32:
					(_x : stdgo.GoInt32);
				case stdgo._internal.internal.reflect.Reflect.KindType.int64:
					(_x : stdgo.GoInt64);
				case stdgo._internal.internal.reflect.Reflect.KindType.int:
					(_x : stdgo.GoInt);
				case stdgo._internal.internal.reflect.Reflect.KindType.uint8:
					(_x : stdgo.GoUInt8);
				case stdgo._internal.internal.reflect.Reflect.KindType.uint16:
					(_x : stdgo.GoUInt16);
				case stdgo._internal.internal.reflect.Reflect.KindType.uint32:
					(_x : stdgo.GoUInt32);
				case stdgo._internal.internal.reflect.Reflect.KindType.uint64:
					(_x : stdgo.GoUInt64);
				case stdgo._internal.internal.reflect.Reflect.KindType.uint:
					(_x : stdgo.GoUInt);
				case stdgo._internal.internal.reflect.Reflect.KindType.uintptr:
					new stdgo.GoUIntptr(_x);
				default:
					throw "unknown setUInt kind: " + k.string();
			};
		stdgo._internal.internal.reflect.Reflect._set(_v);
	},
	"reflect.Value:setComplex" => macro {
		final k = _v.kind();
		@:privateAccess _v.value.value = switch k {
				case stdgo._internal.internal.reflect.Reflect.KindType.complex64:
					(_x : stdgo.GoComplex64);
				case stdgo._internal.internal.reflect.Reflect.KindType.complex128:
					(_x : stdgo.GoComplex128);
				default:
					throw "unknown setFloat kind: " + k.string();
			}
		stdgo._internal.internal.reflect.Reflect._set(_v);
	},
	"reflect.Value:setFloat" => macro {
		final k = _v.kind();
		@:privateAccess _v.value.value = switch k {
				case stdgo._internal.internal.reflect.Reflect.KindType.float32:
					(_x : stdgo.GoFloat32);
				case stdgo._internal.internal.reflect.Reflect.KindType.float64:
					(_x : stdgo.GoFloat64);
				default:
					throw "unknown setFloat kind: " + k.string();
			}
		stdgo._internal.internal.reflect.Reflect._set(_v);
	},
	"reflect.Value:setInt" => macro {
		final k = _v.kind();
		@:privateAccess _v.value.value = switch k {
				case stdgo._internal.internal.reflect.Reflect.KindType.int8:
					(_x : stdgo.GoInt8);
				case stdgo._internal.internal.reflect.Reflect.KindType.int16:
					(_x : stdgo.GoInt16);
				case stdgo._internal.internal.reflect.Reflect.KindType.int32:
					(_x : stdgo.GoInt32);
				case stdgo._internal.internal.reflect.Reflect.KindType.int64:
					(_x : stdgo.GoInt64);
				case stdgo._internal.internal.reflect.Reflect.KindType.int:
					(_x : stdgo.GoInt);
				case stdgo._internal.internal.reflect.Reflect.KindType.uint8:
					(_x : stdgo.GoUInt8);
				case stdgo._internal.internal.reflect.Reflect.KindType.uint16:
					(_x : stdgo.GoUInt16);
				case stdgo._internal.internal.reflect.Reflect.KindType.uint32:
					(_x : stdgo.GoUInt32);
				case stdgo._internal.internal.reflect.Reflect.KindType.uint64:
					(_x : stdgo.GoUInt64);
				case stdgo._internal.internal.reflect.Reflect.KindType.uint:
					(_x : stdgo.GoUInt);
				default:
					throw "unknown setInt kind: " + k.string();
			};
		stdgo._internal.internal.reflect.Reflect._set(_v);
	},
	"reflect.Value:kind" => macro return _v.type().kind(),
	"reflect.Value:isValid" => macro {
		if (@:privateAccess _v.value == null)
			return false;
		if (@:privateAccess _v.value.type._common() != stdgo._internal.internal.reflect.Reflect.GoType.invalidType)
			return true;
		return switch @:privateAccess _v.value.type._common() {
			case stdgo._internal.internal.reflect.Reflect.GoType.basic(stdgo._internal.internal.reflect.Reflect.BasicKind.untyped_nil_kind):
				false;
			default:
				true;
		};
	},
	"reflect.Value:pointer" => macro {
		if (@:privateAccess _v.isNil())
			return new stdgo.GoUIntptr(0);
		var value = @:privateAccess _v.value.value;
		return new stdgo.GoUIntptr(value != null ? 1 : 0);
	},
	"reflect.Value:field" => macro {
		final initgt = @:privateAccess _v.value.type._common();
		final gt = @:privateAccess stdgo._internal.internal.reflect.Reflect.getUnderlying(initgt);
		return switch gt {
			case structType(fields):
				final field = fields[_i.toBasic()];
				var t = @:privateAccess (cast _v.value.type.field(_i).type : stdgo._internal.internal.reflect.Reflect._Type_asInterface).__type__;
				t = new stdgo._internal.internal.reflect.Reflect._Type(@:privateAccess stdgo._internal.internal.reflect.Reflect.unroll(initgt, t._common()));
				var value = @:privateAccess _v.value.value;
				switch std.Type.typeof(value) {
					case TClass(c):
						final name = std.Type.getClassName(c);
						if (std.StringTools.endsWith(name, "_asInterface")) value = (value : Dynamic).__underlying__().value;
					default:
						final _ = false;
				};
				var fieldValue = std.Reflect.field(value, field.name);
				fieldValue = stdgo._internal.internal.reflect.Reflect.asInterfaceValue(fieldValue, t._common());
				final valueType = new $newValue(new stdgo.AnyInterface(fieldValue, t));
				if (field.name.charAt(0) == "_")
					@:privateAccess valueType.notSetBool = false;
				valueType;
			default:
				throw "unsupported: " + gt;
		};
	},
	"reflect.StructTag.get" => macro {
		return "";
	},
	"reflect.Value:bytes" => macro {
		final _v = _v.__copy__();
		var value = @:privateAccess _v.value.value;
		var t:stdgo._internal.internal.reflect.Reflect.GoType = @:privateAccess _v.value.type._common();
		if (stdgo._internal.internal.reflect.Reflect.isNamed(t)) {
			t = stdgo._internal.internal.reflect.Reflect.getUnderlying(t);
			switch std.Type.typeof(value) {
				case TClass(c):
					final name = std.Type.getClassName(c);
					if (std.StringTools.endsWith(name, "_asInterface")) value = (value : Dynamic).__underlying__().value;
				default:
					final _ = false;
			};
		};
		if (stdgo._internal.internal.reflect.Reflect.isPointer(t)) {
			@:privateAccess _v.value.type.gt = stdgo._internal.internal.reflect.Reflect.getElem(t);
			value = (value : stdgo.Pointer<Dynamic>).value;
			t = @:privateAccess _v.value.type._common();
		};
		switch t {
			case stdgo._internal.internal.reflect.Reflect.GoType.arrayType(_.get() => elem, _):
				switch elem {
					case stdgo._internal.internal.reflect.Reflect.GoType.basic(stdgo._internal.internal.reflect.Reflect.BasicKind.uint8_kind):
						return (value : stdgo.GoArray<stdgo.GoByte>).__slice__(0);
					default:
						throw new $newValueError("reflect.Value.Bytes", @:privateAccess _v.kind());
				};
			case stdgo._internal.internal.reflect.Reflect.GoType.sliceType(_.get() => elem):
				elem = stdgo._internal.internal.reflect.Reflect.getUnderlying(elem);
				switch elem {
					case stdgo._internal.internal.reflect.Reflect.GoType.basic(stdgo._internal.internal.reflect.Reflect.BasicKind.uint8_kind):
						return value;
					default:
						throw new $newValueError("reflect.Value.Bytes", @:privateAccess _v.kind());
				};
			default:
				throw new $newValueError("reflect.Value.Bytes", @:privateAccess _v.kind());
		};
	},
	"reflect.Value:numField" => macro {
		return _v.type().numField();
	},
	"reflect.Value:numMethod" => macro {
		return _v.type().numMethod();
	},
	"reflect.Value:slice" => macro @:splitdeps {
		var value = @:privateAccess _v.value.value;
		var t:stdgo._internal.internal.reflect.Reflect.GoType = @:privateAccess _v.value.type._common();
		if (stdgo._internal.internal.reflect.Reflect.isNamed(t)) {
			switch std.Type.typeof(value) {
				case TClass(c):
					final name = std.Type.getClassName(c);
					if (std.StringTools.endsWith(name, "_asInterface")) value = (value : Dynamic).__underlying__().value;
				default:
					final _ = false;
			}
		}
		switch t {
			case stdgo._internal.internal.reflect.Reflect.GoType.arrayType(elem, _):
				t = stdgo._internal.internal.reflect.Reflect.GoType.sliceType(elem);
			case stdgo._internal.internal.reflect.Reflect.GoType.named(path, methods, stdgo._internal.internal.reflect.Reflect.GoType.arrayType(elem, _), alias, params):
				t = stdgo._internal.internal.reflect.Reflect.GoType.named(path, methods, stdgo._internal.internal.reflect.Reflect.GoType.sliceType(elem), alias, params);
			default:
				final _ = false;
		};
		final k = _v.kind();
		value = switch k {
				case stdgo._internal.internal.reflect.Reflect.KindType.slice:
					(value : stdgo.Slice<Dynamic>).__slice__(_i, _j);
				case stdgo._internal.internal.reflect.Reflect.KindType.array:
					(value : stdgo.GoArray<Dynamic>).__slice__(_i, _j);
				default:
					throw new $newValueError("reflect.Value.Slice", k);
			};
		return new $newValue(new stdgo.AnyInterface(value, new stdgo._internal.internal.reflect.Reflect._Type(t)));
	},
	"reflect.Value:len" => macro @:splitdeps {
		final _v = _v.__copy__();
		var value = @:privateAccess _v.value.value;
		if (value == null)
            return 0;
		final t:stdgo._internal.internal.reflect.Reflect.GoType = @:privateAccess _v.value.type._common();
		if (stdgo._internal.internal.reflect.Reflect.isNamed(t)) {
			switch std.Type.typeof(value) {
				case TClass(c):
					final name = std.Type.getClassName(c);
					if (std.StringTools.endsWith(name, "_asInterface")) value = (value : Dynamic).__underlying__().value;
				default:
					final _ = false;
			}
		}
		if (stdgo._internal.internal.reflect.Reflect.isPointer(t)) {
			@:privateAccess _v.value.type.gt = stdgo._internal.internal.reflect.Reflect.getElem(t);
			value = (value : stdgo.Pointer<Dynamic>).value;
		};
		final k = _v.kind();
		/*if (std.Type.typeof(value) == TUnknown) {
            return 0;
        }*/
		return switch k {
			case stdgo._internal.internal.reflect.Reflect.KindType.array:
				(value : stdgo.GoArray<Dynamic>).length;
			case stdgo._internal.internal.reflect.Reflect.KindType.chan:
				(value : stdgo.Chan<Dynamic>).length;
			case stdgo._internal.internal.reflect.Reflect.KindType.slice:
				(value : stdgo.Slice<Dynamic>).length;
			case stdgo._internal.internal.reflect.Reflect.KindType.map:
				Lambda.count((value : haxe.Constraints.IMap<Dynamic, Dynamic>));
			case stdgo._internal.internal.reflect.Reflect.KindType.string:
				(value : Dynamic).length;
			default:
				trace(k.string());
				throw "not supported";
		};
	},
	"reflect.Value:canUint" => macro @:splitdeps {
		return switch _v.kind() {
			case stdgo._internal.internal.reflect.Reflect.KindType.uint, stdgo._internal.internal.reflect.Reflect.KindType.uint8, stdgo._internal.internal.reflect.Reflect.KindType.uint16,
				stdgo._internal.internal.reflect.Reflect.KindType.uint32, stdgo._internal.internal.reflect.Reflect.KindType.uint64, stdgo._internal.internal.reflect.Reflect.KindType.uintptr:
				true;
			default:
				false;
		}
	},
	"reflect.Value:bool_" => macro @:splitdeps {
		var value = @:privateAccess _v.value.value;
		final t:stdgo._internal.internal.reflect.Reflect.GoType = @:privateAccess _v.value.type._common();
		if (stdgo._internal.internal.reflect.Reflect.isNamed(t)) {
			switch std.Type.typeof(value) {
				case TClass(c):
					final name = std.Type.getClassName(c);
					if (std.StringTools.endsWith(name, "_asInterface")) value = (value : Dynamic).__underlying__().value;
				default:
					final _ = false;
			}
		}
		if (stdgo._internal.internal.reflect.Reflect.isPointer(t)) {
			@:privateAccess _v.value.type.gt = stdgo._internal.internal.reflect.Reflect.getElem(t);
			value = (value : stdgo.Pointer<Dynamic>).value;
		};
		final value:Bool = switch _v.kind() {
				case stdgo._internal.internal.reflect.Reflect.KindType.bool:
					value;
				default:
					throw new $newValueError("reflect.Value.Bool", _v.kind());
			}
		return value;
	},
	"reflect.Value:complex" => macro @:splitdeps {
		var value = @:privateAccess _v.value.value;
		final t:stdgo._internal.internal.reflect.Reflect.GoType = @:privateAccess _v.value.type._common();
		if (stdgo._internal.internal.reflect.Reflect.isNamed(t)) {
			switch std.Type.typeof(value) {
				case TClass(c):
					final name = std.Type.getClassName(c);
					if (std.StringTools.endsWith(name, "_asInterface")) value = (value : Dynamic).__underlying__().value;
				default:
					final _ = false;
			}
		}
		if (stdgo._internal.internal.reflect.Reflect.isPointer(t)) {
			@:privateAccess _v.value.type.gt = stdgo._internal.internal.reflect.Reflect.getElem(t);
			value = (value : stdgo.Pointer<Dynamic>).value;
		};
		final value:stdgo.GoComplex128 = switch _v.kind() {
				case stdgo._internal.internal.reflect.Reflect.KindType.complex128, stdgo._internal.internal.reflect.Reflect.KindType.complex64:
					value;
				default:
					throw new $newValueError("Value.Complex", _v.kind());
			}
		return value;
	},
	"reflect.Value:uint" => macro @:splitdeps @:splitdeps {
		var value = @:privateAccess _v.value.value;
		final t:stdgo._internal.internal.reflect.Reflect.GoType = @:privateAccess _v.value.type._common();
		if (stdgo._internal.internal.reflect.Reflect.isNamed(t)) {
			switch std.Type.typeof(value) {
				case TClass(c):
					final name = std.Type.getClassName(c);
					if (std.StringTools.endsWith(name, "_asInterface")) value = (value : Dynamic).__underlying__().value;
				default:
					final _ = false;
			}
		}
		if (stdgo._internal.internal.reflect.Reflect.isPointer(t)) {
			@:privateAccess _v.value.type.gt = stdgo._internal.internal.reflect.Reflect.getElem(t);
			value = (value : stdgo.Pointer<Dynamic>).value;
		};
		final value:stdgo.GoUInt64 = switch _v.kind() {
				case stdgo._internal.internal.reflect.Reflect.KindType.uint:
					(value : stdgo.GoUInt8);
				case stdgo._internal.internal.reflect.Reflect.KindType.uint8:
					(value : stdgo.GoUInt8);
				case stdgo._internal.internal.reflect.Reflect.KindType.uint16:
					(value : stdgo.GoUInt16);
				case stdgo._internal.internal.reflect.Reflect.KindType.uint32:
					(value : stdgo.GoUInt32);
				case stdgo._internal.internal.reflect.Reflect.KindType.uint64:
					(value : stdgo.GoUInt64);
				case stdgo._internal.internal.reflect.Reflect.KindType.uintptr:
					new stdgo.GoUIntptr(value);
				default:
					throw new $newValueError("reflect.Value.Uint", _v.kind());
			}
		return value;
	},
	"reflect.Value:float_" => macro @:splitdeps {
		var value = @:privateAccess _v.value.value;
		final t:stdgo._internal.internal.reflect.Reflect.GoType = @:privateAccess _v.value.type._common();
		if (stdgo._internal.internal.reflect.Reflect.isNamed(t)) {
			switch std.Type.typeof(value) {
				case TClass(c):
					final name = std.Type.getClassName(c);
					if (std.StringTools.endsWith(name, "_asInterface")) value = (value : Dynamic).__underlying__().value;
				default:
					final _ = false;
			}
		}
		if (stdgo._internal.internal.reflect.Reflect.isPointer(t)) {
			@:privateAccess _v.value.type.gt = stdgo._internal.internal.reflect.Reflect.getElem(t);
			value = (value : stdgo.Pointer<Dynamic>).value;
		};
		final value:stdgo.GoFloat64 = switch _v.kind() {
				case stdgo._internal.internal.reflect.Reflect.KindType.float64:
					(value : stdgo.GoFloat64);
				case stdgo._internal.internal.reflect.Reflect.KindType.float32:
					(value : stdgo.GoFloat32);
				default:
					throw new $newValueError("reflect.Value.Float", _v.kind());
			}
		return value;
	},
	"reflect.Value:int_" => macro {
		var value = @:privateAccess _v.value.value;
		final t:stdgo._internal.internal.reflect.Reflect.GoType = @:privateAccess _v.value.type._common();
		if (stdgo._internal.internal.reflect.Reflect.isNamed(t)) {
			switch std.Type.typeof(value) {
				case TClass(c):
					final name = std.Type.getClassName(c);
					if (std.StringTools.endsWith(name, "_asInterface")) value = (value : Dynamic).__underlying__().value;
				default:
					final _ = false;
			}
		}
		if (stdgo._internal.internal.reflect.Reflect.isPointer(t)) {
			@:privateAccess _v.value.type.gt = stdgo._internal.internal.reflect.Reflect.getElem(t);
			value = (value : stdgo.Pointer<Dynamic>).value;
		};
		final value:stdgo.GoInt64 = switch _v.kind() {
				case stdgo._internal.internal.reflect.Reflect.KindType.int:
					(value : stdgo.GoInt8);
				case stdgo._internal.internal.reflect.Reflect.KindType.int8:
					(value : stdgo.GoInt8);
				case stdgo._internal.internal.reflect.Reflect.KindType.int16:
					(value : stdgo.GoInt16);
				case stdgo._internal.internal.reflect.Reflect.KindType.int32:
					(value : stdgo.GoInt32);
				case stdgo._internal.internal.reflect.Reflect.KindType.int64:
					(value : stdgo.GoInt64);
				default:
					throw new $newValueError("reflect.Value.Int", _v.kind());
			}
		return value;
	},
	"reflect.Value:index" => macro @:splitdeps {
		final _v = _v.__copy__();
		var value = @:privateAccess _v.value.value;
		final t:stdgo._internal.internal.reflect.Reflect.GoType = @:privateAccess _v.value.type._common();
		if (stdgo._internal.internal.reflect.Reflect.isNamed(t)) {
			switch std.Type.typeof(value) {
				case TClass(c):
					final name = std.Type.getClassName(c);
					if (std.StringTools.endsWith(name, "_asInterface")) value = (value : Dynamic).__underlying__().value;
				default:
					final _ = false;
			}
		}
		if (stdgo._internal.internal.reflect.Reflect.isPointer(t)) {
			@:privateAccess _v.value.type.gt = stdgo._internal.internal.reflect.Reflect.getElem(t);
			value = (value : stdgo.Pointer<Dynamic>).value;
		};
		final gt = stdgo._internal.internal.reflect.Reflect.getUnderlying(@:privateAccess _v.value.type._common());
		return switch gt {
			case stdgo._internal.internal.reflect.Reflect.GoType.arrayType(_.get() => elem, _):
				final t = @:privateAccess new stdgo._internal.internal.reflect.Reflect._Type(stdgo._internal.internal.reflect.Reflect.unroll(gt, elem));
				final valueInterface = stdgo._internal.internal.reflect.Reflect.asInterfaceValue((value : stdgo.GoArray<Dynamic>)[_i], t._common());
				new $newValue(new stdgo.AnyInterface(valueInterface, t), value, _i);
			case stdgo._internal.internal.reflect.Reflect.GoType.sliceType(_.get() => elem):
				final t = @:privateAccess new stdgo._internal.internal.reflect.Reflect._Type(stdgo._internal.internal.reflect.Reflect.unroll(gt, elem));
				final valueInterface = stdgo._internal.internal.reflect.Reflect.asInterfaceValue((value : Slice<Dynamic>)[_i], t._common());
				final value = new $newValue(new stdgo.AnyInterface(valueInterface, t), value, _i);
				@:privateAccess value.canAddrBool = true;
				value;
			case stdgo._internal.internal.reflect.Reflect.GoType.basic(kind):
				switch kind {
					case string_kind:
						var value = value;
						if ((value is String))
							value = (value : stdgo.GoString);
						new $newValue(new stdgo.AnyInterface((value : stdgo.GoString)[_i], new stdgo._internal.internal.reflect.Reflect._Type(basic(uint8_kind))));
					default:
						throw "unsupported basic kind";
				};
			default:
				throw "not supported";
		};
	},
	"reflect:new_" => macro {
		var value = stdgo._internal.internal.reflect.Reflect.defaultValue(_typ);
		var ptr = new Pointer(() -> value, x -> value = x);
		return new $newValue(new stdgo.AnyInterface(ptr, new stdgo._internal.internal.reflect.Reflect._Type(stdgo._internal.internal.reflect.Reflect.GoType.pointerType({
			get: () -> @:privateAccess (_typ : Dynamic)._common()
		}))));
	},
	"reflect.Value:set" => macro {
		var value = @:privateAccess _x.value.value;
		final gt = @:privateAccess _x.value.type._common();
		if (value != null) {
			final cl = std.Type.getClassName(std.Type.getClass(value));
			if (std.StringTools.endsWith(cl, "_asInterface")) {
				value = (value : Dynamic).__underlying__().value;
			};
		};
		final k = _v.kind();
		switch k {
			case stdgo._internal.internal.reflect.Reflect.KindType.struct:
				switch stdgo._internal.internal.reflect.Reflect.getUnderlying(gt) {
					case structType(fields):
						for (field in fields) {
							final fieldValue = std.Reflect.field(value, field.name);
							std.Reflect.setField(value, field.name, fieldValue);
						}
					default:
						final _ = false;
				};
			case stdgo._internal.internal.reflect.Reflect.KindType.int8:
				_v.setInt((value : stdgo.GoInt8));
			case stdgo._internal.internal.reflect.Reflect.KindType.int16:
				_v.setInt((value : stdgo.GoInt16));
			case stdgo._internal.internal.reflect.Reflect.KindType.int32:
				_v.setInt((value : stdgo.GoInt32));
			case stdgo._internal.internal.reflect.Reflect.KindType.int64:
				_v.setInt((value : stdgo.GoInt64));
			case stdgo._internal.internal.reflect.Reflect.KindType.int:
				_v.setInt((value : stdgo.GoInt));
			case stdgo._internal.internal.reflect.Reflect.KindType.uint:
				_v.setInt((value : stdgo.GoUInt8));
			case stdgo._internal.internal.reflect.Reflect.KindType.uint16:
				_v.setInt((value : stdgo.GoUInt16));
			case stdgo._internal.internal.reflect.Reflect.KindType.uint32:
				_v.setInt((value : stdgo.GoUInt32));
			case stdgo._internal.internal.reflect.Reflect.KindType.uint64:
				_v.setInt((value : stdgo.GoUInt64));
			case stdgo._internal.internal.reflect.Reflect.KindType.float32:
				_v.setFloat((value : stdgo.GoFloat32));
			case stdgo._internal.internal.reflect.Reflect.KindType.float64:
				_v.setFloat((value : stdgo.GoFloat64));
			case stdgo._internal.internal.reflect.Reflect.KindType.string:
				_v.setString(value);
			case stdgo._internal.internal.reflect.Reflect.KindType.slice:
				var value:Slice<Dynamic> = @:privateAccess _v.value.value;
				final x:Slice<Dynamic> = @:privateAccess _x.value.value;
				// value.__setData__(x);
				stdgo._internal.internal.reflect.Reflect._set(_v);
			case stdgo._internal.internal.reflect.Reflect.KindType.map:
				var value:haxe.Constraints.IMap<Dynamic, Dynamic> = @:privateAccess _v.value.value;
				final x:haxe.Constraints.IMap<Dynamic, Dynamic> = @:privateAccess _x.value.value;
				for (key => value in x) {
					value.set(key, value);
				}
				// value.__setData__(x);
				stdgo._internal.internal.reflect.Reflect._set(_v);
			default:
				@:privateAccess _v.value = _x.value;
				stdgo._internal.internal.reflect.Reflect._set(_v);
		}
	},
	"reflect.Value:string" => macro {
		if (@:privateAccess _v.value == null) {
			return "<invalid Value>";
		}
		var value = @:privateAccess _v.value.value;
		final t:stdgo._internal.internal.reflect.Reflect.GoType = @:privateAccess _v.value.type._common();
		if (stdgo._internal.internal.reflect.Reflect.isNamed(t)) {
			switch std.Type.typeof(value) {
				case TClass(c):
					final name = std.Type.getClassName(c);
					if (std.StringTools.endsWith(name, "_asInterface")) value = (value : Dynamic).__underlying__().value;
				default:
					final _ = false;
			}
		}
		if (stdgo._internal.internal.reflect.Reflect.isPointer(t)) {
			@:privateAccess _v.value.type.gt = stdgo._internal.internal.reflect.Reflect.getElem(t);
			value = (value : stdgo.Pointer<Dynamic>).value;
		};
		final underlyingType = stdgo._internal.internal.reflect.Reflect.getUnderlying(t);
		switch (underlyingType) {
			case stdgo._internal.internal.reflect.Reflect.GoType.basic(kind):
				switch kind {
					case string_kind:
						return value;
					default:
						final _ = false;
				};
			default:
				final _ = false;
		};
		return "<" + _v.type().string() + " Value>";
	},
	"reflect.Value:interface_" => macro return @:privateAccess _v.value,
	"reflect.Value:isNil" => macro {
		var value = @:privateAccess _v.value.value;
		final k = _v.kind();
		final gt:stdgo._internal.internal.reflect.Reflect.GoType = (_v.type() : Dynamic)._common();
		return switch k {
			case stdgo._internal.internal.reflect.Reflect.KindType.pointer:
				switch gt {
					case stdgo._internal.internal.reflect.Reflect.GoType.refType(_):
						switch std.Type.typeof(value) {
							case TClass(c):
								final name = std.Type.getClassName(c);
								if (std.StringTools.endsWith(name, "_asInterface")) {
									value = (value : Dynamic).__underlying__().value;
								}
							default:
								final _ = false;
						};
						value == null;
					default:
						if (value == null) {
							true;
						} else {
							// hasSet is by default false, figure out when it is set to true TODO
							final b = (value : stdgo.Pointer<Dynamic>).hasSet();
							trace("hasSet: " + b);
							b;
						}
				}
			case stdgo._internal.internal.reflect.Reflect.KindType.func:
				value == null;
			case stdgo._internal.internal.reflect.Reflect.KindType.chan:
				value == null;
			case stdgo._internal.internal.reflect.Reflect.KindType.map:
				value == null;
			case stdgo._internal.internal.reflect.Reflect.KindType.slice:
				value == null;
			case stdgo._internal.internal.reflect.Reflect.KindType.interface_:
				value == null;
			case stdgo._internal.internal.reflect.Reflect.KindType.array:
				false;
			case stdgo._internal.internal.reflect.Reflect.KindType.struct:
				false;
			case stdgo._internal.internal.reflect.Reflect.KindType.invalid:
				false;
			case stdgo._internal.internal.reflect.Reflect.KindType.unsafePointer, stdgo._internal.internal.reflect.Reflect.KindType.uintptr:
				value == null;
			case stdgo._internal.internal.reflect.Reflect.KindType.bool, stdgo._internal.internal.reflect.Reflect.KindType.int, stdgo._internal.internal.reflect.Reflect.KindType.int32,
				stdgo._internal.internal.reflect.Reflect.KindType.int64, stdgo._internal.internal.reflect.Reflect.KindType.float32,
				stdgo._internal.internal.reflect.Reflect.KindType.float64, stdgo._internal.internal.reflect.Reflect.KindType.int8, stdgo._internal.internal.reflect.Reflect.KindType.int16,
				stdgo._internal.internal.reflect.Reflect.KindType.uint, stdgo._internal.internal.reflect.Reflect.KindType.uint8, stdgo._internal.internal.reflect.Reflect.KindType.uint16,
				stdgo._internal.internal.reflect.Reflect.KindType.uint32, stdgo._internal.internal.reflect.Reflect.KindType.uint64,
				stdgo._internal.internal.reflect.Reflect.KindType.string, stdgo._internal.internal.reflect.Reflect.KindType.complex64,
				stdgo._internal.internal.reflect.Reflect.KindType.complex128:
				false;
			default:
				throw "nil check not supported kind: " + _v.kind().string();
		}
	},
	"reflect.Value:elem" => macro {
		var value = @:privateAccess _v.value.value;
		final t:stdgo._internal.internal.reflect.Reflect.GoType = @:privateAccess _v.value.type._common();
		if (stdgo._internal.internal.reflect.Reflect.isNamed(t)
			&& !stdgo._internal.internal.reflect.Reflect.isRef(t)
			&& !stdgo._internal.internal.reflect.Reflect.isPointer(t)) {
			switch std.Type.typeof(value) {
				case TClass(c):
					final name = std.Type.getClassName(c);
					if (std.StringTools.endsWith(name, "_asInterface")) {
						@:privateAccess _v.value.type.gt = stdgo._internal.internal.reflect.Reflect.unroll(t, stdgo._internal.internal.reflect.Reflect.getElem(t));
						value = (value : Dynamic).__underlying__().value;
					}
				default:
					final _ = false;
			};
		};
		var k = _v.kind();
		switch k {
			case stdgo._internal.internal.reflect.Reflect.KindType.pointer:
				final t = @:privateAccess stdgo._internal.internal.reflect.Reflect.unroll(t, stdgo._internal.internal.reflect.Reflect.getUnderlying(t));
				switch t {
					case stdgo._internal.internal.reflect.Reflect.GoType.refType(_.get() => elem):
						final value = new $newValue(new stdgo.AnyInterface(value, new stdgo._internal.internal.reflect.Reflect._Type(elem)), null);
						@:privateAccess value.canAddrBool = true;
						return value;
					case stdgo._internal.internal.reflect.Reflect.GoType.pointerType(_.get() => elem):
						if (value == null) {
							final value = new $newValue(new stdgo.AnyInterface(null, new stdgo._internal.internal.reflect.Reflect._Type(elem)), value);
							@:privateAccess value.canAddrBool = true;
							return value;
						};
						final ptrValue = (value : stdgo.Pointer<Dynamic>).value;
						final value = new $newValue(new stdgo.AnyInterface(ptrValue, new stdgo._internal.internal.reflect.Reflect._Type(elem)), value);
						@:privateAccess value.canAddrBool = true;
						return value;
					default:
						final _ = false;
				};
			case stdgo._internal.internal.reflect.Reflect.KindType.interface_:
				if (value == null)
					return new $newValue();
				if (_v.numMethod() != 0) {
					return new $newValue(
						value, 
						@:privateAccess _v.value.type
					);
				} else {
					final any = @:privateAccess (_v.value.value : AnyInterface);
					final type = any.type;
					return @:privateAccess new $newValue(any, type);
				}
		};
		throw new $newValueError("reflect.Value.Elem", k);
	},
	"reflect.Kind:string" => macro {
		var idx:Int = _k.toBasic();
		return switch idx {
			case 0: "invalid";
			case 1: "bool";
			case 2: "int";
			case 3: "int8";
			case 4: "int16";
			case 5: "int32";
			case 6: "int64";
			case 7: "uint";
			case 8: "uint8";
			case 9: "uint16";
			case 10: "uint32";
			case 11: "uint64";
			case 12: "uintptr";
			case 13: "float32";
			case 14: "float64";
			case 15: "complex64";
			case 16: "complex128";
			case 17: "array";
			case 18: "chan";
			case 19: "func";
			case 20: "interface";
			case 21: "map";
			case 22: "ptr";
			case 23: "slice";
			case 24: "string";
			case 25: "struct";
			case 26: "unsafe.Pointer";
			default: throw "unknown kind string: " + idx;
		}
	},
	// stdgo/atomic/sync
	// Swap atomically stores new into x and returns the previous value.
	// func (x *Pointer[T]) Swap(new *T) (old *T) { return (*T)(SwapPointer(&x.v, unsafe.Pointer(new))) }
	"sync.atomic_.Pointer_:swap" => macro {
		stdgo.Go.globalMutex.acquire();
		final old = @:privateAccess _x._v;
		_x._v = stdgo.Go.toInterface(_new_);
		stdgo.Go.globalMutex.release();
		return stdgo.Go.toInterface(old);
	},
	"sync.atomic_.Pointer_:compareAndSwap" => macro {
		stdgo.Go.globalMutex.acquire();
		final b = stdgo.Go.toInterface(_old) == stdgo.Go.toInterface(_new_);
		if (b)
			_x._v = stdgo.Go.toInterface(_new_);
		stdgo.Go.globalMutex.release();
		return b;
	},
	"sync.atomic_.Pointer_:store" => macro {
		stdgo.Go.globalMutex.acquire();
		_x._v = stdgo.Go.toInterface(_val);
		stdgo.Go.globalMutex.release();
	},
	"sync.atomic_.Pointer_:load" => macro {
		stdgo.Go.globalMutex.acquire();
		final value = @:privateAccess _x._v.__toRef__();
		stdgo.Go.globalMutex.release();
		return value;
	},
	"sync.atomic_.Int32:store" => macro {
		stdgo.Go.globalMutex.acquire();
		_x._v = _val;
		stdgo.Go.globalMutex.release();
	},
	"sync.atomic_.Int32:load" => macro {
		stdgo.Go.globalMutex.acquire();
		final value = @:privateAccess _x._v;
		stdgo.Go.globalMutex.release();
		return value;
	},
	"sync.atomic_:loadInt64" => macro {
		stdgo.Go.globalMutex.acquire();
		final value = @:privateAccess _addr.value;
		stdgo.Go.globalMutex.release();
		return value;
	},
	"sync.atomic_:addInt64" => macro {
		stdgo.Go.globalMutex.acquire();
		final value = @:privateAccess _addr.value += _delta;
		stdgo.Go.globalMutex.release();
		return value;
	},
	"sync.atomic_:storeInt64" => macro {
		stdgo.Go.globalMutex.acquire();
		_addr.value = _val;
		stdgo.Go.globalMutex.release();
	},
	"sync.atomic_:storeUint32" => macro {
		stdgo.Go.globalMutex.acquire();
		_addr.value = _val;
		stdgo.Go.globalMutex.release();
	},
	"sync.atomic_:storeUint64" => macro {
		stdgo.Go.globalMutex.acquire();
		_addr.value = _val;
		stdgo.Go.globalMutex.release();
	},
	"sync.Pool:_pinSlow" => macro return {_0: null, _1: 0},
	// Atomic -> Atomic_ because of restriction for cpp
	"sync.atomic_.Bool_:store" => macro stdgo._internal.sync.atomic_.Atomic__storeuint32.storeUint32(stdgo.Go.pointer(_x._v), _val ? 1 : 0),
	"sync.atomic_.Bool_:load" => macro {
		stdgo.Go.globalMutex.acquire();
		final value = @:privateAccess _x._v == 1;
		stdgo.Go.globalMutex.release();
		return value;
	},
	// stdgo/sync
	"sync.Pool:get" => macro {
		var obj = @:define("target.threaded", @:privateAccess _p.pool.pop()) @:privateAccess _p.pool.pop(false);
		if (obj == null && @:privateAccess _p.new_ != null)
			obj = @:privateAccess _p.new_();
		return obj;
	},
	"sync.Pool:put" => macro {
		@:privateAccess _p.pool.push(_x);
	},
	"sync:_runtime_procPin" => macro return 0,
	"sync.Map_:_dirtyLocked" => macro {},
	"sync.Cond:wait_" => macro {
		_c.l.unlock();
		@:privateAccess @:define("target.threaded") _c.cond.wait();
		_c.l.lock();
	},
	"sync.Cond:broadcast" => macro {
		@:privateAccess @:define("target.threaded") _c.cond.broadcast();
	},
	"sync.Cond:signal" => macro {
		@:privateAccess @:define("target.threaded") _c.cond.signal();
	},
	"sync.Mutex:lock" => macro @:privateAccess @:define("target.threaded") _m.mutex.acquire(),
	"sync.Mutex:tryLock" => macro @:privateAccess return @:define("target.threaded", true) _m.mutex.tryAcquire(),
	"sync.Mutex:unlock" => macro @:privateAccess @:define("target.threaded") _m.mutex.release(),
	"sync.WaitGroup:add" => macro {
		@:define("target.threaded") {
			@:privateAccess _wg.mutex.acquire();
			@:privateAccess _wg.counter += _delta;
			if (@:privateAccess _wg.counter < 0) {
				@:privateAccess _wg.mutex.release();
				throw "sync: negative WaitGroup counter";
			}
			@:privateAccess _wg.mutex.release();
		}
	},
	"sync.WaitGroup:done" => macro {
		@:define("target.threaded")  {
			@:privateAccess _wg.mutex.acquire();
			@:privateAccess _wg.counter--;
			if (@:privateAccess _wg.counter <= 0) {
				@:privateAccess _wg.lock.release();
			}
			@:privateAccess _wg.mutex.release();
		}
	},
	"sync.WaitGroup:wait_" => macro {
		@:define("target.threaded") {
			@:privateAccess @:define("target.threaded") _wg.lock.wait();
		}
	},
	"sync.Once:do_" => macro {
		if (@:privateAccess _o._done == 1)
			return;
		@:privateAccess _o._done = 1;
		_f();
	},
	// stdgo/math/rand
	"math.rand:intn" => macro return std.Std.random(_n),
	"math.rand:int31n" => macro return std.Std.random(),
	"math.rand:int" => macro return std.Std.random(),
	"math.rand:int31" => macro return std.Std.random(),

	// log
	"log.Logger:setPrefix" => macro {},
	"log.Logger:prefix" => macro return "",
	// stdgo/internal/godebug
	"internal.godebug:new_" => macro return new stdgo._internal.internal.godebug.Godebug_setting.Setting(),
	"internal.godebug.Setting:value" => macro return "",
	// stdgo/internal/bytealg
	"internal.bytealg:countString" => macro {
		var count = 0;
		for (i in 0..._s.length.toBasic()) {
			if (_s[i] == _c)
				count++;
		}
		return count;
	},
	// func Count(b []byte, c byte) int
	"internal.bytealg:count" => macro {
		var count = 0;
		for (i in 0..._b.length.toBasic()) {
			if (_b[i] == _c)
				count++;
		}
		return count;
	},
	"internal.bytealg:indexByteString" => macro {
		for (i in 0..._s.length.toBasic()) {
			if (_s[i] == _c)
				return i;
		}
		return -1;
	},
	"internal.bytealg:makeNoZero" => macro {
		final s = new stdgo.Slice<stdgo.GoByte>(_n,_n).__setNumber32__();
		return s;
	},
	"internal.bytealg:indexByte" => macro {
		for (i in 0..._b.length.toBasic()) {
			if (_b[i] == _c)
				return i;
		}
		return -1;
	},
	// Index returns the index of the first instance of b in a, or -1 if b is not present in a.
	// Requires 2 <= len(b) <= MaxLen.
	// func Index(a, b []byte) int
	"internal.bytealg:index" => macro {
		if (_a.length < _b.length)
			return -1;
		for (i in 0...(_a.length - _b.length + 1)) {
			var found = true;
			for (j in 0..._b.length) {
				if (_a[i + j] != _b[j]) {
					found = false;
					break;
				}
			}
			if (found) {
				return i;
			}
		}
		return -1;
	},
	// IndexString returns the index of the first instance of b in a, or -1 if b is not present in a.
	// Requires 2 <= len(b) <= MaxLen.
	// func IndexString(a, b string) int {
	"internal.bytealg:indexString" => macro {
		if (_a == "") {
			return 0;
		}
		if (_b == "") {
			return -1;
		}
	
		var aLen = _a.length;
		var bLen = _b.length;
	
		for (i in 0...(aLen - bLen + 1)) {
			var found = true;
			for (j in 0...bLen) {
				if (_a[i + j] != _b[j]) {
					found = false;
					break;
				}
			}
			if (found) {
				return i;
			}
		}
		return -1;
	},

	"internal.bytealg:compare" => macro {
		for (i in 0..._a.length.toBasic()) {
			if (i >= _b.length) {
				return 1;
			}
			if (_a[i] < _b[i]) {
				return -1;
			}
			if (_a[i] > _b[i]) {
				return 1;
			}
		}
		if (_a.length < _b.length) {
			return -1;
		}
		return 0;
	},
	"strings.Builder:string" => macro {
		return ((stdgo.Go.toInterface((_b._buf : stdgo.Ref<stdgo.Slice<stdgo.GoUInt8>>)) : stdgo._internal.unsafe.Unsafe.UnsafePointer)
			.__convert__(stdgo._internal.internal.reflect.Reflect.GoType.pointerType({
			get: () -> stdgo._internal.internal.reflect.Reflect.GoType.basic(string_kind)
		})) : stdgo.Pointer<stdgo.GoString>).value;
		// return (_b._buf : Slice<GoUInt8>);
	},
	"strings:clone" => macro return _s,
	// crypto/internal/boring
	"crypto.internal.boring:unreachable" => macro {},
	// syscall/js
	"syscall.js:global" => macro {
		final value = new stdgo._internal.syscall.js.Js_value.Value();
		// TODO: Global returns the JavaScript global object, usually "window" or "global". 
		return value;
	},
	"syscall.js.Value:get" => macro {
		return null;
	},
	// syscall
	"syscall:getpagesize" => macro return 4096,
	"syscall:mmap" => macro return {_0: null, _1: null},
	"syscall:mprotect" => macro return null,
	// testing
	"testing:mainStart" => macro {
		final args = @:define("(sys || hxnodejs)", []) Sys.args();
		var testlist:Array<stdgo._internal.testing.Testing_internaltest.InternalTest> = [];
		var runArgBool = false;
		var benchBool = false;
		if (haxe.macro.Compiler.getDefine("bench") != null)
			benchBool = true;
		var excludes:Array<String> = [];
		for (i in 0...args.length) {
			if (args[i] == "-bench" || args[i] == "--bench") {
				benchBool = true;
				continue;
			}
			if ((args[i] == "-run" || args[i] == "--run") && i < args.length - 1) {
				final match = args[i + 1];
				runArgBool = true;
				for (_ => test in _tests) {
					if (test.name.toString().indexOf(match) == 0) {
						testlist.push(test);
					}
				}
				continue;
			}
		}
		if (!runArgBool)
			testlist = _tests.__toArray__();
		for (i in 0...args.length) {
			if ((args[i] == "-exclude" || args[i] == "--exclude") && i < args.length - 1) {
				final excludes = args[i + 1].split(",");
				for (test in testlist) {
					if (excludes.indexOf(test.name) != -1)
						testlist.remove(test);
				}
			}
		}
		var m = new stdgo._internal.testing.Testing_m.M(_deps, testlist, _benchmarks, _fuzzTargets, _examples);
		@:privateAccess m.benchBool = benchBool;
		return m;
	},
	"testing:testing" => macro return true,
	"testing:coverMode" => macro return "",
	"testing:short" => macro return true,
	"testing:allocsPerRun" => macro {
		trace("allocsPerRun not implemented");
		return 0;
	},
	"testing:verbose" => macro return false,
	"testing.B:resetTimer" => macro {
		if (_b._timerOn) {
			/*runtime.ReadMemStats(&memStats)
			b.startAllocs = memStats.Mallocs
			b.startBytes = memStats.TotalAlloc*/
			_b._common._start = stdgo._internal.time.Time_now.now();
		}
		_b._common._duration = 0;
		_b._netAllocs = 0;
		_b._netBytes = 0;
	},
	"testing.B:startTimer" => macro {
		if (!_b._timerOn) {
			_b._common._start = stdgo._internal.time.Time_now.now();
			_b._timerOn = true;
		}
	},
	"testing.B:stopTimer" => macro {
		if (_b._timerOn) {
			_b._common._duration += stdgo._internal.time.Time_since.since(_b._common._start);
			_b._timerOn = false;
		}
	},
	"testing.B:run" => macro {
		stdgo.Go.println("- SUBRUN  " + _name.toString());
		_b.n = 1;
		_f(_b);
		return true;
	},
	"testing.T_:run" => macro {
		stdgo.Go.println("- SUBRUN  " + _name.toString());
		_f(_t);
		return true;
	},
	"testing.T_:parallel" => macro {},
	"testing.T_common:log" => macro {},
	"testing.T_common:logf" => macro {},
	"testing.T_common:fatal" => macro {
		stdgo._internal.fmt.Fmt_println.println(...[for (arg in _args) arg]);
		_c.failNow();
	},
	"testing.T_common:cleanup" => macro {
		_c._cleanups = _c._cleanups.__append__(_f);
	},
	"testing.T_common:fatalf" => macro {
		stdgo._internal.fmt.Fmt_printf.printf(_format, ...[for (arg in _args) arg]);
		_c.failNow();
	},
	/*
	TempDir returns the default directory to use for temporary files.

	On Unix systems, it returns $TMPDIR if non-empty, else /tmp. On Windows, it uses GetTempPath, returning the first non-empty value from %TMP%, %TEMP%, %USERPROFILE%, or the Windows directory. On Plan 9, it returns /tmp.

	The directory is neither guaranteed to exist nor have accessible permissions. 
	*/
	"testing.T_common:tempDir" => macro {
		final pattern = "";
		final obj = stdgo._internal.os.Os_mkdirtemp.mkdirTemp("", pattern);
		_c._tempDir = obj._0;
		_c._tempDirErr = obj._1;
		if (_c._tempDirErr != null) {
			_c.fatalf("TempDir: %v", stdgo.Go.toInterface(_c._tempDirErr));
		}else{
			_c.cleanup(() -> {
				stdgo._internal.os.Os_removeall.removeAll(_c._tempDir);
			});
		}
		return _c._tempDir;
	},
	"testing.T_common:skipped" => macro return _c._skipped,
	"testing.T_common:fail" => macro {
		_c._failed = true;
		if (@:privateAccess ++_c.failCount > 20_000) {
			trace("fail count exceeded max");
			@:define("(sys || hxnodejs)") Sys.exit(1);
		}
	},
	"testing.T_common:skipf" => macro {
		stdgo._internal.fmt.Fmt_printf.printf(_format, ...[for (arg in _args) arg]);
		_c.skipNow();
	},
	"testing.T_common:skip" => macro {
		stdgo._internal.fmt.Fmt_println.println(...[for (arg in _args) arg]);
		_c.skipNow();
	},
	"testing.T_common:skipNow" => macro {
		_c._skipped = true;
		throw "__skip__";
	},
	"testing.T_common:helper" => macro {},
	// FailNow marks the function as having failed and stops its execution
	// by calling runtime.Goexit (which then runs all deferred calls in the
	// current goroutine).
	// Execution will continue at the next test or benchmark.
	// FailNow must be called from the goroutine running the
	// test or benchmark function, not from other goroutines
	// created during the test. Calling FailNow does not stop
	// those other goroutines.
	"testing.T_common:failNow" => macro {
		_c._failed = true;
		throw "__fail__";
	},
	"testing.T_common:failed" => macro return _c._failed,
	"testing.T_common:error" => macro {
		stdgo._internal.fmt.Fmt_println.println(...[for (arg in _args) arg]);
		_c.fail();
	},
	"testing.T_common:errorf" => macro {
		stdgo._internal.fmt.Fmt_printf.printf(_format + "\n", ...[for (arg in _args) arg]);
		_c.fail();
	},
	"testing.M:run" => macro {
		final chatty = true;
		final chattyTimes = false;
		// use go version of path for passing go tests
		stdgo._internal.internal.reflect.Reflect.useHaxePath = false;
		_m._numRun++;
		var exitCodeReason = "";
		for (test in _m._tests) {
			var error = false;
			final output = new StringBuf();
			var t = new stdgo._internal.testing.Testing_t_.T_(null, null, null, output);
			final stamp = @:define("(sys || hxnodejs)", haxe.Timer.stamp()) std.Sys.time();
			stdgo.Go.println("=== RUN  " + test.name.toString());
			try {
				test.f(t);
			} catch (e) {
				stdgo.Go.println(e.details());
				if (e.message != "__skip__") {
					error = true;
				}
			}
			for (f in t._common._cleanups) {
                f();
            }
			final dstr = (@:define("(sys || hxnodejs)", haxe.Timer.stamp()) std.Sys.time()) - stamp; // duration
			if (t.failed() || error) {
				final reason = '\n-- FAIL: ${test.name.toString()}' + (chattyTimes ? ' ($dstr)' : '');
				stdgo.Go.println(reason);
				exitCodeReason = reason;
				_m._exitCode = 1;
			} else if (chatty) {
				if (t.skipped()) {
					stdgo.Go.println('\n-- SKIP: ${test.name.toString()}' + (chattyTimes ? ' ($dstr)' : ''));
					stdgo.Go.println('\n-- PASS: ${test.name.toString()}' + (chattyTimes ? ' ($dstr)' : ''));
				} else {
					stdgo.Go.println('\n-- PASS: ${test.name.toString()}' + (chattyTimes ? ' ($dstr)' : ''));
				}
			}
			stdgo.Go.println(output.toString());
		}
<<<<<<< HEAD
		if (@:privateAccess _m.benchBool) {
			stdgo.Go.println("BENCHMARKING");
			for (bench in _m._benchmarks) {
				var b = new stdgo._internal.testing.Testing_b.B();
				var error = false;
				try {
					b.resetTimer();
					b.startTimer();
					bench.f(b);
					b.stopTimer();
				} catch (e) {
					stdgo.Go.println(e.details());
					error = true;
				}
				for (f in b._common._cleanups) {
					f();
				}
				if (error) {
					final reason = '\n-- FAIL: ${bench.name.toString()}';
					stdgo.Go.println(reason);
					exitCodeReason = reason;
					_m._exitCode = 1;
				} else if (chatty) {
					if (b.skipped()) {
						stdgo.Go.println('\n-- SKIP: ${bench.name.toString()}');
					} else {
						final output = b._common._duration.string().toString();
						// get allocs and memory here
						stdgo.Go.println('\n-- BENCH: ${bench.name.toString()}' + ' ' + output);
					}
				}
			}
		}
		trace("exitCode: " + _m._exitCode);
		trace("exitCodeReason: " + exitCodeReason);
=======
		if (_m._exitCode != 0)
			trace("exitCode: " + _m._exitCode + " exitCodeReason: " + exitCodeReason);
>>>>>>> e37d3db9
		return _m._exitCode;
	},
	"testing:benchmark" => macro return new stdgo._internal.testing.Testing_benchmarkresult.BenchmarkResult(),
	// testing/iotest
	"testing.iotest:testWriteLogger" => macro {},
	// testing/fstest
	"testing.fstest:testMapFS" => macro {},
	// internal/testenv
	"internal.testenv:builder" => macro return "",
	"internal.testenv:hasGoBuild" => macro return false,
	"internal.testenv:hasGoRun" => macro return false,
	"internal.testenv:hasSrc" => macro return false,
	"internal.testenv:hasExternalNetwork" => macro return false,
	"internal.testenv:hasCGO" => macro return false,
	"internal.testenv:hasSymlink" => macro return false,
	"internal.testenv:haslink" => macro return false,
	"internal.testenv:hasParallelism" => macro return false,
	"internal.testenv:canInternalLink" => macro return false,
];

final skipTests = [
	"encoding.csv:testRead" => [], // temp disable FIXME
	"math.rand_test:testConcurrent" => [], // sync.WaitGroup and goroutines with exceptions inside
	"path.filepath_test:testCVE202230632" => [], // segfault
	"fmt_test:testPanics" => [], // keep Haxe specific throws, no need to replicate
	"text.tabwriter_test:testPanicDuringWrite" => ["interp","js"],
	"text.tabwriter_test:testPanicDuringFlush" => ["interp","js"],
	"bytes_test:testReaderCopyNothing" => ["interp","js"], // out of bounds issue
	"bytes_test:testLargeStringWrites" => ["js"], // max call stack
	"bytes_test:testLargeByteWrites" => ["js"], // max call stack
	"bytes_test:testSplit" => [], // Segmentation fault (core dumped)
	"bytes_test:testMixedReadsAndWrites" => ["js"], // randomly causes errors in max call stack depth uses rand.Intn in the tests so it is random
	"fmt_test:testFinderNext" => [], // Segmentation fault (core dumped)
	"fmt_test:testScan" => ["js"],
	"fmt_test:testScanln" => ["js"],
	"fmt_test:testScanfMulti" => ["js"],
	"strings_test:testGenericTrieBuilding" => [], // Segmentation fault (core dumped)
	"math_test:testFloatMinima" => ["interp", "js"],
	"math_test:testNextafter32" => ["interp", "js"],
	"strconv_test:testRoundTrip32" => ["interp", "js"], // imprecise float
	"bufio_test:testReadStringAllocs" => [], // checks runtime allocations num
	"io_test:testOffsetWriter_Write" => [],  // very flakey channels, TODO enable
	"io_test:testOffsetWriter_WriteAt" => [], // very flakey channels, TODO enable
	"io_test:testMultiWriter_WriteStringSingleAlloc" => [], // checks runtime allocations num
	"io_test:testMultiReaderFreesExhaustedReaders" => [], // uses runtime.setFinalizer
	"io_test:testMultiWriterSingleChainFlatten" => [], // uses runtime.callers
	"io_test:testMultiReaderFlatten" => [], // uses runtime.callers
	// "math_test:testSignbit" => ["interp"],
	"math_test:testGamma" => ["interp", "js"],
	"strconv_test:testAtof" => [], // uses rand and sync
	"strconv_test:testAtofSlow" => [], // uses rand and sync
	"strconv_test:testAtofRandom" => [], // imprecise float
	"strconv_test:testFtoaRandom" => [], // uses rand
	"strconv_test:testFp" => [], // uses os read
	"strconv_test:testFtoaPowersOfTwo" => [], // imprecise float
	"strings_test:testBuilderGrow" => [], // checks runtime allocations num
	"strings_test:testBuilderAllocs" => [], // checks runtime allocations num
	"strings_test:testClone" => [], // uses unsafe pointer conversions
	"strings_test:testBuilderCopyPanic" => [], // TODO: implement - uses complex functionality of recover in a go routine
	"strings_test:testCompareStrings" => [], // uses unsafe pointer conversions
	"strings_test:testReaderLenSize" => [], // TODO: implement - io
	"strings_test:testReplacer" => [], // TODO: implement - uses bytes.Buffer
	"strings_test:testPickAlgorithm" => [], // TODO: implement - uses fmt.Sprintf
	"strings_test:testMap" => [], // uses unsafe pointer conversions
	"crypto.sha512_test:testAllocations" => [], // checks runtime allocations num
	"crypto.sha512:testAllocations" => [], // checks runtime allocations num
	"log_test:testDiscard" => [], // checks runtime allocations num
	"log:testDiscard" => [], // checks runtime allocations num
	"bytes_test:testGrow" => [], // checks runtime allocations num
	"bytes_test:testClone" => [], // uses unsafe sliceData
	"bytes_test:testReaderLenSize" => [], // TODO: implement - sync
	"bytes_test:testCompareBytes" => [], // very slow but passes
	"encoding.json:testHTTPDecoding" => [], // uses net/http
	"compress.gzip:example_compressingReader" => [], // uses net/http
	"encoding.binary_test:testNativeEndian" => [], // uses unsafe pointer conversions
	// stdgo/math/rand_test
	"math.rand_test:testFloat32" => [], // slow
	// stdgo/math/big_test
	"math.big_test:testLinkerGC" => [], // specific to GC's linker
	"math.big_test:testModSqrt" => [], // slow
	"math.big_test:testBytes" => [], // broken for gopherjs
	// stdgo/sync_test
	"sync_test:testCondCopy" => [], // raw pointers
	"sync_test:testIssue40999" => [], // uses runtime.setFinalizers
	"sync_test:testPoolGC" => [], // uses runtime.GC()
	"sync_test:testPoolRelease" => [], // uses runtime.GC()
	"sync_test:testPoolDequeue" => [], // This test targets upstream pool implementation, which is not used by GopherJS.
	"sync_test:testPoolChain" => [], // This test targets upstream pool implementation, which is not used by GopherJS.
	// stdgo/math_test
	"math_test:testFloatMinMax" => [], // fmt formatter
	"math:testGamma" => ["interp"], // high floating point precision
	"io.fs_test:testCVE202230630" => [], // signal 11, freezes
	"regexp.syntax:testParseInvalidRegexps" => [], // testParseInvalidRegexps not implemented: too slow
	// stdgo/math_bits_test
	"math_bits_test:testLeadingZeros" => [],
	"math_bits_test:testOnesCount" => [],
	"math_bits_test:testLen" => [],
	// stdgo/strings_test
	"strings_test:_makeBenchInputHard" => [],
];

final replace = [
	"internal.reflectlite:Value" => macro stdgo._internal.reflect.Reflect_value.Value,
	"internal.reflectlite:Type_" => macro stdgo._internal.reflect.Reflect_type_.Type_,
];

final structs = [
	"testing:M" => macro {
		@:local
		var benchBool = false;
	},
	"testing:T_" => macro {
		@:local
		var output:StringBuf = null;
	},
	"testing:T_common" => macro {
		@:local
		var failCount = 0;
	},
	"syscall:IPv6Mreq" => macro {
		@:local
		var Multiaddr:stdgo.GoUInt8;
		@:local
		var Interface:stdgo.GoUInt32;
	},
	"os:File" => macro {
		@:local
		var _input:haxe.io.Input = null;
		@:local
		var _output:haxe.io.Output = null;
		@:local
		var mutex = @:define("target.threaded", {acquire: () -> {}, release: () -> {}}) new sys.thread.Mutex();
		// FileInput + FileOutput: seek, tell
		// FileInput only: eof
	},
	"reflect:MapIter" => macro {
		@:local
		var map:haxe.Constraints.IMap<Dynamic, Dynamic>;
		@:local
		var keys:Array<Dynamic>;
		@:local
		var values:Array<Dynamic>;
		@:local
		var t:stdgo._internal.internal.reflect.Reflect._Type;
		@:local
		var index:Int = 0;
	},
	"reflect:Value" => macro {
		var value:stdgo.AnyInterface;
		@:local
		var underlyingValue:Dynamic;
		var underlyingIndex:stdgo.GoInt = -1;
		@:local
		var underlyingKey:Dynamic = null;
		var canAddrBool:Bool = false;
		var notSetBool:Bool = false;
		function string():stdgo.GoString @:splitdeps {
			var _v = this;
			if (@:privateAccess _v.value == null) {
				return "<invalid Value>";
			}
			var value = @:privateAccess _v.value.value;
			final t:stdgo._internal.internal.reflect.Reflect.GoType = @:privateAccess _v.value.type._common();
			if (stdgo._internal.internal.reflect.Reflect.isNamed(t)) {
				switch std.Type.typeof(value) {
					case std.Type.ValueType.TClass(c):
						final name = std.Type.getClassName(c);
						if (std.StringTools.endsWith(name, "_asInterface"))
							value = (value : Dynamic).__underlying__().value;
					default:
						final _ = false;
				}
			}
			if (stdgo._internal.internal.reflect.Reflect.isPointer(t)) {
				@:privateAccess _v.value.type.gt = stdgo._internal.internal.reflect.Reflect.getElem(t);
				value = (value : stdgo.Pointer<Dynamic>).value;
			};
			final underlyingType = stdgo._internal.internal.reflect.Reflect.getUnderlying(t);
			switch (underlyingType) {
				case stdgo._internal.internal.reflect.Reflect.GoType.basic(kind):
					switch kind {
						case string_kind:
							return value;
						default:
							final _ = false;
					};
				default:
					final _ = false;
			};
			return "<" + _v.type().string() + " Value>";
		}
	},
	"sync:WaitGroup" => macro {
		@:local
		var lock = @:define("target.threaded") new sys.thread.Lock();
		@:local
		var counter:stdgo.GoUInt = 0;
		@:local
		var mutex = @:define("target.threaded") new sys.thread.Mutex();
	},
	"sync:Cond" => macro {
		@:local
		var cond = @:define("target.threaded") new sys.thread.Condition();
	},
	"sync:Mutex" => macro {
		@:local
		var mutex = @:define("target.threaded") new sys.thread.Semaphore(1);
	},
	"sync:RWMutex" => macro {
		@:local
		var mutex = @:define("target.threaded") new sys.thread.Semaphore(1);
	},
	"syscall.js:Value" => macro {
		@:local
		var value = (null : Dynamic);
	},
	"sync:Pool" => macro {
		@:local
		var pool = @:define("target.threaded", new Array<stdgo.AnyInterface>()) new sys.thread.Deque<stdgo.AnyInterface>();
	},
	"reflect:ValueError" => macro {
		@:splitdeps function toString():String {
			return "" + method;
		};
	},
];

final addFuncs = [
	"math:negZero" => macro {
		return stdgo._internal.math.Math_copysign.copysign(0.0, -1.0);
	},
];
final addTypeDefs = [
	"net:HaxeListener" => macro class HaxeListener {
		@:local
		private var _socket = @:define("sys") {(null : sys.net.Socket);};
		@:local
		private var _addr = null;
		public function new(addr, socket) {
			this._addr = addr;
			this._socket = socket;
		}
		public dynamic function accept():{_0:stdgo._internal.net.Net_conn.Conn, _1: stdgo.Error} {
			@:define("sys") {
				final s = _socket.accept();
				return {_0: new stdgo._internal.net.Net_haxeconn.HaxeConn(this._addr, s), _1: null};
			}
			return {_0: null, _1: null};
		}
		public dynamic function close():stdgo.Error {
			@:define("sys") {
				_socket.close();
			}
			return null;
		}
		public dynamic function addr():stdgo._internal.net.Net_addr.Addr {
			return this._addr;
		}
		public function __underlying__():stdgo.AnyInterface
			return stdgo.Go.toInterface(this);
	},
	"net:HaxeAddr" => macro class HaxeAddr {
		@:local
		private var _network:String = "";
		@:local
		private var _ip:String = "";
		@:local
		private var _port:Int = 0;
		public function new(network,ip,port) {
			this._network = network;
			this._ip = ip;
			this._port = port;
		}
		public dynamic function network():stdgo.GoString {
			return _network;
		}
		public dynamic function string():stdgo.GoString {
			return "";
		}
		public function __underlying__():stdgo.AnyInterface
			return stdgo.Go.toInterface(this);
	},
	"net:HaxeConn" => macro class HaxeConn {
		@:local
		private var _socket = @:define("sys") {(null : sys.net.Socket);};
		@:local
		private var _addr = null;
		public function new(addr, socket) {
			this._socket = socket;
			this._addr = addr;
		}
		public dynamic function read(_b:stdgo.Slice<stdgo.GoByte>):{_0:stdgo.GoInt, _1:stdgo.Error} {
			@:define("sys") {
				final b = _b.toBytes();
				final i = _socket.input.readBytes(b, 0, b.length);
				@:privateAccess _b.__bytes__ = b;
				return {_0: i, _1: null};
			}
			return {_0: 0, _1: null};
		}
		public dynamic function write(_b:stdgo.Slice<stdgo.GoByte>):{_0:stdgo.GoInt, _1:stdgo.Error} {
			@:define("sys") {
				final b = _b.toBytes();
				final i = _socket.output.writeBytes(b, 0, b.length);
				@:privateAccess _b.__bytes__ = b;
				return {_0: i, _1: null};
			}
			return {_0: 0, _1: null};
		}
		public dynamic function close():stdgo.Error {
			@:define("sys") {
				_socket.close();
			}
			return null;
		}
		public dynamic function localAddr():stdgo._internal.net.Net_addr.Addr {
			throw "not implemented";
			return null;
		}
		public dynamic function remoteAddr():stdgo._internal.net.Net_addr.Addr {
			throw "not implemented";
			return null;
		}
		public dynamic function setDeadline(t:stdgo._internal.time.Time_time.Time):stdgo.Error {
			throw "not implemented";
			return null;
		}
		public dynamic function setReadDeadline(t:stdgo._internal.time.Time_time.Time):stdgo.Error {
			throw "not implemented";
			return null;
		}
		public dynamic function setWriteDeadline(t:stdgo._internal.time.Time_time.Time):stdgo.Error {
			throw "not implemented";
			return null;
		}
		public function __underlying__():stdgo.AnyInterface
			return stdgo.Go.toInterface(this);
	},
	"os:JsOutput" => macro class JsOutput extends haxe.io.Output {
		public function new() {}

		override public function writeBytes(buf,pos,len) {
			if (pos == 0 && len == buf.length) {
				stdgo.Go.print(buf.toString());
			}
			return 0;
		}
		override public function write(s) {
			stdgo.Go.print(s.toString());
		}
	},
];
final funcInline = [
	"math:_sin",
	"math:_cos",
	"math:_archFloor",
	"math:_archCeil",
	"math:_archTrunc",
	"math:_sqrt",
];<|MERGE_RESOLUTION|>--- conflicted
+++ resolved
@@ -2050,7 +2050,6 @@
 			}
 			stdgo.Go.println(output.toString());
 		}
-<<<<<<< HEAD
 		if (@:privateAccess _m.benchBool) {
 			stdgo.Go.println("BENCHMARKING");
 			for (bench in _m._benchmarks) {
@@ -2084,12 +2083,8 @@
 				}
 			}
 		}
-		trace("exitCode: " + _m._exitCode);
-		trace("exitCodeReason: " + exitCodeReason);
-=======
 		if (_m._exitCode != 0)
 			trace("exitCode: " + _m._exitCode + " exitCodeReason: " + exitCodeReason);
->>>>>>> e37d3db9
 		return _m._exitCode;
 	},
 	"testing:benchmark" => macro return new stdgo._internal.testing.Testing_benchmarkresult.BenchmarkResult(),
