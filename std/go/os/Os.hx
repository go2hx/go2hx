--- conflicted
+++ resolved
@@ -322,11 +322,8 @@
 	return go._internal.os.Os_openfile.openFile(_name, 0, 0);
 }
 
-<<<<<<< HEAD
+
 function openFile(_name:stdgo.GoString, _perm) {
-=======
-function openFile(_name:go.GoString) {
->>>>>>> ff9410b8
 	return @:define("(sys || hxnodejs)") {
 		if (_perm & stdgo._internal.os.Os_o_create.o_CREATE != 0 && !sys.FileSystem.exists(_name)) {
 			sys.io.File.saveBytes(_name, haxe.io.Bytes.alloc(0));
