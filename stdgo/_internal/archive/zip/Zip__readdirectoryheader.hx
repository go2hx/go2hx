--- conflicted
+++ resolved
@@ -1,40 +1,5 @@
 package stdgo._internal.archive.zip;
 function _readDirectoryHeader(_f:stdgo.Ref<stdgo._internal.archive.zip.Zip_file.File>, _r:stdgo._internal.io.Io_reader.Reader):stdgo.Error {
-<<<<<<< HEAD
-        var _secs_3854781:stdgo.GoInt64 = (0 : stdgo.GoInt64);
-        var _extraLen_3851788:stdgo.GoInt = (0 : stdgo.GoInt);
-        var _fieldSize_3853398:stdgo.GoInt = (0 : stdgo.GoInt);
-        var _buf_3851210:stdgo.GoArray<stdgo.GoUInt8> = new stdgo.GoArray<stdgo.GoUInt8>(46, 46).__setNumber32__();
-        var _ts_3855355:stdgo.GoInt64 = (0 : stdgo.GoInt64);
-        var _ts_3855156:stdgo.GoInt64 = (0 : stdgo.GoInt64);
-        var _epoch_3854883:stdgo._internal.time.Time_time.Time = ({} : stdgo._internal.time.Time_time.Time);
-        var _attrSize_3854414:stdgo.GoInt = (0 : stdgo.GoInt);
-        var _parseExtrasBreak = false;
-        var _err_3851246:stdgo.Error = (null : stdgo.Error);
-        var _msdosModified_3855454:stdgo._internal.time.Time_time.Time = ({} : stdgo._internal.time.Time_time.Time);
-        var _attrTag_3854381:stdgo.GoUInt16 = (0 : stdgo.GoUInt16);
-        var _fieldTag_3853369:stdgo.GoUInt16 = (0 : stdgo.GoUInt16);
-        var _modified_3853254:stdgo._internal.time.Time_time.Time = ({} : stdgo._internal.time.Time_time.Time);
-        var _needUSize_3852942:Bool = false;
-        var _utf8Require2_3852332:Bool = false;
-        var _utf8Valid2_3852320:Bool = false;
-        var _utf8Valid1_3852272:Bool = false;
-        var _commentLen_3851817:stdgo.GoInt = (0 : stdgo.GoInt);
-        var _ts_3854716:stdgo.GoInt64 = (0 : stdgo.GoInt64);
-        var _extra_3853291:stdgo._internal.archive.zip.Zip_t_readbuf.T_readBuf = new stdgo._internal.archive.zip.Zip_t_readbuf.T_readBuf(0, 0);
-        var _nsecs_3854820:stdgo.GoInt64 = (0 : stdgo.GoInt64);
-        var _ticksPerSecond_3854656;
-        var _needHeaderOffset_3853034:Bool = false;
-        var _needCSize_3852989:Bool = false;
-        var _d_3851990:stdgo.Slice<stdgo.GoUInt8> = (null : stdgo.Slice<stdgo.GoUInt8>);
-        var _filenameLen_3851756:stdgo.GoInt = (0 : stdgo.GoInt);
-        var _attrBuf_3854519:stdgo._internal.archive.zip.Zip_t_readbuf.T_readBuf = new stdgo._internal.archive.zip.Zip_t_readbuf.T_readBuf(0, 0);
-        var _fieldBuf_3853476:stdgo._internal.archive.zip.Zip_t_readbuf.T_readBuf = new stdgo._internal.archive.zip.Zip_t_readbuf.T_readBuf(0, 0);
-        var _utf8Require1_3852284:Bool = false;
-        var _err_3852048:stdgo.Error = (null : stdgo.Error);
-        var _sig_3851332:stdgo.GoUInt32 = (0 : stdgo.GoUInt32);
-        var _b_3851307:stdgo._internal.archive.zip.Zip_t_readbuf.T_readBuf = new stdgo._internal.archive.zip.Zip_t_readbuf.T_readBuf(0, 0);
-=======
         var _commentLen_3866551:stdgo.GoInt = (0 : stdgo.GoInt);
         var _extra_3868025:stdgo._internal.archive.zip.Zip_t_readbuf.T_readBuf = new stdgo._internal.archive.zip.Zip_t_readbuf.T_readBuf(0, 0);
         var _attrTag_3869115:stdgo.GoUInt16 = (0 : stdgo.GoUInt16);
@@ -68,7 +33,6 @@
         var _needUSize_3867676:Bool = false;
         var _extraLen_3866522:stdgo.GoInt = (0 : stdgo.GoInt);
         var _ts_3870089:stdgo.GoInt64 = (0 : stdgo.GoInt64);
->>>>>>> 1598d646
         var _gotoNext = 0i32;
         var __blank__ = _gotoNext == ((0i32 : stdgo.GoInt));
         while (_gotoNext != ((-1i32 : stdgo.GoInt))) {
