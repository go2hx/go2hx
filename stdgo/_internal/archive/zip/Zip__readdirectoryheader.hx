--- conflicted
+++ resolved
@@ -1,40 +1,5 @@
 package stdgo._internal.archive.zip;
 function _readDirectoryHeader(_f:stdgo.Ref<stdgo._internal.archive.zip.Zip_file.File>, _r:stdgo._internal.io.Io_reader.Reader):stdgo.Error {
-<<<<<<< HEAD
-        var _msdosModified_3867742:stdgo._internal.time.Time_time.Time = ({} : stdgo._internal.time.Time_time.Time);
-        var _needUSize_3865230:Bool = false;
-        var _commentLen_3864105:stdgo.GoInt = (0 : stdgo.GoInt);
-        var _attrSize_3866702:stdgo.GoInt = (0 : stdgo.GoInt);
-        var _attrTag_3866669:stdgo.GoUInt16 = (0 : stdgo.GoUInt16);
-        var _utf8Require2_3864620:Bool = false;
-        var _sig_3863620:stdgo.GoUInt32 = (0 : stdgo.GoUInt32);
-        var _err_3863534:stdgo.Error = (null : stdgo.Error);
-        var _ts_3867004:stdgo.GoInt64 = (0 : stdgo.GoInt64);
-        var _secs_3867069:stdgo.GoInt64 = (0 : stdgo.GoInt64);
-        var _fieldSize_3865686:stdgo.GoInt = (0 : stdgo.GoInt);
-        var _needHeaderOffset_3865322:Bool = false;
-        var _d_3864278:stdgo.Slice<stdgo.GoUInt8> = (null : stdgo.Slice<stdgo.GoUInt8>);
-        var _filenameLen_3864044:stdgo.GoInt = (0 : stdgo.GoInt);
-        var _ts_3867643:stdgo.GoInt64 = (0 : stdgo.GoInt64);
-        var _nsecs_3867108:stdgo.GoInt64 = (0 : stdgo.GoInt64);
-        var _parseExtrasBreak = false;
-        var _modified_3865542:stdgo._internal.time.Time_time.Time = ({} : stdgo._internal.time.Time_time.Time);
-        var _utf8Require1_3864572:Bool = false;
-        var _utf8Valid1_3864560:Bool = false;
-        var _err_3864336:stdgo.Error = (null : stdgo.Error);
-        var _epoch_3867171:stdgo._internal.time.Time_time.Time = ({} : stdgo._internal.time.Time_time.Time);
-        var _attrBuf_3866807:stdgo._internal.archive.zip.Zip_t_readbuf.T_readBuf = new stdgo._internal.archive.zip.Zip_t_readbuf.T_readBuf(0, 0);
-        var _extra_3865579:stdgo._internal.archive.zip.Zip_t_readbuf.T_readBuf = new stdgo._internal.archive.zip.Zip_t_readbuf.T_readBuf(0, 0);
-        var _fieldTag_3865657:stdgo.GoUInt16 = (0 : stdgo.GoUInt16);
-        var _ts_3867444:stdgo.GoInt64 = (0 : stdgo.GoInt64);
-        var _ticksPerSecond_3866944;
-        var _needCSize_3865277:Bool = false;
-        var _extraLen_3864076:stdgo.GoInt = (0 : stdgo.GoInt);
-        var _b_3863595:stdgo._internal.archive.zip.Zip_t_readbuf.T_readBuf = new stdgo._internal.archive.zip.Zip_t_readbuf.T_readBuf(0, 0);
-        var _fieldBuf_3865764:stdgo._internal.archive.zip.Zip_t_readbuf.T_readBuf = new stdgo._internal.archive.zip.Zip_t_readbuf.T_readBuf(0, 0);
-        var _utf8Valid2_3864608:Bool = false;
-        var _buf_3863498:stdgo.GoArray<stdgo.GoUInt8> = new stdgo.GoArray<stdgo.GoUInt8>(46, 46).__setNumber32__();
-=======
         var _msdosModified_3873926:stdgo._internal.time.Time_time.Time = ({} : stdgo._internal.time.Time_time.Time);
         var _epoch_3873355:stdgo._internal.time.Time_time.Time = ({} : stdgo._internal.time.Time_time.Time);
         var _nsecs_3873292:stdgo.GoInt64 = (0 : stdgo.GoInt64);
@@ -68,7 +33,6 @@
         var _attrTag_3872853:stdgo.GoUInt16 = (0 : stdgo.GoUInt16);
         var _sig_3869804:stdgo.GoUInt32 = (0 : stdgo.GoUInt32);
         var _d_3870462:stdgo.Slice<stdgo.GoUInt8> = (null : stdgo.Slice<stdgo.GoUInt8>);
->>>>>>> 97b0842d
         var _gotoNext = 0i32;
         var __blank__ = _gotoNext == ((0i32 : stdgo.GoInt));
         while (_gotoNext != ((-1i32 : stdgo.GoInt))) {
@@ -77,299 +41,6 @@
                 if (__value__ == (0i32)) {
                     {
                         {
-<<<<<<< HEAD
-                            var __tmp__ = stdgo._internal.io.Io_readfull.readFull(_r, (_buf_3863498.__slice__(0) : stdgo.Slice<stdgo.GoUInt8>));
-                            _err_3863534 = @:tmpset0 __tmp__._1;
-                        };
-                        if (_err_3863534 != null) {
-                            _gotoNext = 3863576i32;
-                        } else {
-                            _gotoNext = 3863595i32;
-                        };
-                    };
-                } else if (__value__ == (3863576i32)) {
-                    return _err_3863534;
-                    _gotoNext = 3863595i32;
-                } else if (__value__ == (3863595i32)) {
-                    _b_3863595 = ((_buf_3863498.__slice__(0) : stdgo.Slice<stdgo.GoUInt8>) : stdgo._internal.archive.zip.Zip_t_readbuf.T_readBuf);
-                    {
-                        _sig_3863620 = @:check2 _b_3863595._uint32();
-                        if (_sig_3863620 != ((33639248u32 : stdgo.GoUInt32))) {
-                            _gotoNext = 3863671i32;
-                        } else {
-                            _gotoNext = 3863696i32;
-                        };
-                    };
-                } else if (__value__ == (3863671i32)) {
-                    return stdgo._internal.archive.zip.Zip_errformat.errFormat;
-                    _gotoNext = 3863696i32;
-                } else if (__value__ == (3863696i32)) {
-                    (@:checkr _f ?? throw "null pointer dereference").fileHeader.creatorVersion = @:check2 _b_3863595._uint16();
-                    (@:checkr _f ?? throw "null pointer dereference").fileHeader.readerVersion = @:check2 _b_3863595._uint16();
-                    (@:checkr _f ?? throw "null pointer dereference").fileHeader.flags = @:check2 _b_3863595._uint16();
-                    (@:checkr _f ?? throw "null pointer dereference").fileHeader.method = @:check2 _b_3863595._uint16();
-                    (@:checkr _f ?? throw "null pointer dereference").fileHeader.modifiedTime = @:check2 _b_3863595._uint16();
-                    (@:checkr _f ?? throw "null pointer dereference").fileHeader.modifiedDate = @:check2 _b_3863595._uint16();
-                    (@:checkr _f ?? throw "null pointer dereference").fileHeader.cRC32 = @:check2 _b_3863595._uint32();
-                    (@:checkr _f ?? throw "null pointer dereference").fileHeader.compressedSize = @:check2 _b_3863595._uint32();
-                    (@:checkr _f ?? throw "null pointer dereference").fileHeader.uncompressedSize = @:check2 _b_3863595._uint32();
-                    (@:checkr _f ?? throw "null pointer dereference").fileHeader.compressedSize64 = ((@:checkr _f ?? throw "null pointer dereference").fileHeader.compressedSize : stdgo.GoUInt64);
-                    (@:checkr _f ?? throw "null pointer dereference").fileHeader.uncompressedSize64 = ((@:checkr _f ?? throw "null pointer dereference").fileHeader.uncompressedSize : stdgo.GoUInt64);
-                    _filenameLen_3864044 = (@:check2 _b_3863595._uint16() : stdgo.GoInt);
-                    _extraLen_3864076 = (@:check2 _b_3863595._uint16() : stdgo.GoInt);
-                    _commentLen_3864105 = (@:check2 _b_3863595._uint16() : stdgo.GoInt);
-                    _b_3863595 = (_b_3863595.__slice__((4 : stdgo.GoInt)) : stdgo._internal.archive.zip.Zip_t_readbuf.T_readBuf);
-                    (@:checkr _f ?? throw "null pointer dereference").fileHeader.externalAttrs = @:check2 _b_3863595._uint32();
-                    (@:checkr _f ?? throw "null pointer dereference")._headerOffset = (@:check2 _b_3863595._uint32() : stdgo.GoInt64);
-                    _d_3864278 = (new stdgo.Slice<stdgo.GoUInt8>(((_filenameLen_3864044 + _extraLen_3864076 : stdgo.GoInt) + _commentLen_3864105 : stdgo.GoInt).toBasic(), 0).__setNumber32__() : stdgo.Slice<stdgo.GoUInt8>);
-                    {
-                        {
-                            var __tmp__ = stdgo._internal.io.Io_readfull.readFull(_r, _d_3864278);
-                            _err_3864336 = @:tmpset0 __tmp__._1;
-                        };
-                        if (_err_3864336 != null) {
-                            _gotoNext = 3864373i32;
-                        } else {
-                            _gotoNext = 3864392i32;
-                        };
-                    };
-                } else if (__value__ == (3864373i32)) {
-                    return _err_3864336;
-                    _gotoNext = 3864392i32;
-                } else if (__value__ == (3864392i32)) {
-                    (@:checkr _f ?? throw "null pointer dereference").fileHeader.name = ((_d_3864278.__slice__(0, _filenameLen_3864044) : stdgo.Slice<stdgo.GoUInt8>) : stdgo.GoString)?.__copy__();
-                    (@:checkr _f ?? throw "null pointer dereference").fileHeader.extra = (_d_3864278.__slice__(_filenameLen_3864044, (_filenameLen_3864044 + _extraLen_3864076 : stdgo.GoInt)) : stdgo.Slice<stdgo.GoUInt8>);
-                    (@:checkr _f ?? throw "null pointer dereference").fileHeader.comment = ((_d_3864278.__slice__((_filenameLen_3864044 + _extraLen_3864076 : stdgo.GoInt)) : stdgo.Slice<stdgo.GoUInt8>) : stdgo.GoString)?.__copy__();
-                    {
-                        var __tmp__ = stdgo._internal.archive.zip.Zip__detectutf8._detectUTF8((@:checkr _f ?? throw "null pointer dereference").fileHeader.name?.__copy__());
-                        _utf8Valid1_3864560 = @:tmpset0 __tmp__._0;
-                        _utf8Require1_3864572 = @:tmpset0 __tmp__._1;
-                    };
-                    {
-                        var __tmp__ = stdgo._internal.archive.zip.Zip__detectutf8._detectUTF8((@:checkr _f ?? throw "null pointer dereference").fileHeader.comment?.__copy__());
-                        _utf8Valid2_3864608 = @:tmpset0 __tmp__._0;
-                        _utf8Require2_3864620 = @:tmpset0 __tmp__._1;
-                    };
-                    _gotoNext = 3864659i32;
-                } else if (__value__ == (3864659i32)) {
-                    if ((!_utf8Valid1_3864560 || !_utf8Valid2_3864608 : Bool)) {
-                        _gotoNext = 3864669i32;
-                    } else if ((!_utf8Require1_3864572 && !_utf8Require2_3864620 : Bool)) {
-                        _gotoNext = 3864766i32;
-                    } else {
-                        _gotoNext = 3864898i32;
-                    };
-                } else if (__value__ == (3864669i32)) {
-                    (@:checkr _f ?? throw "null pointer dereference").fileHeader.nonUTF8 = true;
-                    _gotoNext = 3865230i32;
-                } else if (__value__ == (3864766i32)) {
-                    (@:checkr _f ?? throw "null pointer dereference").fileHeader.nonUTF8 = false;
-                    _gotoNext = 3865230i32;
-                } else if (__value__ == (3864898i32)) {
-                    (@:checkr _f ?? throw "null pointer dereference").fileHeader.nonUTF8 = ((@:checkr _f ?? throw "null pointer dereference").fileHeader.flags & (2048 : stdgo.GoUInt16) : stdgo.GoUInt16) == ((0 : stdgo.GoUInt16));
-                    _gotoNext = 3865230i32;
-                } else if (__value__ == (3865230i32)) {
-                    _needUSize_3865230 = (@:checkr _f ?? throw "null pointer dereference").fileHeader.uncompressedSize == ((-1u32 : stdgo.GoUInt32));
-                    _needCSize_3865277 = (@:checkr _f ?? throw "null pointer dereference").fileHeader.compressedSize == ((-1u32 : stdgo.GoUInt32));
-                    _needHeaderOffset_3865322 = (@:checkr _f ?? throw "null pointer dereference")._headerOffset == (((-1u32 : stdgo.GoUInt32) : stdgo.GoInt64));
-                    _gotoNext = 3865561i32;
-                } else if (__value__ == (3865561i32)) {
-                    _extra_3865579 = ((@:checkr _f ?? throw "null pointer dereference").fileHeader.extra : stdgo._internal.archive.zip.Zip_t_readbuf.T_readBuf);
-                    _parseExtrasBreak = false;
-                    _gotoNext = 3865575i32;
-                } else if (__value__ == (3865575i32)) {
-                    if (!_parseExtrasBreak && (((_extra_3865579.length) >= (4 : stdgo.GoInt) : Bool))) {
-                        _gotoNext = 3865623i32;
-                    } else {
-                        _gotoNext = 3867742i32;
-                    };
-                } else if (__value__ == (3865623i32)) {
-                    _fieldTag_3865657 = @:check2 _extra_3865579._uint16();
-                    _fieldSize_3865686 = (@:check2 _extra_3865579._uint16() : stdgo.GoInt);
-                    if (((_extra_3865579.length) < _fieldSize_3865686 : Bool)) {
-                        _gotoNext = 3865747i32;
-                    } else {
-                        _gotoNext = 3865764i32;
-                    };
-                } else if (__value__ == (3865747i32)) {
-                    _gotoNext = 3867742i32;
-                } else if (__value__ == (3865764i32)) {
-                    _fieldBuf_3865764 = @:check2 _extra_3865579._sub(_fieldSize_3865686);
-                    _gotoNext = 3865800i32;
-                } else if (__value__ == (3865800i32)) {
-                    {
-                        final __value__ = _fieldTag_3865657;
-                        if (__value__ == ((1 : stdgo.GoUInt16))) {
-                            _gotoNext = 3865820i32;
-                        } else if (__value__ == ((10 : stdgo.GoUInt16))) {
-                            _gotoNext = 3866483i32;
-                        } else if (__value__ == ((13 : stdgo.GoUInt16)) || __value__ == ((22613 : stdgo.GoUInt16))) {
-                            _gotoNext = 3867293i32;
-                        } else if (__value__ == ((21589 : stdgo.GoUInt16))) {
-                            _gotoNext = 3867536i32;
-                        } else {
-                            _gotoNext = 3865575i32;
-                        };
-                    };
-                } else if (__value__ == (3865820i32)) {
-                    (@:checkr _f ?? throw "null pointer dereference")._zip64 = true;
-                    if (_needUSize_3865230) {
-                        _gotoNext = 3866049i32;
-                    } else {
-                        _gotoNext = 3866181i32;
-                    };
-                } else if (__value__ == (3866049i32)) {
-                    _needUSize_3865230 = false;
-                    if (((_fieldBuf_3865764.length) < (8 : stdgo.GoInt) : Bool)) {
-                        _gotoNext = 3866098i32;
-                    } else {
-                        _gotoNext = 3866132i32;
-                    };
-                } else if (__value__ == (3866098i32)) {
-                    return stdgo._internal.archive.zip.Zip_errformat.errFormat;
-                    _gotoNext = 3866132i32;
-                } else if (__value__ == (3866132i32)) {
-                    (@:checkr _f ?? throw "null pointer dereference").fileHeader.uncompressedSize64 = @:check2 _fieldBuf_3865764._uint64();
-                    _gotoNext = 3866181i32;
-                } else if (__value__ == (3866181i32)) {
-                    if (_needCSize_3865277) {
-                        _gotoNext = 3866194i32;
-                    } else {
-                        _gotoNext = 3866324i32;
-                    };
-                } else if (__value__ == (3866194i32)) {
-                    _needCSize_3865277 = false;
-                    if (((_fieldBuf_3865764.length) < (8 : stdgo.GoInt) : Bool)) {
-                        _gotoNext = 3866243i32;
-                    } else {
-                        _gotoNext = 3866277i32;
-                    };
-                } else if (__value__ == (3866243i32)) {
-                    return stdgo._internal.archive.zip.Zip_errformat.errFormat;
-                    _gotoNext = 3866277i32;
-                } else if (__value__ == (3866277i32)) {
-                    (@:checkr _f ?? throw "null pointer dereference").fileHeader.compressedSize64 = @:check2 _fieldBuf_3865764._uint64();
-                    _gotoNext = 3866324i32;
-                } else if (__value__ == (3866324i32)) {
-                    if (_needHeaderOffset_3865322) {
-                        _gotoNext = 3866344i32;
-                    } else {
-                        _gotoNext = 3865575i32;
-                    };
-                } else if (__value__ == (3866344i32)) {
-                    _needHeaderOffset_3865322 = false;
-                    if (((_fieldBuf_3865764.length) < (8 : stdgo.GoInt) : Bool)) {
-                        _gotoNext = 3866400i32;
-                    } else {
-                        _gotoNext = 3866434i32;
-                    };
-                } else if (__value__ == (3866400i32)) {
-                    return stdgo._internal.archive.zip.Zip_errformat.errFormat;
-                    _gotoNext = 3866434i32;
-                } else if (__value__ == (3866434i32)) {
-                    (@:checkr _f ?? throw "null pointer dereference")._headerOffset = (@:check2 _fieldBuf_3865764._uint64() : stdgo.GoInt64);
-                    _gotoNext = 3865575i32;
-                } else if (__value__ == (3866483i32)) {
-                    if (((_fieldBuf_3865764.length) < (4 : stdgo.GoInt) : Bool)) {
-                        _gotoNext = 3866525i32;
-                    } else {
-                        _gotoNext = 3866560i32;
-                    };
-                } else if (__value__ == (3866525i32)) {
-                    _gotoNext = 3865575i32;
-                } else if (__value__ == (3866560i32)) {
-                    @:check2 _fieldBuf_3865764._uint32();
-                    var __blank__ = 0i32;
-                    _gotoNext = 3866610i32;
-                } else if (__value__ == (3866610i32)) {
-                    if (((_fieldBuf_3865764.length) >= (4 : stdgo.GoInt) : Bool)) {
-                        _gotoNext = 3866633i32;
-                    } else {
-                        _gotoNext = 3865575i32;
-                    };
-                } else if (__value__ == (3866633i32)) {
-                    _attrTag_3866669 = @:check2 _fieldBuf_3865764._uint16();
-                    _attrSize_3866702 = (@:check2 _fieldBuf_3865764._uint16() : stdgo.GoInt);
-                    if (((_fieldBuf_3865764.length) < _attrSize_3866702 : Bool)) {
-                        _gotoNext = 3866769i32;
-                    } else {
-                        _gotoNext = 3866807i32;
-                    };
-                } else if (__value__ == (3866769i32)) {
-                    _gotoNext = 3865575i32;
-                } else if (__value__ == (3866807i32)) {
-                    _attrBuf_3866807 = @:check2 _fieldBuf_3865764._sub(_attrSize_3866702);
-                    if (((_attrTag_3866669 != (1 : stdgo.GoUInt16)) || (_attrSize_3866702 != (24 : stdgo.GoInt)) : Bool)) {
-                        _gotoNext = 3866879i32;
-                    } else {
-                        _gotoNext = 3866938i32;
-                    };
-                } else if (__value__ == (3866879i32)) {
-                    var __blank__ = 0i32;
-                    _gotoNext = 3866610i32;
-                } else if (__value__ == (3866938i32)) {
-                    _ticksPerSecond_3866944 = (1e+07 : stdgo.GoFloat64);
-                    _ts_3867004 = (@:check2 _attrBuf_3866807._uint64() : stdgo.GoInt64);
-                    _secs_3867069 = (_ts_3867004 / (10000000i64 : stdgo.GoInt64) : stdgo.GoInt64);
-                    _nsecs_3867108 = ((100i64 : stdgo.GoInt64) * (_ts_3867004 % (10000000i64 : stdgo.GoInt64) : stdgo.GoInt64) : stdgo.GoInt64);
-                    _epoch_3867171 = stdgo._internal.time.Time_date.date((1601 : stdgo.GoInt), (1 : stdgo._internal.time.Time_month.Month), (1 : stdgo.GoInt), (0 : stdgo.GoInt), (0 : stdgo.GoInt), (0 : stdgo.GoInt), (0 : stdgo.GoInt), stdgo._internal.time.Time_utc.uTC)?.__copy__();
-                    _modified_3865542 = stdgo._internal.time.Time_unix.unix((_epoch_3867171.unix() + _secs_3867069 : stdgo.GoInt64), _nsecs_3867108)?.__copy__();
-                    _gotoNext = 3866610i32;
-                } else if (__value__ == (3867293i32)) {
-                    if (((_fieldBuf_3865764.length) < (8 : stdgo.GoInt) : Bool)) {
-                        _gotoNext = 3867355i32;
-                    } else {
-                        _gotoNext = 3867390i32;
-                    };
-                } else if (__value__ == (3867355i32)) {
-                    _gotoNext = 3865575i32;
-                } else if (__value__ == (3867390i32)) {
-                    @:check2 _fieldBuf_3865764._uint32();
-                    _ts_3867444 = (@:check2 _fieldBuf_3865764._uint32() : stdgo.GoInt64);
-                    _modified_3865542 = stdgo._internal.time.Time_unix.unix(_ts_3867444, (0i64 : stdgo.GoInt64))?.__copy__();
-                    _gotoNext = 3865575i32;
-                } else if (__value__ == (3867536i32)) {
-                    if ((((_fieldBuf_3865764.length) < (5 : stdgo.GoInt) : Bool) || ((@:check2 _fieldBuf_3865764._uint8() & (1 : stdgo.GoUInt8) : stdgo.GoUInt8) == (0 : stdgo.GoUInt8)) : Bool)) {
-                        _gotoNext = 3867608i32;
-                    } else {
-                        _gotoNext = 3867643i32;
-                    };
-                } else if (__value__ == (3867608i32)) {
-                    _gotoNext = 3865575i32;
-                } else if (__value__ == (3867643i32)) {
-                    _ts_3867643 = (@:check2 _fieldBuf_3865764._uint32() : stdgo.GoInt64);
-                    _modified_3865542 = stdgo._internal.time.Time_unix.unix(_ts_3867643, (0i64 : stdgo.GoInt64))?.__copy__();
-                    _gotoNext = 3865575i32;
-                } else if (__value__ == (3867742i32)) {
-                    _msdosModified_3867742 = stdgo._internal.archive.zip.Zip__msdostimetotime._msDosTimeToTime((@:checkr _f ?? throw "null pointer dereference").fileHeader.modifiedDate, (@:checkr _f ?? throw "null pointer dereference").fileHeader.modifiedTime)?.__copy__();
-                    (@:checkr _f ?? throw "null pointer dereference").fileHeader.modified = _msdosModified_3867742?.__copy__();
-                    if (!_modified_3865542.isZero()) {
-                        _gotoNext = 3867858i32;
-                    } else {
-                        _gotoNext = 3868996i32;
-                    };
-                } else if (__value__ == (3867858i32)) {
-                    (@:checkr _f ?? throw "null pointer dereference").fileHeader.modified = _modified_3865542.uTC()?.__copy__();
-                    if ((((@:checkr _f ?? throw "null pointer dereference").fileHeader.modifiedTime != (0 : stdgo.GoUInt16)) || ((@:checkr _f ?? throw "null pointer dereference").fileHeader.modifiedDate != (0 : stdgo.GoUInt16)) : Bool)) {
-                        _gotoNext = 3868394i32;
-                    } else {
-                        _gotoNext = 3868996i32;
-                    };
-                } else if (__value__ == (3868394i32)) {
-                    (@:checkr _f ?? throw "null pointer dereference").fileHeader.modified = _modified_3865542.in_(stdgo._internal.archive.zip.Zip__timezone._timeZone(_msdosModified_3867742.sub(_modified_3865542?.__copy__())))?.__copy__();
-                    _gotoNext = 3868996i32;
-                } else if (__value__ == (3868996i32)) {
-                    var __blank__ = _needUSize_3865230;
-                    if ((_needCSize_3865277 || _needHeaderOffset_3865322 : Bool)) {
-                        _gotoNext = 3869045i32;
-                    } else {
-                        _gotoNext = 3869071i32;
-                    };
-                } else if (__value__ == (3869045i32)) {
-                    return stdgo._internal.archive.zip.Zip_errformat.errFormat;
-                    _gotoNext = 3869071i32;
-                } else if (__value__ == (3869071i32)) {
-=======
                             var __tmp__ = stdgo._internal.io.Io_readfull.readFull(_r, (_buf_3869682.__slice__(0) : stdgo.Slice<stdgo.GoUInt8>));
                             _err_3869718 = @:tmpset0 __tmp__._1;
                         };
@@ -661,7 +332,6 @@
                     return stdgo._internal.archive.zip.Zip_errformat.errFormat;
                     _gotoNext = 3875255i32;
                 } else if (__value__ == (3875255i32)) {
->>>>>>> 97b0842d
                     return (null : stdgo.Error);
                     _gotoNext = -1i32;
                 };
