--- conflicted
+++ resolved
@@ -1,17 +1,5 @@
 package stdgo._internal.bytes;
 function equalFold(_s:stdgo.Slice<stdgo.GoUInt8>, _t:stdgo.Slice<stdgo.GoUInt8>):Bool {
-<<<<<<< HEAD
-        var _sr_2942597:stdgo.GoInt32 = (0 : stdgo.GoInt32);
-        var _sr_2942078:stdgo.GoUInt8 = (0 : stdgo.GoUInt8);
-        var _r_2943356:stdgo.GoInt32 = (0 : stdgo.GoInt32);
-        var _r_2942808:stdgo.GoInt32 = (0 : stdgo.GoInt32);
-        var _tr_2942601:stdgo.GoInt32 = (0 : stdgo.GoInt32);
-        var _tr_2942091:stdgo.GoUInt8 = (0 : stdgo.GoUInt8);
-        var _i_2942030:stdgo.GoInt = (0 : stdgo.GoInt);
-        var _size_2942811:stdgo.GoInt = (0 : stdgo.GoInt);
-        var _size_2942683:stdgo.GoInt = (0 : stdgo.GoInt);
-        var _r_2942680:stdgo.GoInt32 = (0 : stdgo.GoInt32);
-=======
         var _sr_3014633:stdgo.GoUInt8 = (0 : stdgo.GoUInt8);
         var _r_3015363:stdgo.GoInt32 = (0 : stdgo.GoInt32);
         var _size_3015238:stdgo.GoInt = (0 : stdgo.GoInt);
@@ -22,209 +10,12 @@
         var _r_3015911:stdgo.GoInt32 = (0 : stdgo.GoInt32);
         var _size_3015366:stdgo.GoInt = (0 : stdgo.GoInt);
         var _r_3015235:stdgo.GoInt32 = (0 : stdgo.GoInt32);
->>>>>>> 75a1cf92
         var _gotoNext = 0i32;
         var __blank__ = _gotoNext == ((0i32 : stdgo.GoInt));
         while (_gotoNext != ((-1i32 : stdgo.GoInt))) {
             {
                 final __value__ = _gotoNext;
                 if (__value__ == (0i32)) {
-<<<<<<< HEAD
-                    _i_2942030 = (0 : stdgo.GoInt);
-                    var __blank__ = 0i32;
-                    _gotoNext = 2942038i32;
-                } else if (__value__ == (2942038i32)) {
-                    if (((_i_2942030 < (_s.length) : Bool) && (_i_2942030 < (_t.length) : Bool) : Bool)) {
-                        _gotoNext = 2942074i32;
-                    } else {
-                        _gotoNext = 2942463i32;
-                    };
-                } else if (__value__ == (2942074i32)) {
-                    _sr_2942078 = _s[(_i_2942030 : stdgo.GoInt)];
-                    _tr_2942091 = _t[(_i_2942030 : stdgo.GoInt)];
-                    if (((_sr_2942078 | _tr_2942091 : stdgo.GoUInt8) >= (128 : stdgo.GoUInt8) : Bool)) {
-                        _gotoNext = 2942130i32;
-                    } else {
-                        _gotoNext = 2942174i32;
-                    };
-                } else if (__value__ == (2942130i32)) {
-                    _gotoNext = 2942488i32;
-                } else if (__value__ == (2942174i32)) {
-                    if (_tr_2942091 == (_sr_2942078)) {
-                        _gotoNext = 2942186i32;
-                    } else {
-                        _gotoNext = 2942251i32;
-                    };
-                } else if (__value__ == (2942186i32)) {
-                    _i_2942030++;
-                    _gotoNext = 2942038i32;
-                } else if (__value__ == (2942251i32)) {
-                    if ((_tr_2942091 < _sr_2942078 : Bool)) {
-                        _gotoNext = 2942262i32;
-                    } else {
-                        _gotoNext = 2942337i32;
-                    };
-                } else if (__value__ == (2942262i32)) {
-                    {
-                        final __tmp__0 = _sr_2942078;
-                        final __tmp__1 = _tr_2942091;
-                        _tr_2942091 = __tmp__0;
-                        _sr_2942078 = __tmp__1;
-                    };
-                    _gotoNext = 2942337i32;
-                } else if (__value__ == (2942337i32)) {
-                    if (((((65 : stdgo.GoUInt8) <= _sr_2942078 : Bool) && (_sr_2942078 <= (90 : stdgo.GoUInt8) : Bool) : Bool) && (_tr_2942091 == ((_sr_2942078 + (97 : stdgo.GoUInt8) : stdgo.GoUInt8) - (65 : stdgo.GoUInt8) : stdgo.GoUInt8)) : Bool)) {
-                        _gotoNext = 2942383i32;
-                    } else {
-                        _gotoNext = 2942403i32;
-                    };
-                } else if (__value__ == (2942383i32)) {
-                    _i_2942030++;
-                    _gotoNext = 2942038i32;
-                } else if (__value__ == (2942403i32)) {
-                    return false;
-                    _i_2942030++;
-                    _gotoNext = 2942038i32;
-                } else if (__value__ == (2942463i32)) {
-                    return (_s.length) == ((_t.length));
-                    _gotoNext = 2942488i32;
-                } else if (__value__ == (2942488i32)) {
-                    _s = (_s.__slice__(_i_2942030) : stdgo.Slice<stdgo.GoUInt8>);
-                    _t = (_t.__slice__(_i_2942030) : stdgo.Slice<stdgo.GoUInt8>);
-                    var __blank__ = 0i32;
-                    _gotoNext = 2942523i32;
-                } else if (__value__ == (2942523i32)) {
-                    if (((_s.length != (0 : stdgo.GoInt)) && (_t.length != (0 : stdgo.GoInt)) : Bool)) {
-                        _gotoNext = 2942554i32;
-                    } else {
-                        _gotoNext = 2943529i32;
-                    };
-                } else if (__value__ == (2942554i32)) {
-                    if ((_s[(0 : stdgo.GoInt)] < (128 : stdgo.GoUInt8) : Bool)) {
-                        _gotoNext = 2942635i32;
-                    } else {
-                        _gotoNext = 2942675i32;
-                    };
-                } else if (__value__ == (2942635i32)) {
-                    {
-                        final __tmp__0 = (_s[(0 : stdgo.GoInt)] : stdgo.GoInt32);
-                        final __tmp__1 = (_s.__slice__((1 : stdgo.GoInt)) : stdgo.Slice<stdgo.GoUInt8>);
-                        _sr_2942597 = __tmp__0;
-                        _s = __tmp__1;
-                    };
-                    _gotoNext = 2942739i32;
-                } else if (__value__ == (2942675i32)) {
-                    _gotoNext = 2942675i32;
-                    {
-                        var __tmp__ = stdgo._internal.unicode.utf8.Utf8_decoderune.decodeRune(_s);
-                        _r_2942680 = @:tmpset0 __tmp__._0;
-                        _size_2942683 = @:tmpset0 __tmp__._1;
-                    };
-                    {
-                        final __tmp__0 = _r_2942680;
-                        final __tmp__1 = (_s.__slice__(_size_2942683) : stdgo.Slice<stdgo.GoUInt8>);
-                        _sr_2942597 = __tmp__0;
-                        _s = __tmp__1;
-                    };
-                    var __blank__ = 0i32;
-                    _gotoNext = 2942739i32;
-                } else if (__value__ == (2942739i32)) {
-                    if ((_t[(0 : stdgo.GoInt)] < (128 : stdgo.GoUInt8) : Bool)) {
-                        _gotoNext = 2942763i32;
-                    } else {
-                        _gotoNext = 2942803i32;
-                    };
-                } else if (__value__ == (2942763i32)) {
-                    {
-                        final __tmp__0 = (_t[(0 : stdgo.GoInt)] : stdgo.GoInt32);
-                        final __tmp__1 = (_t.__slice__((1 : stdgo.GoInt)) : stdgo.Slice<stdgo.GoUInt8>);
-                        _tr_2942601 = __tmp__0;
-                        _t = __tmp__1;
-                    };
-                    _gotoNext = 2942939i32;
-                } else if (__value__ == (2942803i32)) {
-                    _gotoNext = 2942803i32;
-                    {
-                        var __tmp__ = stdgo._internal.unicode.utf8.Utf8_decoderune.decodeRune(_t);
-                        _r_2942808 = @:tmpset0 __tmp__._0;
-                        _size_2942811 = @:tmpset0 __tmp__._1;
-                    };
-                    {
-                        final __tmp__0 = _r_2942808;
-                        final __tmp__1 = (_t.__slice__(_size_2942811) : stdgo.Slice<stdgo.GoUInt8>);
-                        _tr_2942601 = __tmp__0;
-                        _t = __tmp__1;
-                    };
-                    var __blank__ = 0i32;
-                    _gotoNext = 2942939i32;
-                } else if (__value__ == (2942939i32)) {
-                    if (_tr_2942601 == (_sr_2942597)) {
-                        _gotoNext = 2942951i32;
-                    } else {
-                        _gotoNext = 2943016i32;
-                    };
-                } else if (__value__ == (2942951i32)) {
-                    var __blank__ = 0i32;
-                    _gotoNext = 2942523i32;
-                } else if (__value__ == (2943016i32)) {
-                    if ((_tr_2942601 < _sr_2942597 : Bool)) {
-                        _gotoNext = 2943027i32;
-                    } else {
-                        _gotoNext = 2943081i32;
-                    };
-                } else if (__value__ == (2943027i32)) {
-                    {
-                        final __tmp__0 = _sr_2942597;
-                        final __tmp__1 = _tr_2942601;
-                        _tr_2942601 = __tmp__0;
-                        _sr_2942597 = __tmp__1;
-                    };
-                    _gotoNext = 2943081i32;
-                } else if (__value__ == (2943081i32)) {
-                    if ((_tr_2942601 < (128 : stdgo.GoInt32) : Bool)) {
-                        _gotoNext = 2943103i32;
-                    } else {
-                        _gotoNext = 2943356i32;
-                    };
-                } else if (__value__ == (2943103i32)) {
-                    if (((((65 : stdgo.GoInt32) <= _sr_2942597 : Bool) && (_sr_2942597 <= (90 : stdgo.GoInt32) : Bool) : Bool) && (_tr_2942601 == ((_sr_2942597 + (97 : stdgo.GoInt32) : stdgo.GoInt32) - (65 : stdgo.GoInt32) : stdgo.GoInt32)) : Bool)) {
-                        _gotoNext = 2943203i32;
-                    } else {
-                        _gotoNext = 2943226i32;
-                    };
-                } else if (__value__ == (2943203i32)) {
-                    var __blank__ = 0i32;
-                    _gotoNext = 2942523i32;
-                } else if (__value__ == (2943226i32)) {
-                    return false;
-                    _gotoNext = 2943356i32;
-                } else if (__value__ == (2943356i32)) {
-                    _r_2943356 = stdgo._internal.unicode.Unicode_simplefold.simpleFold(_sr_2942597);
-                    var __blank__ = 0i32;
-                    _gotoNext = 2943386i32;
-                } else if (__value__ == (2943386i32)) {
-                    if (((_r_2943356 != _sr_2942597) && (_r_2943356 < _tr_2942601 : Bool) : Bool)) {
-                        _gotoNext = 2943408i32;
-                    } else {
-                        _gotoNext = 2943445i32;
-                    };
-                } else if (__value__ == (2943408i32)) {
-                    _r_2943356 = stdgo._internal.unicode.Unicode_simplefold.simpleFold(_r_2943356);
-                    _gotoNext = 2943386i32;
-                } else if (__value__ == (2943445i32)) {
-                    if (_r_2943356 == (_tr_2942601)) {
-                        _gotoNext = 2943456i32;
-                    } else {
-                        _gotoNext = 2943476i32;
-                    };
-                } else if (__value__ == (2943456i32)) {
-                    var __blank__ = 0i32;
-                    _gotoNext = 2942523i32;
-                } else if (__value__ == (2943476i32)) {
-                    return false;
-                    _gotoNext = 2942523i32;
-                } else if (__value__ == (2943529i32)) {
-=======
                     _i_3014585 = (0 : stdgo.GoInt);
                     var __blank__ = 0i32;
                     _gotoNext = 3014593i32;
@@ -419,7 +210,6 @@
                     return false;
                     _gotoNext = 3015078i32;
                 } else if (__value__ == (3016084i32)) {
->>>>>>> 75a1cf92
                     return (_s.length) == ((_t.length));
                     _gotoNext = -1i32;
                 };
