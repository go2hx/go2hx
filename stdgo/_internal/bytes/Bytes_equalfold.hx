package stdgo._internal.bytes;
function equalFold(_s:stdgo.Slice<stdgo.GoUInt8>, _t:stdgo.Slice<stdgo.GoUInt8>):Bool {
<<<<<<< HEAD
        var _size_3017274:stdgo.GoInt = (0 : stdgo.GoInt);
        var _r_3017271:stdgo.GoInt32 = (0 : stdgo.GoInt32);
        var _r_3017143:stdgo.GoInt32 = (0 : stdgo.GoInt32);
        var _sr_3017060:stdgo.GoInt32 = (0 : stdgo.GoInt32);
        var _r_3017819:stdgo.GoInt32 = (0 : stdgo.GoInt32);
        var _size_3017146:stdgo.GoInt = (0 : stdgo.GoInt);
        var _tr_3017064:stdgo.GoInt32 = (0 : stdgo.GoInt32);
        var _tr_3016554:stdgo.GoUInt8 = (0 : stdgo.GoUInt8);
        var _sr_3016541:stdgo.GoUInt8 = (0 : stdgo.GoUInt8);
        var _i_3016493:stdgo.GoInt = (0 : stdgo.GoInt);
=======
        var _sr_3217347:stdgo.GoInt32 = (0 : stdgo.GoInt32);
        var _sr_3216828:stdgo.GoUInt8 = (0 : stdgo.GoUInt8);
        var _i_3216780:stdgo.GoInt = (0 : stdgo.GoInt);
        var _size_3217561:stdgo.GoInt = (0 : stdgo.GoInt);
        var _r_3217558:stdgo.GoInt32 = (0 : stdgo.GoInt32);
        var _r_3217430:stdgo.GoInt32 = (0 : stdgo.GoInt32);
        var _tr_3217351:stdgo.GoInt32 = (0 : stdgo.GoInt32);
        var _r_3218106:stdgo.GoInt32 = (0 : stdgo.GoInt32);
        var _size_3217433:stdgo.GoInt = (0 : stdgo.GoInt);
        var _tr_3216841:stdgo.GoUInt8 = (0 : stdgo.GoUInt8);
>>>>>>> 97b0842d
        var _gotoNext = 0i32;
        var __blank__ = _gotoNext == ((0i32 : stdgo.GoInt));
        while (_gotoNext != ((-1i32 : stdgo.GoInt))) {
            {
                final __value__ = _gotoNext;
                if (__value__ == (0i32)) {
<<<<<<< HEAD
                    _i_3016493 = (0 : stdgo.GoInt);
                    var __blank__ = 0i32;
                    _gotoNext = 3016501i32;
                } else if (__value__ == (3016501i32)) {
                    if (((_i_3016493 < (_s.length) : Bool) && (_i_3016493 < (_t.length) : Bool) : Bool)) {
                        _gotoNext = 3016537i32;
                    } else {
                        _gotoNext = 3016926i32;
                    };
                } else if (__value__ == (3016537i32)) {
                    _sr_3016541 = _s[(_i_3016493 : stdgo.GoInt)];
                    _tr_3016554 = _t[(_i_3016493 : stdgo.GoInt)];
                    if (((_sr_3016541 | _tr_3016554 : stdgo.GoUInt8) >= (128 : stdgo.GoUInt8) : Bool)) {
                        _gotoNext = 3016593i32;
                    } else {
                        _gotoNext = 3016637i32;
                    };
                } else if (__value__ == (3016593i32)) {
                    _gotoNext = 3016951i32;
                } else if (__value__ == (3016637i32)) {
                    if (_tr_3016554 == (_sr_3016541)) {
                        _gotoNext = 3016649i32;
                    } else {
                        _gotoNext = 3016714i32;
                    };
                } else if (__value__ == (3016649i32)) {
                    _i_3016493++;
                    _gotoNext = 3016501i32;
                } else if (__value__ == (3016714i32)) {
                    if ((_tr_3016554 < _sr_3016541 : Bool)) {
                        _gotoNext = 3016725i32;
                    } else {
                        _gotoNext = 3016800i32;
                    };
                } else if (__value__ == (3016725i32)) {
                    {
                        final __tmp__0 = _sr_3016541;
                        final __tmp__1 = _tr_3016554;
                        _tr_3016554 = __tmp__0;
                        _sr_3016541 = __tmp__1;
                    };
                    _gotoNext = 3016800i32;
                } else if (__value__ == (3016800i32)) {
                    if (((((65 : stdgo.GoUInt8) <= _sr_3016541 : Bool) && (_sr_3016541 <= (90 : stdgo.GoUInt8) : Bool) : Bool) && (_tr_3016554 == ((_sr_3016541 + (97 : stdgo.GoUInt8) : stdgo.GoUInt8) - (65 : stdgo.GoUInt8) : stdgo.GoUInt8)) : Bool)) {
                        _gotoNext = 3016846i32;
                    } else {
                        _gotoNext = 3016866i32;
                    };
                } else if (__value__ == (3016846i32)) {
                    _i_3016493++;
                    _gotoNext = 3016501i32;
                } else if (__value__ == (3016866i32)) {
                    return false;
                    _i_3016493++;
                    _gotoNext = 3016501i32;
                } else if (__value__ == (3016926i32)) {
                    return (_s.length) == ((_t.length));
                    _gotoNext = 3016951i32;
                } else if (__value__ == (3016951i32)) {
                    _s = (_s.__slice__(_i_3016493) : stdgo.Slice<stdgo.GoUInt8>);
                    _t = (_t.__slice__(_i_3016493) : stdgo.Slice<stdgo.GoUInt8>);
                    var __blank__ = 0i32;
                    _gotoNext = 3016986i32;
                } else if (__value__ == (3016986i32)) {
                    if (((_s.length != (0 : stdgo.GoInt)) && (_t.length != (0 : stdgo.GoInt)) : Bool)) {
                        _gotoNext = 3017017i32;
                    } else {
                        _gotoNext = 3017992i32;
                    };
                } else if (__value__ == (3017017i32)) {
                    if ((_s[(0 : stdgo.GoInt)] < (128 : stdgo.GoUInt8) : Bool)) {
                        _gotoNext = 3017098i32;
                    } else {
                        _gotoNext = 3017138i32;
                    };
                } else if (__value__ == (3017098i32)) {
                    {
                        final __tmp__0 = (_s[(0 : stdgo.GoInt)] : stdgo.GoInt32);
                        final __tmp__1 = (_s.__slice__((1 : stdgo.GoInt)) : stdgo.Slice<stdgo.GoUInt8>);
                        _sr_3017060 = __tmp__0;
                        _s = __tmp__1;
                    };
                    _gotoNext = 3017202i32;
                } else if (__value__ == (3017138i32)) {
                    _gotoNext = 3017138i32;
                    {
                        var __tmp__ = stdgo._internal.unicode.utf8.Utf8_decoderune.decodeRune(_s);
                        _r_3017143 = @:tmpset0 __tmp__._0;
                        _size_3017146 = @:tmpset0 __tmp__._1;
                    };
                    {
                        final __tmp__0 = _r_3017143;
                        final __tmp__1 = (_s.__slice__(_size_3017146) : stdgo.Slice<stdgo.GoUInt8>);
                        _sr_3017060 = __tmp__0;
                        _s = __tmp__1;
                    };
                    var __blank__ = 0i32;
                    _gotoNext = 3017202i32;
                } else if (__value__ == (3017202i32)) {
                    if ((_t[(0 : stdgo.GoInt)] < (128 : stdgo.GoUInt8) : Bool)) {
                        _gotoNext = 3017226i32;
                    } else {
                        _gotoNext = 3017266i32;
                    };
                } else if (__value__ == (3017226i32)) {
                    {
                        final __tmp__0 = (_t[(0 : stdgo.GoInt)] : stdgo.GoInt32);
                        final __tmp__1 = (_t.__slice__((1 : stdgo.GoInt)) : stdgo.Slice<stdgo.GoUInt8>);
                        _tr_3017064 = __tmp__0;
                        _t = __tmp__1;
                    };
                    _gotoNext = 3017402i32;
                } else if (__value__ == (3017266i32)) {
                    _gotoNext = 3017266i32;
                    {
                        var __tmp__ = stdgo._internal.unicode.utf8.Utf8_decoderune.decodeRune(_t);
                        _r_3017271 = @:tmpset0 __tmp__._0;
                        _size_3017274 = @:tmpset0 __tmp__._1;
                    };
                    {
                        final __tmp__0 = _r_3017271;
                        final __tmp__1 = (_t.__slice__(_size_3017274) : stdgo.Slice<stdgo.GoUInt8>);
                        _tr_3017064 = __tmp__0;
                        _t = __tmp__1;
                    };
                    var __blank__ = 0i32;
                    _gotoNext = 3017402i32;
                } else if (__value__ == (3017402i32)) {
                    if (_tr_3017064 == (_sr_3017060)) {
                        _gotoNext = 3017414i32;
                    } else {
                        _gotoNext = 3017479i32;
                    };
                } else if (__value__ == (3017414i32)) {
                    var __blank__ = 0i32;
                    _gotoNext = 3016986i32;
                } else if (__value__ == (3017479i32)) {
                    if ((_tr_3017064 < _sr_3017060 : Bool)) {
                        _gotoNext = 3017490i32;
                    } else {
                        _gotoNext = 3017544i32;
                    };
                } else if (__value__ == (3017490i32)) {
                    {
                        final __tmp__0 = _sr_3017060;
                        final __tmp__1 = _tr_3017064;
                        _tr_3017064 = __tmp__0;
                        _sr_3017060 = __tmp__1;
                    };
                    _gotoNext = 3017544i32;
                } else if (__value__ == (3017544i32)) {
                    if ((_tr_3017064 < (128 : stdgo.GoInt32) : Bool)) {
                        _gotoNext = 3017566i32;
                    } else {
                        _gotoNext = 3017819i32;
                    };
                } else if (__value__ == (3017566i32)) {
                    if (((((65 : stdgo.GoInt32) <= _sr_3017060 : Bool) && (_sr_3017060 <= (90 : stdgo.GoInt32) : Bool) : Bool) && (_tr_3017064 == ((_sr_3017060 + (97 : stdgo.GoInt32) : stdgo.GoInt32) - (65 : stdgo.GoInt32) : stdgo.GoInt32)) : Bool)) {
                        _gotoNext = 3017666i32;
                    } else {
                        _gotoNext = 3017689i32;
                    };
                } else if (__value__ == (3017666i32)) {
                    var __blank__ = 0i32;
                    _gotoNext = 3016986i32;
                } else if (__value__ == (3017689i32)) {
                    return false;
                    _gotoNext = 3017819i32;
                } else if (__value__ == (3017819i32)) {
                    _r_3017819 = stdgo._internal.unicode.Unicode_simplefold.simpleFold(_sr_3017060);
                    var __blank__ = 0i32;
                    _gotoNext = 3017849i32;
                } else if (__value__ == (3017849i32)) {
                    if (((_r_3017819 != _sr_3017060) && (_r_3017819 < _tr_3017064 : Bool) : Bool)) {
                        _gotoNext = 3017871i32;
                    } else {
                        _gotoNext = 3017908i32;
                    };
                } else if (__value__ == (3017871i32)) {
                    _r_3017819 = stdgo._internal.unicode.Unicode_simplefold.simpleFold(_r_3017819);
                    _gotoNext = 3017849i32;
                } else if (__value__ == (3017908i32)) {
                    if (_r_3017819 == (_tr_3017064)) {
                        _gotoNext = 3017919i32;
                    } else {
                        _gotoNext = 3017939i32;
                    };
                } else if (__value__ == (3017919i32)) {
                    var __blank__ = 0i32;
                    _gotoNext = 3016986i32;
                } else if (__value__ == (3017939i32)) {
                    return false;
                    _gotoNext = 3016986i32;
                } else if (__value__ == (3017992i32)) {
=======
                    _i_3216780 = (0 : stdgo.GoInt);
                    var __blank__ = 0i32;
                    _gotoNext = 3216788i32;
                } else if (__value__ == (3216788i32)) {
                    if (((_i_3216780 < (_s.length) : Bool) && (_i_3216780 < (_t.length) : Bool) : Bool)) {
                        _gotoNext = 3216824i32;
                    } else {
                        _gotoNext = 3217213i32;
                    };
                } else if (__value__ == (3216824i32)) {
                    _sr_3216828 = _s[(_i_3216780 : stdgo.GoInt)];
                    _tr_3216841 = _t[(_i_3216780 : stdgo.GoInt)];
                    if (((_sr_3216828 | _tr_3216841 : stdgo.GoUInt8) >= (128 : stdgo.GoUInt8) : Bool)) {
                        _gotoNext = 3216880i32;
                    } else {
                        _gotoNext = 3216924i32;
                    };
                } else if (__value__ == (3216880i32)) {
                    _gotoNext = 3217238i32;
                } else if (__value__ == (3216924i32)) {
                    if (_tr_3216841 == (_sr_3216828)) {
                        _gotoNext = 3216936i32;
                    } else {
                        _gotoNext = 3217001i32;
                    };
                } else if (__value__ == (3216936i32)) {
                    _i_3216780++;
                    _gotoNext = 3216788i32;
                } else if (__value__ == (3217001i32)) {
                    if ((_tr_3216841 < _sr_3216828 : Bool)) {
                        _gotoNext = 3217012i32;
                    } else {
                        _gotoNext = 3217087i32;
                    };
                } else if (__value__ == (3217012i32)) {
                    {
                        final __tmp__0 = _sr_3216828;
                        final __tmp__1 = _tr_3216841;
                        _tr_3216841 = __tmp__0;
                        _sr_3216828 = __tmp__1;
                    };
                    _gotoNext = 3217087i32;
                } else if (__value__ == (3217087i32)) {
                    if (((((65 : stdgo.GoUInt8) <= _sr_3216828 : Bool) && (_sr_3216828 <= (90 : stdgo.GoUInt8) : Bool) : Bool) && (_tr_3216841 == ((_sr_3216828 + (97 : stdgo.GoUInt8) : stdgo.GoUInt8) - (65 : stdgo.GoUInt8) : stdgo.GoUInt8)) : Bool)) {
                        _gotoNext = 3217133i32;
                    } else {
                        _gotoNext = 3217153i32;
                    };
                } else if (__value__ == (3217133i32)) {
                    _i_3216780++;
                    _gotoNext = 3216788i32;
                } else if (__value__ == (3217153i32)) {
                    return false;
                    _i_3216780++;
                    _gotoNext = 3216788i32;
                } else if (__value__ == (3217213i32)) {
                    return (_s.length) == ((_t.length));
                    _gotoNext = 3217238i32;
                } else if (__value__ == (3217238i32)) {
                    _s = (_s.__slice__(_i_3216780) : stdgo.Slice<stdgo.GoUInt8>);
                    _t = (_t.__slice__(_i_3216780) : stdgo.Slice<stdgo.GoUInt8>);
                    var __blank__ = 0i32;
                    _gotoNext = 3217273i32;
                } else if (__value__ == (3217273i32)) {
                    if (((_s.length != (0 : stdgo.GoInt)) && (_t.length != (0 : stdgo.GoInt)) : Bool)) {
                        _gotoNext = 3217304i32;
                    } else {
                        _gotoNext = 3218279i32;
                    };
                } else if (__value__ == (3217304i32)) {
                    if ((_s[(0 : stdgo.GoInt)] < (128 : stdgo.GoUInt8) : Bool)) {
                        _gotoNext = 3217385i32;
                    } else {
                        _gotoNext = 3217425i32;
                    };
                } else if (__value__ == (3217385i32)) {
                    {
                        final __tmp__0 = (_s[(0 : stdgo.GoInt)] : stdgo.GoInt32);
                        final __tmp__1 = (_s.__slice__((1 : stdgo.GoInt)) : stdgo.Slice<stdgo.GoUInt8>);
                        _sr_3217347 = __tmp__0;
                        _s = __tmp__1;
                    };
                    _gotoNext = 3217489i32;
                } else if (__value__ == (3217425i32)) {
                    _gotoNext = 3217425i32;
                    {
                        var __tmp__ = stdgo._internal.unicode.utf8.Utf8_decoderune.decodeRune(_s);
                        _r_3217430 = @:tmpset0 __tmp__._0;
                        _size_3217433 = @:tmpset0 __tmp__._1;
                    };
                    {
                        final __tmp__0 = _r_3217430;
                        final __tmp__1 = (_s.__slice__(_size_3217433) : stdgo.Slice<stdgo.GoUInt8>);
                        _sr_3217347 = __tmp__0;
                        _s = __tmp__1;
                    };
                    var __blank__ = 0i32;
                    _gotoNext = 3217489i32;
                } else if (__value__ == (3217489i32)) {
                    if ((_t[(0 : stdgo.GoInt)] < (128 : stdgo.GoUInt8) : Bool)) {
                        _gotoNext = 3217513i32;
                    } else {
                        _gotoNext = 3217553i32;
                    };
                } else if (__value__ == (3217513i32)) {
                    {
                        final __tmp__0 = (_t[(0 : stdgo.GoInt)] : stdgo.GoInt32);
                        final __tmp__1 = (_t.__slice__((1 : stdgo.GoInt)) : stdgo.Slice<stdgo.GoUInt8>);
                        _tr_3217351 = __tmp__0;
                        _t = __tmp__1;
                    };
                    _gotoNext = 3217689i32;
                } else if (__value__ == (3217553i32)) {
                    _gotoNext = 3217553i32;
                    {
                        var __tmp__ = stdgo._internal.unicode.utf8.Utf8_decoderune.decodeRune(_t);
                        _r_3217558 = @:tmpset0 __tmp__._0;
                        _size_3217561 = @:tmpset0 __tmp__._1;
                    };
                    {
                        final __tmp__0 = _r_3217558;
                        final __tmp__1 = (_t.__slice__(_size_3217561) : stdgo.Slice<stdgo.GoUInt8>);
                        _tr_3217351 = __tmp__0;
                        _t = __tmp__1;
                    };
                    var __blank__ = 0i32;
                    _gotoNext = 3217689i32;
                } else if (__value__ == (3217689i32)) {
                    if (_tr_3217351 == (_sr_3217347)) {
                        _gotoNext = 3217701i32;
                    } else {
                        _gotoNext = 3217766i32;
                    };
                } else if (__value__ == (3217701i32)) {
                    var __blank__ = 0i32;
                    _gotoNext = 3217273i32;
                } else if (__value__ == (3217766i32)) {
                    if ((_tr_3217351 < _sr_3217347 : Bool)) {
                        _gotoNext = 3217777i32;
                    } else {
                        _gotoNext = 3217831i32;
                    };
                } else if (__value__ == (3217777i32)) {
                    {
                        final __tmp__0 = _sr_3217347;
                        final __tmp__1 = _tr_3217351;
                        _tr_3217351 = __tmp__0;
                        _sr_3217347 = __tmp__1;
                    };
                    _gotoNext = 3217831i32;
                } else if (__value__ == (3217831i32)) {
                    if ((_tr_3217351 < (128 : stdgo.GoInt32) : Bool)) {
                        _gotoNext = 3217853i32;
                    } else {
                        _gotoNext = 3218106i32;
                    };
                } else if (__value__ == (3217853i32)) {
                    if (((((65 : stdgo.GoInt32) <= _sr_3217347 : Bool) && (_sr_3217347 <= (90 : stdgo.GoInt32) : Bool) : Bool) && (_tr_3217351 == ((_sr_3217347 + (97 : stdgo.GoInt32) : stdgo.GoInt32) - (65 : stdgo.GoInt32) : stdgo.GoInt32)) : Bool)) {
                        _gotoNext = 3217953i32;
                    } else {
                        _gotoNext = 3217976i32;
                    };
                } else if (__value__ == (3217953i32)) {
                    var __blank__ = 0i32;
                    _gotoNext = 3217273i32;
                } else if (__value__ == (3217976i32)) {
                    return false;
                    _gotoNext = 3218106i32;
                } else if (__value__ == (3218106i32)) {
                    _r_3218106 = stdgo._internal.unicode.Unicode_simplefold.simpleFold(_sr_3217347);
                    var __blank__ = 0i32;
                    _gotoNext = 3218136i32;
                } else if (__value__ == (3218136i32)) {
                    if (((_r_3218106 != _sr_3217347) && (_r_3218106 < _tr_3217351 : Bool) : Bool)) {
                        _gotoNext = 3218158i32;
                    } else {
                        _gotoNext = 3218195i32;
                    };
                } else if (__value__ == (3218158i32)) {
                    _r_3218106 = stdgo._internal.unicode.Unicode_simplefold.simpleFold(_r_3218106);
                    _gotoNext = 3218136i32;
                } else if (__value__ == (3218195i32)) {
                    if (_r_3218106 == (_tr_3217351)) {
                        _gotoNext = 3218206i32;
                    } else {
                        _gotoNext = 3218226i32;
                    };
                } else if (__value__ == (3218206i32)) {
                    var __blank__ = 0i32;
                    _gotoNext = 3217273i32;
                } else if (__value__ == (3218226i32)) {
                    return false;
                    _gotoNext = 3217273i32;
                } else if (__value__ == (3218279i32)) {
>>>>>>> 97b0842d
                    return (_s.length) == ((_t.length));
                    _gotoNext = -1i32;
                };
            };
        };
        throw stdgo.Go.toInterface(("unreachable goto control flow" : stdgo.GoString));
    }<|MERGE_RESOLUTION|>--- conflicted
+++ resolved
@@ -1,17 +1,5 @@
 package stdgo._internal.bytes;
 function equalFold(_s:stdgo.Slice<stdgo.GoUInt8>, _t:stdgo.Slice<stdgo.GoUInt8>):Bool {
-<<<<<<< HEAD
-        var _size_3017274:stdgo.GoInt = (0 : stdgo.GoInt);
-        var _r_3017271:stdgo.GoInt32 = (0 : stdgo.GoInt32);
-        var _r_3017143:stdgo.GoInt32 = (0 : stdgo.GoInt32);
-        var _sr_3017060:stdgo.GoInt32 = (0 : stdgo.GoInt32);
-        var _r_3017819:stdgo.GoInt32 = (0 : stdgo.GoInt32);
-        var _size_3017146:stdgo.GoInt = (0 : stdgo.GoInt);
-        var _tr_3017064:stdgo.GoInt32 = (0 : stdgo.GoInt32);
-        var _tr_3016554:stdgo.GoUInt8 = (0 : stdgo.GoUInt8);
-        var _sr_3016541:stdgo.GoUInt8 = (0 : stdgo.GoUInt8);
-        var _i_3016493:stdgo.GoInt = (0 : stdgo.GoInt);
-=======
         var _sr_3217347:stdgo.GoInt32 = (0 : stdgo.GoInt32);
         var _sr_3216828:stdgo.GoUInt8 = (0 : stdgo.GoUInt8);
         var _i_3216780:stdgo.GoInt = (0 : stdgo.GoInt);
@@ -22,209 +10,12 @@
         var _r_3218106:stdgo.GoInt32 = (0 : stdgo.GoInt32);
         var _size_3217433:stdgo.GoInt = (0 : stdgo.GoInt);
         var _tr_3216841:stdgo.GoUInt8 = (0 : stdgo.GoUInt8);
->>>>>>> 97b0842d
         var _gotoNext = 0i32;
         var __blank__ = _gotoNext == ((0i32 : stdgo.GoInt));
         while (_gotoNext != ((-1i32 : stdgo.GoInt))) {
             {
                 final __value__ = _gotoNext;
                 if (__value__ == (0i32)) {
-<<<<<<< HEAD
-                    _i_3016493 = (0 : stdgo.GoInt);
-                    var __blank__ = 0i32;
-                    _gotoNext = 3016501i32;
-                } else if (__value__ == (3016501i32)) {
-                    if (((_i_3016493 < (_s.length) : Bool) && (_i_3016493 < (_t.length) : Bool) : Bool)) {
-                        _gotoNext = 3016537i32;
-                    } else {
-                        _gotoNext = 3016926i32;
-                    };
-                } else if (__value__ == (3016537i32)) {
-                    _sr_3016541 = _s[(_i_3016493 : stdgo.GoInt)];
-                    _tr_3016554 = _t[(_i_3016493 : stdgo.GoInt)];
-                    if (((_sr_3016541 | _tr_3016554 : stdgo.GoUInt8) >= (128 : stdgo.GoUInt8) : Bool)) {
-                        _gotoNext = 3016593i32;
-                    } else {
-                        _gotoNext = 3016637i32;
-                    };
-                } else if (__value__ == (3016593i32)) {
-                    _gotoNext = 3016951i32;
-                } else if (__value__ == (3016637i32)) {
-                    if (_tr_3016554 == (_sr_3016541)) {
-                        _gotoNext = 3016649i32;
-                    } else {
-                        _gotoNext = 3016714i32;
-                    };
-                } else if (__value__ == (3016649i32)) {
-                    _i_3016493++;
-                    _gotoNext = 3016501i32;
-                } else if (__value__ == (3016714i32)) {
-                    if ((_tr_3016554 < _sr_3016541 : Bool)) {
-                        _gotoNext = 3016725i32;
-                    } else {
-                        _gotoNext = 3016800i32;
-                    };
-                } else if (__value__ == (3016725i32)) {
-                    {
-                        final __tmp__0 = _sr_3016541;
-                        final __tmp__1 = _tr_3016554;
-                        _tr_3016554 = __tmp__0;
-                        _sr_3016541 = __tmp__1;
-                    };
-                    _gotoNext = 3016800i32;
-                } else if (__value__ == (3016800i32)) {
-                    if (((((65 : stdgo.GoUInt8) <= _sr_3016541 : Bool) && (_sr_3016541 <= (90 : stdgo.GoUInt8) : Bool) : Bool) && (_tr_3016554 == ((_sr_3016541 + (97 : stdgo.GoUInt8) : stdgo.GoUInt8) - (65 : stdgo.GoUInt8) : stdgo.GoUInt8)) : Bool)) {
-                        _gotoNext = 3016846i32;
-                    } else {
-                        _gotoNext = 3016866i32;
-                    };
-                } else if (__value__ == (3016846i32)) {
-                    _i_3016493++;
-                    _gotoNext = 3016501i32;
-                } else if (__value__ == (3016866i32)) {
-                    return false;
-                    _i_3016493++;
-                    _gotoNext = 3016501i32;
-                } else if (__value__ == (3016926i32)) {
-                    return (_s.length) == ((_t.length));
-                    _gotoNext = 3016951i32;
-                } else if (__value__ == (3016951i32)) {
-                    _s = (_s.__slice__(_i_3016493) : stdgo.Slice<stdgo.GoUInt8>);
-                    _t = (_t.__slice__(_i_3016493) : stdgo.Slice<stdgo.GoUInt8>);
-                    var __blank__ = 0i32;
-                    _gotoNext = 3016986i32;
-                } else if (__value__ == (3016986i32)) {
-                    if (((_s.length != (0 : stdgo.GoInt)) && (_t.length != (0 : stdgo.GoInt)) : Bool)) {
-                        _gotoNext = 3017017i32;
-                    } else {
-                        _gotoNext = 3017992i32;
-                    };
-                } else if (__value__ == (3017017i32)) {
-                    if ((_s[(0 : stdgo.GoInt)] < (128 : stdgo.GoUInt8) : Bool)) {
-                        _gotoNext = 3017098i32;
-                    } else {
-                        _gotoNext = 3017138i32;
-                    };
-                } else if (__value__ == (3017098i32)) {
-                    {
-                        final __tmp__0 = (_s[(0 : stdgo.GoInt)] : stdgo.GoInt32);
-                        final __tmp__1 = (_s.__slice__((1 : stdgo.GoInt)) : stdgo.Slice<stdgo.GoUInt8>);
-                        _sr_3017060 = __tmp__0;
-                        _s = __tmp__1;
-                    };
-                    _gotoNext = 3017202i32;
-                } else if (__value__ == (3017138i32)) {
-                    _gotoNext = 3017138i32;
-                    {
-                        var __tmp__ = stdgo._internal.unicode.utf8.Utf8_decoderune.decodeRune(_s);
-                        _r_3017143 = @:tmpset0 __tmp__._0;
-                        _size_3017146 = @:tmpset0 __tmp__._1;
-                    };
-                    {
-                        final __tmp__0 = _r_3017143;
-                        final __tmp__1 = (_s.__slice__(_size_3017146) : stdgo.Slice<stdgo.GoUInt8>);
-                        _sr_3017060 = __tmp__0;
-                        _s = __tmp__1;
-                    };
-                    var __blank__ = 0i32;
-                    _gotoNext = 3017202i32;
-                } else if (__value__ == (3017202i32)) {
-                    if ((_t[(0 : stdgo.GoInt)] < (128 : stdgo.GoUInt8) : Bool)) {
-                        _gotoNext = 3017226i32;
-                    } else {
-                        _gotoNext = 3017266i32;
-                    };
-                } else if (__value__ == (3017226i32)) {
-                    {
-                        final __tmp__0 = (_t[(0 : stdgo.GoInt)] : stdgo.GoInt32);
-                        final __tmp__1 = (_t.__slice__((1 : stdgo.GoInt)) : stdgo.Slice<stdgo.GoUInt8>);
-                        _tr_3017064 = __tmp__0;
-                        _t = __tmp__1;
-                    };
-                    _gotoNext = 3017402i32;
-                } else if (__value__ == (3017266i32)) {
-                    _gotoNext = 3017266i32;
-                    {
-                        var __tmp__ = stdgo._internal.unicode.utf8.Utf8_decoderune.decodeRune(_t);
-                        _r_3017271 = @:tmpset0 __tmp__._0;
-                        _size_3017274 = @:tmpset0 __tmp__._1;
-                    };
-                    {
-                        final __tmp__0 = _r_3017271;
-                        final __tmp__1 = (_t.__slice__(_size_3017274) : stdgo.Slice<stdgo.GoUInt8>);
-                        _tr_3017064 = __tmp__0;
-                        _t = __tmp__1;
-                    };
-                    var __blank__ = 0i32;
-                    _gotoNext = 3017402i32;
-                } else if (__value__ == (3017402i32)) {
-                    if (_tr_3017064 == (_sr_3017060)) {
-                        _gotoNext = 3017414i32;
-                    } else {
-                        _gotoNext = 3017479i32;
-                    };
-                } else if (__value__ == (3017414i32)) {
-                    var __blank__ = 0i32;
-                    _gotoNext = 3016986i32;
-                } else if (__value__ == (3017479i32)) {
-                    if ((_tr_3017064 < _sr_3017060 : Bool)) {
-                        _gotoNext = 3017490i32;
-                    } else {
-                        _gotoNext = 3017544i32;
-                    };
-                } else if (__value__ == (3017490i32)) {
-                    {
-                        final __tmp__0 = _sr_3017060;
-                        final __tmp__1 = _tr_3017064;
-                        _tr_3017064 = __tmp__0;
-                        _sr_3017060 = __tmp__1;
-                    };
-                    _gotoNext = 3017544i32;
-                } else if (__value__ == (3017544i32)) {
-                    if ((_tr_3017064 < (128 : stdgo.GoInt32) : Bool)) {
-                        _gotoNext = 3017566i32;
-                    } else {
-                        _gotoNext = 3017819i32;
-                    };
-                } else if (__value__ == (3017566i32)) {
-                    if (((((65 : stdgo.GoInt32) <= _sr_3017060 : Bool) && (_sr_3017060 <= (90 : stdgo.GoInt32) : Bool) : Bool) && (_tr_3017064 == ((_sr_3017060 + (97 : stdgo.GoInt32) : stdgo.GoInt32) - (65 : stdgo.GoInt32) : stdgo.GoInt32)) : Bool)) {
-                        _gotoNext = 3017666i32;
-                    } else {
-                        _gotoNext = 3017689i32;
-                    };
-                } else if (__value__ == (3017666i32)) {
-                    var __blank__ = 0i32;
-                    _gotoNext = 3016986i32;
-                } else if (__value__ == (3017689i32)) {
-                    return false;
-                    _gotoNext = 3017819i32;
-                } else if (__value__ == (3017819i32)) {
-                    _r_3017819 = stdgo._internal.unicode.Unicode_simplefold.simpleFold(_sr_3017060);
-                    var __blank__ = 0i32;
-                    _gotoNext = 3017849i32;
-                } else if (__value__ == (3017849i32)) {
-                    if (((_r_3017819 != _sr_3017060) && (_r_3017819 < _tr_3017064 : Bool) : Bool)) {
-                        _gotoNext = 3017871i32;
-                    } else {
-                        _gotoNext = 3017908i32;
-                    };
-                } else if (__value__ == (3017871i32)) {
-                    _r_3017819 = stdgo._internal.unicode.Unicode_simplefold.simpleFold(_r_3017819);
-                    _gotoNext = 3017849i32;
-                } else if (__value__ == (3017908i32)) {
-                    if (_r_3017819 == (_tr_3017064)) {
-                        _gotoNext = 3017919i32;
-                    } else {
-                        _gotoNext = 3017939i32;
-                    };
-                } else if (__value__ == (3017919i32)) {
-                    var __blank__ = 0i32;
-                    _gotoNext = 3016986i32;
-                } else if (__value__ == (3017939i32)) {
-                    return false;
-                    _gotoNext = 3016986i32;
-                } else if (__value__ == (3017992i32)) {
-=======
                     _i_3216780 = (0 : stdgo.GoInt);
                     var __blank__ = 0i32;
                     _gotoNext = 3216788i32;
@@ -419,7 +210,6 @@
                     return false;
                     _gotoNext = 3217273i32;
                 } else if (__value__ == (3218279i32)) {
->>>>>>> 97b0842d
                     return (_s.length) == ((_t.length));
                     _gotoNext = -1i32;
                 };
