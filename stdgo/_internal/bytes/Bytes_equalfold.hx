package stdgo._internal.bytes;
function equalFold(_s:stdgo.Slice<stdgo.GoUInt8>, _t:stdgo.Slice<stdgo.GoUInt8>):Bool {
<<<<<<< HEAD
        var _sr_3014633:stdgo.GoUInt8 = (0 : stdgo.GoUInt8);
        var _r_3015363:stdgo.GoInt32 = (0 : stdgo.GoInt32);
        var _size_3015238:stdgo.GoInt = (0 : stdgo.GoInt);
        var _tr_3015156:stdgo.GoInt32 = (0 : stdgo.GoInt32);
        var _sr_3015152:stdgo.GoInt32 = (0 : stdgo.GoInt32);
        var _tr_3014646:stdgo.GoUInt8 = (0 : stdgo.GoUInt8);
        var _i_3014585:stdgo.GoInt = (0 : stdgo.GoInt);
        var _r_3015911:stdgo.GoInt32 = (0 : stdgo.GoInt32);
        var _size_3015366:stdgo.GoInt = (0 : stdgo.GoInt);
        var _r_3015235:stdgo.GoInt32 = (0 : stdgo.GoInt32);
=======
        var _tr_2905413:stdgo.GoUInt8 = (0 : stdgo.GoUInt8);
        var _size_2906005:stdgo.GoInt = (0 : stdgo.GoInt);
        var _sr_2905919:stdgo.GoInt32 = (0 : stdgo.GoInt32);
        var _i_2905352:stdgo.GoInt = (0 : stdgo.GoInt);
        var _r_2906678:stdgo.GoInt32 = (0 : stdgo.GoInt32);
        var _size_2906133:stdgo.GoInt = (0 : stdgo.GoInt);
        var _r_2906130:stdgo.GoInt32 = (0 : stdgo.GoInt32);
        var _r_2906002:stdgo.GoInt32 = (0 : stdgo.GoInt32);
        var _tr_2905923:stdgo.GoInt32 = (0 : stdgo.GoInt32);
        var _sr_2905400:stdgo.GoUInt8 = (0 : stdgo.GoUInt8);
>>>>>>> 2dc985c5
        var _gotoNext = 0i32;
        var __blank__ = _gotoNext == ((0i32 : stdgo.GoInt));
        while (_gotoNext != ((-1i32 : stdgo.GoInt))) {
            {
                final __value__ = _gotoNext;
                if (__value__ == (0i32)) {
<<<<<<< HEAD
                    _i_3014585 = (0 : stdgo.GoInt);
                    var __blank__ = 0i32;
                    _gotoNext = 3014593i32;
                } else if (__value__ == (3014593i32)) {
                    if (((_i_3014585 < (_s.length) : Bool) && (_i_3014585 < (_t.length) : Bool) : Bool)) {
                        _gotoNext = 3014629i32;
                    } else {
                        _gotoNext = 3015018i32;
                    };
                } else if (__value__ == (3014629i32)) {
                    _sr_3014633 = _s[(_i_3014585 : stdgo.GoInt)];
                    _tr_3014646 = _t[(_i_3014585 : stdgo.GoInt)];
                    if (((_sr_3014633 | _tr_3014646 : stdgo.GoUInt8) >= (128 : stdgo.GoUInt8) : Bool)) {
                        _gotoNext = 3014685i32;
                    } else {
                        _gotoNext = 3014729i32;
                    };
                } else if (__value__ == (3014685i32)) {
                    _gotoNext = 3015043i32;
                } else if (__value__ == (3014729i32)) {
                    if (_tr_3014646 == (_sr_3014633)) {
                        _gotoNext = 3014741i32;
                    } else {
                        _gotoNext = 3014806i32;
                    };
                } else if (__value__ == (3014741i32)) {
                    _i_3014585++;
                    _gotoNext = 3014593i32;
                } else if (__value__ == (3014806i32)) {
                    if ((_tr_3014646 < _sr_3014633 : Bool)) {
                        _gotoNext = 3014817i32;
                    } else {
                        _gotoNext = 3014892i32;
                    };
                } else if (__value__ == (3014817i32)) {
                    {
                        final __tmp__0 = _sr_3014633;
                        final __tmp__1 = _tr_3014646;
                        _tr_3014646 = __tmp__0;
                        _sr_3014633 = __tmp__1;
                    };
                    _gotoNext = 3014892i32;
                } else if (__value__ == (3014892i32)) {
                    if (((((65 : stdgo.GoUInt8) <= _sr_3014633 : Bool) && (_sr_3014633 <= (90 : stdgo.GoUInt8) : Bool) : Bool) && (_tr_3014646 == ((_sr_3014633 + (97 : stdgo.GoUInt8) : stdgo.GoUInt8) - (65 : stdgo.GoUInt8) : stdgo.GoUInt8)) : Bool)) {
                        _gotoNext = 3014938i32;
                    } else {
                        _gotoNext = 3014958i32;
                    };
                } else if (__value__ == (3014938i32)) {
                    _i_3014585++;
                    _gotoNext = 3014593i32;
                } else if (__value__ == (3014958i32)) {
                    return false;
                    _i_3014585++;
                    _gotoNext = 3014593i32;
                } else if (__value__ == (3015018i32)) {
                    return (_s.length) == ((_t.length));
                    _gotoNext = 3015043i32;
                } else if (__value__ == (3015043i32)) {
                    _s = (_s.__slice__(_i_3014585) : stdgo.Slice<stdgo.GoUInt8>);
                    _t = (_t.__slice__(_i_3014585) : stdgo.Slice<stdgo.GoUInt8>);
                    var __blank__ = 0i32;
                    _gotoNext = 3015078i32;
                } else if (__value__ == (3015078i32)) {
                    if (((_s.length != (0 : stdgo.GoInt)) && (_t.length != (0 : stdgo.GoInt)) : Bool)) {
                        _gotoNext = 3015109i32;
                    } else {
                        _gotoNext = 3016084i32;
                    };
                } else if (__value__ == (3015109i32)) {
                    if ((_s[(0 : stdgo.GoInt)] < (128 : stdgo.GoUInt8) : Bool)) {
                        _gotoNext = 3015190i32;
                    } else {
                        _gotoNext = 3015230i32;
                    };
                } else if (__value__ == (3015190i32)) {
                    {
                        final __tmp__0 = (_s[(0 : stdgo.GoInt)] : stdgo.GoInt32);
                        final __tmp__1 = (_s.__slice__((1 : stdgo.GoInt)) : stdgo.Slice<stdgo.GoUInt8>);
                        _sr_3015152 = __tmp__0;
                        _s = __tmp__1;
                    };
                    _gotoNext = 3015294i32;
                } else if (__value__ == (3015230i32)) {
                    _gotoNext = 3015230i32;
                    {
                        var __tmp__ = stdgo._internal.unicode.utf8.Utf8_decoderune.decodeRune(_s);
                        _r_3015235 = @:tmpset0 __tmp__._0;
                        _size_3015238 = @:tmpset0 __tmp__._1;
                    };
                    {
                        final __tmp__0 = _r_3015235;
                        final __tmp__1 = (_s.__slice__(_size_3015238) : stdgo.Slice<stdgo.GoUInt8>);
                        _sr_3015152 = __tmp__0;
                        _s = __tmp__1;
                    };
                    var __blank__ = 0i32;
                    _gotoNext = 3015294i32;
                } else if (__value__ == (3015294i32)) {
                    if ((_t[(0 : stdgo.GoInt)] < (128 : stdgo.GoUInt8) : Bool)) {
                        _gotoNext = 3015318i32;
                    } else {
                        _gotoNext = 3015358i32;
                    };
                } else if (__value__ == (3015318i32)) {
                    {
                        final __tmp__0 = (_t[(0 : stdgo.GoInt)] : stdgo.GoInt32);
                        final __tmp__1 = (_t.__slice__((1 : stdgo.GoInt)) : stdgo.Slice<stdgo.GoUInt8>);
                        _tr_3015156 = __tmp__0;
                        _t = __tmp__1;
                    };
                    _gotoNext = 3015494i32;
                } else if (__value__ == (3015358i32)) {
                    _gotoNext = 3015358i32;
                    {
                        var __tmp__ = stdgo._internal.unicode.utf8.Utf8_decoderune.decodeRune(_t);
                        _r_3015363 = @:tmpset0 __tmp__._0;
                        _size_3015366 = @:tmpset0 __tmp__._1;
                    };
                    {
                        final __tmp__0 = _r_3015363;
                        final __tmp__1 = (_t.__slice__(_size_3015366) : stdgo.Slice<stdgo.GoUInt8>);
                        _tr_3015156 = __tmp__0;
                        _t = __tmp__1;
                    };
                    var __blank__ = 0i32;
                    _gotoNext = 3015494i32;
                } else if (__value__ == (3015494i32)) {
                    if (_tr_3015156 == (_sr_3015152)) {
                        _gotoNext = 3015506i32;
                    } else {
                        _gotoNext = 3015571i32;
                    };
                } else if (__value__ == (3015506i32)) {
                    var __blank__ = 0i32;
                    _gotoNext = 3015078i32;
                } else if (__value__ == (3015571i32)) {
                    if ((_tr_3015156 < _sr_3015152 : Bool)) {
                        _gotoNext = 3015582i32;
                    } else {
                        _gotoNext = 3015636i32;
                    };
                } else if (__value__ == (3015582i32)) {
                    {
                        final __tmp__0 = _sr_3015152;
                        final __tmp__1 = _tr_3015156;
                        _tr_3015156 = __tmp__0;
                        _sr_3015152 = __tmp__1;
                    };
                    _gotoNext = 3015636i32;
                } else if (__value__ == (3015636i32)) {
                    if ((_tr_3015156 < (128 : stdgo.GoInt32) : Bool)) {
                        _gotoNext = 3015658i32;
                    } else {
                        _gotoNext = 3015911i32;
                    };
                } else if (__value__ == (3015658i32)) {
                    if (((((65 : stdgo.GoInt32) <= _sr_3015152 : Bool) && (_sr_3015152 <= (90 : stdgo.GoInt32) : Bool) : Bool) && (_tr_3015156 == ((_sr_3015152 + (97 : stdgo.GoInt32) : stdgo.GoInt32) - (65 : stdgo.GoInt32) : stdgo.GoInt32)) : Bool)) {
                        _gotoNext = 3015758i32;
                    } else {
                        _gotoNext = 3015781i32;
                    };
                } else if (__value__ == (3015758i32)) {
                    var __blank__ = 0i32;
                    _gotoNext = 3015078i32;
                } else if (__value__ == (3015781i32)) {
                    return false;
                    _gotoNext = 3015911i32;
                } else if (__value__ == (3015911i32)) {
                    _r_3015911 = stdgo._internal.unicode.Unicode_simplefold.simpleFold(_sr_3015152);
                    var __blank__ = 0i32;
                    _gotoNext = 3015941i32;
                } else if (__value__ == (3015941i32)) {
                    if (((_r_3015911 != _sr_3015152) && (_r_3015911 < _tr_3015156 : Bool) : Bool)) {
                        _gotoNext = 3015963i32;
                    } else {
                        _gotoNext = 3016000i32;
                    };
                } else if (__value__ == (3015963i32)) {
                    _r_3015911 = stdgo._internal.unicode.Unicode_simplefold.simpleFold(_r_3015911);
                    _gotoNext = 3015941i32;
                } else if (__value__ == (3016000i32)) {
                    if (_r_3015911 == (_tr_3015156)) {
                        _gotoNext = 3016011i32;
                    } else {
                        _gotoNext = 3016031i32;
                    };
                } else if (__value__ == (3016011i32)) {
                    var __blank__ = 0i32;
                    _gotoNext = 3015078i32;
                } else if (__value__ == (3016031i32)) {
                    return false;
                    _gotoNext = 3015078i32;
                } else if (__value__ == (3016084i32)) {
=======
                    _i_2905352 = (0 : stdgo.GoInt);
                    var __blank__ = 0i32;
                    _gotoNext = 2905360i32;
                } else if (__value__ == (2905360i32)) {
                    if (((_i_2905352 < (_s.length) : Bool) && (_i_2905352 < (_t.length) : Bool) : Bool)) {
                        _gotoNext = 2905396i32;
                    } else {
                        _gotoNext = 2905785i32;
                    };
                } else if (__value__ == (2905396i32)) {
                    _sr_2905400 = _s[(_i_2905352 : stdgo.GoInt)];
                    _tr_2905413 = _t[(_i_2905352 : stdgo.GoInt)];
                    if (((_sr_2905400 | _tr_2905413 : stdgo.GoUInt8) >= (128 : stdgo.GoUInt8) : Bool)) {
                        _gotoNext = 2905452i32;
                    } else {
                        _gotoNext = 2905496i32;
                    };
                } else if (__value__ == (2905452i32)) {
                    _gotoNext = 2905810i32;
                } else if (__value__ == (2905496i32)) {
                    if (_tr_2905413 == (_sr_2905400)) {
                        _gotoNext = 2905508i32;
                    } else {
                        _gotoNext = 2905573i32;
                    };
                } else if (__value__ == (2905508i32)) {
                    _i_2905352++;
                    _gotoNext = 2905360i32;
                } else if (__value__ == (2905573i32)) {
                    if ((_tr_2905413 < _sr_2905400 : Bool)) {
                        _gotoNext = 2905584i32;
                    } else {
                        _gotoNext = 2905659i32;
                    };
                } else if (__value__ == (2905584i32)) {
                    {
                        final __tmp__0 = _sr_2905400;
                        final __tmp__1 = _tr_2905413;
                        _tr_2905413 = __tmp__0;
                        _sr_2905400 = __tmp__1;
                    };
                    _gotoNext = 2905659i32;
                } else if (__value__ == (2905659i32)) {
                    if (((((65 : stdgo.GoUInt8) <= _sr_2905400 : Bool) && (_sr_2905400 <= (90 : stdgo.GoUInt8) : Bool) : Bool) && (_tr_2905413 == ((_sr_2905400 + (97 : stdgo.GoUInt8) : stdgo.GoUInt8) - (65 : stdgo.GoUInt8) : stdgo.GoUInt8)) : Bool)) {
                        _gotoNext = 2905705i32;
                    } else {
                        _gotoNext = 2905725i32;
                    };
                } else if (__value__ == (2905705i32)) {
                    _i_2905352++;
                    _gotoNext = 2905360i32;
                } else if (__value__ == (2905725i32)) {
                    return false;
                    _i_2905352++;
                    _gotoNext = 2905360i32;
                } else if (__value__ == (2905785i32)) {
                    return (_s.length) == ((_t.length));
                    _gotoNext = 2905810i32;
                } else if (__value__ == (2905810i32)) {
                    _s = (_s.__slice__(_i_2905352) : stdgo.Slice<stdgo.GoUInt8>);
                    _t = (_t.__slice__(_i_2905352) : stdgo.Slice<stdgo.GoUInt8>);
                    var __blank__ = 0i32;
                    _gotoNext = 2905845i32;
                } else if (__value__ == (2905845i32)) {
                    if (((_s.length != (0 : stdgo.GoInt)) && (_t.length != (0 : stdgo.GoInt)) : Bool)) {
                        _gotoNext = 2905876i32;
                    } else {
                        _gotoNext = 2906851i32;
                    };
                } else if (__value__ == (2905876i32)) {
                    if ((_s[(0 : stdgo.GoInt)] < (128 : stdgo.GoUInt8) : Bool)) {
                        _gotoNext = 2905957i32;
                    } else {
                        _gotoNext = 2905997i32;
                    };
                } else if (__value__ == (2905957i32)) {
                    {
                        final __tmp__0 = (_s[(0 : stdgo.GoInt)] : stdgo.GoInt32);
                        final __tmp__1 = (_s.__slice__((1 : stdgo.GoInt)) : stdgo.Slice<stdgo.GoUInt8>);
                        _sr_2905919 = __tmp__0;
                        _s = __tmp__1;
                    };
                    _gotoNext = 2906061i32;
                } else if (__value__ == (2905997i32)) {
                    _gotoNext = 2905997i32;
                    {
                        var __tmp__ = stdgo._internal.unicode.utf8.Utf8_decoderune.decodeRune(_s);
                        _r_2906002 = @:tmpset0 __tmp__._0;
                        _size_2906005 = @:tmpset0 __tmp__._1;
                    };
                    {
                        final __tmp__0 = _r_2906002;
                        final __tmp__1 = (_s.__slice__(_size_2906005) : stdgo.Slice<stdgo.GoUInt8>);
                        _sr_2905919 = __tmp__0;
                        _s = __tmp__1;
                    };
                    var __blank__ = 0i32;
                    _gotoNext = 2906061i32;
                } else if (__value__ == (2906061i32)) {
                    if ((_t[(0 : stdgo.GoInt)] < (128 : stdgo.GoUInt8) : Bool)) {
                        _gotoNext = 2906085i32;
                    } else {
                        _gotoNext = 2906125i32;
                    };
                } else if (__value__ == (2906085i32)) {
                    {
                        final __tmp__0 = (_t[(0 : stdgo.GoInt)] : stdgo.GoInt32);
                        final __tmp__1 = (_t.__slice__((1 : stdgo.GoInt)) : stdgo.Slice<stdgo.GoUInt8>);
                        _tr_2905923 = __tmp__0;
                        _t = __tmp__1;
                    };
                    _gotoNext = 2906261i32;
                } else if (__value__ == (2906125i32)) {
                    _gotoNext = 2906125i32;
                    {
                        var __tmp__ = stdgo._internal.unicode.utf8.Utf8_decoderune.decodeRune(_t);
                        _r_2906130 = @:tmpset0 __tmp__._0;
                        _size_2906133 = @:tmpset0 __tmp__._1;
                    };
                    {
                        final __tmp__0 = _r_2906130;
                        final __tmp__1 = (_t.__slice__(_size_2906133) : stdgo.Slice<stdgo.GoUInt8>);
                        _tr_2905923 = __tmp__0;
                        _t = __tmp__1;
                    };
                    var __blank__ = 0i32;
                    _gotoNext = 2906261i32;
                } else if (__value__ == (2906261i32)) {
                    if (_tr_2905923 == (_sr_2905919)) {
                        _gotoNext = 2906273i32;
                    } else {
                        _gotoNext = 2906338i32;
                    };
                } else if (__value__ == (2906273i32)) {
                    var __blank__ = 0i32;
                    _gotoNext = 2905845i32;
                } else if (__value__ == (2906338i32)) {
                    if ((_tr_2905923 < _sr_2905919 : Bool)) {
                        _gotoNext = 2906349i32;
                    } else {
                        _gotoNext = 2906403i32;
                    };
                } else if (__value__ == (2906349i32)) {
                    {
                        final __tmp__0 = _sr_2905919;
                        final __tmp__1 = _tr_2905923;
                        _tr_2905923 = __tmp__0;
                        _sr_2905919 = __tmp__1;
                    };
                    _gotoNext = 2906403i32;
                } else if (__value__ == (2906403i32)) {
                    if ((_tr_2905923 < (128 : stdgo.GoInt32) : Bool)) {
                        _gotoNext = 2906425i32;
                    } else {
                        _gotoNext = 2906678i32;
                    };
                } else if (__value__ == (2906425i32)) {
                    if (((((65 : stdgo.GoInt32) <= _sr_2905919 : Bool) && (_sr_2905919 <= (90 : stdgo.GoInt32) : Bool) : Bool) && (_tr_2905923 == ((_sr_2905919 + (97 : stdgo.GoInt32) : stdgo.GoInt32) - (65 : stdgo.GoInt32) : stdgo.GoInt32)) : Bool)) {
                        _gotoNext = 2906525i32;
                    } else {
                        _gotoNext = 2906548i32;
                    };
                } else if (__value__ == (2906525i32)) {
                    var __blank__ = 0i32;
                    _gotoNext = 2905845i32;
                } else if (__value__ == (2906548i32)) {
                    return false;
                    _gotoNext = 2906678i32;
                } else if (__value__ == (2906678i32)) {
                    _r_2906678 = stdgo._internal.unicode.Unicode_simplefold.simpleFold(_sr_2905919);
                    var __blank__ = 0i32;
                    _gotoNext = 2906708i32;
                } else if (__value__ == (2906708i32)) {
                    if (((_r_2906678 != _sr_2905919) && (_r_2906678 < _tr_2905923 : Bool) : Bool)) {
                        _gotoNext = 2906730i32;
                    } else {
                        _gotoNext = 2906767i32;
                    };
                } else if (__value__ == (2906730i32)) {
                    _r_2906678 = stdgo._internal.unicode.Unicode_simplefold.simpleFold(_r_2906678);
                    _gotoNext = 2906708i32;
                } else if (__value__ == (2906767i32)) {
                    if (_r_2906678 == (_tr_2905923)) {
                        _gotoNext = 2906778i32;
                    } else {
                        _gotoNext = 2906798i32;
                    };
                } else if (__value__ == (2906778i32)) {
                    var __blank__ = 0i32;
                    _gotoNext = 2905845i32;
                } else if (__value__ == (2906798i32)) {
                    return false;
                    _gotoNext = 2905845i32;
                } else if (__value__ == (2906851i32)) {
>>>>>>> 2dc985c5
                    return (_s.length) == ((_t.length));
                    _gotoNext = -1i32;
                };
            };
        };
        throw stdgo.Go.toInterface(("unreachable goto control flow" : stdgo.GoString));
    }<|MERGE_RESOLUTION|>--- conflicted
+++ resolved
@@ -1,17 +1,5 @@
 package stdgo._internal.bytes;
 function equalFold(_s:stdgo.Slice<stdgo.GoUInt8>, _t:stdgo.Slice<stdgo.GoUInt8>):Bool {
-<<<<<<< HEAD
-        var _sr_3014633:stdgo.GoUInt8 = (0 : stdgo.GoUInt8);
-        var _r_3015363:stdgo.GoInt32 = (0 : stdgo.GoInt32);
-        var _size_3015238:stdgo.GoInt = (0 : stdgo.GoInt);
-        var _tr_3015156:stdgo.GoInt32 = (0 : stdgo.GoInt32);
-        var _sr_3015152:stdgo.GoInt32 = (0 : stdgo.GoInt32);
-        var _tr_3014646:stdgo.GoUInt8 = (0 : stdgo.GoUInt8);
-        var _i_3014585:stdgo.GoInt = (0 : stdgo.GoInt);
-        var _r_3015911:stdgo.GoInt32 = (0 : stdgo.GoInt32);
-        var _size_3015366:stdgo.GoInt = (0 : stdgo.GoInt);
-        var _r_3015235:stdgo.GoInt32 = (0 : stdgo.GoInt32);
-=======
         var _tr_2905413:stdgo.GoUInt8 = (0 : stdgo.GoUInt8);
         var _size_2906005:stdgo.GoInt = (0 : stdgo.GoInt);
         var _sr_2905919:stdgo.GoInt32 = (0 : stdgo.GoInt32);
@@ -22,209 +10,12 @@
         var _r_2906002:stdgo.GoInt32 = (0 : stdgo.GoInt32);
         var _tr_2905923:stdgo.GoInt32 = (0 : stdgo.GoInt32);
         var _sr_2905400:stdgo.GoUInt8 = (0 : stdgo.GoUInt8);
->>>>>>> 2dc985c5
         var _gotoNext = 0i32;
         var __blank__ = _gotoNext == ((0i32 : stdgo.GoInt));
         while (_gotoNext != ((-1i32 : stdgo.GoInt))) {
             {
                 final __value__ = _gotoNext;
                 if (__value__ == (0i32)) {
-<<<<<<< HEAD
-                    _i_3014585 = (0 : stdgo.GoInt);
-                    var __blank__ = 0i32;
-                    _gotoNext = 3014593i32;
-                } else if (__value__ == (3014593i32)) {
-                    if (((_i_3014585 < (_s.length) : Bool) && (_i_3014585 < (_t.length) : Bool) : Bool)) {
-                        _gotoNext = 3014629i32;
-                    } else {
-                        _gotoNext = 3015018i32;
-                    };
-                } else if (__value__ == (3014629i32)) {
-                    _sr_3014633 = _s[(_i_3014585 : stdgo.GoInt)];
-                    _tr_3014646 = _t[(_i_3014585 : stdgo.GoInt)];
-                    if (((_sr_3014633 | _tr_3014646 : stdgo.GoUInt8) >= (128 : stdgo.GoUInt8) : Bool)) {
-                        _gotoNext = 3014685i32;
-                    } else {
-                        _gotoNext = 3014729i32;
-                    };
-                } else if (__value__ == (3014685i32)) {
-                    _gotoNext = 3015043i32;
-                } else if (__value__ == (3014729i32)) {
-                    if (_tr_3014646 == (_sr_3014633)) {
-                        _gotoNext = 3014741i32;
-                    } else {
-                        _gotoNext = 3014806i32;
-                    };
-                } else if (__value__ == (3014741i32)) {
-                    _i_3014585++;
-                    _gotoNext = 3014593i32;
-                } else if (__value__ == (3014806i32)) {
-                    if ((_tr_3014646 < _sr_3014633 : Bool)) {
-                        _gotoNext = 3014817i32;
-                    } else {
-                        _gotoNext = 3014892i32;
-                    };
-                } else if (__value__ == (3014817i32)) {
-                    {
-                        final __tmp__0 = _sr_3014633;
-                        final __tmp__1 = _tr_3014646;
-                        _tr_3014646 = __tmp__0;
-                        _sr_3014633 = __tmp__1;
-                    };
-                    _gotoNext = 3014892i32;
-                } else if (__value__ == (3014892i32)) {
-                    if (((((65 : stdgo.GoUInt8) <= _sr_3014633 : Bool) && (_sr_3014633 <= (90 : stdgo.GoUInt8) : Bool) : Bool) && (_tr_3014646 == ((_sr_3014633 + (97 : stdgo.GoUInt8) : stdgo.GoUInt8) - (65 : stdgo.GoUInt8) : stdgo.GoUInt8)) : Bool)) {
-                        _gotoNext = 3014938i32;
-                    } else {
-                        _gotoNext = 3014958i32;
-                    };
-                } else if (__value__ == (3014938i32)) {
-                    _i_3014585++;
-                    _gotoNext = 3014593i32;
-                } else if (__value__ == (3014958i32)) {
-                    return false;
-                    _i_3014585++;
-                    _gotoNext = 3014593i32;
-                } else if (__value__ == (3015018i32)) {
-                    return (_s.length) == ((_t.length));
-                    _gotoNext = 3015043i32;
-                } else if (__value__ == (3015043i32)) {
-                    _s = (_s.__slice__(_i_3014585) : stdgo.Slice<stdgo.GoUInt8>);
-                    _t = (_t.__slice__(_i_3014585) : stdgo.Slice<stdgo.GoUInt8>);
-                    var __blank__ = 0i32;
-                    _gotoNext = 3015078i32;
-                } else if (__value__ == (3015078i32)) {
-                    if (((_s.length != (0 : stdgo.GoInt)) && (_t.length != (0 : stdgo.GoInt)) : Bool)) {
-                        _gotoNext = 3015109i32;
-                    } else {
-                        _gotoNext = 3016084i32;
-                    };
-                } else if (__value__ == (3015109i32)) {
-                    if ((_s[(0 : stdgo.GoInt)] < (128 : stdgo.GoUInt8) : Bool)) {
-                        _gotoNext = 3015190i32;
-                    } else {
-                        _gotoNext = 3015230i32;
-                    };
-                } else if (__value__ == (3015190i32)) {
-                    {
-                        final __tmp__0 = (_s[(0 : stdgo.GoInt)] : stdgo.GoInt32);
-                        final __tmp__1 = (_s.__slice__((1 : stdgo.GoInt)) : stdgo.Slice<stdgo.GoUInt8>);
-                        _sr_3015152 = __tmp__0;
-                        _s = __tmp__1;
-                    };
-                    _gotoNext = 3015294i32;
-                } else if (__value__ == (3015230i32)) {
-                    _gotoNext = 3015230i32;
-                    {
-                        var __tmp__ = stdgo._internal.unicode.utf8.Utf8_decoderune.decodeRune(_s);
-                        _r_3015235 = @:tmpset0 __tmp__._0;
-                        _size_3015238 = @:tmpset0 __tmp__._1;
-                    };
-                    {
-                        final __tmp__0 = _r_3015235;
-                        final __tmp__1 = (_s.__slice__(_size_3015238) : stdgo.Slice<stdgo.GoUInt8>);
-                        _sr_3015152 = __tmp__0;
-                        _s = __tmp__1;
-                    };
-                    var __blank__ = 0i32;
-                    _gotoNext = 3015294i32;
-                } else if (__value__ == (3015294i32)) {
-                    if ((_t[(0 : stdgo.GoInt)] < (128 : stdgo.GoUInt8) : Bool)) {
-                        _gotoNext = 3015318i32;
-                    } else {
-                        _gotoNext = 3015358i32;
-                    };
-                } else if (__value__ == (3015318i32)) {
-                    {
-                        final __tmp__0 = (_t[(0 : stdgo.GoInt)] : stdgo.GoInt32);
-                        final __tmp__1 = (_t.__slice__((1 : stdgo.GoInt)) : stdgo.Slice<stdgo.GoUInt8>);
-                        _tr_3015156 = __tmp__0;
-                        _t = __tmp__1;
-                    };
-                    _gotoNext = 3015494i32;
-                } else if (__value__ == (3015358i32)) {
-                    _gotoNext = 3015358i32;
-                    {
-                        var __tmp__ = stdgo._internal.unicode.utf8.Utf8_decoderune.decodeRune(_t);
-                        _r_3015363 = @:tmpset0 __tmp__._0;
-                        _size_3015366 = @:tmpset0 __tmp__._1;
-                    };
-                    {
-                        final __tmp__0 = _r_3015363;
-                        final __tmp__1 = (_t.__slice__(_size_3015366) : stdgo.Slice<stdgo.GoUInt8>);
-                        _tr_3015156 = __tmp__0;
-                        _t = __tmp__1;
-                    };
-                    var __blank__ = 0i32;
-                    _gotoNext = 3015494i32;
-                } else if (__value__ == (3015494i32)) {
-                    if (_tr_3015156 == (_sr_3015152)) {
-                        _gotoNext = 3015506i32;
-                    } else {
-                        _gotoNext = 3015571i32;
-                    };
-                } else if (__value__ == (3015506i32)) {
-                    var __blank__ = 0i32;
-                    _gotoNext = 3015078i32;
-                } else if (__value__ == (3015571i32)) {
-                    if ((_tr_3015156 < _sr_3015152 : Bool)) {
-                        _gotoNext = 3015582i32;
-                    } else {
-                        _gotoNext = 3015636i32;
-                    };
-                } else if (__value__ == (3015582i32)) {
-                    {
-                        final __tmp__0 = _sr_3015152;
-                        final __tmp__1 = _tr_3015156;
-                        _tr_3015156 = __tmp__0;
-                        _sr_3015152 = __tmp__1;
-                    };
-                    _gotoNext = 3015636i32;
-                } else if (__value__ == (3015636i32)) {
-                    if ((_tr_3015156 < (128 : stdgo.GoInt32) : Bool)) {
-                        _gotoNext = 3015658i32;
-                    } else {
-                        _gotoNext = 3015911i32;
-                    };
-                } else if (__value__ == (3015658i32)) {
-                    if (((((65 : stdgo.GoInt32) <= _sr_3015152 : Bool) && (_sr_3015152 <= (90 : stdgo.GoInt32) : Bool) : Bool) && (_tr_3015156 == ((_sr_3015152 + (97 : stdgo.GoInt32) : stdgo.GoInt32) - (65 : stdgo.GoInt32) : stdgo.GoInt32)) : Bool)) {
-                        _gotoNext = 3015758i32;
-                    } else {
-                        _gotoNext = 3015781i32;
-                    };
-                } else if (__value__ == (3015758i32)) {
-                    var __blank__ = 0i32;
-                    _gotoNext = 3015078i32;
-                } else if (__value__ == (3015781i32)) {
-                    return false;
-                    _gotoNext = 3015911i32;
-                } else if (__value__ == (3015911i32)) {
-                    _r_3015911 = stdgo._internal.unicode.Unicode_simplefold.simpleFold(_sr_3015152);
-                    var __blank__ = 0i32;
-                    _gotoNext = 3015941i32;
-                } else if (__value__ == (3015941i32)) {
-                    if (((_r_3015911 != _sr_3015152) && (_r_3015911 < _tr_3015156 : Bool) : Bool)) {
-                        _gotoNext = 3015963i32;
-                    } else {
-                        _gotoNext = 3016000i32;
-                    };
-                } else if (__value__ == (3015963i32)) {
-                    _r_3015911 = stdgo._internal.unicode.Unicode_simplefold.simpleFold(_r_3015911);
-                    _gotoNext = 3015941i32;
-                } else if (__value__ == (3016000i32)) {
-                    if (_r_3015911 == (_tr_3015156)) {
-                        _gotoNext = 3016011i32;
-                    } else {
-                        _gotoNext = 3016031i32;
-                    };
-                } else if (__value__ == (3016011i32)) {
-                    var __blank__ = 0i32;
-                    _gotoNext = 3015078i32;
-                } else if (__value__ == (3016031i32)) {
-                    return false;
-                    _gotoNext = 3015078i32;
-                } else if (__value__ == (3016084i32)) {
-=======
                     _i_2905352 = (0 : stdgo.GoInt);
                     var __blank__ = 0i32;
                     _gotoNext = 2905360i32;
@@ -419,7 +210,6 @@
                     return false;
                     _gotoNext = 2905845i32;
                 } else if (__value__ == (2906851i32)) {
->>>>>>> 2dc985c5
                     return (_s.length) == ((_t.length));
                     _gotoNext = -1i32;
                 };
