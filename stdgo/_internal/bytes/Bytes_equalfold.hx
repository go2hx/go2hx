package stdgo._internal.bytes;
function equalFold(_s:stdgo.Slice<stdgo.GoUInt8>, _t:stdgo.Slice<stdgo.GoUInt8>):Bool {
<<<<<<< HEAD
        var _tr_2905413:stdgo.GoUInt8 = (0 : stdgo.GoUInt8);
        var _size_2906005:stdgo.GoInt = (0 : stdgo.GoInt);
        var _sr_2905919:stdgo.GoInt32 = (0 : stdgo.GoInt32);
        var _i_2905352:stdgo.GoInt = (0 : stdgo.GoInt);
        var _r_2906678:stdgo.GoInt32 = (0 : stdgo.GoInt32);
        var _size_2906133:stdgo.GoInt = (0 : stdgo.GoInt);
        var _r_2906130:stdgo.GoInt32 = (0 : stdgo.GoInt32);
        var _r_2906002:stdgo.GoInt32 = (0 : stdgo.GoInt32);
        var _tr_2905923:stdgo.GoInt32 = (0 : stdgo.GoInt32);
        var _sr_2905400:stdgo.GoUInt8 = (0 : stdgo.GoUInt8);
=======
        var _r_2824255:stdgo.GoInt32 = (0 : stdgo.GoInt32);
        var _size_2823710:stdgo.GoInt = (0 : stdgo.GoInt);
        var _r_2823707:stdgo.GoInt32 = (0 : stdgo.GoInt32);
        var _sr_2823496:stdgo.GoInt32 = (0 : stdgo.GoInt32);
        var _tr_2822990:stdgo.GoUInt8 = (0 : stdgo.GoUInt8);
        var _i_2822929:stdgo.GoInt = (0 : stdgo.GoInt);
        var _size_2823582:stdgo.GoInt = (0 : stdgo.GoInt);
        var _r_2823579:stdgo.GoInt32 = (0 : stdgo.GoInt32);
        var _tr_2823500:stdgo.GoInt32 = (0 : stdgo.GoInt32);
        var _sr_2822977:stdgo.GoUInt8 = (0 : stdgo.GoUInt8);
>>>>>>> 5c6bc43f
        var _gotoNext = 0i32;
        var __blank__ = _gotoNext == ((0i32 : stdgo.GoInt));
        while (_gotoNext != ((-1i32 : stdgo.GoInt))) {
            {
                final __value__ = _gotoNext;
                if (__value__ == (0i32)) {
<<<<<<< HEAD
                    _i_2905352 = (0 : stdgo.GoInt);
                    var __blank__ = 0i32;
                    _gotoNext = 2905360i32;
                } else if (__value__ == (2905360i32)) {
                    if (((_i_2905352 < (_s.length) : Bool) && (_i_2905352 < (_t.length) : Bool) : Bool)) {
                        _gotoNext = 2905396i32;
                    } else {
                        _gotoNext = 2905785i32;
                    };
                } else if (__value__ == (2905396i32)) {
                    _sr_2905400 = _s[(_i_2905352 : stdgo.GoInt)];
                    _tr_2905413 = _t[(_i_2905352 : stdgo.GoInt)];
                    if (((_sr_2905400 | _tr_2905413 : stdgo.GoUInt8) >= (128 : stdgo.GoUInt8) : Bool)) {
                        _gotoNext = 2905452i32;
                    } else {
                        _gotoNext = 2905496i32;
                    };
                } else if (__value__ == (2905452i32)) {
                    _gotoNext = 2905810i32;
                } else if (__value__ == (2905496i32)) {
                    if (_tr_2905413 == (_sr_2905400)) {
                        _gotoNext = 2905508i32;
                    } else {
                        _gotoNext = 2905573i32;
                    };
                } else if (__value__ == (2905508i32)) {
                    _i_2905352++;
                    _gotoNext = 2905360i32;
                } else if (__value__ == (2905573i32)) {
                    if ((_tr_2905413 < _sr_2905400 : Bool)) {
                        _gotoNext = 2905584i32;
                    } else {
                        _gotoNext = 2905659i32;
                    };
                } else if (__value__ == (2905584i32)) {
                    {
                        final __tmp__0 = _sr_2905400;
                        final __tmp__1 = _tr_2905413;
                        _tr_2905413 = __tmp__0;
                        _sr_2905400 = __tmp__1;
                    };
                    _gotoNext = 2905659i32;
                } else if (__value__ == (2905659i32)) {
                    if (((((65 : stdgo.GoUInt8) <= _sr_2905400 : Bool) && (_sr_2905400 <= (90 : stdgo.GoUInt8) : Bool) : Bool) && (_tr_2905413 == ((_sr_2905400 + (97 : stdgo.GoUInt8) : stdgo.GoUInt8) - (65 : stdgo.GoUInt8) : stdgo.GoUInt8)) : Bool)) {
                        _gotoNext = 2905705i32;
                    } else {
                        _gotoNext = 2905725i32;
                    };
                } else if (__value__ == (2905705i32)) {
                    _i_2905352++;
                    _gotoNext = 2905360i32;
                } else if (__value__ == (2905725i32)) {
                    return false;
                    _i_2905352++;
                    _gotoNext = 2905360i32;
                } else if (__value__ == (2905785i32)) {
                    return (_s.length) == ((_t.length));
                    _gotoNext = 2905810i32;
                } else if (__value__ == (2905810i32)) {
                    _s = (_s.__slice__(_i_2905352) : stdgo.Slice<stdgo.GoUInt8>);
                    _t = (_t.__slice__(_i_2905352) : stdgo.Slice<stdgo.GoUInt8>);
                    var __blank__ = 0i32;
                    _gotoNext = 2905845i32;
                } else if (__value__ == (2905845i32)) {
                    if (((_s.length != (0 : stdgo.GoInt)) && (_t.length != (0 : stdgo.GoInt)) : Bool)) {
                        _gotoNext = 2905876i32;
                    } else {
                        _gotoNext = 2906851i32;
                    };
                } else if (__value__ == (2905876i32)) {
                    if ((_s[(0 : stdgo.GoInt)] < (128 : stdgo.GoUInt8) : Bool)) {
                        _gotoNext = 2905957i32;
                    } else {
                        _gotoNext = 2905997i32;
                    };
                } else if (__value__ == (2905957i32)) {
                    {
                        final __tmp__0 = (_s[(0 : stdgo.GoInt)] : stdgo.GoInt32);
                        final __tmp__1 = (_s.__slice__((1 : stdgo.GoInt)) : stdgo.Slice<stdgo.GoUInt8>);
                        _sr_2905919 = __tmp__0;
                        _s = __tmp__1;
                    };
                    _gotoNext = 2906061i32;
                } else if (__value__ == (2905997i32)) {
                    _gotoNext = 2905997i32;
                    {
                        var __tmp__ = stdgo._internal.unicode.utf8.Utf8_decoderune.decodeRune(_s);
                        _r_2906002 = @:tmpset0 __tmp__._0;
                        _size_2906005 = @:tmpset0 __tmp__._1;
                    };
                    {
                        final __tmp__0 = _r_2906002;
                        final __tmp__1 = (_s.__slice__(_size_2906005) : stdgo.Slice<stdgo.GoUInt8>);
                        _sr_2905919 = __tmp__0;
                        _s = __tmp__1;
                    };
                    var __blank__ = 0i32;
                    _gotoNext = 2906061i32;
                } else if (__value__ == (2906061i32)) {
                    if ((_t[(0 : stdgo.GoInt)] < (128 : stdgo.GoUInt8) : Bool)) {
                        _gotoNext = 2906085i32;
                    } else {
                        _gotoNext = 2906125i32;
                    };
                } else if (__value__ == (2906085i32)) {
                    {
                        final __tmp__0 = (_t[(0 : stdgo.GoInt)] : stdgo.GoInt32);
                        final __tmp__1 = (_t.__slice__((1 : stdgo.GoInt)) : stdgo.Slice<stdgo.GoUInt8>);
                        _tr_2905923 = __tmp__0;
                        _t = __tmp__1;
                    };
                    _gotoNext = 2906261i32;
                } else if (__value__ == (2906125i32)) {
                    _gotoNext = 2906125i32;
                    {
                        var __tmp__ = stdgo._internal.unicode.utf8.Utf8_decoderune.decodeRune(_t);
                        _r_2906130 = @:tmpset0 __tmp__._0;
                        _size_2906133 = @:tmpset0 __tmp__._1;
                    };
                    {
                        final __tmp__0 = _r_2906130;
                        final __tmp__1 = (_t.__slice__(_size_2906133) : stdgo.Slice<stdgo.GoUInt8>);
                        _tr_2905923 = __tmp__0;
                        _t = __tmp__1;
                    };
                    var __blank__ = 0i32;
                    _gotoNext = 2906261i32;
                } else if (__value__ == (2906261i32)) {
                    if (_tr_2905923 == (_sr_2905919)) {
                        _gotoNext = 2906273i32;
                    } else {
                        _gotoNext = 2906338i32;
                    };
                } else if (__value__ == (2906273i32)) {
                    var __blank__ = 0i32;
                    _gotoNext = 2905845i32;
                } else if (__value__ == (2906338i32)) {
                    if ((_tr_2905923 < _sr_2905919 : Bool)) {
                        _gotoNext = 2906349i32;
                    } else {
                        _gotoNext = 2906403i32;
                    };
                } else if (__value__ == (2906349i32)) {
                    {
                        final __tmp__0 = _sr_2905919;
                        final __tmp__1 = _tr_2905923;
                        _tr_2905923 = __tmp__0;
                        _sr_2905919 = __tmp__1;
                    };
                    _gotoNext = 2906403i32;
                } else if (__value__ == (2906403i32)) {
                    if ((_tr_2905923 < (128 : stdgo.GoInt32) : Bool)) {
                        _gotoNext = 2906425i32;
                    } else {
                        _gotoNext = 2906678i32;
                    };
                } else if (__value__ == (2906425i32)) {
                    if (((((65 : stdgo.GoInt32) <= _sr_2905919 : Bool) && (_sr_2905919 <= (90 : stdgo.GoInt32) : Bool) : Bool) && (_tr_2905923 == ((_sr_2905919 + (97 : stdgo.GoInt32) : stdgo.GoInt32) - (65 : stdgo.GoInt32) : stdgo.GoInt32)) : Bool)) {
                        _gotoNext = 2906525i32;
                    } else {
                        _gotoNext = 2906548i32;
                    };
                } else if (__value__ == (2906525i32)) {
                    var __blank__ = 0i32;
                    _gotoNext = 2905845i32;
                } else if (__value__ == (2906548i32)) {
                    return false;
                    _gotoNext = 2906678i32;
                } else if (__value__ == (2906678i32)) {
                    _r_2906678 = stdgo._internal.unicode.Unicode_simplefold.simpleFold(_sr_2905919);
                    var __blank__ = 0i32;
                    _gotoNext = 2906708i32;
                } else if (__value__ == (2906708i32)) {
                    if (((_r_2906678 != _sr_2905919) && (_r_2906678 < _tr_2905923 : Bool) : Bool)) {
                        _gotoNext = 2906730i32;
                    } else {
                        _gotoNext = 2906767i32;
                    };
                } else if (__value__ == (2906730i32)) {
                    _r_2906678 = stdgo._internal.unicode.Unicode_simplefold.simpleFold(_r_2906678);
                    _gotoNext = 2906708i32;
                } else if (__value__ == (2906767i32)) {
                    if (_r_2906678 == (_tr_2905923)) {
                        _gotoNext = 2906778i32;
                    } else {
                        _gotoNext = 2906798i32;
                    };
                } else if (__value__ == (2906778i32)) {
                    var __blank__ = 0i32;
                    _gotoNext = 2905845i32;
                } else if (__value__ == (2906798i32)) {
                    return false;
                    _gotoNext = 2905845i32;
                } else if (__value__ == (2906851i32)) {
=======
                    _i_2822929 = (0 : stdgo.GoInt);
                    var __blank__ = 0i32;
                    _gotoNext = 2822937i32;
                } else if (__value__ == (2822937i32)) {
                    if (((_i_2822929 < (_s.length) : Bool) && (_i_2822929 < (_t.length) : Bool) : Bool)) {
                        _gotoNext = 2822973i32;
                    } else {
                        _gotoNext = 2823362i32;
                    };
                } else if (__value__ == (2822973i32)) {
                    _sr_2822977 = _s[(_i_2822929 : stdgo.GoInt)];
                    _tr_2822990 = _t[(_i_2822929 : stdgo.GoInt)];
                    if (((_sr_2822977 | _tr_2822990 : stdgo.GoUInt8) >= (128 : stdgo.GoUInt8) : Bool)) {
                        _gotoNext = 2823029i32;
                    } else {
                        _gotoNext = 2823073i32;
                    };
                } else if (__value__ == (2823029i32)) {
                    _gotoNext = 2823387i32;
                } else if (__value__ == (2823073i32)) {
                    if (_tr_2822990 == (_sr_2822977)) {
                        _gotoNext = 2823085i32;
                    } else {
                        _gotoNext = 2823150i32;
                    };
                } else if (__value__ == (2823085i32)) {
                    _i_2822929++;
                    _gotoNext = 2822937i32;
                } else if (__value__ == (2823150i32)) {
                    if ((_tr_2822990 < _sr_2822977 : Bool)) {
                        _gotoNext = 2823161i32;
                    } else {
                        _gotoNext = 2823236i32;
                    };
                } else if (__value__ == (2823161i32)) {
                    {
                        final __tmp__0 = _sr_2822977;
                        final __tmp__1 = _tr_2822990;
                        _tr_2822990 = __tmp__0;
                        _sr_2822977 = __tmp__1;
                    };
                    _gotoNext = 2823236i32;
                } else if (__value__ == (2823236i32)) {
                    if (((((65 : stdgo.GoUInt8) <= _sr_2822977 : Bool) && (_sr_2822977 <= (90 : stdgo.GoUInt8) : Bool) : Bool) && (_tr_2822990 == ((_sr_2822977 + (97 : stdgo.GoUInt8) : stdgo.GoUInt8) - (65 : stdgo.GoUInt8) : stdgo.GoUInt8)) : Bool)) {
                        _gotoNext = 2823282i32;
                    } else {
                        _gotoNext = 2823302i32;
                    };
                } else if (__value__ == (2823282i32)) {
                    _i_2822929++;
                    _gotoNext = 2822937i32;
                } else if (__value__ == (2823302i32)) {
                    return false;
                    _i_2822929++;
                    _gotoNext = 2822937i32;
                } else if (__value__ == (2823362i32)) {
                    return (_s.length) == ((_t.length));
                    _gotoNext = 2823387i32;
                } else if (__value__ == (2823387i32)) {
                    _s = (_s.__slice__(_i_2822929) : stdgo.Slice<stdgo.GoUInt8>);
                    _t = (_t.__slice__(_i_2822929) : stdgo.Slice<stdgo.GoUInt8>);
                    var __blank__ = 0i32;
                    _gotoNext = 2823422i32;
                } else if (__value__ == (2823422i32)) {
                    if (((_s.length != (0 : stdgo.GoInt)) && (_t.length != (0 : stdgo.GoInt)) : Bool)) {
                        _gotoNext = 2823453i32;
                    } else {
                        _gotoNext = 2824428i32;
                    };
                } else if (__value__ == (2823453i32)) {
                    if ((_s[(0 : stdgo.GoInt)] < (128 : stdgo.GoUInt8) : Bool)) {
                        _gotoNext = 2823534i32;
                    } else {
                        _gotoNext = 2823574i32;
                    };
                } else if (__value__ == (2823534i32)) {
                    {
                        final __tmp__0 = (_s[(0 : stdgo.GoInt)] : stdgo.GoInt32);
                        final __tmp__1 = (_s.__slice__((1 : stdgo.GoInt)) : stdgo.Slice<stdgo.GoUInt8>);
                        _sr_2823496 = __tmp__0;
                        _s = __tmp__1;
                    };
                    _gotoNext = 2823638i32;
                } else if (__value__ == (2823574i32)) {
                    _gotoNext = 2823574i32;
                    {
                        var __tmp__ = stdgo._internal.unicode.utf8.Utf8_decoderune.decodeRune(_s);
                        _r_2823579 = @:tmpset0 __tmp__._0;
                        _size_2823582 = @:tmpset0 __tmp__._1;
                    };
                    {
                        final __tmp__0 = _r_2823579;
                        final __tmp__1 = (_s.__slice__(_size_2823582) : stdgo.Slice<stdgo.GoUInt8>);
                        _sr_2823496 = __tmp__0;
                        _s = __tmp__1;
                    };
                    var __blank__ = 0i32;
                    _gotoNext = 2823638i32;
                } else if (__value__ == (2823638i32)) {
                    if ((_t[(0 : stdgo.GoInt)] < (128 : stdgo.GoUInt8) : Bool)) {
                        _gotoNext = 2823662i32;
                    } else {
                        _gotoNext = 2823702i32;
                    };
                } else if (__value__ == (2823662i32)) {
                    {
                        final __tmp__0 = (_t[(0 : stdgo.GoInt)] : stdgo.GoInt32);
                        final __tmp__1 = (_t.__slice__((1 : stdgo.GoInt)) : stdgo.Slice<stdgo.GoUInt8>);
                        _tr_2823500 = __tmp__0;
                        _t = __tmp__1;
                    };
                    _gotoNext = 2823838i32;
                } else if (__value__ == (2823702i32)) {
                    _gotoNext = 2823702i32;
                    {
                        var __tmp__ = stdgo._internal.unicode.utf8.Utf8_decoderune.decodeRune(_t);
                        _r_2823707 = @:tmpset0 __tmp__._0;
                        _size_2823710 = @:tmpset0 __tmp__._1;
                    };
                    {
                        final __tmp__0 = _r_2823707;
                        final __tmp__1 = (_t.__slice__(_size_2823710) : stdgo.Slice<stdgo.GoUInt8>);
                        _tr_2823500 = __tmp__0;
                        _t = __tmp__1;
                    };
                    var __blank__ = 0i32;
                    _gotoNext = 2823838i32;
                } else if (__value__ == (2823838i32)) {
                    if (_tr_2823500 == (_sr_2823496)) {
                        _gotoNext = 2823850i32;
                    } else {
                        _gotoNext = 2823915i32;
                    };
                } else if (__value__ == (2823850i32)) {
                    var __blank__ = 0i32;
                    _gotoNext = 2823422i32;
                } else if (__value__ == (2823915i32)) {
                    if ((_tr_2823500 < _sr_2823496 : Bool)) {
                        _gotoNext = 2823926i32;
                    } else {
                        _gotoNext = 2823980i32;
                    };
                } else if (__value__ == (2823926i32)) {
                    {
                        final __tmp__0 = _sr_2823496;
                        final __tmp__1 = _tr_2823500;
                        _tr_2823500 = __tmp__0;
                        _sr_2823496 = __tmp__1;
                    };
                    _gotoNext = 2823980i32;
                } else if (__value__ == (2823980i32)) {
                    if ((_tr_2823500 < (128 : stdgo.GoInt32) : Bool)) {
                        _gotoNext = 2824002i32;
                    } else {
                        _gotoNext = 2824255i32;
                    };
                } else if (__value__ == (2824002i32)) {
                    if (((((65 : stdgo.GoInt32) <= _sr_2823496 : Bool) && (_sr_2823496 <= (90 : stdgo.GoInt32) : Bool) : Bool) && (_tr_2823500 == ((_sr_2823496 + (97 : stdgo.GoInt32) : stdgo.GoInt32) - (65 : stdgo.GoInt32) : stdgo.GoInt32)) : Bool)) {
                        _gotoNext = 2824102i32;
                    } else {
                        _gotoNext = 2824125i32;
                    };
                } else if (__value__ == (2824102i32)) {
                    var __blank__ = 0i32;
                    _gotoNext = 2823422i32;
                } else if (__value__ == (2824125i32)) {
                    return false;
                    _gotoNext = 2824255i32;
                } else if (__value__ == (2824255i32)) {
                    _r_2824255 = stdgo._internal.unicode.Unicode_simplefold.simpleFold(_sr_2823496);
                    var __blank__ = 0i32;
                    _gotoNext = 2824285i32;
                } else if (__value__ == (2824285i32)) {
                    if (((_r_2824255 != _sr_2823496) && (_r_2824255 < _tr_2823500 : Bool) : Bool)) {
                        _gotoNext = 2824307i32;
                    } else {
                        _gotoNext = 2824344i32;
                    };
                } else if (__value__ == (2824307i32)) {
                    _r_2824255 = stdgo._internal.unicode.Unicode_simplefold.simpleFold(_r_2824255);
                    _gotoNext = 2824285i32;
                } else if (__value__ == (2824344i32)) {
                    if (_r_2824255 == (_tr_2823500)) {
                        _gotoNext = 2824355i32;
                    } else {
                        _gotoNext = 2824375i32;
                    };
                } else if (__value__ == (2824355i32)) {
                    var __blank__ = 0i32;
                    _gotoNext = 2823422i32;
                } else if (__value__ == (2824375i32)) {
                    return false;
                    _gotoNext = 2823422i32;
                } else if (__value__ == (2824428i32)) {
>>>>>>> 5c6bc43f
                    return (_s.length) == ((_t.length));
                    _gotoNext = -1i32;
                };
            };
        };
        throw stdgo.Go.toInterface(("unreachable goto control flow" : stdgo.GoString));
    }<|MERGE_RESOLUTION|>--- conflicted
+++ resolved
@@ -1,17 +1,5 @@
 package stdgo._internal.bytes;
 function equalFold(_s:stdgo.Slice<stdgo.GoUInt8>, _t:stdgo.Slice<stdgo.GoUInt8>):Bool {
-<<<<<<< HEAD
-        var _tr_2905413:stdgo.GoUInt8 = (0 : stdgo.GoUInt8);
-        var _size_2906005:stdgo.GoInt = (0 : stdgo.GoInt);
-        var _sr_2905919:stdgo.GoInt32 = (0 : stdgo.GoInt32);
-        var _i_2905352:stdgo.GoInt = (0 : stdgo.GoInt);
-        var _r_2906678:stdgo.GoInt32 = (0 : stdgo.GoInt32);
-        var _size_2906133:stdgo.GoInt = (0 : stdgo.GoInt);
-        var _r_2906130:stdgo.GoInt32 = (0 : stdgo.GoInt32);
-        var _r_2906002:stdgo.GoInt32 = (0 : stdgo.GoInt32);
-        var _tr_2905923:stdgo.GoInt32 = (0 : stdgo.GoInt32);
-        var _sr_2905400:stdgo.GoUInt8 = (0 : stdgo.GoUInt8);
-=======
         var _r_2824255:stdgo.GoInt32 = (0 : stdgo.GoInt32);
         var _size_2823710:stdgo.GoInt = (0 : stdgo.GoInt);
         var _r_2823707:stdgo.GoInt32 = (0 : stdgo.GoInt32);
@@ -22,209 +10,12 @@
         var _r_2823579:stdgo.GoInt32 = (0 : stdgo.GoInt32);
         var _tr_2823500:stdgo.GoInt32 = (0 : stdgo.GoInt32);
         var _sr_2822977:stdgo.GoUInt8 = (0 : stdgo.GoUInt8);
->>>>>>> 5c6bc43f
         var _gotoNext = 0i32;
         var __blank__ = _gotoNext == ((0i32 : stdgo.GoInt));
         while (_gotoNext != ((-1i32 : stdgo.GoInt))) {
             {
                 final __value__ = _gotoNext;
                 if (__value__ == (0i32)) {
-<<<<<<< HEAD
-                    _i_2905352 = (0 : stdgo.GoInt);
-                    var __blank__ = 0i32;
-                    _gotoNext = 2905360i32;
-                } else if (__value__ == (2905360i32)) {
-                    if (((_i_2905352 < (_s.length) : Bool) && (_i_2905352 < (_t.length) : Bool) : Bool)) {
-                        _gotoNext = 2905396i32;
-                    } else {
-                        _gotoNext = 2905785i32;
-                    };
-                } else if (__value__ == (2905396i32)) {
-                    _sr_2905400 = _s[(_i_2905352 : stdgo.GoInt)];
-                    _tr_2905413 = _t[(_i_2905352 : stdgo.GoInt)];
-                    if (((_sr_2905400 | _tr_2905413 : stdgo.GoUInt8) >= (128 : stdgo.GoUInt8) : Bool)) {
-                        _gotoNext = 2905452i32;
-                    } else {
-                        _gotoNext = 2905496i32;
-                    };
-                } else if (__value__ == (2905452i32)) {
-                    _gotoNext = 2905810i32;
-                } else if (__value__ == (2905496i32)) {
-                    if (_tr_2905413 == (_sr_2905400)) {
-                        _gotoNext = 2905508i32;
-                    } else {
-                        _gotoNext = 2905573i32;
-                    };
-                } else if (__value__ == (2905508i32)) {
-                    _i_2905352++;
-                    _gotoNext = 2905360i32;
-                } else if (__value__ == (2905573i32)) {
-                    if ((_tr_2905413 < _sr_2905400 : Bool)) {
-                        _gotoNext = 2905584i32;
-                    } else {
-                        _gotoNext = 2905659i32;
-                    };
-                } else if (__value__ == (2905584i32)) {
-                    {
-                        final __tmp__0 = _sr_2905400;
-                        final __tmp__1 = _tr_2905413;
-                        _tr_2905413 = __tmp__0;
-                        _sr_2905400 = __tmp__1;
-                    };
-                    _gotoNext = 2905659i32;
-                } else if (__value__ == (2905659i32)) {
-                    if (((((65 : stdgo.GoUInt8) <= _sr_2905400 : Bool) && (_sr_2905400 <= (90 : stdgo.GoUInt8) : Bool) : Bool) && (_tr_2905413 == ((_sr_2905400 + (97 : stdgo.GoUInt8) : stdgo.GoUInt8) - (65 : stdgo.GoUInt8) : stdgo.GoUInt8)) : Bool)) {
-                        _gotoNext = 2905705i32;
-                    } else {
-                        _gotoNext = 2905725i32;
-                    };
-                } else if (__value__ == (2905705i32)) {
-                    _i_2905352++;
-                    _gotoNext = 2905360i32;
-                } else if (__value__ == (2905725i32)) {
-                    return false;
-                    _i_2905352++;
-                    _gotoNext = 2905360i32;
-                } else if (__value__ == (2905785i32)) {
-                    return (_s.length) == ((_t.length));
-                    _gotoNext = 2905810i32;
-                } else if (__value__ == (2905810i32)) {
-                    _s = (_s.__slice__(_i_2905352) : stdgo.Slice<stdgo.GoUInt8>);
-                    _t = (_t.__slice__(_i_2905352) : stdgo.Slice<stdgo.GoUInt8>);
-                    var __blank__ = 0i32;
-                    _gotoNext = 2905845i32;
-                } else if (__value__ == (2905845i32)) {
-                    if (((_s.length != (0 : stdgo.GoInt)) && (_t.length != (0 : stdgo.GoInt)) : Bool)) {
-                        _gotoNext = 2905876i32;
-                    } else {
-                        _gotoNext = 2906851i32;
-                    };
-                } else if (__value__ == (2905876i32)) {
-                    if ((_s[(0 : stdgo.GoInt)] < (128 : stdgo.GoUInt8) : Bool)) {
-                        _gotoNext = 2905957i32;
-                    } else {
-                        _gotoNext = 2905997i32;
-                    };
-                } else if (__value__ == (2905957i32)) {
-                    {
-                        final __tmp__0 = (_s[(0 : stdgo.GoInt)] : stdgo.GoInt32);
-                        final __tmp__1 = (_s.__slice__((1 : stdgo.GoInt)) : stdgo.Slice<stdgo.GoUInt8>);
-                        _sr_2905919 = __tmp__0;
-                        _s = __tmp__1;
-                    };
-                    _gotoNext = 2906061i32;
-                } else if (__value__ == (2905997i32)) {
-                    _gotoNext = 2905997i32;
-                    {
-                        var __tmp__ = stdgo._internal.unicode.utf8.Utf8_decoderune.decodeRune(_s);
-                        _r_2906002 = @:tmpset0 __tmp__._0;
-                        _size_2906005 = @:tmpset0 __tmp__._1;
-                    };
-                    {
-                        final __tmp__0 = _r_2906002;
-                        final __tmp__1 = (_s.__slice__(_size_2906005) : stdgo.Slice<stdgo.GoUInt8>);
-                        _sr_2905919 = __tmp__0;
-                        _s = __tmp__1;
-                    };
-                    var __blank__ = 0i32;
-                    _gotoNext = 2906061i32;
-                } else if (__value__ == (2906061i32)) {
-                    if ((_t[(0 : stdgo.GoInt)] < (128 : stdgo.GoUInt8) : Bool)) {
-                        _gotoNext = 2906085i32;
-                    } else {
-                        _gotoNext = 2906125i32;
-                    };
-                } else if (__value__ == (2906085i32)) {
-                    {
-                        final __tmp__0 = (_t[(0 : stdgo.GoInt)] : stdgo.GoInt32);
-                        final __tmp__1 = (_t.__slice__((1 : stdgo.GoInt)) : stdgo.Slice<stdgo.GoUInt8>);
-                        _tr_2905923 = __tmp__0;
-                        _t = __tmp__1;
-                    };
-                    _gotoNext = 2906261i32;
-                } else if (__value__ == (2906125i32)) {
-                    _gotoNext = 2906125i32;
-                    {
-                        var __tmp__ = stdgo._internal.unicode.utf8.Utf8_decoderune.decodeRune(_t);
-                        _r_2906130 = @:tmpset0 __tmp__._0;
-                        _size_2906133 = @:tmpset0 __tmp__._1;
-                    };
-                    {
-                        final __tmp__0 = _r_2906130;
-                        final __tmp__1 = (_t.__slice__(_size_2906133) : stdgo.Slice<stdgo.GoUInt8>);
-                        _tr_2905923 = __tmp__0;
-                        _t = __tmp__1;
-                    };
-                    var __blank__ = 0i32;
-                    _gotoNext = 2906261i32;
-                } else if (__value__ == (2906261i32)) {
-                    if (_tr_2905923 == (_sr_2905919)) {
-                        _gotoNext = 2906273i32;
-                    } else {
-                        _gotoNext = 2906338i32;
-                    };
-                } else if (__value__ == (2906273i32)) {
-                    var __blank__ = 0i32;
-                    _gotoNext = 2905845i32;
-                } else if (__value__ == (2906338i32)) {
-                    if ((_tr_2905923 < _sr_2905919 : Bool)) {
-                        _gotoNext = 2906349i32;
-                    } else {
-                        _gotoNext = 2906403i32;
-                    };
-                } else if (__value__ == (2906349i32)) {
-                    {
-                        final __tmp__0 = _sr_2905919;
-                        final __tmp__1 = _tr_2905923;
-                        _tr_2905923 = __tmp__0;
-                        _sr_2905919 = __tmp__1;
-                    };
-                    _gotoNext = 2906403i32;
-                } else if (__value__ == (2906403i32)) {
-                    if ((_tr_2905923 < (128 : stdgo.GoInt32) : Bool)) {
-                        _gotoNext = 2906425i32;
-                    } else {
-                        _gotoNext = 2906678i32;
-                    };
-                } else if (__value__ == (2906425i32)) {
-                    if (((((65 : stdgo.GoInt32) <= _sr_2905919 : Bool) && (_sr_2905919 <= (90 : stdgo.GoInt32) : Bool) : Bool) && (_tr_2905923 == ((_sr_2905919 + (97 : stdgo.GoInt32) : stdgo.GoInt32) - (65 : stdgo.GoInt32) : stdgo.GoInt32)) : Bool)) {
-                        _gotoNext = 2906525i32;
-                    } else {
-                        _gotoNext = 2906548i32;
-                    };
-                } else if (__value__ == (2906525i32)) {
-                    var __blank__ = 0i32;
-                    _gotoNext = 2905845i32;
-                } else if (__value__ == (2906548i32)) {
-                    return false;
-                    _gotoNext = 2906678i32;
-                } else if (__value__ == (2906678i32)) {
-                    _r_2906678 = stdgo._internal.unicode.Unicode_simplefold.simpleFold(_sr_2905919);
-                    var __blank__ = 0i32;
-                    _gotoNext = 2906708i32;
-                } else if (__value__ == (2906708i32)) {
-                    if (((_r_2906678 != _sr_2905919) && (_r_2906678 < _tr_2905923 : Bool) : Bool)) {
-                        _gotoNext = 2906730i32;
-                    } else {
-                        _gotoNext = 2906767i32;
-                    };
-                } else if (__value__ == (2906730i32)) {
-                    _r_2906678 = stdgo._internal.unicode.Unicode_simplefold.simpleFold(_r_2906678);
-                    _gotoNext = 2906708i32;
-                } else if (__value__ == (2906767i32)) {
-                    if (_r_2906678 == (_tr_2905923)) {
-                        _gotoNext = 2906778i32;
-                    } else {
-                        _gotoNext = 2906798i32;
-                    };
-                } else if (__value__ == (2906778i32)) {
-                    var __blank__ = 0i32;
-                    _gotoNext = 2905845i32;
-                } else if (__value__ == (2906798i32)) {
-                    return false;
-                    _gotoNext = 2905845i32;
-                } else if (__value__ == (2906851i32)) {
-=======
                     _i_2822929 = (0 : stdgo.GoInt);
                     var __blank__ = 0i32;
                     _gotoNext = 2822937i32;
@@ -419,7 +210,6 @@
                     return false;
                     _gotoNext = 2823422i32;
                 } else if (__value__ == (2824428i32)) {
->>>>>>> 5c6bc43f
                     return (_s.length) == ((_t.length));
                     _gotoNext = -1i32;
                 };
