--- conflicted
+++ resolved
@@ -372,7 +372,6 @@
                     _gotoNext = 3661530i32;
                 } else if (__value__ == (3661530i32)) {
                     if ((_d._length <= _d._compressionLevel._fastSkipHashing : Bool)) {
-<<<<<<< HEAD
                         _gotoNext = 3661563i32;
                     } else {
                         _gotoNext = 3662307i32;
@@ -396,32 +395,6 @@
                 } else if (__value__ == (3661746i32)) {
                     if ((_index_3661725 < _newIndex_3661573 : Bool)) {
                         _gotoNext = 3661785i32;
-=======
-                        var _newIndex:stdgo.GoInt = (0 : stdgo.GoInt);
-                        if (_d._compressionLevel._fastSkipHashing != ((2147483647 : stdgo.GoInt))) {
-                            _newIndex = (_d._index + _d._length : stdgo.GoInt);
-                        } else {
-                            _newIndex = ((_d._index + _prevLength : stdgo.GoInt) - (1 : stdgo.GoInt) : stdgo.GoInt);
-                        };
-                        var _index = (_d._index : stdgo.GoInt);
-                        {
-                            _index++;
-                            while ((_index < _newIndex : Bool)) {
-                                if ((_index < _d._maxInsertIndex : Bool)) {
-                                    var _hash = (stdgo._internal.compress.flate.Flate__hash4._hash4((_d._window.__slice__(_index, (_index + (4 : stdgo.GoInt) : stdgo.GoInt)) : stdgo.Slice<stdgo.GoUInt8>)) : stdgo.GoUInt32);
-                                    var _hh = stdgo.Go.pointer(_d._hashHead[((_hash & (131071u32 : stdgo.GoUInt32) : stdgo.GoUInt32) : stdgo.GoInt)]);
-                                    _d._hashPrev[(_index & (32767 : stdgo.GoInt) : stdgo.GoInt)] = _hh.value;
-                                    _hh.value = ((_index + _d._hashOffset : stdgo.GoInt) : stdgo.GoUInt32);
-                                };
-                                _index++;
-                            };
-                        };
-                        _d._index = _index;
-                        if (_d._compressionLevel._fastSkipHashing == ((2147483647 : stdgo.GoInt))) {
-                            _d._byteAvailable = false;
-                            _d._length = (3 : stdgo.GoInt);
-                        };
->>>>>>> a6314132
                     } else {
                         _gotoNext = 3662170i32;
                     };
@@ -607,6 +580,7 @@
         var _minIndex = (_pos - (32768 : stdgo.GoInt) : stdgo.GoInt);
         {
             var _i = (_prevHead : stdgo.GoInt);
+            while ((_tries > (0 : stdgo.GoInt) : Bool)) {
             while ((_tries > (0 : stdgo.GoInt) : Bool)) {
                 if (_wEnd == (_win[((_i + _length : stdgo.GoInt) : stdgo.GoInt)])) {
                     var _n = (stdgo._internal.compress.flate.Flate__matchLen._matchLen((_win.__slice__(_i) : stdgo.Slice<stdgo.GoUInt8>), _wPos, _minMatchLook) : stdgo.GoInt);
@@ -621,12 +595,17 @@
                     };
                 };
 if (_i == (_minIndex)) {
+if (_i == (_minIndex)) {
                     break;
                 };
 _i = ((_d._hashPrev[(_i & (32767 : stdgo.GoInt) : stdgo.GoInt)] : stdgo.GoInt) - _d._hashOffset : stdgo.GoInt);
 if (((_i < _minIndex : Bool) || (_i < (0 : stdgo.GoInt) : Bool) : Bool)) {
-                    break;
-                };
+_i = ((_d._hashPrev[(_i & (32767 : stdgo.GoInt) : stdgo.GoInt)] : stdgo.GoInt) - _d._hashOffset : stdgo.GoInt);
+if (((_i < _minIndex : Bool) || (_i < (0 : stdgo.GoInt) : Bool) : Bool)) {
+                    break;
+                };
+                _tries--;
+            };
                 _tries--;
             };
         };
@@ -649,7 +628,10 @@
         {
             var _j = (0 : stdgo.GoInt);
             while ((_j < _loops : Bool)) {
+            while ((_j < _loops : Bool)) {
                 var _index = (_j * (256 : stdgo.GoInt) : stdgo.GoInt);
+var _end = (((_index + (256 : stdgo.GoInt) : stdgo.GoInt) + (4 : stdgo.GoInt) : stdgo.GoInt) - (1 : stdgo.GoInt) : stdgo.GoInt);
+if ((_end > _n : Bool)) {
 var _end = (((_index + (256 : stdgo.GoInt) : stdgo.GoInt) + (4 : stdgo.GoInt) : stdgo.GoInt) - (1 : stdgo.GoInt) : stdgo.GoInt);
 if ((_end > _n : Bool)) {
                     _end = _n;
@@ -661,7 +643,17 @@
                         _j++;
                         continue;
                     };
-                };
+var _toCheck = (_d._window.__slice__(_index, _end) : stdgo.Slice<stdgo.GoUInt8>);
+var _dstSize = (((_toCheck.length) - (4 : stdgo.GoInt) : stdgo.GoInt) + (1 : stdgo.GoInt) : stdgo.GoInt);
+if ((_dstSize <= (0 : stdgo.GoInt) : Bool)) {
+                    {
+                        _j++;
+                        continue;
+                    };
+                };
+var _dst = (_d._hashMatch.__slice__(0, _dstSize) : stdgo.Slice<stdgo.GoUInt32>);
+_d._bulkHasher(_toCheck, _dst);
+for (_i => _val in _dst) {
 var _dst = (_d._hashMatch.__slice__(0, _dstSize) : stdgo.Slice<stdgo.GoUInt32>);
 _d._bulkHasher(_toCheck, _dst);
 for (_i => _val in _dst) {
@@ -670,6 +662,8 @@
                     _d._hashPrev[(_di & (32767 : stdgo.GoInt) : stdgo.GoInt)] = _hh.value;
                     _hh.value = ((_di + _d._hashOffset : stdgo.GoInt) : stdgo.GoUInt32);
                 };
+                _j++;
+            };
                 _j++;
             };
         };
