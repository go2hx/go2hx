--- conflicted
+++ resolved
@@ -209,23 +209,6 @@
     @:tdfield
     static public function _deflate( _d:stdgo.Ref<stdgo._internal.compress.flate.Flate_t_compressor.T_compressor>):Void {
         @:recv var _d:stdgo.Ref<stdgo._internal.compress.flate.Flate_t_compressor.T_compressor> = _d;
-<<<<<<< HEAD
-        var _i_3709833:stdgo.GoInt = (0 : stdgo.GoInt);
-        var _newLength_3707688:stdgo.GoInt = (0 : stdgo.GoInt);
-        var _newIndex_3708688:stdgo.GoInt = (0 : stdgo.GoInt);
-        var _ok_3707710:Bool = false;
-        var _minIndex_3707406:stdgo.GoInt = (0 : stdgo.GoInt);
-        var _prevOffset_3707334:stdgo.GoInt = (0 : stdgo.GoInt);
-        var _prevLength_3707309:stdgo.GoInt = (0 : stdgo.GoInt);
-        var _hh_3707148:stdgo.Pointer<stdgo.GoUInt32> = (null : stdgo.Pointer<stdgo.GoUInt32>);
-        var _hash_3707087:stdgo.GoUInt32 = (0 : stdgo.GoUInt32);
-        var _hh_3709106:stdgo.Pointer<stdgo.GoUInt32> = (null : stdgo.Pointer<stdgo.GoUInt32>);
-        var _hash_3708943:stdgo.GoUInt32 = (0 : stdgo.GoUInt32);
-        var _index_3708840:stdgo.GoInt = (0 : stdgo.GoInt);
-        var _lookahead_3706405:stdgo.GoInt = (0 : stdgo.GoInt);
-        var loopBreak = false;
-        var _newOffset_3707699:stdgo.GoInt = (0 : stdgo.GoInt);
-=======
         var _prevLength_3682700:stdgo.GoInt = (0 : stdgo.GoInt);
         var _hh_3682539:stdgo.Pointer<stdgo.GoUInt32> = (null : stdgo.Pointer<stdgo.GoUInt32>);
         var _hash_3682478:stdgo.GoUInt32 = (0 : stdgo.GoUInt32);
@@ -241,7 +224,6 @@
         var _ok_3683101:Bool = false;
         var _minIndex_3682797:stdgo.GoInt = (0 : stdgo.GoInt);
         var _lookahead_3681796:stdgo.GoInt = (0 : stdgo.GoInt);
->>>>>>> 97b0842d
         var _gotoNext = 0i32;
         var __blank__ = _gotoNext == ((0i32 : stdgo.GoInt));
         while (_gotoNext != ((-1i32 : stdgo.GoInt))) {
@@ -249,305 +231,6 @@
                 final __value__ = _gotoNext;
                 if (__value__ == (0i32)) {
                     if (((((@:checkr _d ?? throw "null pointer dereference")._windowEnd - (@:checkr _d ?? throw "null pointer dereference")._index : stdgo.GoInt) < (262 : stdgo.GoInt) : Bool) && !(@:checkr _d ?? throw "null pointer dereference")._sync : Bool)) {
-<<<<<<< HEAD
-                        _gotoNext = 3706256i32;
-                    } else {
-                        _gotoNext = 3706272i32;
-                    };
-                } else if (__value__ == (3706256i32)) {
-                    return;
-                    _gotoNext = 3706272i32;
-                } else if (__value__ == (3706272i32)) {
-                    (@:checkr _d ?? throw "null pointer dereference")._maxInsertIndex = ((@:checkr _d ?? throw "null pointer dereference")._windowEnd - (3 : stdgo.GoInt) : stdgo.GoInt);
-                    _gotoNext = 3706327i32;
-                } else if (__value__ == (3706327i32)) {
-                    var __blank__ = 0i32;
-                    loopBreak = false;
-                    _gotoNext = 3706334i32;
-                } else if (__value__ == (3706334i32)) {
-                    if (!loopBreak) {
-                        _gotoNext = 3706338i32;
-                    } else {
-                        _gotoNext = 3710237i32;
-                    };
-                } else if (__value__ == (3706338i32)) {
-                    if (((@:checkr _d ?? throw "null pointer dereference")._index > (@:checkr _d ?? throw "null pointer dereference")._windowEnd : Bool)) {
-                        _gotoNext = 3706367i32;
-                    } else {
-                        _gotoNext = 3706405i32;
-                    };
-                } else if (__value__ == (3706367i32)) {
-                    throw stdgo.Go.toInterface(("index > windowEnd" : stdgo.GoString));
-                    _gotoNext = 3706405i32;
-                } else if (__value__ == (3706405i32)) {
-                    _lookahead_3706405 = ((@:checkr _d ?? throw "null pointer dereference")._windowEnd - (@:checkr _d ?? throw "null pointer dereference")._index : stdgo.GoInt);
-                    if ((_lookahead_3706405 < (262 : stdgo.GoInt) : Bool)) {
-                        _gotoNext = 3706487i32;
-                    } else {
-                        _gotoNext = 3707030i32;
-                    };
-                } else if (__value__ == (3706487i32)) {
-                    if (!(@:checkr _d ?? throw "null pointer dereference")._sync) {
-                        _gotoNext = 3706503i32;
-                    } else {
-                        _gotoNext = 3706528i32;
-                    };
-                } else if (__value__ == (3706503i32)) {
-                    loopBreak = true;
-                    _gotoNext = 3706334i32;
-                } else if (__value__ == (3706528i32)) {
-                    if (((@:checkr _d ?? throw "null pointer dereference")._index > (@:checkr _d ?? throw "null pointer dereference")._windowEnd : Bool)) {
-                        _gotoNext = 3706553i32;
-                    } else {
-                        _gotoNext = 3706594i32;
-                    };
-                } else if (__value__ == (3706553i32)) {
-                    throw stdgo.Go.toInterface(("index > windowEnd" : stdgo.GoString));
-                    _gotoNext = 3706594i32;
-                } else if (__value__ == (3706594i32)) {
-                    if (_lookahead_3706405 == ((0 : stdgo.GoInt))) {
-                        _gotoNext = 3706612i32;
-                    } else {
-                        _gotoNext = 3707030i32;
-                    };
-                } else if (__value__ == (3706612i32)) {
-                    if ((@:checkr _d ?? throw "null pointer dereference")._byteAvailable) {
-                        _gotoNext = 3706679i32;
-                    } else {
-                        _gotoNext = 3706862i32;
-                    };
-                } else if (__value__ == (3706679i32)) {
-                    (@:checkr _d ?? throw "null pointer dereference")._tokens = ((@:checkr _d ?? throw "null pointer dereference")._tokens.__append__(stdgo._internal.compress.flate.Flate__literaltoken._literalToken(((@:checkr _d ?? throw "null pointer dereference")._window[((@:checkr _d ?? throw "null pointer dereference")._index - (1 : stdgo.GoInt) : stdgo.GoInt)] : stdgo.GoUInt32))));
-                    (@:checkr _d ?? throw "null pointer dereference")._byteAvailable = false;
-                    _gotoNext = 3706862i32;
-                } else if (__value__ == (3706862i32)) {
-                    if ((((@:checkr _d ?? throw "null pointer dereference")._tokens.length) > (0 : stdgo.GoInt) : Bool)) {
-                        _gotoNext = 3706883i32;
-                    } else {
-                        _gotoNext = 3707008i32;
-                    };
-                } else if (__value__ == (3706883i32)) {
-                    {
-                        (@:checkr _d ?? throw "null pointer dereference")._err = @:check2r _d._writeBlock((@:checkr _d ?? throw "null pointer dereference")._tokens, (@:checkr _d ?? throw "null pointer dereference")._index);
-                        if ((@:checkr _d ?? throw "null pointer dereference")._err != null) {
-                            _gotoNext = 3706947i32;
-                        } else {
-                            _gotoNext = 3706974i32;
-                        };
-                    };
-                } else if (__value__ == (3706947i32)) {
-                    return;
-                    _gotoNext = 3706974i32;
-                } else if (__value__ == (3706974i32)) {
-                    (@:checkr _d ?? throw "null pointer dereference")._tokens = ((@:checkr _d ?? throw "null pointer dereference")._tokens.__slice__(0, (0 : stdgo.GoInt)) : stdgo.Slice<stdgo._internal.compress.flate.Flate_t_token.T_token>);
-                    _gotoNext = 3707008i32;
-                } else if (__value__ == (3707008i32)) {
-                    loopBreak = true;
-                    _gotoNext = 3706334i32;
-                } else if (__value__ == (3707030i32)) {
-                    if (((@:checkr _d ?? throw "null pointer dereference")._index < (@:checkr _d ?? throw "null pointer dereference")._maxInsertIndex : Bool)) {
-                        _gotoNext = 3707060i32;
-                    } else {
-                        _gotoNext = 3707309i32;
-                    };
-                } else if (__value__ == (3707060i32)) {
-                    _hash_3707087 = stdgo._internal.compress.flate.Flate__hash4._hash4(((@:checkr _d ?? throw "null pointer dereference")._window.__slice__((@:checkr _d ?? throw "null pointer dereference")._index, ((@:checkr _d ?? throw "null pointer dereference")._index + (4 : stdgo.GoInt) : stdgo.GoInt)) : stdgo.Slice<stdgo.GoUInt8>));
-                    _hh_3707148 = stdgo.Go.pointer((@:checkr _d ?? throw "null pointer dereference")._hashHead[((_hash_3707087 & (131071u32 : stdgo.GoUInt32) : stdgo.GoUInt32) : stdgo.GoInt)]);
-                    (@:checkr _d ?? throw "null pointer dereference")._chainHead = (_hh_3707148.value : stdgo.GoInt);
-                    (@:checkr _d ?? throw "null pointer dereference")._hashPrev[((@:checkr _d ?? throw "null pointer dereference")._index & (32767 : stdgo.GoInt) : stdgo.GoInt)] = ((@:checkr _d ?? throw "null pointer dereference")._chainHead : stdgo.GoUInt32);
-                    _hh_3707148.value = (((@:checkr _d ?? throw "null pointer dereference")._index + (@:checkr _d ?? throw "null pointer dereference")._hashOffset : stdgo.GoInt) : stdgo.GoUInt32);
-                    _gotoNext = 3707309i32;
-                } else if (__value__ == (3707309i32)) {
-                    _prevLength_3707309 = (@:checkr _d ?? throw "null pointer dereference")._length;
-                    _prevOffset_3707334 = (@:checkr _d ?? throw "null pointer dereference")._offset;
-                    (@:checkr _d ?? throw "null pointer dereference")._length = (3 : stdgo.GoInt);
-                    (@:checkr _d ?? throw "null pointer dereference")._offset = (0 : stdgo.GoInt);
-                    _minIndex_3707406 = ((@:checkr _d ?? throw "null pointer dereference")._index - (32768 : stdgo.GoInt) : stdgo.GoInt);
-                    if ((_minIndex_3707406 < (0 : stdgo.GoInt) : Bool)) {
-                        _gotoNext = 3707457i32;
-                    } else {
-                        _gotoNext = 3707482i32;
-                    };
-                } else if (__value__ == (3707457i32)) {
-                    _minIndex_3707406 = (0 : stdgo.GoInt);
-                    _gotoNext = 3707482i32;
-                } else if (__value__ == (3707482i32)) {
-                    if (((((@:checkr _d ?? throw "null pointer dereference")._chainHead - (@:checkr _d ?? throw "null pointer dereference")._hashOffset : stdgo.GoInt) >= _minIndex_3707406 : Bool) && ((((@:checkr _d ?? throw "null pointer dereference")._compressionLevel._fastSkipHashing != ((2147483647 : stdgo.GoInt)) && (_lookahead_3706405 > (3 : stdgo.GoInt) : Bool) : Bool) || (((@:checkr _d ?? throw "null pointer dereference")._compressionLevel._fastSkipHashing == ((2147483647 : stdgo.GoInt)) && (_lookahead_3706405 > _prevLength_3707309 : Bool) : Bool) && (_prevLength_3707309 < (@:checkr _d ?? throw "null pointer dereference")._compressionLevel._lazy : Bool) : Bool) : Bool)) : Bool)) {
-                        _gotoNext = 3707680i32;
-                    } else {
-                        _gotoNext = 3707859i32;
-                    };
-                } else if (__value__ == (3707680i32)) {
-                    {
-                        {
-                            var __tmp__ = @:check2r _d._findMatch((@:checkr _d ?? throw "null pointer dereference")._index, ((@:checkr _d ?? throw "null pointer dereference")._chainHead - (@:checkr _d ?? throw "null pointer dereference")._hashOffset : stdgo.GoInt), (3 : stdgo.GoInt), _lookahead_3706405);
-                            _newLength_3707688 = @:tmpset0 __tmp__._0;
-                            _newOffset_3707699 = @:tmpset0 __tmp__._1;
-                            _ok_3707710 = @:tmpset0 __tmp__._2;
-                        };
-                        if (_ok_3707710) {
-                            _gotoNext = 3707796i32;
-                        } else {
-                            _gotoNext = 3707859i32;
-                        };
-                    };
-                } else if (__value__ == (3707796i32)) {
-                    (@:checkr _d ?? throw "null pointer dereference")._length = _newLength_3707688;
-                    (@:checkr _d ?? throw "null pointer dereference")._offset = _newOffset_3707699;
-                    _gotoNext = 3707859i32;
-                } else if (__value__ == (3707859i32)) {
-                    if ((((@:checkr _d ?? throw "null pointer dereference")._compressionLevel._fastSkipHashing != ((2147483647 : stdgo.GoInt)) && ((@:checkr _d ?? throw "null pointer dereference")._length >= (4 : stdgo.GoInt) : Bool) : Bool) || (((@:checkr _d ?? throw "null pointer dereference")._compressionLevel._fastSkipHashing == ((2147483647 : stdgo.GoInt)) && (_prevLength_3707309 >= (4 : stdgo.GoInt) : Bool) : Bool) && ((@:checkr _d ?? throw "null pointer dereference")._length <= _prevLength_3707309 : Bool) : Bool) : Bool)) {
-                        _gotoNext = 3708018i32;
-                    } else {
-                        _gotoNext = 3709769i32;
-                    };
-                } else if (__value__ == (3708018i32)) {
-                    if ((@:checkr _d ?? throw "null pointer dereference")._compressionLevel._fastSkipHashing != ((2147483647 : stdgo.GoInt))) {
-                        _gotoNext = 3708173i32;
-                    } else {
-                        _gotoNext = 3708297i32;
-                    };
-                } else if (__value__ == (3708173i32)) {
-                    (@:checkr _d ?? throw "null pointer dereference")._tokens = ((@:checkr _d ?? throw "null pointer dereference")._tokens.__append__(stdgo._internal.compress.flate.Flate__matchtoken._matchToken((((@:checkr _d ?? throw "null pointer dereference")._length - (3 : stdgo.GoInt) : stdgo.GoInt) : stdgo.GoUInt32), (((@:checkr _d ?? throw "null pointer dereference")._offset - (1 : stdgo.GoInt) : stdgo.GoInt) : stdgo.GoUInt32))));
-                    _gotoNext = 3708645i32;
-                } else if (__value__ == (3708297i32)) {
-                    _gotoNext = 3708297i32;
-                    (@:checkr _d ?? throw "null pointer dereference")._tokens = ((@:checkr _d ?? throw "null pointer dereference")._tokens.__append__(stdgo._internal.compress.flate.Flate__matchtoken._matchToken(((_prevLength_3707309 - (3 : stdgo.GoInt) : stdgo.GoInt) : stdgo.GoUInt32), ((_prevOffset_3707334 - (1 : stdgo.GoInt) : stdgo.GoInt) : stdgo.GoUInt32))));
-                    var __blank__ = 0i32;
-                    _gotoNext = 3708645i32;
-                } else if (__value__ == (3708645i32)) {
-                    if (((@:checkr _d ?? throw "null pointer dereference")._length <= (@:checkr _d ?? throw "null pointer dereference")._compressionLevel._fastSkipHashing : Bool)) {
-                        _gotoNext = 3708678i32;
-                    } else {
-                        _gotoNext = 3709422i32;
-                    };
-                } else if (__value__ == (3708678i32)) {
-                    if ((@:checkr _d ?? throw "null pointer dereference")._compressionLevel._fastSkipHashing != ((2147483647 : stdgo.GoInt))) {
-                        _gotoNext = 3708739i32;
-                    } else {
-                        _gotoNext = 3708787i32;
-                    };
-                } else if (__value__ == (3708739i32)) {
-                    _newIndex_3708688 = ((@:checkr _d ?? throw "null pointer dereference")._index + (@:checkr _d ?? throw "null pointer dereference")._length : stdgo.GoInt);
-                    _gotoNext = 3708840i32;
-                } else if (__value__ == (3708787i32)) {
-                    _gotoNext = 3708787i32;
-                    _newIndex_3708688 = (((@:checkr _d ?? throw "null pointer dereference")._index + _prevLength_3707309 : stdgo.GoInt) - (1 : stdgo.GoInt) : stdgo.GoInt);
-                    var __blank__ = 0i32;
-                    _gotoNext = 3708840i32;
-                } else if (__value__ == (3708840i32)) {
-                    _index_3708840 = (@:checkr _d ?? throw "null pointer dereference")._index;
-                    _index_3708840++;
-                    _gotoNext = 3708861i32;
-                } else if (__value__ == (3708861i32)) {
-                    if ((_index_3708840 < _newIndex_3708688 : Bool)) {
-                        _gotoNext = 3708900i32;
-                    } else {
-                        _gotoNext = 3709285i32;
-                    };
-                } else if (__value__ == (3708892i32)) {
-                    _index_3708840++;
-                    _gotoNext = 3708861i32;
-                } else if (__value__ == (3708900i32)) {
-                    if ((_index_3708840 < (@:checkr _d ?? throw "null pointer dereference")._maxInsertIndex : Bool)) {
-                        _gotoNext = 3708935i32;
-                    } else {
-                        _gotoNext = 3708892i32;
-                    };
-                } else if (__value__ == (3708935i32)) {
-                    _hash_3708943 = stdgo._internal.compress.flate.Flate__hash4._hash4(((@:checkr _d ?? throw "null pointer dereference")._window.__slice__(_index_3708840, (_index_3708840 + (4 : stdgo.GoInt) : stdgo.GoInt)) : stdgo.Slice<stdgo.GoUInt8>));
-                    _hh_3709106 = stdgo.Go.pointer((@:checkr _d ?? throw "null pointer dereference")._hashHead[((_hash_3708943 & (131071u32 : stdgo.GoUInt32) : stdgo.GoUInt32) : stdgo.GoInt)]);
-                    (@:checkr _d ?? throw "null pointer dereference")._hashPrev[(_index_3708840 & (32767 : stdgo.GoInt) : stdgo.GoInt)] = _hh_3709106.value;
-                    _hh_3709106.value = ((_index_3708840 + (@:checkr _d ?? throw "null pointer dereference")._hashOffset : stdgo.GoInt) : stdgo.GoUInt32);
-                    _gotoNext = 3708892i32;
-                } else if (__value__ == (3709285i32)) {
-                    (@:checkr _d ?? throw "null pointer dereference")._index = _index_3708840;
-                    if ((@:checkr _d ?? throw "null pointer dereference")._compressionLevel._fastSkipHashing == ((2147483647 : stdgo.GoInt))) {
-                        _gotoNext = 3709340i32;
-                    } else {
-                        _gotoNext = 3709556i32;
-                    };
-                } else if (__value__ == (3709340i32)) {
-                    (@:checkr _d ?? throw "null pointer dereference")._byteAvailable = false;
-                    (@:checkr _d ?? throw "null pointer dereference")._length = (3 : stdgo.GoInt);
-                    _gotoNext = 3709556i32;
-                } else if (__value__ == (3709422i32)) {
-                    _gotoNext = 3709422i32;
-                    (@:checkr _d ?? throw "null pointer dereference")._index = ((@:checkr _d ?? throw "null pointer dereference")._index + ((@:checkr _d ?? throw "null pointer dereference")._length) : stdgo.GoInt);
-                    var __blank__ = 0i32;
-                    _gotoNext = 3709556i32;
-                } else if (__value__ == (3709556i32)) {
-                    if (((@:checkr _d ?? throw "null pointer dereference")._tokens.length) == ((16384 : stdgo.GoInt))) {
-                        _gotoNext = 3709596i32;
-                    } else {
-                        _gotoNext = 3706334i32;
-                    };
-                } else if (__value__ == (3709596i32)) {
-                    {
-                        (@:checkr _d ?? throw "null pointer dereference")._err = @:check2r _d._writeBlock((@:checkr _d ?? throw "null pointer dereference")._tokens, (@:checkr _d ?? throw "null pointer dereference")._index);
-                        if ((@:checkr _d ?? throw "null pointer dereference")._err != null) {
-                            _gotoNext = 3709707i32;
-                        } else {
-                            _gotoNext = 3709731i32;
-                        };
-                    };
-                } else if (__value__ == (3709707i32)) {
-                    return;
-                    _gotoNext = 3709731i32;
-                } else if (__value__ == (3709731i32)) {
-                    (@:checkr _d ?? throw "null pointer dereference")._tokens = ((@:checkr _d ?? throw "null pointer dereference")._tokens.__slice__(0, (0 : stdgo.GoInt)) : stdgo.Slice<stdgo._internal.compress.flate.Flate_t_token.T_token>);
-                    _gotoNext = 3706334i32;
-                } else if (__value__ == (3709769i32)) {
-                    _gotoNext = 3709769i32;
-                    if ((((@:checkr _d ?? throw "null pointer dereference")._compressionLevel._fastSkipHashing != (2147483647 : stdgo.GoInt)) || (@:checkr _d ?? throw "null pointer dereference")._byteAvailable : Bool)) {
-                        _gotoNext = 3709827i32;
-                    } else {
-                        _gotoNext = 3710149i32;
-                    };
-                } else if (__value__ == (3709827i32)) {
-                    _i_3709833 = ((@:checkr _d ?? throw "null pointer dereference")._index - (1 : stdgo.GoInt) : stdgo.GoInt);
-                    if ((@:checkr _d ?? throw "null pointer dereference")._compressionLevel._fastSkipHashing != ((2147483647 : stdgo.GoInt))) {
-                        _gotoNext = 3709888i32;
-                    } else {
-                        _gotoNext = 3709917i32;
-                    };
-                } else if (__value__ == (3709888i32)) {
-                    _i_3709833 = (@:checkr _d ?? throw "null pointer dereference")._index;
-                    _gotoNext = 3709917i32;
-                } else if (__value__ == (3709917i32)) {
-                    (@:checkr _d ?? throw "null pointer dereference")._tokens = ((@:checkr _d ?? throw "null pointer dereference")._tokens.__append__(stdgo._internal.compress.flate.Flate__literaltoken._literalToken(((@:checkr _d ?? throw "null pointer dereference")._window[(_i_3709833 : stdgo.GoInt)] : stdgo.GoUInt32))));
-                    if (((@:checkr _d ?? throw "null pointer dereference")._tokens.length) == ((16384 : stdgo.GoInt))) {
-                        _gotoNext = 3710024i32;
-                    } else {
-                        _gotoNext = 3710149i32;
-                    };
-                } else if (__value__ == (3710024i32)) {
-                    {
-                        (@:checkr _d ?? throw "null pointer dereference")._err = @:check2r _d._writeBlock((@:checkr _d ?? throw "null pointer dereference")._tokens, (_i_3709833 + (1 : stdgo.GoInt) : stdgo.GoInt));
-                        if ((@:checkr _d ?? throw "null pointer dereference")._err != null) {
-                            _gotoNext = 3710084i32;
-                        } else {
-                            _gotoNext = 3710111i32;
-                        };
-                    };
-                } else if (__value__ == (3710084i32)) {
-                    return;
-                    _gotoNext = 3710111i32;
-                } else if (__value__ == (3710111i32)) {
-                    (@:checkr _d ?? throw "null pointer dereference")._tokens = ((@:checkr _d ?? throw "null pointer dereference")._tokens.__slice__(0, (0 : stdgo.GoInt)) : stdgo.Slice<stdgo._internal.compress.flate.Flate_t_token.T_token>);
-                    _gotoNext = 3710149i32;
-                } else if (__value__ == (3710149i32)) {
-                    (@:checkr _d ?? throw "null pointer dereference")._index++;
-                    if ((@:checkr _d ?? throw "null pointer dereference")._compressionLevel._fastSkipHashing == ((2147483647 : stdgo.GoInt))) {
-                        _gotoNext = 3710196i32;
-                    } else {
-                        _gotoNext = 3706334i32;
-                    };
-                } else if (__value__ == (3710196i32)) {
-                    (@:checkr _d ?? throw "null pointer dereference")._byteAvailable = true;
-                    _gotoNext = 3706334i32;
-                } else if (__value__ == (3710237i32)) {
-=======
                         _gotoNext = 3681647i32;
                     } else {
                         _gotoNext = 3681663i32;
@@ -845,7 +528,6 @@
                     (@:checkr _d ?? throw "null pointer dereference")._byteAvailable = true;
                     _gotoNext = 3681725i32;
                 } else if (__value__ == (3685628i32)) {
->>>>>>> 97b0842d
                     _gotoNext = -1i32;
                 };
             };
