package stdgo._internal.compress.flate;
@:keep @:allow(stdgo._internal.compress.flate.Flate.T_compressor_asInterface) class T_compressor_static_extension {
    @:keep
    @:tdfield
    static public function _close( _d:stdgo.Ref<stdgo._internal.compress.flate.Flate_t_compressor.T_compressor>):stdgo.Error {
        @:recv var _d:stdgo.Ref<stdgo._internal.compress.flate.Flate_t_compressor.T_compressor> = _d;
        if (stdgo.Go.toInterface((@:checkr _d ?? throw "null pointer dereference")._err) == (stdgo.Go.toInterface(stdgo._internal.compress.flate.Flate__errwriterclosed._errWriterClosed))) {
            return (null : stdgo.Error);
        };
        if ((@:checkr _d ?? throw "null pointer dereference")._err != null) {
            return (@:checkr _d ?? throw "null pointer dereference")._err;
        };
        (@:checkr _d ?? throw "null pointer dereference")._sync = true;
        (@:checkr _d ?? throw "null pointer dereference")._step(_d);
        if ((@:checkr _d ?? throw "null pointer dereference")._err != null) {
            return (@:checkr _d ?? throw "null pointer dereference")._err;
        };
        {
            @:check2r (@:checkr _d ?? throw "null pointer dereference")._w._writeStoredHeader((0 : stdgo.GoInt), true);
            if ((@:checkr (@:checkr _d ?? throw "null pointer dereference")._w ?? throw "null pointer dereference")._err != null) {
                return (@:checkr (@:checkr _d ?? throw "null pointer dereference")._w ?? throw "null pointer dereference")._err;
            };
        };
        @:check2r (@:checkr _d ?? throw "null pointer dereference")._w._flush();
        if ((@:checkr (@:checkr _d ?? throw "null pointer dereference")._w ?? throw "null pointer dereference")._err != null) {
            return (@:checkr (@:checkr _d ?? throw "null pointer dereference")._w ?? throw "null pointer dereference")._err;
        };
        (@:checkr _d ?? throw "null pointer dereference")._err = stdgo._internal.compress.flate.Flate__errwriterclosed._errWriterClosed;
        return (null : stdgo.Error);
    }
    @:keep
    @:tdfield
    static public function _reset( _d:stdgo.Ref<stdgo._internal.compress.flate.Flate_t_compressor.T_compressor>, _w:stdgo._internal.io.Io_writer.Writer):Void {
        @:recv var _d:stdgo.Ref<stdgo._internal.compress.flate.Flate_t_compressor.T_compressor> = _d;
        @:check2r (@:checkr _d ?? throw "null pointer dereference")._w._reset(_w);
        (@:checkr _d ?? throw "null pointer dereference")._sync = false;
        (@:checkr _d ?? throw "null pointer dereference")._err = (null : stdgo.Error);
        {
            final __value__ = (@:checkr _d ?? throw "null pointer dereference")._compressionLevel._level;
            if (__value__ == ((0 : stdgo.GoInt))) {
                (@:checkr _d ?? throw "null pointer dereference")._windowEnd = (0 : stdgo.GoInt);
            } else if (__value__ == ((1 : stdgo.GoInt))) {
                (@:checkr _d ?? throw "null pointer dereference")._windowEnd = (0 : stdgo.GoInt);
                (@:checkr _d ?? throw "null pointer dereference")._tokens = ((@:checkr _d ?? throw "null pointer dereference")._tokens.__slice__(0, (0 : stdgo.GoInt)) : stdgo.Slice<stdgo._internal.compress.flate.Flate_t_token.T_token>);
                @:check2r (@:checkr _d ?? throw "null pointer dereference")._bestSpeed._reset();
            } else {
                (@:checkr _d ?? throw "null pointer dereference")._chainHead = (-1 : stdgo.GoInt);
                for (_i => _ in (@:checkr _d ?? throw "null pointer dereference")._hashHead) {
                    (@:checkr _d ?? throw "null pointer dereference")._hashHead[(_i : stdgo.GoInt)] = (0u32 : stdgo.GoUInt32);
                };
                for (_i => _ in (@:checkr _d ?? throw "null pointer dereference")._hashPrev) {
                    (@:checkr _d ?? throw "null pointer dereference")._hashPrev[(_i : stdgo.GoInt)] = (0u32 : stdgo.GoUInt32);
                };
                (@:checkr _d ?? throw "null pointer dereference")._hashOffset = (1 : stdgo.GoInt);
                {
                    final __tmp__0 = (0 : stdgo.GoInt);
                    final __tmp__1 = (0 : stdgo.GoInt);
                    (@:checkr _d ?? throw "null pointer dereference")._index = __tmp__0;
                    (@:checkr _d ?? throw "null pointer dereference")._windowEnd = __tmp__1;
                };
                {
                    final __tmp__0 = (0 : stdgo.GoInt);
                    final __tmp__1 = false;
                    (@:checkr _d ?? throw "null pointer dereference")._blockStart = __tmp__0;
                    (@:checkr _d ?? throw "null pointer dereference")._byteAvailable = __tmp__1;
                };
                (@:checkr _d ?? throw "null pointer dereference")._tokens = ((@:checkr _d ?? throw "null pointer dereference")._tokens.__slice__(0, (0 : stdgo.GoInt)) : stdgo.Slice<stdgo._internal.compress.flate.Flate_t_token.T_token>);
                (@:checkr _d ?? throw "null pointer dereference")._length = (3 : stdgo.GoInt);
                (@:checkr _d ?? throw "null pointer dereference")._offset = (0 : stdgo.GoInt);
                (@:checkr _d ?? throw "null pointer dereference")._maxInsertIndex = (0 : stdgo.GoInt);
            };
        };
    }
    @:keep
    @:tdfield
    static public function _init( _d:stdgo.Ref<stdgo._internal.compress.flate.Flate_t_compressor.T_compressor>, _w:stdgo._internal.io.Io_writer.Writer, _level:stdgo.GoInt):stdgo.Error {
        @:recv var _d:stdgo.Ref<stdgo._internal.compress.flate.Flate_t_compressor.T_compressor> = _d;
        var _err = (null : stdgo.Error);
        (@:checkr _d ?? throw "null pointer dereference")._w = stdgo._internal.compress.flate.Flate__newhuffmanbitwriter._newHuffmanBitWriter(_w);
        {
            var __switchIndex__ = -1;
            var __run__ = true;
            while (__run__) {
                __run__ = false;
                if (__switchIndex__ == 0 || (__switchIndex__ == -1 && (_level == (0 : stdgo.GoInt)))) {
                    (@:checkr _d ?? throw "null pointer dereference")._window = (new stdgo.Slice<stdgo.GoUInt8>((65535 : stdgo.GoInt).toBasic(), 0).__setNumber32__() : stdgo.Slice<stdgo.GoUInt8>);
                    (@:checkr _d ?? throw "null pointer dereference")._fill = stdgo._internal.compress.flate.Flate_t_compressor_static_extension.T_compressor_static_extension._fillStore;
                    (@:checkr _d ?? throw "null pointer dereference")._step = stdgo._internal.compress.flate.Flate_t_compressor_static_extension.T_compressor_static_extension._store;
                    break;
                    break;
                } else if (__switchIndex__ == 1 || (__switchIndex__ == -1 && (_level == (-2 : stdgo.GoInt)))) {
                    (@:checkr _d ?? throw "null pointer dereference")._window = (new stdgo.Slice<stdgo.GoUInt8>((65535 : stdgo.GoInt).toBasic(), 0).__setNumber32__() : stdgo.Slice<stdgo.GoUInt8>);
                    (@:checkr _d ?? throw "null pointer dereference")._fill = stdgo._internal.compress.flate.Flate_t_compressor_static_extension.T_compressor_static_extension._fillStore;
                    (@:checkr _d ?? throw "null pointer dereference")._step = stdgo._internal.compress.flate.Flate_t_compressor_static_extension.T_compressor_static_extension._storeHuff;
                    break;
                    break;
                } else if (__switchIndex__ == 2 || (__switchIndex__ == -1 && (_level == (1 : stdgo.GoInt)))) {
                    (@:checkr _d ?? throw "null pointer dereference")._compressionLevel = stdgo._internal.compress.flate.Flate__levels._levels[(_level : stdgo.GoInt)];
                    (@:checkr _d ?? throw "null pointer dereference")._window = (new stdgo.Slice<stdgo.GoUInt8>((65535 : stdgo.GoInt).toBasic(), 0).__setNumber32__() : stdgo.Slice<stdgo.GoUInt8>);
                    (@:checkr _d ?? throw "null pointer dereference")._fill = stdgo._internal.compress.flate.Flate_t_compressor_static_extension.T_compressor_static_extension._fillStore;
                    (@:checkr _d ?? throw "null pointer dereference")._step = stdgo._internal.compress.flate.Flate_t_compressor_static_extension.T_compressor_static_extension._encSpeed;
                    (@:checkr _d ?? throw "null pointer dereference")._bestSpeed = stdgo._internal.compress.flate.Flate__newdeflatefast._newDeflateFast();
                    (@:checkr _d ?? throw "null pointer dereference")._tokens = (new stdgo.Slice<stdgo._internal.compress.flate.Flate_t_token.T_token>((65535 : stdgo.GoInt).toBasic(), 0).__setNumber32__() : stdgo.Slice<stdgo._internal.compress.flate.Flate_t_token.T_token>);
                    break;
                    break;
                } else if (__switchIndex__ == 3 || (__switchIndex__ == -1 && (_level == (-1 : stdgo.GoInt)))) {
                    _level = (6 : stdgo.GoInt);
                    @:fallthrough {
                        __switchIndex__ = 4;
                        __run__ = true;
                        continue;
                    };
                    break;
                } else if (__switchIndex__ == 4 || (__switchIndex__ == -1 && (((2 : stdgo.GoInt) <= _level : Bool) && (_level <= (9 : stdgo.GoInt) : Bool) : Bool))) {
                    (@:checkr _d ?? throw "null pointer dereference")._compressionLevel = stdgo._internal.compress.flate.Flate__levels._levels[(_level : stdgo.GoInt)];
                    @:check2r _d._initDeflate();
                    (@:checkr _d ?? throw "null pointer dereference")._fill = stdgo._internal.compress.flate.Flate_t_compressor_static_extension.T_compressor_static_extension._fillDeflate;
                    (@:checkr _d ?? throw "null pointer dereference")._step = stdgo._internal.compress.flate.Flate_t_compressor_static_extension.T_compressor_static_extension._deflate;
                    break;
                    break;
                } else {
                    return _err = stdgo._internal.fmt.Fmt_errorf.errorf(("flate: invalid compression level %d: want value in range [-2, 9]" : stdgo.GoString), stdgo.Go.toInterface(_level));
                    break;
                };
                break;
            };
        };
        return _err = (null : stdgo.Error);
    }
    @:keep
    @:tdfield
    static public function _syncFlush( _d:stdgo.Ref<stdgo._internal.compress.flate.Flate_t_compressor.T_compressor>):stdgo.Error {
        @:recv var _d:stdgo.Ref<stdgo._internal.compress.flate.Flate_t_compressor.T_compressor> = _d;
        if ((@:checkr _d ?? throw "null pointer dereference")._err != null) {
            return (@:checkr _d ?? throw "null pointer dereference")._err;
        };
        (@:checkr _d ?? throw "null pointer dereference")._sync = true;
        (@:checkr _d ?? throw "null pointer dereference")._step(_d);
        if ((@:checkr _d ?? throw "null pointer dereference")._err == null) {
            @:check2r (@:checkr _d ?? throw "null pointer dereference")._w._writeStoredHeader((0 : stdgo.GoInt), false);
            @:check2r (@:checkr _d ?? throw "null pointer dereference")._w._flush();
            (@:checkr _d ?? throw "null pointer dereference")._err = (@:checkr (@:checkr _d ?? throw "null pointer dereference")._w ?? throw "null pointer dereference")._err;
        };
        (@:checkr _d ?? throw "null pointer dereference")._sync = false;
        return (@:checkr _d ?? throw "null pointer dereference")._err;
    }
    @:keep
    @:tdfield
    static public function _write( _d:stdgo.Ref<stdgo._internal.compress.flate.Flate_t_compressor.T_compressor>, _b:stdgo.Slice<stdgo.GoUInt8>):{ var _0 : stdgo.GoInt; var _1 : stdgo.Error; } {
        @:recv var _d:stdgo.Ref<stdgo._internal.compress.flate.Flate_t_compressor.T_compressor> = _d;
        var _n = (0 : stdgo.GoInt), _err = (null : stdgo.Error);
        if ((@:checkr _d ?? throw "null pointer dereference")._err != null) {
            return {
                final __tmp__:{ var _0 : stdgo.GoInt; var _1 : stdgo.Error; } = { _0 : (0 : stdgo.GoInt), _1 : (@:checkr _d ?? throw "null pointer dereference")._err };
                _n = __tmp__._0;
                _err = __tmp__._1;
                __tmp__;
            };
        };
        _n = (_b.length);
        while (((_b.length) > (0 : stdgo.GoInt) : Bool)) {
            (@:checkr _d ?? throw "null pointer dereference")._step(_d);
            _b = (_b.__slice__((@:checkr _d ?? throw "null pointer dereference")._fill(_d, _b)) : stdgo.Slice<stdgo.GoUInt8>);
            if ((@:checkr _d ?? throw "null pointer dereference")._err != null) {
                return {
                    final __tmp__:{ var _0 : stdgo.GoInt; var _1 : stdgo.Error; } = { _0 : (0 : stdgo.GoInt), _1 : (@:checkr _d ?? throw "null pointer dereference")._err };
                    _n = __tmp__._0;
                    _err = __tmp__._1;
                    __tmp__;
                };
            };
        };
        return {
            final __tmp__:{ var _0 : stdgo.GoInt; var _1 : stdgo.Error; } = { _0 : _n, _1 : (null : stdgo.Error) };
            _n = __tmp__._0;
            _err = __tmp__._1;
            __tmp__;
        };
    }
    @:keep
    @:tdfield
    static public function _storeHuff( _d:stdgo.Ref<stdgo._internal.compress.flate.Flate_t_compressor.T_compressor>):Void {
        @:recv var _d:stdgo.Ref<stdgo._internal.compress.flate.Flate_t_compressor.T_compressor> = _d;
        if (((((@:checkr _d ?? throw "null pointer dereference")._windowEnd < ((@:checkr _d ?? throw "null pointer dereference")._window.length) : Bool) && !(@:checkr _d ?? throw "null pointer dereference")._sync : Bool) || ((@:checkr _d ?? throw "null pointer dereference")._windowEnd == (0 : stdgo.GoInt)) : Bool)) {
            return;
        };
        @:check2r (@:checkr _d ?? throw "null pointer dereference")._w._writeBlockHuff(false, ((@:checkr _d ?? throw "null pointer dereference")._window.__slice__(0, (@:checkr _d ?? throw "null pointer dereference")._windowEnd) : stdgo.Slice<stdgo.GoUInt8>));
        (@:checkr _d ?? throw "null pointer dereference")._err = (@:checkr (@:checkr _d ?? throw "null pointer dereference")._w ?? throw "null pointer dereference")._err;
        (@:checkr _d ?? throw "null pointer dereference")._windowEnd = (0 : stdgo.GoInt);
    }
    @:keep
    @:tdfield
    static public function _store( _d:stdgo.Ref<stdgo._internal.compress.flate.Flate_t_compressor.T_compressor>):Void {
        @:recv var _d:stdgo.Ref<stdgo._internal.compress.flate.Flate_t_compressor.T_compressor> = _d;
        if ((((@:checkr _d ?? throw "null pointer dereference")._windowEnd > (0 : stdgo.GoInt) : Bool) && ((((@:checkr _d ?? throw "null pointer dereference")._windowEnd == (65535 : stdgo.GoInt)) || (@:checkr _d ?? throw "null pointer dereference")._sync : Bool)) : Bool)) {
            (@:checkr _d ?? throw "null pointer dereference")._err = @:check2r _d._writeStoredBlock(((@:checkr _d ?? throw "null pointer dereference")._window.__slice__(0, (@:checkr _d ?? throw "null pointer dereference")._windowEnd) : stdgo.Slice<stdgo.GoUInt8>));
            (@:checkr _d ?? throw "null pointer dereference")._windowEnd = (0 : stdgo.GoInt);
        };
    }
    @:keep
    @:tdfield
    static public function _fillStore( _d:stdgo.Ref<stdgo._internal.compress.flate.Flate_t_compressor.T_compressor>, _b:stdgo.Slice<stdgo.GoUInt8>):stdgo.GoInt {
        @:recv var _d:stdgo.Ref<stdgo._internal.compress.flate.Flate_t_compressor.T_compressor> = _d;
        var _n = (((@:checkr _d ?? throw "null pointer dereference")._window.__slice__((@:checkr _d ?? throw "null pointer dereference")._windowEnd) : stdgo.Slice<stdgo.GoUInt8>).__copyTo__(_b) : stdgo.GoInt);
        (@:checkr _d ?? throw "null pointer dereference")._windowEnd = ((@:checkr _d ?? throw "null pointer dereference")._windowEnd + (_n) : stdgo.GoInt);
        return _n;
    }
    @:keep
    @:tdfield
    static public function _deflate( _d:stdgo.Ref<stdgo._internal.compress.flate.Flate_t_compressor.T_compressor>):Void {
        @:recv var _d:stdgo.Ref<stdgo._internal.compress.flate.Flate_t_compressor.T_compressor> = _d;
<<<<<<< HEAD
        var _newLength_3654422:stdgo.GoInt = (0 : stdgo.GoInt);
        var _prevLength_3654043:stdgo.GoInt = (0 : stdgo.GoInt);
        var _hash_3653821:stdgo.GoUInt32 = (0 : stdgo.GoUInt32);
        var _newIndex_3655422:stdgo.GoInt = (0 : stdgo.GoInt);
        var _newOffset_3654433:stdgo.GoInt = (0 : stdgo.GoInt);
        var _minIndex_3654140:stdgo.GoInt = (0 : stdgo.GoInt);
        var _hh_3653882:stdgo.Pointer<stdgo.GoUInt32> = (null : stdgo.Pointer<stdgo.GoUInt32>);
        var _lookahead_3653139:stdgo.GoInt = (0 : stdgo.GoInt);
        var loopBreak = false;
        var _i_3656567:stdgo.GoInt = (0 : stdgo.GoInt);
        var _hash_3655677:stdgo.GoUInt32 = (0 : stdgo.GoUInt32);
        var _ok_3654444:Bool = false;
        var _hh_3655840:stdgo.Pointer<stdgo.GoUInt32> = (null : stdgo.Pointer<stdgo.GoUInt32>);
        var _index_3655574:stdgo.GoInt = (0 : stdgo.GoInt);
        var _prevOffset_3654068:stdgo.GoInt = (0 : stdgo.GoInt);
=======
        var _hh_3659521:stdgo.Pointer<stdgo.GoUInt32> = (null : stdgo.Pointer<stdgo.GoUInt32>);
        var _prevOffset_3657749:stdgo.GoInt = (0 : stdgo.GoInt);
        var _ok_3658125:Bool = false;
        var _newOffset_3658114:stdgo.GoInt = (0 : stdgo.GoInt);
        var _hh_3657563:stdgo.Pointer<stdgo.GoUInt32> = (null : stdgo.Pointer<stdgo.GoUInt32>);
        var _i_3660248:stdgo.GoInt = (0 : stdgo.GoInt);
        var _newIndex_3659103:stdgo.GoInt = (0 : stdgo.GoInt);
        var _hash_3659358:stdgo.GoUInt32 = (0 : stdgo.GoUInt32);
        var loopBreak = false;
        var _prevLength_3657724:stdgo.GoInt = (0 : stdgo.GoInt);
        var _hash_3657502:stdgo.GoUInt32 = (0 : stdgo.GoUInt32);
        var _lookahead_3656820:stdgo.GoInt = (0 : stdgo.GoInt);
        var _index_3659255:stdgo.GoInt = (0 : stdgo.GoInt);
        var _newLength_3658103:stdgo.GoInt = (0 : stdgo.GoInt);
        var _minIndex_3657821:stdgo.GoInt = (0 : stdgo.GoInt);
>>>>>>> 1598d646
        var _gotoNext = 0i32;
        var __blank__ = _gotoNext == ((0i32 : stdgo.GoInt));
        while (_gotoNext != ((-1i32 : stdgo.GoInt))) {
            {
                final __value__ = _gotoNext;
                if (__value__ == (0i32)) {
                    if (((((@:checkr _d ?? throw "null pointer dereference")._windowEnd - (@:checkr _d ?? throw "null pointer dereference")._index : stdgo.GoInt) < (262 : stdgo.GoInt) : Bool) && !(@:checkr _d ?? throw "null pointer dereference")._sync : Bool)) {
                        _gotoNext = 3652990i32;
                    } else {
                        _gotoNext = 3653006i32;
                    };
                } else if (__value__ == (3652990i32)) {
                    return;
                    _gotoNext = 3653006i32;
                } else if (__value__ == (3653006i32)) {
                    (@:checkr _d ?? throw "null pointer dereference")._maxInsertIndex = ((@:checkr _d ?? throw "null pointer dereference")._windowEnd - (3 : stdgo.GoInt) : stdgo.GoInt);
                    _gotoNext = 3653061i32;
                } else if (__value__ == (3653061i32)) {
                    var __blank__ = 0i32;
                    loopBreak = false;
                    _gotoNext = 3653068i32;
                } else if (__value__ == (3653068i32)) {
                    if (!loopBreak) {
                        _gotoNext = 3653072i32;
                    } else {
                        _gotoNext = 3656971i32;
                    };
                } else if (__value__ == (3653072i32)) {
                    if (((@:checkr _d ?? throw "null pointer dereference")._index > (@:checkr _d ?? throw "null pointer dereference")._windowEnd : Bool)) {
                        _gotoNext = 3653101i32;
                    } else {
                        _gotoNext = 3653139i32;
                    };
                } else if (__value__ == (3653101i32)) {
                    throw stdgo.Go.toInterface(("index > windowEnd" : stdgo.GoString));
                    _gotoNext = 3653139i32;
                } else if (__value__ == (3653139i32)) {
                    _lookahead_3653139 = ((@:checkr _d ?? throw "null pointer dereference")._windowEnd - (@:checkr _d ?? throw "null pointer dereference")._index : stdgo.GoInt);
                    if ((_lookahead_3653139 < (262 : stdgo.GoInt) : Bool)) {
                        _gotoNext = 3653221i32;
                    } else {
                        _gotoNext = 3653764i32;
                    };
                } else if (__value__ == (3653221i32)) {
                    if (!(@:checkr _d ?? throw "null pointer dereference")._sync) {
                        _gotoNext = 3653237i32;
                    } else {
                        _gotoNext = 3653262i32;
                    };
                } else if (__value__ == (3653237i32)) {
                    loopBreak = true;
                    _gotoNext = 3653068i32;
                } else if (__value__ == (3653262i32)) {
                    if (((@:checkr _d ?? throw "null pointer dereference")._index > (@:checkr _d ?? throw "null pointer dereference")._windowEnd : Bool)) {
                        _gotoNext = 3653287i32;
                    } else {
                        _gotoNext = 3653328i32;
                    };
                } else if (__value__ == (3653287i32)) {
                    throw stdgo.Go.toInterface(("index > windowEnd" : stdgo.GoString));
                    _gotoNext = 3653328i32;
                } else if (__value__ == (3653328i32)) {
                    if (_lookahead_3653139 == ((0 : stdgo.GoInt))) {
                        _gotoNext = 3653346i32;
                    } else {
                        _gotoNext = 3653764i32;
                    };
                } else if (__value__ == (3653346i32)) {
                    if ((@:checkr _d ?? throw "null pointer dereference")._byteAvailable) {
                        _gotoNext = 3653413i32;
                    } else {
                        _gotoNext = 3653596i32;
                    };
                } else if (__value__ == (3653413i32)) {
                    (@:checkr _d ?? throw "null pointer dereference")._tokens = ((@:checkr _d ?? throw "null pointer dereference")._tokens.__append__(stdgo._internal.compress.flate.Flate__literaltoken._literalToken(((@:checkr _d ?? throw "null pointer dereference")._window[((@:checkr _d ?? throw "null pointer dereference")._index - (1 : stdgo.GoInt) : stdgo.GoInt)] : stdgo.GoUInt32))));
                    (@:checkr _d ?? throw "null pointer dereference")._byteAvailable = false;
                    _gotoNext = 3653596i32;
                } else if (__value__ == (3653596i32)) {
                    if ((((@:checkr _d ?? throw "null pointer dereference")._tokens.length) > (0 : stdgo.GoInt) : Bool)) {
                        _gotoNext = 3653617i32;
                    } else {
                        _gotoNext = 3653742i32;
                    };
                } else if (__value__ == (3653617i32)) {
                    {
                        (@:checkr _d ?? throw "null pointer dereference")._err = @:check2r _d._writeBlock((@:checkr _d ?? throw "null pointer dereference")._tokens, (@:checkr _d ?? throw "null pointer dereference")._index);
                        if ((@:checkr _d ?? throw "null pointer dereference")._err != null) {
                            _gotoNext = 3653681i32;
                        } else {
                            _gotoNext = 3653708i32;
                        };
                    };
                } else if (__value__ == (3653681i32)) {
                    return;
                    _gotoNext = 3653708i32;
                } else if (__value__ == (3653708i32)) {
                    (@:checkr _d ?? throw "null pointer dereference")._tokens = ((@:checkr _d ?? throw "null pointer dereference")._tokens.__slice__(0, (0 : stdgo.GoInt)) : stdgo.Slice<stdgo._internal.compress.flate.Flate_t_token.T_token>);
                    _gotoNext = 3653742i32;
                } else if (__value__ == (3653742i32)) {
                    loopBreak = true;
                    _gotoNext = 3653068i32;
                } else if (__value__ == (3653764i32)) {
                    if (((@:checkr _d ?? throw "null pointer dereference")._index < (@:checkr _d ?? throw "null pointer dereference")._maxInsertIndex : Bool)) {
                        _gotoNext = 3653794i32;
                    } else {
                        _gotoNext = 3654043i32;
                    };
                } else if (__value__ == (3653794i32)) {
                    _hash_3653821 = stdgo._internal.compress.flate.Flate__hash4._hash4(((@:checkr _d ?? throw "null pointer dereference")._window.__slice__((@:checkr _d ?? throw "null pointer dereference")._index, ((@:checkr _d ?? throw "null pointer dereference")._index + (4 : stdgo.GoInt) : stdgo.GoInt)) : stdgo.Slice<stdgo.GoUInt8>));
                    _hh_3653882 = stdgo.Go.pointer((@:checkr _d ?? throw "null pointer dereference")._hashHead[((_hash_3653821 & (131071u32 : stdgo.GoUInt32) : stdgo.GoUInt32) : stdgo.GoInt)]);
                    (@:checkr _d ?? throw "null pointer dereference")._chainHead = (_hh_3653882.value : stdgo.GoInt);
                    (@:checkr _d ?? throw "null pointer dereference")._hashPrev[((@:checkr _d ?? throw "null pointer dereference")._index & (32767 : stdgo.GoInt) : stdgo.GoInt)] = ((@:checkr _d ?? throw "null pointer dereference")._chainHead : stdgo.GoUInt32);
                    _hh_3653882.value = (((@:checkr _d ?? throw "null pointer dereference")._index + (@:checkr _d ?? throw "null pointer dereference")._hashOffset : stdgo.GoInt) : stdgo.GoUInt32);
                    _gotoNext = 3654043i32;
                } else if (__value__ == (3654043i32)) {
                    _prevLength_3654043 = (@:checkr _d ?? throw "null pointer dereference")._length;
                    _prevOffset_3654068 = (@:checkr _d ?? throw "null pointer dereference")._offset;
                    (@:checkr _d ?? throw "null pointer dereference")._length = (3 : stdgo.GoInt);
                    (@:checkr _d ?? throw "null pointer dereference")._offset = (0 : stdgo.GoInt);
                    _minIndex_3654140 = ((@:checkr _d ?? throw "null pointer dereference")._index - (32768 : stdgo.GoInt) : stdgo.GoInt);
                    if ((_minIndex_3654140 < (0 : stdgo.GoInt) : Bool)) {
                        _gotoNext = 3654191i32;
                    } else {
                        _gotoNext = 3654216i32;
                    };
                } else if (__value__ == (3654191i32)) {
                    _minIndex_3654140 = (0 : stdgo.GoInt);
                    _gotoNext = 3654216i32;
                } else if (__value__ == (3654216i32)) {
                    if (((((@:checkr _d ?? throw "null pointer dereference")._chainHead - (@:checkr _d ?? throw "null pointer dereference")._hashOffset : stdgo.GoInt) >= _minIndex_3654140 : Bool) && ((((@:checkr _d ?? throw "null pointer dereference")._compressionLevel._fastSkipHashing != ((2147483647 : stdgo.GoInt)) && (_lookahead_3653139 > (3 : stdgo.GoInt) : Bool) : Bool) || (((@:checkr _d ?? throw "null pointer dereference")._compressionLevel._fastSkipHashing == ((2147483647 : stdgo.GoInt)) && (_lookahead_3653139 > _prevLength_3654043 : Bool) : Bool) && (_prevLength_3654043 < (@:checkr _d ?? throw "null pointer dereference")._compressionLevel._lazy : Bool) : Bool) : Bool)) : Bool)) {
                        _gotoNext = 3654414i32;
                    } else {
                        _gotoNext = 3654593i32;
                    };
                } else if (__value__ == (3654414i32)) {
                    {
                        {
                            var __tmp__ = @:check2r _d._findMatch((@:checkr _d ?? throw "null pointer dereference")._index, ((@:checkr _d ?? throw "null pointer dereference")._chainHead - (@:checkr _d ?? throw "null pointer dereference")._hashOffset : stdgo.GoInt), (3 : stdgo.GoInt), _lookahead_3653139);
                            _newLength_3654422 = @:tmpset0 __tmp__._0;
                            _newOffset_3654433 = @:tmpset0 __tmp__._1;
                            _ok_3654444 = @:tmpset0 __tmp__._2;
                        };
                        if (_ok_3654444) {
                            _gotoNext = 3654530i32;
                        } else {
                            _gotoNext = 3654593i32;
                        };
                    };
                } else if (__value__ == (3654530i32)) {
                    (@:checkr _d ?? throw "null pointer dereference")._length = _newLength_3654422;
                    (@:checkr _d ?? throw "null pointer dereference")._offset = _newOffset_3654433;
                    _gotoNext = 3654593i32;
                } else if (__value__ == (3654593i32)) {
                    if ((((@:checkr _d ?? throw "null pointer dereference")._compressionLevel._fastSkipHashing != ((2147483647 : stdgo.GoInt)) && ((@:checkr _d ?? throw "null pointer dereference")._length >= (4 : stdgo.GoInt) : Bool) : Bool) || (((@:checkr _d ?? throw "null pointer dereference")._compressionLevel._fastSkipHashing == ((2147483647 : stdgo.GoInt)) && (_prevLength_3654043 >= (4 : stdgo.GoInt) : Bool) : Bool) && ((@:checkr _d ?? throw "null pointer dereference")._length <= _prevLength_3654043 : Bool) : Bool) : Bool)) {
                        _gotoNext = 3654752i32;
                    } else {
                        _gotoNext = 3656503i32;
                    };
                } else if (__value__ == (3654752i32)) {
                    if ((@:checkr _d ?? throw "null pointer dereference")._compressionLevel._fastSkipHashing != ((2147483647 : stdgo.GoInt))) {
                        _gotoNext = 3654907i32;
                    } else {
                        _gotoNext = 3655031i32;
                    };
                } else if (__value__ == (3654907i32)) {
                    (@:checkr _d ?? throw "null pointer dereference")._tokens = ((@:checkr _d ?? throw "null pointer dereference")._tokens.__append__(stdgo._internal.compress.flate.Flate__matchtoken._matchToken((((@:checkr _d ?? throw "null pointer dereference")._length - (3 : stdgo.GoInt) : stdgo.GoInt) : stdgo.GoUInt32), (((@:checkr _d ?? throw "null pointer dereference")._offset - (1 : stdgo.GoInt) : stdgo.GoInt) : stdgo.GoUInt32))));
                    _gotoNext = 3655379i32;
                } else if (__value__ == (3655031i32)) {
                    _gotoNext = 3655031i32;
                    (@:checkr _d ?? throw "null pointer dereference")._tokens = ((@:checkr _d ?? throw "null pointer dereference")._tokens.__append__(stdgo._internal.compress.flate.Flate__matchtoken._matchToken(((_prevLength_3654043 - (3 : stdgo.GoInt) : stdgo.GoInt) : stdgo.GoUInt32), ((_prevOffset_3654068 - (1 : stdgo.GoInt) : stdgo.GoInt) : stdgo.GoUInt32))));
                    var __blank__ = 0i32;
                    _gotoNext = 3655379i32;
                } else if (__value__ == (3655379i32)) {
                    if (((@:checkr _d ?? throw "null pointer dereference")._length <= (@:checkr _d ?? throw "null pointer dereference")._compressionLevel._fastSkipHashing : Bool)) {
                        _gotoNext = 3655412i32;
                    } else {
                        _gotoNext = 3656156i32;
                    };
                } else if (__value__ == (3655412i32)) {
                    if ((@:checkr _d ?? throw "null pointer dereference")._compressionLevel._fastSkipHashing != ((2147483647 : stdgo.GoInt))) {
                        _gotoNext = 3655473i32;
                    } else {
                        _gotoNext = 3655521i32;
                    };
                } else if (__value__ == (3655473i32)) {
                    _newIndex_3655422 = ((@:checkr _d ?? throw "null pointer dereference")._index + (@:checkr _d ?? throw "null pointer dereference")._length : stdgo.GoInt);
                    _gotoNext = 3655574i32;
                } else if (__value__ == (3655521i32)) {
                    _gotoNext = 3655521i32;
                    _newIndex_3655422 = (((@:checkr _d ?? throw "null pointer dereference")._index + _prevLength_3654043 : stdgo.GoInt) - (1 : stdgo.GoInt) : stdgo.GoInt);
                    var __blank__ = 0i32;
                    _gotoNext = 3655574i32;
                } else if (__value__ == (3655574i32)) {
                    _index_3655574 = (@:checkr _d ?? throw "null pointer dereference")._index;
                    _index_3655574++;
                    _gotoNext = 3655595i32;
                } else if (__value__ == (3655595i32)) {
                    if ((_index_3655574 < _newIndex_3655422 : Bool)) {
                        _gotoNext = 3655634i32;
                    } else {
                        _gotoNext = 3656019i32;
                    };
                } else if (__value__ == (3655626i32)) {
                    _index_3655574++;
                    _gotoNext = 3655595i32;
                } else if (__value__ == (3655634i32)) {
                    if ((_index_3655574 < (@:checkr _d ?? throw "null pointer dereference")._maxInsertIndex : Bool)) {
                        _gotoNext = 3655669i32;
                    } else {
                        _gotoNext = 3655626i32;
                    };
                } else if (__value__ == (3655669i32)) {
                    _hash_3655677 = stdgo._internal.compress.flate.Flate__hash4._hash4(((@:checkr _d ?? throw "null pointer dereference")._window.__slice__(_index_3655574, (_index_3655574 + (4 : stdgo.GoInt) : stdgo.GoInt)) : stdgo.Slice<stdgo.GoUInt8>));
                    _hh_3655840 = stdgo.Go.pointer((@:checkr _d ?? throw "null pointer dereference")._hashHead[((_hash_3655677 & (131071u32 : stdgo.GoUInt32) : stdgo.GoUInt32) : stdgo.GoInt)]);
                    (@:checkr _d ?? throw "null pointer dereference")._hashPrev[(_index_3655574 & (32767 : stdgo.GoInt) : stdgo.GoInt)] = _hh_3655840.value;
                    _hh_3655840.value = ((_index_3655574 + (@:checkr _d ?? throw "null pointer dereference")._hashOffset : stdgo.GoInt) : stdgo.GoUInt32);
                    _gotoNext = 3655626i32;
                } else if (__value__ == (3656019i32)) {
                    (@:checkr _d ?? throw "null pointer dereference")._index = _index_3655574;
                    if ((@:checkr _d ?? throw "null pointer dereference")._compressionLevel._fastSkipHashing == ((2147483647 : stdgo.GoInt))) {
                        _gotoNext = 3656074i32;
                    } else {
                        _gotoNext = 3656290i32;
                    };
                } else if (__value__ == (3656074i32)) {
                    (@:checkr _d ?? throw "null pointer dereference")._byteAvailable = false;
                    (@:checkr _d ?? throw "null pointer dereference")._length = (3 : stdgo.GoInt);
                    _gotoNext = 3656290i32;
                } else if (__value__ == (3656156i32)) {
                    _gotoNext = 3656156i32;
                    (@:checkr _d ?? throw "null pointer dereference")._index = ((@:checkr _d ?? throw "null pointer dereference")._index + ((@:checkr _d ?? throw "null pointer dereference")._length) : stdgo.GoInt);
                    var __blank__ = 0i32;
                    _gotoNext = 3656290i32;
                } else if (__value__ == (3656290i32)) {
                    if (((@:checkr _d ?? throw "null pointer dereference")._tokens.length) == ((16384 : stdgo.GoInt))) {
                        _gotoNext = 3656330i32;
                    } else {
                        _gotoNext = 3653068i32;
                    };
                } else if (__value__ == (3656330i32)) {
                    {
                        (@:checkr _d ?? throw "null pointer dereference")._err = @:check2r _d._writeBlock((@:checkr _d ?? throw "null pointer dereference")._tokens, (@:checkr _d ?? throw "null pointer dereference")._index);
                        if ((@:checkr _d ?? throw "null pointer dereference")._err != null) {
                            _gotoNext = 3656441i32;
                        } else {
                            _gotoNext = 3656465i32;
                        };
                    };
                } else if (__value__ == (3656441i32)) {
                    return;
                    _gotoNext = 3656465i32;
                } else if (__value__ == (3656465i32)) {
                    (@:checkr _d ?? throw "null pointer dereference")._tokens = ((@:checkr _d ?? throw "null pointer dereference")._tokens.__slice__(0, (0 : stdgo.GoInt)) : stdgo.Slice<stdgo._internal.compress.flate.Flate_t_token.T_token>);
                    _gotoNext = 3653068i32;
                } else if (__value__ == (3656503i32)) {
                    _gotoNext = 3656503i32;
                    if ((((@:checkr _d ?? throw "null pointer dereference")._compressionLevel._fastSkipHashing != (2147483647 : stdgo.GoInt)) || (@:checkr _d ?? throw "null pointer dereference")._byteAvailable : Bool)) {
                        _gotoNext = 3656561i32;
                    } else {
                        _gotoNext = 3656883i32;
                    };
                } else if (__value__ == (3656561i32)) {
                    _i_3656567 = ((@:checkr _d ?? throw "null pointer dereference")._index - (1 : stdgo.GoInt) : stdgo.GoInt);
                    if ((@:checkr _d ?? throw "null pointer dereference")._compressionLevel._fastSkipHashing != ((2147483647 : stdgo.GoInt))) {
                        _gotoNext = 3656622i32;
                    } else {
                        _gotoNext = 3656651i32;
                    };
                } else if (__value__ == (3656622i32)) {
                    _i_3656567 = (@:checkr _d ?? throw "null pointer dereference")._index;
                    _gotoNext = 3656651i32;
                } else if (__value__ == (3656651i32)) {
                    (@:checkr _d ?? throw "null pointer dereference")._tokens = ((@:checkr _d ?? throw "null pointer dereference")._tokens.__append__(stdgo._internal.compress.flate.Flate__literaltoken._literalToken(((@:checkr _d ?? throw "null pointer dereference")._window[(_i_3656567 : stdgo.GoInt)] : stdgo.GoUInt32))));
                    if (((@:checkr _d ?? throw "null pointer dereference")._tokens.length) == ((16384 : stdgo.GoInt))) {
                        _gotoNext = 3656758i32;
                    } else {
                        _gotoNext = 3656883i32;
                    };
                } else if (__value__ == (3656758i32)) {
                    {
                        (@:checkr _d ?? throw "null pointer dereference")._err = @:check2r _d._writeBlock((@:checkr _d ?? throw "null pointer dereference")._tokens, (_i_3656567 + (1 : stdgo.GoInt) : stdgo.GoInt));
                        if ((@:checkr _d ?? throw "null pointer dereference")._err != null) {
                            _gotoNext = 3656818i32;
                        } else {
                            _gotoNext = 3656845i32;
                        };
                    };
                } else if (__value__ == (3656818i32)) {
                    return;
                    _gotoNext = 3656845i32;
                } else if (__value__ == (3656845i32)) {
                    (@:checkr _d ?? throw "null pointer dereference")._tokens = ((@:checkr _d ?? throw "null pointer dereference")._tokens.__slice__(0, (0 : stdgo.GoInt)) : stdgo.Slice<stdgo._internal.compress.flate.Flate_t_token.T_token>);
                    _gotoNext = 3656883i32;
                } else if (__value__ == (3656883i32)) {
                    (@:checkr _d ?? throw "null pointer dereference")._index++;
                    if ((@:checkr _d ?? throw "null pointer dereference")._compressionLevel._fastSkipHashing == ((2147483647 : stdgo.GoInt))) {
                        _gotoNext = 3656930i32;
                    } else {
                        _gotoNext = 3653068i32;
                    };
                } else if (__value__ == (3656930i32)) {
                    (@:checkr _d ?? throw "null pointer dereference")._byteAvailable = true;
                    _gotoNext = 3653068i32;
                } else if (__value__ == (3656971i32)) {
                    _gotoNext = -1i32;
                };
            };
        };
    }
    @:keep
    @:tdfield
    static public function _initDeflate( _d:stdgo.Ref<stdgo._internal.compress.flate.Flate_t_compressor.T_compressor>):Void {
        @:recv var _d:stdgo.Ref<stdgo._internal.compress.flate.Flate_t_compressor.T_compressor> = _d;
        (@:checkr _d ?? throw "null pointer dereference")._window = (new stdgo.Slice<stdgo.GoUInt8>((65536 : stdgo.GoInt).toBasic(), 0).__setNumber32__() : stdgo.Slice<stdgo.GoUInt8>);
        (@:checkr _d ?? throw "null pointer dereference")._hashOffset = (1 : stdgo.GoInt);
        (@:checkr _d ?? throw "null pointer dereference")._tokens = (new stdgo.Slice<stdgo._internal.compress.flate.Flate_t_token.T_token>((0 : stdgo.GoInt).toBasic(), (16385 : stdgo.GoInt)).__setNumber32__() : stdgo.Slice<stdgo._internal.compress.flate.Flate_t_token.T_token>);
        (@:checkr _d ?? throw "null pointer dereference")._length = (3 : stdgo.GoInt);
        (@:checkr _d ?? throw "null pointer dereference")._offset = (0 : stdgo.GoInt);
        (@:checkr _d ?? throw "null pointer dereference")._byteAvailable = false;
        (@:checkr _d ?? throw "null pointer dereference")._index = (0 : stdgo.GoInt);
        (@:checkr _d ?? throw "null pointer dereference")._chainHead = (-1 : stdgo.GoInt);
        (@:checkr _d ?? throw "null pointer dereference")._bulkHasher = stdgo._internal.compress.flate.Flate__bulkhash4._bulkHash4;
    }
    @:keep
    @:tdfield
    static public function _encSpeed( _d:stdgo.Ref<stdgo._internal.compress.flate.Flate_t_compressor.T_compressor>):Void {
        @:recv var _d:stdgo.Ref<stdgo._internal.compress.flate.Flate_t_compressor.T_compressor> = _d;
        if (((@:checkr _d ?? throw "null pointer dereference")._windowEnd < (65535 : stdgo.GoInt) : Bool)) {
            if (!(@:checkr _d ?? throw "null pointer dereference")._sync) {
                return;
            };
            if (((@:checkr _d ?? throw "null pointer dereference")._windowEnd < (128 : stdgo.GoInt) : Bool)) {
                if ((@:checkr _d ?? throw "null pointer dereference")._windowEnd == ((0 : stdgo.GoInt))) {
                    return;
                } else if (((@:checkr _d ?? throw "null pointer dereference")._windowEnd <= (16 : stdgo.GoInt) : Bool)) {
                    (@:checkr _d ?? throw "null pointer dereference")._err = @:check2r _d._writeStoredBlock(((@:checkr _d ?? throw "null pointer dereference")._window.__slice__(0, (@:checkr _d ?? throw "null pointer dereference")._windowEnd) : stdgo.Slice<stdgo.GoUInt8>));
                } else {
                    @:check2r (@:checkr _d ?? throw "null pointer dereference")._w._writeBlockHuff(false, ((@:checkr _d ?? throw "null pointer dereference")._window.__slice__(0, (@:checkr _d ?? throw "null pointer dereference")._windowEnd) : stdgo.Slice<stdgo.GoUInt8>));
                    (@:checkr _d ?? throw "null pointer dereference")._err = (@:checkr (@:checkr _d ?? throw "null pointer dereference")._w ?? throw "null pointer dereference")._err;
                };
                (@:checkr _d ?? throw "null pointer dereference")._windowEnd = (0 : stdgo.GoInt);
                @:check2r (@:checkr _d ?? throw "null pointer dereference")._bestSpeed._reset();
                return;
            };
        };
        (@:checkr _d ?? throw "null pointer dereference")._tokens = @:check2r (@:checkr _d ?? throw "null pointer dereference")._bestSpeed._encode(((@:checkr _d ?? throw "null pointer dereference")._tokens.__slice__(0, (0 : stdgo.GoInt)) : stdgo.Slice<stdgo._internal.compress.flate.Flate_t_token.T_token>), ((@:checkr _d ?? throw "null pointer dereference")._window.__slice__(0, (@:checkr _d ?? throw "null pointer dereference")._windowEnd) : stdgo.Slice<stdgo.GoUInt8>));
        if ((((@:checkr _d ?? throw "null pointer dereference")._tokens.length) > ((@:checkr _d ?? throw "null pointer dereference")._windowEnd - (((@:checkr _d ?? throw "null pointer dereference")._windowEnd >> (4i64 : stdgo.GoUInt64) : stdgo.GoInt)) : stdgo.GoInt) : Bool)) {
            @:check2r (@:checkr _d ?? throw "null pointer dereference")._w._writeBlockHuff(false, ((@:checkr _d ?? throw "null pointer dereference")._window.__slice__(0, (@:checkr _d ?? throw "null pointer dereference")._windowEnd) : stdgo.Slice<stdgo.GoUInt8>));
        } else {
            @:check2r (@:checkr _d ?? throw "null pointer dereference")._w._writeBlockDynamic((@:checkr _d ?? throw "null pointer dereference")._tokens, false, ((@:checkr _d ?? throw "null pointer dereference")._window.__slice__(0, (@:checkr _d ?? throw "null pointer dereference")._windowEnd) : stdgo.Slice<stdgo.GoUInt8>));
        };
        (@:checkr _d ?? throw "null pointer dereference")._err = (@:checkr (@:checkr _d ?? throw "null pointer dereference")._w ?? throw "null pointer dereference")._err;
        (@:checkr _d ?? throw "null pointer dereference")._windowEnd = (0 : stdgo.GoInt);
    }
    @:keep
    @:tdfield
    static public function _writeStoredBlock( _d:stdgo.Ref<stdgo._internal.compress.flate.Flate_t_compressor.T_compressor>, _buf:stdgo.Slice<stdgo.GoUInt8>):stdgo.Error {
        @:recv var _d:stdgo.Ref<stdgo._internal.compress.flate.Flate_t_compressor.T_compressor> = _d;
        {
            @:check2r (@:checkr _d ?? throw "null pointer dereference")._w._writeStoredHeader((_buf.length), false);
            if ((@:checkr (@:checkr _d ?? throw "null pointer dereference")._w ?? throw "null pointer dereference")._err != null) {
                return (@:checkr (@:checkr _d ?? throw "null pointer dereference")._w ?? throw "null pointer dereference")._err;
            };
        };
        @:check2r (@:checkr _d ?? throw "null pointer dereference")._w._writeBytes(_buf);
        return (@:checkr (@:checkr _d ?? throw "null pointer dereference")._w ?? throw "null pointer dereference")._err;
    }
    @:keep
    @:tdfield
    static public function _findMatch( _d:stdgo.Ref<stdgo._internal.compress.flate.Flate_t_compressor.T_compressor>, _pos:stdgo.GoInt, _prevHead:stdgo.GoInt, _prevLength:stdgo.GoInt, _lookahead:stdgo.GoInt):{ var _0 : stdgo.GoInt; var _1 : stdgo.GoInt; var _2 : Bool; } {
        @:recv var _d:stdgo.Ref<stdgo._internal.compress.flate.Flate_t_compressor.T_compressor> = _d;
        var _length = (0 : stdgo.GoInt), _offset = (0 : stdgo.GoInt), _ok = false;
        var _minMatchLook = (258 : stdgo.GoInt);
        if ((_lookahead < _minMatchLook : Bool)) {
            _minMatchLook = _lookahead;
        };
        var _win = ((@:checkr _d ?? throw "null pointer dereference")._window.__slice__((0 : stdgo.GoInt), (_pos + _minMatchLook : stdgo.GoInt)) : stdgo.Slice<stdgo.GoUInt8>);
        var _nice = ((_win.length) - _pos : stdgo.GoInt);
        if (((@:checkr _d ?? throw "null pointer dereference")._compressionLevel._nice < _nice : Bool)) {
            _nice = (@:checkr _d ?? throw "null pointer dereference")._compressionLevel._nice;
        };
        var _tries = ((@:checkr _d ?? throw "null pointer dereference")._compressionLevel._chain : stdgo.GoInt);
        _length = _prevLength;
        if ((_length >= (@:checkr _d ?? throw "null pointer dereference")._compressionLevel._good : Bool)) {
            _tries = (_tries >> ((2i64 : stdgo.GoUInt64)) : stdgo.GoInt);
        };
        var _wEnd = (_win[(_pos + _length : stdgo.GoInt)] : stdgo.GoUInt8);
        var _wPos = (_win.__slice__(_pos) : stdgo.Slice<stdgo.GoUInt8>);
        var _minIndex = (_pos - (32768 : stdgo.GoInt) : stdgo.GoInt);
        {
            var _i = (_prevHead : stdgo.GoInt);
            while ((_tries > (0 : stdgo.GoInt) : Bool)) {
                if (_wEnd == (_win[((_i + _length : stdgo.GoInt) : stdgo.GoInt)])) {
                    var _n = (stdgo._internal.compress.flate.Flate__matchlen._matchLen((_win.__slice__(_i) : stdgo.Slice<stdgo.GoUInt8>), _wPos, _minMatchLook) : stdgo.GoInt);
                    if (((_n > _length : Bool) && (((_n > (4 : stdgo.GoInt) : Bool) || ((_pos - _i : stdgo.GoInt) <= (4096 : stdgo.GoInt) : Bool) : Bool)) : Bool)) {
                        _length = _n;
                        _offset = (_pos - _i : stdgo.GoInt);
                        _ok = true;
                        if ((_n >= _nice : Bool)) {
                            break;
                        };
                        _wEnd = _win[(_pos + _n : stdgo.GoInt)];
                    };
                };
if (_i == (_minIndex)) {
                    break;
                };
_i = (((@:checkr _d ?? throw "null pointer dereference")._hashPrev[(_i & (32767 : stdgo.GoInt) : stdgo.GoInt)] : stdgo.GoInt) - (@:checkr _d ?? throw "null pointer dereference")._hashOffset : stdgo.GoInt);
if (((_i < _minIndex : Bool) || (_i < (0 : stdgo.GoInt) : Bool) : Bool)) {
                    break;
                };
                _tries--;
            };
        };
        return { _0 : _length, _1 : _offset, _2 : _ok };
    }
    @:keep
    @:tdfield
    static public function _fillWindow( _d:stdgo.Ref<stdgo._internal.compress.flate.Flate_t_compressor.T_compressor>, _b:stdgo.Slice<stdgo.GoUInt8>):Void {
        @:recv var _d:stdgo.Ref<stdgo._internal.compress.flate.Flate_t_compressor.T_compressor> = _d;
        if (((@:checkr _d ?? throw "null pointer dereference")._compressionLevel._level < (2 : stdgo.GoInt) : Bool)) {
            return;
        };
        if ((((@:checkr _d ?? throw "null pointer dereference")._index != (0 : stdgo.GoInt)) || ((@:checkr _d ?? throw "null pointer dereference")._windowEnd != (0 : stdgo.GoInt)) : Bool)) {
            throw stdgo.Go.toInterface(("internal error: fillWindow called with stale data" : stdgo.GoString));
        };
        if (((_b.length) > (32768 : stdgo.GoInt) : Bool)) {
            _b = (_b.__slice__(((_b.length) - (32768 : stdgo.GoInt) : stdgo.GoInt)) : stdgo.Slice<stdgo.GoUInt8>);
        };
        var _n = ((@:checkr _d ?? throw "null pointer dereference")._window.__copyTo__(_b) : stdgo.GoInt);
        var _loops = ((((_n + (256 : stdgo.GoInt) : stdgo.GoInt) - (4 : stdgo.GoInt) : stdgo.GoInt)) / (256 : stdgo.GoInt) : stdgo.GoInt);
        {
            var _j = (0 : stdgo.GoInt);
            while ((_j < _loops : Bool)) {
                var _index = (_j * (256 : stdgo.GoInt) : stdgo.GoInt);
var _end = (((_index + (256 : stdgo.GoInt) : stdgo.GoInt) + (4 : stdgo.GoInt) : stdgo.GoInt) - (1 : stdgo.GoInt) : stdgo.GoInt);
if ((_end > _n : Bool)) {
                    _end = _n;
                };
var _toCheck = ((@:checkr _d ?? throw "null pointer dereference")._window.__slice__(_index, _end) : stdgo.Slice<stdgo.GoUInt8>);
var _dstSize = (((_toCheck.length) - (4 : stdgo.GoInt) : stdgo.GoInt) + (1 : stdgo.GoInt) : stdgo.GoInt);
if ((_dstSize <= (0 : stdgo.GoInt) : Bool)) {
                    {
                        _j++;
                        continue;
                    };
                };
var _dst = ((@:checkr _d ?? throw "null pointer dereference")._hashMatch.__slice__(0, _dstSize) : stdgo.Slice<stdgo.GoUInt32>);
(@:checkr _d ?? throw "null pointer dereference")._bulkHasher(_toCheck, _dst);
for (_i => _val in _dst) {
                    var _di = (_i + _index : stdgo.GoInt);
                    var _hh = stdgo.Go.pointer((@:checkr _d ?? throw "null pointer dereference")._hashHead[((_val & (131071u32 : stdgo.GoUInt32) : stdgo.GoUInt32) : stdgo.GoInt)]);
                    (@:checkr _d ?? throw "null pointer dereference")._hashPrev[(_di & (32767 : stdgo.GoInt) : stdgo.GoInt)] = _hh.value;
                    _hh.value = ((_di + (@:checkr _d ?? throw "null pointer dereference")._hashOffset : stdgo.GoInt) : stdgo.GoUInt32);
                };
                _j++;
            };
        };
        (@:checkr _d ?? throw "null pointer dereference")._windowEnd = _n;
        (@:checkr _d ?? throw "null pointer dereference")._index = _n;
    }
    @:keep
    @:tdfield
    static public function _writeBlock( _d:stdgo.Ref<stdgo._internal.compress.flate.Flate_t_compressor.T_compressor>, _tokens:stdgo.Slice<stdgo._internal.compress.flate.Flate_t_token.T_token>, _index:stdgo.GoInt):stdgo.Error {
        @:recv var _d:stdgo.Ref<stdgo._internal.compress.flate.Flate_t_compressor.T_compressor> = _d;
        if ((_index > (0 : stdgo.GoInt) : Bool)) {
            var _window:stdgo.Slice<stdgo.GoUInt8> = (null : stdgo.Slice<stdgo.GoUInt8>);
            if (((@:checkr _d ?? throw "null pointer dereference")._blockStart <= _index : Bool)) {
                _window = ((@:checkr _d ?? throw "null pointer dereference")._window.__slice__((@:checkr _d ?? throw "null pointer dereference")._blockStart, _index) : stdgo.Slice<stdgo.GoUInt8>);
            };
            (@:checkr _d ?? throw "null pointer dereference")._blockStart = _index;
            @:check2r (@:checkr _d ?? throw "null pointer dereference")._w._writeBlock(_tokens, false, _window);
            return (@:checkr (@:checkr _d ?? throw "null pointer dereference")._w ?? throw "null pointer dereference")._err;
        };
        return (null : stdgo.Error);
    }
    @:keep
    @:tdfield
    static public function _fillDeflate( _d:stdgo.Ref<stdgo._internal.compress.flate.Flate_t_compressor.T_compressor>, _b:stdgo.Slice<stdgo.GoUInt8>):stdgo.GoInt {
        @:recv var _d:stdgo.Ref<stdgo._internal.compress.flate.Flate_t_compressor.T_compressor> = _d;
        if (((@:checkr _d ?? throw "null pointer dereference")._index >= (65274 : stdgo.GoInt) : Bool)) {
            (@:checkr _d ?? throw "null pointer dereference")._window.__copyTo__(((@:checkr _d ?? throw "null pointer dereference")._window.__slice__((32768 : stdgo.GoInt), (65536 : stdgo.GoInt)) : stdgo.Slice<stdgo.GoUInt8>));
            (@:checkr _d ?? throw "null pointer dereference")._index = ((@:checkr _d ?? throw "null pointer dereference")._index - ((32768 : stdgo.GoInt)) : stdgo.GoInt);
            (@:checkr _d ?? throw "null pointer dereference")._windowEnd = ((@:checkr _d ?? throw "null pointer dereference")._windowEnd - ((32768 : stdgo.GoInt)) : stdgo.GoInt);
            if (((@:checkr _d ?? throw "null pointer dereference")._blockStart >= (32768 : stdgo.GoInt) : Bool)) {
                (@:checkr _d ?? throw "null pointer dereference")._blockStart = ((@:checkr _d ?? throw "null pointer dereference")._blockStart - ((32768 : stdgo.GoInt)) : stdgo.GoInt);
            } else {
                (@:checkr _d ?? throw "null pointer dereference")._blockStart = (2147483647 : stdgo.GoInt);
            };
            (@:checkr _d ?? throw "null pointer dereference")._hashOffset = ((@:checkr _d ?? throw "null pointer dereference")._hashOffset + ((32768 : stdgo.GoInt)) : stdgo.GoInt);
            if (((@:checkr _d ?? throw "null pointer dereference")._hashOffset > (16777216 : stdgo.GoInt) : Bool)) {
                var _delta = ((@:checkr _d ?? throw "null pointer dereference")._hashOffset - (1 : stdgo.GoInt) : stdgo.GoInt);
                (@:checkr _d ?? throw "null pointer dereference")._hashOffset = ((@:checkr _d ?? throw "null pointer dereference")._hashOffset - (_delta) : stdgo.GoInt);
                (@:checkr _d ?? throw "null pointer dereference")._chainHead = ((@:checkr _d ?? throw "null pointer dereference")._chainHead - (_delta) : stdgo.GoInt);
                for (_i => _v in ((@:checkr _d ?? throw "null pointer dereference")._hashPrev.__slice__(0) : stdgo.Slice<stdgo.GoUInt32>)) {
                    if (((_v : stdgo.GoInt) > _delta : Bool)) {
                        (@:checkr _d ?? throw "null pointer dereference")._hashPrev[(_i : stdgo.GoInt)] = (((_v : stdgo.GoInt) - _delta : stdgo.GoInt) : stdgo.GoUInt32);
                    } else {
                        (@:checkr _d ?? throw "null pointer dereference")._hashPrev[(_i : stdgo.GoInt)] = (0u32 : stdgo.GoUInt32);
                    };
                };
                for (_i => _v in ((@:checkr _d ?? throw "null pointer dereference")._hashHead.__slice__(0) : stdgo.Slice<stdgo.GoUInt32>)) {
                    if (((_v : stdgo.GoInt) > _delta : Bool)) {
                        (@:checkr _d ?? throw "null pointer dereference")._hashHead[(_i : stdgo.GoInt)] = (((_v : stdgo.GoInt) - _delta : stdgo.GoInt) : stdgo.GoUInt32);
                    } else {
                        (@:checkr _d ?? throw "null pointer dereference")._hashHead[(_i : stdgo.GoInt)] = (0u32 : stdgo.GoUInt32);
                    };
                };
            };
        };
        var _n = (((@:checkr _d ?? throw "null pointer dereference")._window.__slice__((@:checkr _d ?? throw "null pointer dereference")._windowEnd) : stdgo.Slice<stdgo.GoUInt8>).__copyTo__(_b) : stdgo.GoInt);
        (@:checkr _d ?? throw "null pointer dereference")._windowEnd = ((@:checkr _d ?? throw "null pointer dereference")._windowEnd + (_n) : stdgo.GoInt);
        return _n;
    }
}<|MERGE_RESOLUTION|>--- conflicted
+++ resolved
@@ -209,23 +209,6 @@
     @:tdfield
     static public function _deflate( _d:stdgo.Ref<stdgo._internal.compress.flate.Flate_t_compressor.T_compressor>):Void {
         @:recv var _d:stdgo.Ref<stdgo._internal.compress.flate.Flate_t_compressor.T_compressor> = _d;
-<<<<<<< HEAD
-        var _newLength_3654422:stdgo.GoInt = (0 : stdgo.GoInt);
-        var _prevLength_3654043:stdgo.GoInt = (0 : stdgo.GoInt);
-        var _hash_3653821:stdgo.GoUInt32 = (0 : stdgo.GoUInt32);
-        var _newIndex_3655422:stdgo.GoInt = (0 : stdgo.GoInt);
-        var _newOffset_3654433:stdgo.GoInt = (0 : stdgo.GoInt);
-        var _minIndex_3654140:stdgo.GoInt = (0 : stdgo.GoInt);
-        var _hh_3653882:stdgo.Pointer<stdgo.GoUInt32> = (null : stdgo.Pointer<stdgo.GoUInt32>);
-        var _lookahead_3653139:stdgo.GoInt = (0 : stdgo.GoInt);
-        var loopBreak = false;
-        var _i_3656567:stdgo.GoInt = (0 : stdgo.GoInt);
-        var _hash_3655677:stdgo.GoUInt32 = (0 : stdgo.GoUInt32);
-        var _ok_3654444:Bool = false;
-        var _hh_3655840:stdgo.Pointer<stdgo.GoUInt32> = (null : stdgo.Pointer<stdgo.GoUInt32>);
-        var _index_3655574:stdgo.GoInt = (0 : stdgo.GoInt);
-        var _prevOffset_3654068:stdgo.GoInt = (0 : stdgo.GoInt);
-=======
         var _hh_3659521:stdgo.Pointer<stdgo.GoUInt32> = (null : stdgo.Pointer<stdgo.GoUInt32>);
         var _prevOffset_3657749:stdgo.GoInt = (0 : stdgo.GoInt);
         var _ok_3658125:Bool = false;
@@ -241,7 +224,6 @@
         var _index_3659255:stdgo.GoInt = (0 : stdgo.GoInt);
         var _newLength_3658103:stdgo.GoInt = (0 : stdgo.GoInt);
         var _minIndex_3657821:stdgo.GoInt = (0 : stdgo.GoInt);
->>>>>>> 1598d646
         var _gotoNext = 0i32;
         var __blank__ = _gotoNext == ((0i32 : stdgo.GoInt));
         while (_gotoNext != ((-1i32 : stdgo.GoInt))) {
