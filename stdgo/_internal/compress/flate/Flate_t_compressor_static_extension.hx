--- conflicted
+++ resolved
@@ -209,23 +209,6 @@
     @:tdfield
     static public function _deflate( _d:stdgo.Ref<stdgo._internal.compress.flate.Flate_t_compressor.T_compressor>):Void {
         @:recv var _d:stdgo.Ref<stdgo._internal.compress.flate.Flate_t_compressor.T_compressor> = _d;
-<<<<<<< HEAD
-        var _ok_3660595:Bool = false;
-        var _newLength_3660573:stdgo.GoInt = (0 : stdgo.GoInt);
-        var _i_3662718:stdgo.GoInt = (0 : stdgo.GoInt);
-        var _hh_3661991:stdgo.Pointer<stdgo.GoUInt32> = (null : stdgo.Pointer<stdgo.GoUInt32>);
-        var _hash_3661828:stdgo.GoUInt32 = (0 : stdgo.GoUInt32);
-        var _newIndex_3661573:stdgo.GoInt = (0 : stdgo.GoInt);
-        var _newOffset_3660584:stdgo.GoInt = (0 : stdgo.GoInt);
-        var _hash_3659972:stdgo.GoUInt32 = (0 : stdgo.GoUInt32);
-        var _lookahead_3659290:stdgo.GoInt = (0 : stdgo.GoInt);
-        var _minIndex_3660291:stdgo.GoInt = (0 : stdgo.GoInt);
-        var _index_3661725:stdgo.GoInt = (0 : stdgo.GoInt);
-        var _prevOffset_3660219:stdgo.GoInt = (0 : stdgo.GoInt);
-        var _prevLength_3660194:stdgo.GoInt = (0 : stdgo.GoInt);
-        var _hh_3660033:stdgo.Pointer<stdgo.GoUInt32> = (null : stdgo.Pointer<stdgo.GoUInt32>);
-        var loopBreak = false;
-=======
         var _prevOffset_3660219:stdgo.GoInt = (0 : stdgo.GoInt);
         var _newLength_3660573:stdgo.GoInt = (0 : stdgo.GoInt);
         var _minIndex_3660291:stdgo.GoInt = (0 : stdgo.GoInt);
@@ -241,7 +224,6 @@
         var _i_3662718:stdgo.GoInt = (0 : stdgo.GoInt);
         var _index_3661725:stdgo.GoInt = (0 : stdgo.GoInt);
         var _newIndex_3661573:stdgo.GoInt = (0 : stdgo.GoInt);
->>>>>>> 2dc985c5
         var _gotoNext = 0i32;
         var __blank__ = _gotoNext == ((0i32 : stdgo.GoInt));
         while (_gotoNext != ((-1i32 : stdgo.GoInt))) {
