--- conflicted
+++ resolved
@@ -171,18 +171,6 @@
     @:tdfield
     static public function _huffmanBlock( _f:stdgo.Ref<stdgo._internal.compress.flate.Flate_t_decompressor.T_decompressor>):Void {
         @:recv var _f:stdgo.Ref<stdgo._internal.compress.flate.Flate_t_decompressor.T_decompressor> = _f;
-<<<<<<< HEAD
-        var _v_3669004:stdgo.GoInt = (0 : stdgo.GoInt);
-        var _stateInit_3668748;
-        var _extra_3670526:stdgo.GoInt = (0 : stdgo.GoInt);
-        var _nb_3670449:stdgo.GoUInt = (0 : stdgo.GoUInt);
-        var _dist_3670081:stdgo.GoInt = (0 : stdgo.GoInt);
-        var _err_3669007:stdgo.Error = (null : stdgo.Error);
-        var _n_3669083:stdgo.GoUInt = (0 : stdgo.GoUInt);
-        var _stateDict_3668799;
-        var _cnt_3671096:stdgo.GoInt = (0 : stdgo.GoInt);
-        var _length_3669120:stdgo.GoInt = (0 : stdgo.GoInt);
-=======
         var _n_3724442:stdgo.GoUInt = (0 : stdgo.GoUInt);
         var _stateDict_3724158;
         var _length_3724479:stdgo.GoInt = (0 : stdgo.GoInt);
@@ -193,7 +181,6 @@
         var _nb_3725808:stdgo.GoUInt = (0 : stdgo.GoUInt);
         var _dist_3725440:stdgo.GoInt = (0 : stdgo.GoInt);
         var _err_3724366:stdgo.Error = (null : stdgo.Error);
->>>>>>> 97b0842d
         var _gotoNext = 0i32;
         var __blank__ = _gotoNext == ((0i32 : stdgo.GoInt));
         while (_gotoNext != ((-1i32 : stdgo.GoInt))) {
