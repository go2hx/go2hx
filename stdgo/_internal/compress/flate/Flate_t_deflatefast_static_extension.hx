--- conflicted
+++ resolved
@@ -81,29 +81,11 @@
     @:tdfield
     static public function _encode( _e:stdgo.Ref<stdgo._internal.compress.flate.Flate_t_deflatefast.T_deflateFast>, _dst:stdgo.Slice<stdgo._internal.compress.flate.Flate_t_token.T_token>, _src:stdgo.Slice<stdgo.GoUInt8>):stdgo.Slice<stdgo._internal.compress.flate.Flate_t_token.T_token> {
         @:recv var _e:stdgo.Ref<stdgo._internal.compress.flate.Flate_t_deflatefast.T_deflateFast> = _e;
-<<<<<<< HEAD
-        var _offset_3675888:stdgo.GoInt32 = (0 : stdgo.GoInt32);
-        var _candidate_3673465:stdgo._internal.compress.flate.Flate_t_tableentry.T_tableEntry = ({} : stdgo._internal.compress.flate.Flate_t_tableentry.T_tableEntry);
-        var _nextHash_3672552:stdgo.GoUInt32 = (0 : stdgo.GoUInt32);
-        var _offset_3673844:stdgo.GoInt32 = (0 : stdgo.GoInt32);
-        var _nextEmit_3672493:stdgo.GoInt32 = (0 : stdgo.GoInt32);
-        var _sLimit_3672382:stdgo.GoInt32 = (0 : stdgo.GoInt32);
-        var _currHash_3675734:stdgo.GoUInt32 = (0 : stdgo.GoUInt32);
         var _prevHash_3675609:stdgo.GoUInt32 = (0 : stdgo.GoUInt32);
-        var _bytesBetweenHashLookups_3673510:stdgo.GoInt32 = (0 : stdgo.GoInt32);
-        var _nextS_3673448:stdgo.GoInt32 = (0 : stdgo.GoInt32);
-        var _cv_3672530:stdgo.GoUInt32 = (0 : stdgo.GoUInt32);
-=======
-        var _prevHash_3675609:stdgo.GoUInt32 = (0 : stdgo.GoUInt32);
->>>>>>> 2dc985c5
         var _x_3675584:stdgo.GoUInt64 = (0 : stdgo.GoUInt64);
         var _l_3674944:stdgo.GoInt32 = (0 : stdgo.GoInt32);
         var _t_3674907:stdgo.GoInt32 = (0 : stdgo.GoInt32);
         var _now_3673718:stdgo.GoUInt32 = (0 : stdgo.GoUInt32);
-<<<<<<< HEAD
-        var _skip_3673427:stdgo.GoInt32 = (0 : stdgo.GoInt32);
-        var _s_3672515:stdgo.GoInt32 = (0 : stdgo.GoInt32);
-=======
         var _bytesBetweenHashLookups_3673510:stdgo.GoInt32 = (0 : stdgo.GoInt32);
         var _candidate_3673465:stdgo._internal.compress.flate.Flate_t_tableentry.T_tableEntry = ({} : stdgo._internal.compress.flate.Flate_t_tableentry.T_tableEntry);
         var _currHash_3675734:stdgo.GoUInt32 = (0 : stdgo.GoUInt32);
@@ -116,7 +98,6 @@
         var _skip_3673427:stdgo.GoInt32 = (0 : stdgo.GoInt32);
         var _cv_3672530:stdgo.GoUInt32 = (0 : stdgo.GoUInt32);
         var _nextHash_3672552:stdgo.GoUInt32 = (0 : stdgo.GoUInt32);
->>>>>>> 2dc985c5
         var _gotoNext = 0i32;
         var __blank__ = _gotoNext == ((0i32 : stdgo.GoInt));
         while (_gotoNext != ((-1i32 : stdgo.GoInt))) {
