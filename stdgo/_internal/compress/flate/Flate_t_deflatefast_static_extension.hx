package stdgo._internal.compress.flate;
@:keep @:allow(stdgo._internal.compress.flate.Flate.T_deflateFast_asInterface) class T_deflateFast_static_extension {
    @:keep
    @:tdfield
    static public function _shiftOffsets( _e:stdgo.Ref<stdgo._internal.compress.flate.Flate_t_deflatefast.T_deflateFast>):Void {
        @:recv var _e:stdgo.Ref<stdgo._internal.compress.flate.Flate_t_deflatefast.T_deflateFast> = _e;
        if (((@:checkr _e ?? throw "null pointer dereference")._prev.length) == ((0 : stdgo.GoInt))) {
            for (_i => _ in ((@:checkr _e ?? throw "null pointer dereference")._table.__slice__(0) : stdgo.Slice<stdgo._internal.compress.flate.Flate_t_tableentry.T_tableEntry>)) {
                (@:checkr _e ?? throw "null pointer dereference")._table[(_i : stdgo.GoInt)] = (new stdgo._internal.compress.flate.Flate_t_tableentry.T_tableEntry() : stdgo._internal.compress.flate.Flate_t_tableentry.T_tableEntry);
            };
            (@:checkr _e ?? throw "null pointer dereference")._cur = (32769 : stdgo.GoInt32);
            return;
        };
        for (_i => _ in ((@:checkr _e ?? throw "null pointer dereference")._table.__slice__(0) : stdgo.Slice<stdgo._internal.compress.flate.Flate_t_tableentry.T_tableEntry>)) {
            var _v = ((((@:checkr _e ?? throw "null pointer dereference")._table[(_i : stdgo.GoInt)]._offset - (@:checkr _e ?? throw "null pointer dereference")._cur : stdgo.GoInt32) + (32768 : stdgo.GoInt32) : stdgo.GoInt32) + (1 : stdgo.GoInt32) : stdgo.GoInt32);
            if ((_v < (0 : stdgo.GoInt32) : Bool)) {
                _v = (0 : stdgo.GoInt32);
            };
            (@:checkr _e ?? throw "null pointer dereference")._table[(_i : stdgo.GoInt)]._offset = _v;
        };
        (@:checkr _e ?? throw "null pointer dereference")._cur = (32769 : stdgo.GoInt32);
    }
    @:keep
    @:tdfield
    static public function _reset( _e:stdgo.Ref<stdgo._internal.compress.flate.Flate_t_deflatefast.T_deflateFast>):Void {
        @:recv var _e:stdgo.Ref<stdgo._internal.compress.flate.Flate_t_deflatefast.T_deflateFast> = _e;
        (@:checkr _e ?? throw "null pointer dereference")._prev = ((@:checkr _e ?? throw "null pointer dereference")._prev.__slice__(0, (0 : stdgo.GoInt)) : stdgo.Slice<stdgo.GoUInt8>);
        (@:checkr _e ?? throw "null pointer dereference")._cur = ((@:checkr _e ?? throw "null pointer dereference")._cur + ((32768 : stdgo.GoInt32)) : stdgo.GoInt32);
        if (((@:checkr _e ?? throw "null pointer dereference")._cur >= (2147352577 : stdgo.GoInt32) : Bool)) {
            @:check2r _e._shiftOffsets();
        };
    }
    @:keep
    @:tdfield
    static public function _matchLen( _e:stdgo.Ref<stdgo._internal.compress.flate.Flate_t_deflatefast.T_deflateFast>, _s:stdgo.GoInt32, _t:stdgo.GoInt32, _src:stdgo.Slice<stdgo.GoUInt8>):stdgo.GoInt32 {
        @:recv var _e:stdgo.Ref<stdgo._internal.compress.flate.Flate_t_deflatefast.T_deflateFast> = _e;
        var _s1 = (((_s : stdgo.GoInt) + (258 : stdgo.GoInt) : stdgo.GoInt) - (4 : stdgo.GoInt) : stdgo.GoInt);
        if ((_s1 > (_src.length) : Bool)) {
            _s1 = (_src.length);
        };
        if ((_t >= (0 : stdgo.GoInt32) : Bool)) {
            var _b = (_src.__slice__(_t) : stdgo.Slice<stdgo.GoUInt8>);
            var _a = (_src.__slice__(_s, _s1) : stdgo.Slice<stdgo.GoUInt8>);
            _b = (_b.__slice__(0, (_a.length)) : stdgo.Slice<stdgo.GoUInt8>);
            for (_i => _ in _a) {
                if (_a[(_i : stdgo.GoInt)] != (_b[(_i : stdgo.GoInt)])) {
                    return (_i : stdgo.GoInt32);
                };
            };
            return (_a.length : stdgo.GoInt32);
        };
        var _tp = (((@:checkr _e ?? throw "null pointer dereference")._prev.length : stdgo.GoInt32) + _t : stdgo.GoInt32);
        if ((_tp < (0 : stdgo.GoInt32) : Bool)) {
            return (0 : stdgo.GoInt32);
        };
        var _a = (_src.__slice__(_s, _s1) : stdgo.Slice<stdgo.GoUInt8>);
        var _b = ((@:checkr _e ?? throw "null pointer dereference")._prev.__slice__(_tp) : stdgo.Slice<stdgo.GoUInt8>);
        if (((_b.length) > (_a.length) : Bool)) {
            _b = (_b.__slice__(0, (_a.length)) : stdgo.Slice<stdgo.GoUInt8>);
        };
        _a = (_a.__slice__(0, (_b.length)) : stdgo.Slice<stdgo.GoUInt8>);
        for (_i => _ in _b) {
            if (_a[(_i : stdgo.GoInt)] != (_b[(_i : stdgo.GoInt)])) {
                return (_i : stdgo.GoInt32);
            };
        };
        var _n = (_b.length : stdgo.GoInt32);
        if (((_s + _n : stdgo.GoInt32) : stdgo.GoInt) == (_s1)) {
            return _n;
        };
        _a = (_src.__slice__((_s + _n : stdgo.GoInt32), _s1) : stdgo.Slice<stdgo.GoUInt8>);
        _b = (_src.__slice__(0, (_a.length)) : stdgo.Slice<stdgo.GoUInt8>);
        for (_i => _ in _a) {
            if (_a[(_i : stdgo.GoInt)] != (_b[(_i : stdgo.GoInt)])) {
                return ((_i : stdgo.GoInt32) + _n : stdgo.GoInt32);
            };
        };
        return ((_a.length : stdgo.GoInt32) + _n : stdgo.GoInt32);
    }
    @:keep
    @:tdfield
    static public function _encode( _e:stdgo.Ref<stdgo._internal.compress.flate.Flate_t_deflatefast.T_deflateFast>, _dst:stdgo.Slice<stdgo._internal.compress.flate.Flate_t_token.T_token>, _src:stdgo.Slice<stdgo.GoUInt8>):stdgo.Slice<stdgo._internal.compress.flate.Flate_t_token.T_token> {
        @:recv var _e:stdgo.Ref<stdgo._internal.compress.flate.Flate_t_deflatefast.T_deflateFast> = _e;
<<<<<<< HEAD
        var _prevHash_3722724:stdgo.GoUInt32 = (0 : stdgo.GoUInt32);
        var _s_3719630:stdgo.GoInt32 = (0 : stdgo.GoInt32);
        var _offset_3723003:stdgo.GoInt32 = (0 : stdgo.GoInt32);
        var _t_3722022:stdgo.GoInt32 = (0 : stdgo.GoInt32);
        var _nextEmit_3719608:stdgo.GoInt32 = (0 : stdgo.GoInt32);
        var _offset_3720959:stdgo.GoInt32 = (0 : stdgo.GoInt32);
        var _bytesBetweenHashLookups_3720625:stdgo.GoInt32 = (0 : stdgo.GoInt32);
        var _nextS_3720563:stdgo.GoInt32 = (0 : stdgo.GoInt32);
        var _skip_3720542:stdgo.GoInt32 = (0 : stdgo.GoInt32);
        var _nextHash_3719667:stdgo.GoUInt32 = (0 : stdgo.GoUInt32);
        var _cv_3719645:stdgo.GoUInt32 = (0 : stdgo.GoUInt32);
        var _sLimit_3719497:stdgo.GoInt32 = (0 : stdgo.GoInt32);
        var _x_3722699:stdgo.GoUInt64 = (0 : stdgo.GoUInt64);
        var _currHash_3722849:stdgo.GoUInt32 = (0 : stdgo.GoUInt32);
        var _l_3722059:stdgo.GoInt32 = (0 : stdgo.GoInt32);
        var _now_3720833:stdgo.GoUInt32 = (0 : stdgo.GoUInt32);
        var _candidate_3720580:stdgo._internal.compress.flate.Flate_t_tableentry.T_tableEntry = ({} : stdgo._internal.compress.flate.Flate_t_tableentry.T_tableEntry);
=======
        var _s_3695021:stdgo.GoInt32 = (0 : stdgo.GoInt32);
        var _bytesBetweenHashLookups_3696016:stdgo.GoInt32 = (0 : stdgo.GoInt32);
        var _candidate_3695971:stdgo._internal.compress.flate.Flate_t_tableentry.T_tableEntry = ({} : stdgo._internal.compress.flate.Flate_t_tableentry.T_tableEntry);
        var _nextEmit_3694999:stdgo.GoInt32 = (0 : stdgo.GoInt32);
        var _offset_3698394:stdgo.GoInt32 = (0 : stdgo.GoInt32);
        var _x_3698090:stdgo.GoUInt64 = (0 : stdgo.GoUInt64);
        var _now_3696224:stdgo.GoUInt32 = (0 : stdgo.GoUInt32);
        var _nextS_3695954:stdgo.GoInt32 = (0 : stdgo.GoInt32);
        var _cv_3695036:stdgo.GoUInt32 = (0 : stdgo.GoUInt32);
        var _skip_3695933:stdgo.GoInt32 = (0 : stdgo.GoInt32);
        var _offset_3696350:stdgo.GoInt32 = (0 : stdgo.GoInt32);
        var _sLimit_3694888:stdgo.GoInt32 = (0 : stdgo.GoInt32);
        var _currHash_3698240:stdgo.GoUInt32 = (0 : stdgo.GoUInt32);
        var _prevHash_3698115:stdgo.GoUInt32 = (0 : stdgo.GoUInt32);
        var _l_3697450:stdgo.GoInt32 = (0 : stdgo.GoInt32);
        var _t_3697413:stdgo.GoInt32 = (0 : stdgo.GoInt32);
        var _nextHash_3695058:stdgo.GoUInt32 = (0 : stdgo.GoUInt32);
>>>>>>> 97b0842d
        var _gotoNext = 0i32;
        var __blank__ = _gotoNext == ((0i32 : stdgo.GoInt));
        while (_gotoNext != ((-1i32 : stdgo.GoInt))) {
            {
                final __value__ = _gotoNext;
                if (__value__ == (0i32)) {
                    if (((@:checkr _e ?? throw "null pointer dereference")._cur >= (2147352577 : stdgo.GoInt32) : Bool)) {
<<<<<<< HEAD
                        _gotoNext = 3719051i32;
                    } else {
                        _gotoNext = 3719195i32;
                    };
                } else if (__value__ == (3719051i32)) {
                    @:check2r _e._shiftOffsets();
                    _gotoNext = 3719195i32;
                } else if (__value__ == (3719195i32)) {
                    if (((_src.length) < (17 : stdgo.GoInt) : Bool)) {
                        _gotoNext = 3719232i32;
                    } else {
                        _gotoNext = 3719497i32;
                    };
                } else if (__value__ == (3719232i32)) {
                    (@:checkr _e ?? throw "null pointer dereference")._cur = ((@:checkr _e ?? throw "null pointer dereference")._cur + ((65535 : stdgo.GoInt32)) : stdgo.GoInt32);
                    (@:checkr _e ?? throw "null pointer dereference")._prev = ((@:checkr _e ?? throw "null pointer dereference")._prev.__slice__(0, (0 : stdgo.GoInt)) : stdgo.Slice<stdgo.GoUInt8>);
                    return stdgo._internal.compress.flate.Flate__emitliteral._emitLiteral(_dst, _src);
                    _gotoNext = 3719497i32;
                } else if (__value__ == (3719497i32)) {
                    _sLimit_3719497 = (((_src.length) - (15 : stdgo.GoInt) : stdgo.GoInt) : stdgo.GoInt32);
                    _nextEmit_3719608 = (0 : stdgo.GoInt32);
                    _s_3719630 = (0 : stdgo.GoInt32);
                    _cv_3719645 = stdgo._internal.compress.flate.Flate__load32._load32(_src, _s_3719630);
                    _nextHash_3719667 = stdgo._internal.compress.flate.Flate__hash._hash(_cv_3719645);
                    var __blank__ = 0i32;
                    _gotoNext = 3719690i32;
                } else if (__value__ == (3719690i32)) {
                    if (true) {
                        _gotoNext = 3719694i32;
                    } else {
                        _gotoNext = 3723185i32;
                    };
                } else if (__value__ == (3719694i32)) {
                    _skip_3720542 = (32 : stdgo.GoInt32);
                    _nextS_3720563 = _s_3719630;
                    var __blank__ = 0i32;
                    _gotoNext = 3720603i32;
                } else if (__value__ == (3720603i32)) {
                    if (true) {
                        _gotoNext = 3720607i32;
                    } else {
                        _gotoNext = 3721312i32;
                    };
                } else if (__value__ == (3720607i32)) {
                    _s_3719630 = _nextS_3720563;
                    _bytesBetweenHashLookups_3720625 = (_skip_3720542 >> (5i64 : stdgo.GoUInt64) : stdgo.GoInt32);
                    _nextS_3720563 = (_s_3719630 + _bytesBetweenHashLookups_3720625 : stdgo.GoInt32);
                    _skip_3720542 = (_skip_3720542 + (_bytesBetweenHashLookups_3720625) : stdgo.GoInt32);
                    if ((_nextS_3720563 > _sLimit_3719497 : Bool)) {
                        _gotoNext = 3720757i32;
                    } else {
                        _gotoNext = 3720790i32;
                    };
                } else if (__value__ == (3720757i32)) {
                    _gotoNext = 3723185i32;
                } else if (__value__ == (3720790i32)) {
                    _candidate_3720580 = (@:checkr _e ?? throw "null pointer dereference")._table[((_nextHash_3719667 & (16383u32 : stdgo.GoUInt32) : stdgo.GoUInt32) : stdgo.GoInt)];
                    _now_3720833 = stdgo._internal.compress.flate.Flate__load32._load32(_src, _nextS_3720563);
                    (@:checkr _e ?? throw "null pointer dereference")._table[((_nextHash_3719667 & (16383u32 : stdgo.GoUInt32) : stdgo.GoUInt32) : stdgo.GoInt)] = ({ _offset : (_s_3719630 + (@:checkr _e ?? throw "null pointer dereference")._cur : stdgo.GoInt32), _val : _cv_3719645 } : stdgo._internal.compress.flate.Flate_t_tableentry.T_tableEntry);
                    _nextHash_3719667 = stdgo._internal.compress.flate.Flate__hash._hash(_now_3720833);
                    _offset_3720959 = (_s_3719630 - ((_candidate_3720580._offset - (@:checkr _e ?? throw "null pointer dereference")._cur : stdgo.GoInt32)) : stdgo.GoInt32);
                    if (((_offset_3720959 > (32768 : stdgo.GoInt32) : Bool) || (_cv_3719645 != _candidate_3720580._val) : Bool)) {
                        _gotoNext = 3721053i32;
                    } else {
                        _gotoNext = 3721125i32;
                    };
                } else if (__value__ == (3721053i32)) {
                    _cv_3719645 = _now_3720833;
                    var __blank__ = 0i32;
                    _gotoNext = 3720603i32;
                } else if (__value__ == (3721125i32)) {
                    _gotoNext = 3721312i32;
                } else if (__value__ == (3721312i32)) {
                    _dst = stdgo._internal.compress.flate.Flate__emitliteral._emitLiteral(_dst, (_src.__slice__(_nextEmit_3719608, _s_3719630) : stdgo.Slice<stdgo.GoUInt8>));
                    var __blank__ = 0i32;
                    _gotoNext = 3721843i32;
                } else if (__value__ == (3721843i32)) {
                    if (true) {
                        _gotoNext = 3721847i32;
                    } else {
                        _gotoNext = 3719690i32;
                    };
                } else if (__value__ == (3721847i32)) {
                    _s_3719630 = (_s_3719630 + ((4 : stdgo.GoInt32)) : stdgo.GoInt32);
                    _t_3722022 = ((_candidate_3720580._offset - (@:checkr _e ?? throw "null pointer dereference")._cur : stdgo.GoInt32) + (4 : stdgo.GoInt32) : stdgo.GoInt32);
                    _l_3722059 = @:check2r _e._matchLen(_s_3719630, _t_3722022, _src);
                    _dst = (_dst.__append__(stdgo._internal.compress.flate.Flate__matchtoken._matchToken((((_l_3722059 + (4 : stdgo.GoInt32) : stdgo.GoInt32) - (3 : stdgo.GoInt32) : stdgo.GoInt32) : stdgo.GoUInt32), (((_s_3719630 - _t_3722022 : stdgo.GoInt32) - (1 : stdgo.GoInt32) : stdgo.GoInt32) : stdgo.GoUInt32))));
                    _s_3719630 = (_s_3719630 + (_l_3722059) : stdgo.GoInt32);
                    _nextEmit_3719608 = _s_3719630;
                    if ((_s_3719630 >= _sLimit_3719497 : Bool)) {
                        _gotoNext = 3722299i32;
                    } else {
                        _gotoNext = 3722699i32;
                    };
                } else if (__value__ == (3722299i32)) {
                    _gotoNext = 3723185i32;
                } else if (__value__ == (3722699i32)) {
                    _x_3722699 = stdgo._internal.compress.flate.Flate__load64._load64(_src, (_s_3719630 - (1 : stdgo.GoInt32) : stdgo.GoInt32));
                    _prevHash_3722724 = stdgo._internal.compress.flate.Flate__hash._hash((_x_3722699 : stdgo.GoUInt32));
                    (@:checkr _e ?? throw "null pointer dereference")._table[((_prevHash_3722724 & (16383u32 : stdgo.GoUInt32) : stdgo.GoUInt32) : stdgo.GoInt)] = ({ _offset : (((@:checkr _e ?? throw "null pointer dereference")._cur + _s_3719630 : stdgo.GoInt32) - (1 : stdgo.GoInt32) : stdgo.GoInt32), _val : (_x_3722699 : stdgo.GoUInt32) } : stdgo._internal.compress.flate.Flate_t_tableentry.T_tableEntry);
                    _x_3722699 = (_x_3722699 >> ((8i64 : stdgo.GoUInt64)) : stdgo.GoUInt64);
                    _currHash_3722849 = stdgo._internal.compress.flate.Flate__hash._hash((_x_3722699 : stdgo.GoUInt32));
                    _candidate_3720580 = (@:checkr _e ?? throw "null pointer dereference")._table[((_currHash_3722849 & (16383u32 : stdgo.GoUInt32) : stdgo.GoUInt32) : stdgo.GoInt)];
                    (@:checkr _e ?? throw "null pointer dereference")._table[((_currHash_3722849 & (16383u32 : stdgo.GoUInt32) : stdgo.GoUInt32) : stdgo.GoInt)] = ({ _offset : ((@:checkr _e ?? throw "null pointer dereference")._cur + _s_3719630 : stdgo.GoInt32), _val : (_x_3722699 : stdgo.GoUInt32) } : stdgo._internal.compress.flate.Flate_t_tableentry.T_tableEntry);
                    _offset_3723003 = (_s_3719630 - ((_candidate_3720580._offset - (@:checkr _e ?? throw "null pointer dereference")._cur : stdgo.GoInt32)) : stdgo.GoInt32);
                    if (((_offset_3723003 > (32768 : stdgo.GoInt32) : Bool) || ((_x_3722699 : stdgo.GoUInt32) != _candidate_3720580._val) : Bool)) {
                        _gotoNext = 3723104i32;
                    } else {
                        _gotoNext = 3721843i32;
                    };
                } else if (__value__ == (3723104i32)) {
                    _cv_3719645 = ((_x_3722699 >> (8i64 : stdgo.GoUInt64) : stdgo.GoUInt64) : stdgo.GoUInt32);
                    _nextHash_3719667 = stdgo._internal.compress.flate.Flate__hash._hash(_cv_3719645);
                    _s_3719630++;
                    _gotoNext = 3719690i32;
                } else if (__value__ == (3723185i32)) {
                    _gotoNext = 3723185i32;
                    if (((_nextEmit_3719608 : stdgo.GoInt) < (_src.length) : Bool)) {
                        _gotoNext = 3723229i32;
                    } else {
                        _gotoNext = 3723276i32;
                    };
                } else if (__value__ == (3723229i32)) {
                    _dst = stdgo._internal.compress.flate.Flate__emitliteral._emitLiteral(_dst, (_src.__slice__(_nextEmit_3719608) : stdgo.Slice<stdgo.GoUInt8>));
                    _gotoNext = 3723276i32;
                } else if (__value__ == (3723276i32)) {
=======
                        _gotoNext = 3694442i32;
                    } else {
                        _gotoNext = 3694586i32;
                    };
                } else if (__value__ == (3694442i32)) {
                    @:check2r _e._shiftOffsets();
                    _gotoNext = 3694586i32;
                } else if (__value__ == (3694586i32)) {
                    if (((_src.length) < (17 : stdgo.GoInt) : Bool)) {
                        _gotoNext = 3694623i32;
                    } else {
                        _gotoNext = 3694888i32;
                    };
                } else if (__value__ == (3694623i32)) {
                    (@:checkr _e ?? throw "null pointer dereference")._cur = ((@:checkr _e ?? throw "null pointer dereference")._cur + ((65535 : stdgo.GoInt32)) : stdgo.GoInt32);
                    (@:checkr _e ?? throw "null pointer dereference")._prev = ((@:checkr _e ?? throw "null pointer dereference")._prev.__slice__(0, (0 : stdgo.GoInt)) : stdgo.Slice<stdgo.GoUInt8>);
                    return stdgo._internal.compress.flate.Flate__emitliteral._emitLiteral(_dst, _src);
                    _gotoNext = 3694888i32;
                } else if (__value__ == (3694888i32)) {
                    _sLimit_3694888 = (((_src.length) - (15 : stdgo.GoInt) : stdgo.GoInt) : stdgo.GoInt32);
                    _nextEmit_3694999 = (0 : stdgo.GoInt32);
                    _s_3695021 = (0 : stdgo.GoInt32);
                    _cv_3695036 = stdgo._internal.compress.flate.Flate__load32._load32(_src, _s_3695021);
                    _nextHash_3695058 = stdgo._internal.compress.flate.Flate__hash._hash(_cv_3695036);
                    var __blank__ = 0i32;
                    _gotoNext = 3695081i32;
                } else if (__value__ == (3695081i32)) {
                    if (true) {
                        _gotoNext = 3695085i32;
                    } else {
                        _gotoNext = 3698576i32;
                    };
                } else if (__value__ == (3695085i32)) {
                    _skip_3695933 = (32 : stdgo.GoInt32);
                    _nextS_3695954 = _s_3695021;
                    var __blank__ = 0i32;
                    _gotoNext = 3695994i32;
                } else if (__value__ == (3695994i32)) {
                    if (true) {
                        _gotoNext = 3695998i32;
                    } else {
                        _gotoNext = 3696703i32;
                    };
                } else if (__value__ == (3695998i32)) {
                    _s_3695021 = _nextS_3695954;
                    _bytesBetweenHashLookups_3696016 = (_skip_3695933 >> (5i64 : stdgo.GoUInt64) : stdgo.GoInt32);
                    _nextS_3695954 = (_s_3695021 + _bytesBetweenHashLookups_3696016 : stdgo.GoInt32);
                    _skip_3695933 = (_skip_3695933 + (_bytesBetweenHashLookups_3696016) : stdgo.GoInt32);
                    if ((_nextS_3695954 > _sLimit_3694888 : Bool)) {
                        _gotoNext = 3696148i32;
                    } else {
                        _gotoNext = 3696181i32;
                    };
                } else if (__value__ == (3696148i32)) {
                    _gotoNext = 3698576i32;
                } else if (__value__ == (3696181i32)) {
                    _candidate_3695971 = (@:checkr _e ?? throw "null pointer dereference")._table[((_nextHash_3695058 & (16383u32 : stdgo.GoUInt32) : stdgo.GoUInt32) : stdgo.GoInt)];
                    _now_3696224 = stdgo._internal.compress.flate.Flate__load32._load32(_src, _nextS_3695954);
                    (@:checkr _e ?? throw "null pointer dereference")._table[((_nextHash_3695058 & (16383u32 : stdgo.GoUInt32) : stdgo.GoUInt32) : stdgo.GoInt)] = ({ _offset : (_s_3695021 + (@:checkr _e ?? throw "null pointer dereference")._cur : stdgo.GoInt32), _val : _cv_3695036 } : stdgo._internal.compress.flate.Flate_t_tableentry.T_tableEntry);
                    _nextHash_3695058 = stdgo._internal.compress.flate.Flate__hash._hash(_now_3696224);
                    _offset_3696350 = (_s_3695021 - ((_candidate_3695971._offset - (@:checkr _e ?? throw "null pointer dereference")._cur : stdgo.GoInt32)) : stdgo.GoInt32);
                    if (((_offset_3696350 > (32768 : stdgo.GoInt32) : Bool) || (_cv_3695036 != _candidate_3695971._val) : Bool)) {
                        _gotoNext = 3696444i32;
                    } else {
                        _gotoNext = 3696516i32;
                    };
                } else if (__value__ == (3696444i32)) {
                    _cv_3695036 = _now_3696224;
                    var __blank__ = 0i32;
                    _gotoNext = 3695994i32;
                } else if (__value__ == (3696516i32)) {
                    _gotoNext = 3696703i32;
                } else if (__value__ == (3696703i32)) {
                    _dst = stdgo._internal.compress.flate.Flate__emitliteral._emitLiteral(_dst, (_src.__slice__(_nextEmit_3694999, _s_3695021) : stdgo.Slice<stdgo.GoUInt8>));
                    var __blank__ = 0i32;
                    _gotoNext = 3697234i32;
                } else if (__value__ == (3697234i32)) {
                    if (true) {
                        _gotoNext = 3697238i32;
                    } else {
                        _gotoNext = 3695081i32;
                    };
                } else if (__value__ == (3697238i32)) {
                    _s_3695021 = (_s_3695021 + ((4 : stdgo.GoInt32)) : stdgo.GoInt32);
                    _t_3697413 = ((_candidate_3695971._offset - (@:checkr _e ?? throw "null pointer dereference")._cur : stdgo.GoInt32) + (4 : stdgo.GoInt32) : stdgo.GoInt32);
                    _l_3697450 = @:check2r _e._matchLen(_s_3695021, _t_3697413, _src);
                    _dst = (_dst.__append__(stdgo._internal.compress.flate.Flate__matchtoken._matchToken((((_l_3697450 + (4 : stdgo.GoInt32) : stdgo.GoInt32) - (3 : stdgo.GoInt32) : stdgo.GoInt32) : stdgo.GoUInt32), (((_s_3695021 - _t_3697413 : stdgo.GoInt32) - (1 : stdgo.GoInt32) : stdgo.GoInt32) : stdgo.GoUInt32))));
                    _s_3695021 = (_s_3695021 + (_l_3697450) : stdgo.GoInt32);
                    _nextEmit_3694999 = _s_3695021;
                    if ((_s_3695021 >= _sLimit_3694888 : Bool)) {
                        _gotoNext = 3697690i32;
                    } else {
                        _gotoNext = 3698090i32;
                    };
                } else if (__value__ == (3697690i32)) {
                    _gotoNext = 3698576i32;
                } else if (__value__ == (3698090i32)) {
                    _x_3698090 = stdgo._internal.compress.flate.Flate__load64._load64(_src, (_s_3695021 - (1 : stdgo.GoInt32) : stdgo.GoInt32));
                    _prevHash_3698115 = stdgo._internal.compress.flate.Flate__hash._hash((_x_3698090 : stdgo.GoUInt32));
                    (@:checkr _e ?? throw "null pointer dereference")._table[((_prevHash_3698115 & (16383u32 : stdgo.GoUInt32) : stdgo.GoUInt32) : stdgo.GoInt)] = ({ _offset : (((@:checkr _e ?? throw "null pointer dereference")._cur + _s_3695021 : stdgo.GoInt32) - (1 : stdgo.GoInt32) : stdgo.GoInt32), _val : (_x_3698090 : stdgo.GoUInt32) } : stdgo._internal.compress.flate.Flate_t_tableentry.T_tableEntry);
                    _x_3698090 = (_x_3698090 >> ((8i64 : stdgo.GoUInt64)) : stdgo.GoUInt64);
                    _currHash_3698240 = stdgo._internal.compress.flate.Flate__hash._hash((_x_3698090 : stdgo.GoUInt32));
                    _candidate_3695971 = (@:checkr _e ?? throw "null pointer dereference")._table[((_currHash_3698240 & (16383u32 : stdgo.GoUInt32) : stdgo.GoUInt32) : stdgo.GoInt)];
                    (@:checkr _e ?? throw "null pointer dereference")._table[((_currHash_3698240 & (16383u32 : stdgo.GoUInt32) : stdgo.GoUInt32) : stdgo.GoInt)] = ({ _offset : ((@:checkr _e ?? throw "null pointer dereference")._cur + _s_3695021 : stdgo.GoInt32), _val : (_x_3698090 : stdgo.GoUInt32) } : stdgo._internal.compress.flate.Flate_t_tableentry.T_tableEntry);
                    _offset_3698394 = (_s_3695021 - ((_candidate_3695971._offset - (@:checkr _e ?? throw "null pointer dereference")._cur : stdgo.GoInt32)) : stdgo.GoInt32);
                    if (((_offset_3698394 > (32768 : stdgo.GoInt32) : Bool) || ((_x_3698090 : stdgo.GoUInt32) != _candidate_3695971._val) : Bool)) {
                        _gotoNext = 3698495i32;
                    } else {
                        _gotoNext = 3697234i32;
                    };
                } else if (__value__ == (3698495i32)) {
                    _cv_3695036 = ((_x_3698090 >> (8i64 : stdgo.GoUInt64) : stdgo.GoUInt64) : stdgo.GoUInt32);
                    _nextHash_3695058 = stdgo._internal.compress.flate.Flate__hash._hash(_cv_3695036);
                    _s_3695021++;
                    _gotoNext = 3695081i32;
                } else if (__value__ == (3698576i32)) {
                    _gotoNext = 3698576i32;
                    if (((_nextEmit_3694999 : stdgo.GoInt) < (_src.length) : Bool)) {
                        _gotoNext = 3698620i32;
                    } else {
                        _gotoNext = 3698667i32;
                    };
                } else if (__value__ == (3698620i32)) {
                    _dst = stdgo._internal.compress.flate.Flate__emitliteral._emitLiteral(_dst, (_src.__slice__(_nextEmit_3694999) : stdgo.Slice<stdgo.GoUInt8>));
                    _gotoNext = 3698667i32;
                } else if (__value__ == (3698667i32)) {
>>>>>>> 97b0842d
                    (@:checkr _e ?? throw "null pointer dereference")._cur = ((@:checkr _e ?? throw "null pointer dereference")._cur + ((_src.length : stdgo.GoInt32)) : stdgo.GoInt32);
                    (@:checkr _e ?? throw "null pointer dereference")._prev = ((@:checkr _e ?? throw "null pointer dereference")._prev.__slice__(0, (_src.length)) : stdgo.Slice<stdgo.GoUInt8>);
                    (@:checkr _e ?? throw "null pointer dereference")._prev.__copyTo__(_src);
                    return _dst;
                    _gotoNext = -1i32;
                };
            };
        };
        throw stdgo.Go.toInterface(("unreachable goto control flow" : stdgo.GoString));
    }
}<|MERGE_RESOLUTION|>--- conflicted
+++ resolved
@@ -81,25 +81,6 @@
     @:tdfield
     static public function _encode( _e:stdgo.Ref<stdgo._internal.compress.flate.Flate_t_deflatefast.T_deflateFast>, _dst:stdgo.Slice<stdgo._internal.compress.flate.Flate_t_token.T_token>, _src:stdgo.Slice<stdgo.GoUInt8>):stdgo.Slice<stdgo._internal.compress.flate.Flate_t_token.T_token> {
         @:recv var _e:stdgo.Ref<stdgo._internal.compress.flate.Flate_t_deflatefast.T_deflateFast> = _e;
-<<<<<<< HEAD
-        var _prevHash_3722724:stdgo.GoUInt32 = (0 : stdgo.GoUInt32);
-        var _s_3719630:stdgo.GoInt32 = (0 : stdgo.GoInt32);
-        var _offset_3723003:stdgo.GoInt32 = (0 : stdgo.GoInt32);
-        var _t_3722022:stdgo.GoInt32 = (0 : stdgo.GoInt32);
-        var _nextEmit_3719608:stdgo.GoInt32 = (0 : stdgo.GoInt32);
-        var _offset_3720959:stdgo.GoInt32 = (0 : stdgo.GoInt32);
-        var _bytesBetweenHashLookups_3720625:stdgo.GoInt32 = (0 : stdgo.GoInt32);
-        var _nextS_3720563:stdgo.GoInt32 = (0 : stdgo.GoInt32);
-        var _skip_3720542:stdgo.GoInt32 = (0 : stdgo.GoInt32);
-        var _nextHash_3719667:stdgo.GoUInt32 = (0 : stdgo.GoUInt32);
-        var _cv_3719645:stdgo.GoUInt32 = (0 : stdgo.GoUInt32);
-        var _sLimit_3719497:stdgo.GoInt32 = (0 : stdgo.GoInt32);
-        var _x_3722699:stdgo.GoUInt64 = (0 : stdgo.GoUInt64);
-        var _currHash_3722849:stdgo.GoUInt32 = (0 : stdgo.GoUInt32);
-        var _l_3722059:stdgo.GoInt32 = (0 : stdgo.GoInt32);
-        var _now_3720833:stdgo.GoUInt32 = (0 : stdgo.GoUInt32);
-        var _candidate_3720580:stdgo._internal.compress.flate.Flate_t_tableentry.T_tableEntry = ({} : stdgo._internal.compress.flate.Flate_t_tableentry.T_tableEntry);
-=======
         var _s_3695021:stdgo.GoInt32 = (0 : stdgo.GoInt32);
         var _bytesBetweenHashLookups_3696016:stdgo.GoInt32 = (0 : stdgo.GoInt32);
         var _candidate_3695971:stdgo._internal.compress.flate.Flate_t_tableentry.T_tableEntry = ({} : stdgo._internal.compress.flate.Flate_t_tableentry.T_tableEntry);
@@ -117,7 +98,6 @@
         var _l_3697450:stdgo.GoInt32 = (0 : stdgo.GoInt32);
         var _t_3697413:stdgo.GoInt32 = (0 : stdgo.GoInt32);
         var _nextHash_3695058:stdgo.GoUInt32 = (0 : stdgo.GoUInt32);
->>>>>>> 97b0842d
         var _gotoNext = 0i32;
         var __blank__ = _gotoNext == ((0i32 : stdgo.GoInt));
         while (_gotoNext != ((-1i32 : stdgo.GoInt))) {
@@ -125,134 +105,6 @@
                 final __value__ = _gotoNext;
                 if (__value__ == (0i32)) {
                     if (((@:checkr _e ?? throw "null pointer dereference")._cur >= (2147352577 : stdgo.GoInt32) : Bool)) {
-<<<<<<< HEAD
-                        _gotoNext = 3719051i32;
-                    } else {
-                        _gotoNext = 3719195i32;
-                    };
-                } else if (__value__ == (3719051i32)) {
-                    @:check2r _e._shiftOffsets();
-                    _gotoNext = 3719195i32;
-                } else if (__value__ == (3719195i32)) {
-                    if (((_src.length) < (17 : stdgo.GoInt) : Bool)) {
-                        _gotoNext = 3719232i32;
-                    } else {
-                        _gotoNext = 3719497i32;
-                    };
-                } else if (__value__ == (3719232i32)) {
-                    (@:checkr _e ?? throw "null pointer dereference")._cur = ((@:checkr _e ?? throw "null pointer dereference")._cur + ((65535 : stdgo.GoInt32)) : stdgo.GoInt32);
-                    (@:checkr _e ?? throw "null pointer dereference")._prev = ((@:checkr _e ?? throw "null pointer dereference")._prev.__slice__(0, (0 : stdgo.GoInt)) : stdgo.Slice<stdgo.GoUInt8>);
-                    return stdgo._internal.compress.flate.Flate__emitliteral._emitLiteral(_dst, _src);
-                    _gotoNext = 3719497i32;
-                } else if (__value__ == (3719497i32)) {
-                    _sLimit_3719497 = (((_src.length) - (15 : stdgo.GoInt) : stdgo.GoInt) : stdgo.GoInt32);
-                    _nextEmit_3719608 = (0 : stdgo.GoInt32);
-                    _s_3719630 = (0 : stdgo.GoInt32);
-                    _cv_3719645 = stdgo._internal.compress.flate.Flate__load32._load32(_src, _s_3719630);
-                    _nextHash_3719667 = stdgo._internal.compress.flate.Flate__hash._hash(_cv_3719645);
-                    var __blank__ = 0i32;
-                    _gotoNext = 3719690i32;
-                } else if (__value__ == (3719690i32)) {
-                    if (true) {
-                        _gotoNext = 3719694i32;
-                    } else {
-                        _gotoNext = 3723185i32;
-                    };
-                } else if (__value__ == (3719694i32)) {
-                    _skip_3720542 = (32 : stdgo.GoInt32);
-                    _nextS_3720563 = _s_3719630;
-                    var __blank__ = 0i32;
-                    _gotoNext = 3720603i32;
-                } else if (__value__ == (3720603i32)) {
-                    if (true) {
-                        _gotoNext = 3720607i32;
-                    } else {
-                        _gotoNext = 3721312i32;
-                    };
-                } else if (__value__ == (3720607i32)) {
-                    _s_3719630 = _nextS_3720563;
-                    _bytesBetweenHashLookups_3720625 = (_skip_3720542 >> (5i64 : stdgo.GoUInt64) : stdgo.GoInt32);
-                    _nextS_3720563 = (_s_3719630 + _bytesBetweenHashLookups_3720625 : stdgo.GoInt32);
-                    _skip_3720542 = (_skip_3720542 + (_bytesBetweenHashLookups_3720625) : stdgo.GoInt32);
-                    if ((_nextS_3720563 > _sLimit_3719497 : Bool)) {
-                        _gotoNext = 3720757i32;
-                    } else {
-                        _gotoNext = 3720790i32;
-                    };
-                } else if (__value__ == (3720757i32)) {
-                    _gotoNext = 3723185i32;
-                } else if (__value__ == (3720790i32)) {
-                    _candidate_3720580 = (@:checkr _e ?? throw "null pointer dereference")._table[((_nextHash_3719667 & (16383u32 : stdgo.GoUInt32) : stdgo.GoUInt32) : stdgo.GoInt)];
-                    _now_3720833 = stdgo._internal.compress.flate.Flate__load32._load32(_src, _nextS_3720563);
-                    (@:checkr _e ?? throw "null pointer dereference")._table[((_nextHash_3719667 & (16383u32 : stdgo.GoUInt32) : stdgo.GoUInt32) : stdgo.GoInt)] = ({ _offset : (_s_3719630 + (@:checkr _e ?? throw "null pointer dereference")._cur : stdgo.GoInt32), _val : _cv_3719645 } : stdgo._internal.compress.flate.Flate_t_tableentry.T_tableEntry);
-                    _nextHash_3719667 = stdgo._internal.compress.flate.Flate__hash._hash(_now_3720833);
-                    _offset_3720959 = (_s_3719630 - ((_candidate_3720580._offset - (@:checkr _e ?? throw "null pointer dereference")._cur : stdgo.GoInt32)) : stdgo.GoInt32);
-                    if (((_offset_3720959 > (32768 : stdgo.GoInt32) : Bool) || (_cv_3719645 != _candidate_3720580._val) : Bool)) {
-                        _gotoNext = 3721053i32;
-                    } else {
-                        _gotoNext = 3721125i32;
-                    };
-                } else if (__value__ == (3721053i32)) {
-                    _cv_3719645 = _now_3720833;
-                    var __blank__ = 0i32;
-                    _gotoNext = 3720603i32;
-                } else if (__value__ == (3721125i32)) {
-                    _gotoNext = 3721312i32;
-                } else if (__value__ == (3721312i32)) {
-                    _dst = stdgo._internal.compress.flate.Flate__emitliteral._emitLiteral(_dst, (_src.__slice__(_nextEmit_3719608, _s_3719630) : stdgo.Slice<stdgo.GoUInt8>));
-                    var __blank__ = 0i32;
-                    _gotoNext = 3721843i32;
-                } else if (__value__ == (3721843i32)) {
-                    if (true) {
-                        _gotoNext = 3721847i32;
-                    } else {
-                        _gotoNext = 3719690i32;
-                    };
-                } else if (__value__ == (3721847i32)) {
-                    _s_3719630 = (_s_3719630 + ((4 : stdgo.GoInt32)) : stdgo.GoInt32);
-                    _t_3722022 = ((_candidate_3720580._offset - (@:checkr _e ?? throw "null pointer dereference")._cur : stdgo.GoInt32) + (4 : stdgo.GoInt32) : stdgo.GoInt32);
-                    _l_3722059 = @:check2r _e._matchLen(_s_3719630, _t_3722022, _src);
-                    _dst = (_dst.__append__(stdgo._internal.compress.flate.Flate__matchtoken._matchToken((((_l_3722059 + (4 : stdgo.GoInt32) : stdgo.GoInt32) - (3 : stdgo.GoInt32) : stdgo.GoInt32) : stdgo.GoUInt32), (((_s_3719630 - _t_3722022 : stdgo.GoInt32) - (1 : stdgo.GoInt32) : stdgo.GoInt32) : stdgo.GoUInt32))));
-                    _s_3719630 = (_s_3719630 + (_l_3722059) : stdgo.GoInt32);
-                    _nextEmit_3719608 = _s_3719630;
-                    if ((_s_3719630 >= _sLimit_3719497 : Bool)) {
-                        _gotoNext = 3722299i32;
-                    } else {
-                        _gotoNext = 3722699i32;
-                    };
-                } else if (__value__ == (3722299i32)) {
-                    _gotoNext = 3723185i32;
-                } else if (__value__ == (3722699i32)) {
-                    _x_3722699 = stdgo._internal.compress.flate.Flate__load64._load64(_src, (_s_3719630 - (1 : stdgo.GoInt32) : stdgo.GoInt32));
-                    _prevHash_3722724 = stdgo._internal.compress.flate.Flate__hash._hash((_x_3722699 : stdgo.GoUInt32));
-                    (@:checkr _e ?? throw "null pointer dereference")._table[((_prevHash_3722724 & (16383u32 : stdgo.GoUInt32) : stdgo.GoUInt32) : stdgo.GoInt)] = ({ _offset : (((@:checkr _e ?? throw "null pointer dereference")._cur + _s_3719630 : stdgo.GoInt32) - (1 : stdgo.GoInt32) : stdgo.GoInt32), _val : (_x_3722699 : stdgo.GoUInt32) } : stdgo._internal.compress.flate.Flate_t_tableentry.T_tableEntry);
-                    _x_3722699 = (_x_3722699 >> ((8i64 : stdgo.GoUInt64)) : stdgo.GoUInt64);
-                    _currHash_3722849 = stdgo._internal.compress.flate.Flate__hash._hash((_x_3722699 : stdgo.GoUInt32));
-                    _candidate_3720580 = (@:checkr _e ?? throw "null pointer dereference")._table[((_currHash_3722849 & (16383u32 : stdgo.GoUInt32) : stdgo.GoUInt32) : stdgo.GoInt)];
-                    (@:checkr _e ?? throw "null pointer dereference")._table[((_currHash_3722849 & (16383u32 : stdgo.GoUInt32) : stdgo.GoUInt32) : stdgo.GoInt)] = ({ _offset : ((@:checkr _e ?? throw "null pointer dereference")._cur + _s_3719630 : stdgo.GoInt32), _val : (_x_3722699 : stdgo.GoUInt32) } : stdgo._internal.compress.flate.Flate_t_tableentry.T_tableEntry);
-                    _offset_3723003 = (_s_3719630 - ((_candidate_3720580._offset - (@:checkr _e ?? throw "null pointer dereference")._cur : stdgo.GoInt32)) : stdgo.GoInt32);
-                    if (((_offset_3723003 > (32768 : stdgo.GoInt32) : Bool) || ((_x_3722699 : stdgo.GoUInt32) != _candidate_3720580._val) : Bool)) {
-                        _gotoNext = 3723104i32;
-                    } else {
-                        _gotoNext = 3721843i32;
-                    };
-                } else if (__value__ == (3723104i32)) {
-                    _cv_3719645 = ((_x_3722699 >> (8i64 : stdgo.GoUInt64) : stdgo.GoUInt64) : stdgo.GoUInt32);
-                    _nextHash_3719667 = stdgo._internal.compress.flate.Flate__hash._hash(_cv_3719645);
-                    _s_3719630++;
-                    _gotoNext = 3719690i32;
-                } else if (__value__ == (3723185i32)) {
-                    _gotoNext = 3723185i32;
-                    if (((_nextEmit_3719608 : stdgo.GoInt) < (_src.length) : Bool)) {
-                        _gotoNext = 3723229i32;
-                    } else {
-                        _gotoNext = 3723276i32;
-                    };
-                } else if (__value__ == (3723229i32)) {
-                    _dst = stdgo._internal.compress.flate.Flate__emitliteral._emitLiteral(_dst, (_src.__slice__(_nextEmit_3719608) : stdgo.Slice<stdgo.GoUInt8>));
-                    _gotoNext = 3723276i32;
-                } else if (__value__ == (3723276i32)) {
-=======
                         _gotoNext = 3694442i32;
                     } else {
                         _gotoNext = 3694586i32;
@@ -379,7 +231,6 @@
                     _dst = stdgo._internal.compress.flate.Flate__emitliteral._emitLiteral(_dst, (_src.__slice__(_nextEmit_3694999) : stdgo.Slice<stdgo.GoUInt8>));
                     _gotoNext = 3698667i32;
                 } else if (__value__ == (3698667i32)) {
->>>>>>> 97b0842d
                     (@:checkr _e ?? throw "null pointer dereference")._cur = ((@:checkr _e ?? throw "null pointer dereference")._cur + ((_src.length : stdgo.GoInt32)) : stdgo.GoInt32);
                     (@:checkr _e ?? throw "null pointer dereference")._prev = ((@:checkr _e ?? throw "null pointer dereference")._prev.__slice__(0, (_src.length)) : stdgo.Slice<stdgo.GoUInt8>);
                     (@:checkr _e ?? throw "null pointer dereference")._prev.__copyTo__(_src);
