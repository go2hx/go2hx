package stdgo._internal.compress.lzw;
@:keep @:allow(stdgo._internal.compress.lzw.Lzw.Writer_asInterface) class Writer_static_extension {
    @:keep
    @:tdfield
    static public function _init( _w:stdgo.Ref<stdgo._internal.compress.lzw.Lzw_writer.Writer>, _dst:stdgo._internal.io.Io_writer.Writer, _order:stdgo._internal.compress.lzw.Lzw_order.Order, _litWidth:stdgo.GoInt):Void {
        @:recv var _w:stdgo.Ref<stdgo._internal.compress.lzw.Lzw_writer.Writer> = _w;
        {
            final __value__ = _order;
            if (__value__ == ((0 : stdgo._internal.compress.lzw.Lzw_order.Order))) {
                (@:checkr _w ?? throw "null pointer dereference")._write = stdgo._internal.compress.lzw.Lzw_writer_static_extension.Writer_static_extension._writeLSB;
            } else if (__value__ == ((1 : stdgo._internal.compress.lzw.Lzw_order.Order))) {
                (@:checkr _w ?? throw "null pointer dereference")._write = stdgo._internal.compress.lzw.Lzw_writer_static_extension.Writer_static_extension._writeMSB;
            } else {
                (@:checkr _w ?? throw "null pointer dereference")._err = stdgo._internal.errors.Errors_new_.new_(("lzw: unknown order" : stdgo.GoString));
                return;
            };
        };
        if (((_litWidth < (2 : stdgo.GoInt) : Bool) || ((8 : stdgo.GoInt) < _litWidth : Bool) : Bool)) {
            (@:checkr _w ?? throw "null pointer dereference")._err = stdgo._internal.fmt.Fmt_errorf.errorf(("lzw: litWidth %d out of range" : stdgo.GoString), stdgo.Go.toInterface(_litWidth));
            return;
        };
        var __tmp__ = try {
            { _0 : (stdgo.Go.typeAssert((stdgo.Go.toInterface(_dst) : stdgo._internal.compress.lzw.Lzw_t_writer.T_writer)) : stdgo._internal.compress.lzw.Lzw_t_writer.T_writer), _1 : true };
        } catch(_) {
            { _0 : (null : stdgo._internal.compress.lzw.Lzw_t_writer.T_writer), _1 : false };
        }, _bw = __tmp__._0, _ok = __tmp__._1;
        if ((!_ok && (_dst != null) : Bool)) {
            _bw = stdgo.Go.asInterface(stdgo._internal.bufio.Bufio_newwriter.newWriter(_dst));
        };
        (@:checkr _w ?? throw "null pointer dereference")._w = _bw;
        var _lw = (_litWidth : stdgo.GoUInt);
        (@:checkr _w ?? throw "null pointer dereference")._order = _order;
        (@:checkr _w ?? throw "null pointer dereference")._width = ((1u32 : stdgo.GoUInt) + _lw : stdgo.GoUInt);
        (@:checkr _w ?? throw "null pointer dereference")._litWidth = _lw;
        (@:checkr _w ?? throw "null pointer dereference")._hi = (((1u32 : stdgo.GoUInt32) << _lw : stdgo.GoUInt32) + (1u32 : stdgo.GoUInt32) : stdgo.GoUInt32);
        (@:checkr _w ?? throw "null pointer dereference")._overflow = ((1u32 : stdgo.GoUInt32) << ((_lw + (1u32 : stdgo.GoUInt) : stdgo.GoUInt)) : stdgo.GoUInt32);
        (@:checkr _w ?? throw "null pointer dereference")._savedCode = (-1u32 : stdgo.GoUInt32);
    }
    @:keep
    @:tdfield
    static public function reset( _w:stdgo.Ref<stdgo._internal.compress.lzw.Lzw_writer.Writer>, _dst:stdgo._internal.io.Io_writer.Writer, _order:stdgo._internal.compress.lzw.Lzw_order.Order, _litWidth:stdgo.GoInt):Void {
        @:recv var _w:stdgo.Ref<stdgo._internal.compress.lzw.Lzw_writer.Writer> = _w;
        {
            var __tmp__ = (new stdgo._internal.compress.lzw.Lzw_writer.Writer() : stdgo._internal.compress.lzw.Lzw_writer.Writer);
            var x = (_w : stdgo._internal.compress.lzw.Lzw_writer.Writer);
            x._w = __tmp__?._w;
            x._order = __tmp__?._order;
            x._write = __tmp__?._write;
            x._bits = __tmp__?._bits;
            x._nBits = __tmp__?._nBits;
            x._width = __tmp__?._width;
            x._litWidth = __tmp__?._litWidth;
            x._hi = __tmp__?._hi;
            x._overflow = __tmp__?._overflow;
            x._savedCode = __tmp__?._savedCode;
            x._err = __tmp__?._err;
            x._table = __tmp__?._table;
        };
        @:check2r _w._init(_dst, _order, _litWidth);
    }
    @:keep
    @:tdfield
    static public function close( _w:stdgo.Ref<stdgo._internal.compress.lzw.Lzw_writer.Writer>):stdgo.Error {
        @:recv var _w:stdgo.Ref<stdgo._internal.compress.lzw.Lzw_writer.Writer> = _w;
        if ((@:checkr _w ?? throw "null pointer dereference")._err != null) {
            if (stdgo.Go.toInterface((@:checkr _w ?? throw "null pointer dereference")._err) == (stdgo.Go.toInterface(stdgo._internal.compress.lzw.Lzw__errclosed._errClosed))) {
                return (null : stdgo.Error);
            };
            return (@:checkr _w ?? throw "null pointer dereference")._err;
        };
        (@:checkr _w ?? throw "null pointer dereference")._err = stdgo._internal.compress.lzw.Lzw__errclosed._errClosed;
        if ((@:checkr _w ?? throw "null pointer dereference")._savedCode != ((-1u32 : stdgo.GoUInt32))) {
            {
                var _err = ((@:checkr _w ?? throw "null pointer dereference")._write(_w, (@:checkr _w ?? throw "null pointer dereference")._savedCode) : stdgo.Error);
                if (_err != null) {
                    return _err;
                };
            };
            {
                var _err = (@:check2r _w._incHi() : stdgo.Error);
                if (((_err != null) && (stdgo.Go.toInterface(_err) != stdgo.Go.toInterface(stdgo._internal.compress.lzw.Lzw__erroutofcodes._errOutOfCodes)) : Bool)) {
                    return _err;
                };
            };
        } else {
            var _clear = ((1u32 : stdgo.GoUInt32) << (@:checkr _w ?? throw "null pointer dereference")._litWidth : stdgo.GoUInt32);
            {
                var _err = ((@:checkr _w ?? throw "null pointer dereference")._write(_w, _clear) : stdgo.Error);
                if (_err != null) {
                    return _err;
                };
            };
        };
        var _eof = (((1u32 : stdgo.GoUInt32) << (@:checkr _w ?? throw "null pointer dereference")._litWidth : stdgo.GoUInt32) + (1u32 : stdgo.GoUInt32) : stdgo.GoUInt32);
        {
            var _err = ((@:checkr _w ?? throw "null pointer dereference")._write(_w, _eof) : stdgo.Error);
            if (_err != null) {
                return _err;
            };
        };
        if (((@:checkr _w ?? throw "null pointer dereference")._nBits > (0u32 : stdgo.GoUInt) : Bool)) {
            if ((@:checkr _w ?? throw "null pointer dereference")._order == ((1 : stdgo._internal.compress.lzw.Lzw_order.Order))) {
                (@:checkr _w ?? throw "null pointer dereference")._bits = ((@:checkr _w ?? throw "null pointer dereference")._bits >> ((24i64 : stdgo.GoUInt64)) : stdgo.GoUInt32);
            };
            {
                var _err = ((@:checkr _w ?? throw "null pointer dereference")._w.writeByte(((@:checkr _w ?? throw "null pointer dereference")._bits : stdgo.GoUInt8)) : stdgo.Error);
                if (_err != null) {
                    return _err;
                };
            };
        };
        return (@:checkr _w ?? throw "null pointer dereference")._w.flush();
    }
    @:keep
    @:tdfield
    static public function write( _w:stdgo.Ref<stdgo._internal.compress.lzw.Lzw_writer.Writer>, _p:stdgo.Slice<stdgo.GoUInt8>):{ var _0 : stdgo.GoInt; var _1 : stdgo.Error; } {
        @:recv var _w:stdgo.Ref<stdgo._internal.compress.lzw.Lzw_writer.Writer> = _w;
        var _n = (0 : stdgo.GoInt), _err = (null : stdgo.Error);
        var _x_3655032:stdgo.GoUInt8 = (0 : stdgo.GoUInt8);
        var _literal_3655049:stdgo.GoUInt32 = (0 : stdgo.GoUInt32);
<<<<<<< HEAD
        var _clear_3654777:stdgo.GoUInt32 = (0 : stdgo.GoUInt32);
        var _code_3654362:stdgo.GoUInt32 = (0 : stdgo.GoUInt32);
        var _x_3654214:stdgo.GoUInt8 = (0 : stdgo.GoUInt8);
        var _err1_3655751:stdgo.Error = (null : stdgo.Error);
        var _h_3655247:stdgo.GoUInt32 = (0 : stdgo.GoUInt32);
        var _key_3655072:stdgo.GoUInt32 = (0 : stdgo.GoUInt32);
        var _i_3655037_0:stdgo.GoInt = (0 : stdgo.GoInt);
        var _err_3654815:stdgo.Error = (null : stdgo.Error);
        var _maxLit_3654152:stdgo.GoUInt8 = (0 : stdgo.GoUInt8);
        var _t_3655250:stdgo.GoUInt32 = (0 : stdgo.GoUInt32);
        var _hash_3655205:stdgo.GoUInt32 = (0 : stdgo.GoUInt32);
=======
        var _x_3655032:stdgo.GoUInt8 = (0 : stdgo.GoUInt8);
        var _i_3655037_0:stdgo.GoInt = (0 : stdgo.GoInt);
        var _x_3654214:stdgo.GoUInt8 = (0 : stdgo.GoUInt8);
        var _maxLit_3654152:stdgo.GoUInt8 = (0 : stdgo.GoUInt8);
        var _hash_3655205:stdgo.GoUInt32 = (0 : stdgo.GoUInt32);
        var _err1_3655751:stdgo.Error = (null : stdgo.Error);
        var _t_3655250:stdgo.GoUInt32 = (0 : stdgo.GoUInt32);
        var _clear_3654777:stdgo.GoUInt32 = (0 : stdgo.GoUInt32);
        var _code_3654362:stdgo.GoUInt32 = (0 : stdgo.GoUInt32);
        var _h_3655247:stdgo.GoUInt32 = (0 : stdgo.GoUInt32);
        var _key_3655072:stdgo.GoUInt32 = (0 : stdgo.GoUInt32);
        var _err_3654815:stdgo.Error = (null : stdgo.Error);
>>>>>>> 75a1cf92
        var _i_3654219_0:stdgo.GoInt = (0 : stdgo.GoInt);
        var _gotoNext = 0i32;
        var __blank__ = _gotoNext == ((0i32 : stdgo.GoInt));
        while (_gotoNext != ((-1i32 : stdgo.GoInt))) {
            {
                final __value__ = _gotoNext;
                if (__value__ == (0i32)) {
                    if ((@:checkr _w ?? throw "null pointer dereference")._err != null) {
                        _gotoNext = 3654088i32;
                    } else {
                        _gotoNext = 3654112i32;
                    };
                } else if (__value__ == (3654088i32)) {
                    return {
                        final __tmp__:{ var _0 : stdgo.GoInt; var _1 : stdgo.Error; } = { _0 : (0 : stdgo.GoInt), _1 : (@:checkr _w ?? throw "null pointer dereference")._err };
                        _n = __tmp__._0;
                        _err = __tmp__._1;
                        __tmp__;
                    };
                    _gotoNext = 3654112i32;
                } else if (__value__ == (3654112i32)) {
                    if ((_p.length) == ((0 : stdgo.GoInt))) {
                        _gotoNext = 3654127i32;
                    } else {
                        _gotoNext = 3654149i32;
                    };
                } else if (__value__ == (3654127i32)) {
                    return {
                        final __tmp__:{ var _0 : stdgo.GoInt; var _1 : stdgo.Error; } = { _0 : (0 : stdgo.GoInt), _1 : (null : stdgo.Error) };
                        _n = __tmp__._0;
                        _err = __tmp__._1;
                        __tmp__;
                    };
                    _gotoNext = 3654149i32;
                } else if (__value__ == (3654149i32)) {
                    {
                        _maxLit_3654152 = (((1 : stdgo.GoUInt8) << (@:checkr _w ?? throw "null pointer dereference")._litWidth : stdgo.GoUInt8) - (1 : stdgo.GoUInt8) : stdgo.GoUInt8);
                        if (_maxLit_3654152 != ((255 : stdgo.GoUInt8))) {
                            _gotoNext = 3654203i32;
                        } else {
                            _gotoNext = 3654350i32;
                        };
                    };
                } else if (__value__ == (3654203i32)) {
                    if ((0i32 : stdgo.GoInt) < (_p.length)) {
                        _gotoNext = 3654343i32;
                    } else {
                        _gotoNext = 3654350i32;
                    };
                } else if (__value__ == (3654211i32)) {
                    _i_3654219_0++;
                    _gotoNext = 3654344i32;
                } else if (__value__ == (3654227i32)) {
                    _x_3654214 = _p[(_i_3654219_0 : stdgo.GoInt)];
                    if ((_x_3654214 > _maxLit_3654152 : Bool)) {
                        _gotoNext = 3654246i32;
                    } else {
                        _gotoNext = 3654211i32;
                    };
                } else if (__value__ == (3654246i32)) {
                    (@:checkr _w ?? throw "null pointer dereference")._err = stdgo._internal.errors.Errors_new_.new_(("lzw: input byte too large for the litWidth" : stdgo.GoString));
                    return {
                        final __tmp__:{ var _0 : stdgo.GoInt; var _1 : stdgo.Error; } = { _0 : (0 : stdgo.GoInt), _1 : (@:checkr _w ?? throw "null pointer dereference")._err };
                        _n = __tmp__._0;
                        _err = __tmp__._1;
                        __tmp__;
                    };
                    _gotoNext = 3654211i32;
                } else if (__value__ == (3654343i32)) {
                    {
                        final __tmp__0 = 0i32;
                        final __tmp__1 = _p[(0i32 : stdgo.GoInt)];
                        _i_3654219_0 = __tmp__0;
                        _x_3654214 = __tmp__1;
                    };
                    _gotoNext = 3654344i32;
                } else if (__value__ == (3654344i32)) {
                    if (_i_3654219_0 < (_p.length)) {
                        _gotoNext = 3654227i32;
                    } else {
                        _gotoNext = 3654350i32;
                    };
                } else if (__value__ == (3654350i32)) {
                    _n = (_p.length);
                    _code_3654362 = (@:checkr _w ?? throw "null pointer dereference")._savedCode;
                    if (_code_3654362 == ((-1u32 : stdgo.GoUInt32))) {
                        _gotoNext = 3654406i32;
                    } else {
                        _gotoNext = 3655018i32;
                    };
                } else if (__value__ == (3654406i32)) {
                    _clear_3654777 = ((1u32 : stdgo.GoUInt32) << (@:checkr _w ?? throw "null pointer dereference")._litWidth : stdgo.GoUInt32);
                    {
                        _err_3654815 = (@:checkr _w ?? throw "null pointer dereference")._write(_w, _clear_3654777);
                        if (_err_3654815 != null) {
                            _gotoNext = 3654852i32;
                        } else {
                            _gotoNext = 3654985i32;
                        };
                    };
                } else if (__value__ == (3654852i32)) {
                    return {
                        final __tmp__:{ var _0 : stdgo.GoInt; var _1 : stdgo.Error; } = { _0 : (0 : stdgo.GoInt), _1 : _err_3654815 };
                        _n = __tmp__._0;
                        _err = __tmp__._1;
                        __tmp__;
                    };
                    _gotoNext = 3654985i32;
                } else if (__value__ == (3654985i32)) {
                    {
                        final __tmp__0 = (_p[(0 : stdgo.GoInt)] : stdgo.GoUInt32);
                        final __tmp__1 = (_p.__slice__((1 : stdgo.GoInt)) : stdgo.Slice<stdgo.GoUInt8>);
                        _code_3654362 = __tmp__0;
                        _p = __tmp__1;
                    };
                    _gotoNext = 3655018i32;
                } else if (__value__ == (3655018i32)) {
                    _gotoNext = 3655018i32;
                    if ((0i32 : stdgo.GoInt) < (_p.length)) {
                        _gotoNext = 3656081i32;
                    } else {
                        _gotoNext = 3656085i32;
                    };
                } else if (__value__ == (3655029i32)) {
                    _i_3655037_0++;
                    _gotoNext = 3656082i32;
                } else if (__value__ == (3655045i32)) {
                    _x_3655032 = _p[(_i_3655037_0 : stdgo.GoInt)];
                    _literal_3655049 = (_x_3655032 : stdgo.GoUInt32);
                    _key_3655072 = ((_code_3654362 << (8i64 : stdgo.GoUInt64) : stdgo.GoUInt32) | _literal_3655049 : stdgo.GoUInt32);
                    _hash_3655205 = ((((_key_3655072 >> (12i64 : stdgo.GoUInt64) : stdgo.GoUInt32) ^ _key_3655072 : stdgo.GoUInt32)) & (16383u32 : stdgo.GoUInt32) : stdgo.GoUInt32);
                    {
                        final __tmp__0 = _hash_3655205;
                        final __tmp__1 = (@:checkr _w ?? throw "null pointer dereference")._table[(_hash_3655205 : stdgo.GoInt)];
                        _h_3655247 = __tmp__0;
                        _t_3655250 = __tmp__1;
                    };
                    _gotoNext = 3655243i32;
                } else if (__value__ == (3655243i32)) {
                    if (_t_3655250 != ((0u32 : stdgo.GoUInt32))) {
                        _gotoNext = 3655295i32;
                    } else {
                        _gotoNext = 3655516i32;
                    };
                } else if (__value__ == (3655295i32)) {
                    if (_key_3655072 == ((_t_3655250 >> (12i64 : stdgo.GoUInt64) : stdgo.GoUInt32))) {
                        _gotoNext = 3655316i32;
                    } else {
                        _gotoNext = 3655367i32;
                    };
                } else if (__value__ == (3655316i32)) {
                    _code_3654362 = (_t_3655250 & (4095u32 : stdgo.GoUInt32) : stdgo.GoUInt32);
                    stdgo._internal.compress.lzw.Lzw__i_3655037._i_3655037++;
                    _gotoNext = 3656082i32;
                } else if (__value__ == (3655367i32)) {
                    _h_3655247 = (((_h_3655247 + (1u32 : stdgo.GoUInt32) : stdgo.GoUInt32)) & (16383u32 : stdgo.GoUInt32) : stdgo.GoUInt32);
                    _t_3655250 = (@:checkr _w ?? throw "null pointer dereference")._table[(_h_3655247 : stdgo.GoInt)];
                    _gotoNext = 3655243i32;
                } else if (__value__ == (3655516i32)) {
                    {
                        (@:checkr _w ?? throw "null pointer dereference")._err = (@:checkr _w ?? throw "null pointer dereference")._write(_w, _code_3654362);
                        if ((@:checkr _w ?? throw "null pointer dereference")._err != null) {
                            _gotoNext = 3655558i32;
                        } else {
                            _gotoNext = 3655585i32;
                        };
                    };
                } else if (__value__ == (3655558i32)) {
                    return {
                        final __tmp__:{ var _0 : stdgo.GoInt; var _1 : stdgo.Error; } = { _0 : (0 : stdgo.GoInt), _1 : (@:checkr _w ?? throw "null pointer dereference")._err };
                        _n = __tmp__._0;
                        _err = __tmp__._1;
                        __tmp__;
                    };
                    _gotoNext = 3655585i32;
                } else if (__value__ == (3655585i32)) {
                    _code_3654362 = _literal_3655049;
                    {
                        _err1_3655751 = @:check2r _w._incHi();
                        if (_err1_3655751 != null) {
                            _gotoNext = 3655782i32;
                        } else {
                            _gotoNext = 3655946i32;
                        };
                    };
                } else if (__value__ == (3655782i32)) {
                    if (stdgo.Go.toInterface(_err1_3655751) == (stdgo.Go.toInterface(stdgo._internal.compress.lzw.Lzw__erroutofcodes._errOutOfCodes))) {
                        _gotoNext = 3655812i32;
                    } else {
                        _gotoNext = 3655835i32;
                    };
                } else if (__value__ == (3655812i32)) {
                    _i_3655037_0++;
                    _gotoNext = 3656082i32;
                } else if (__value__ == (3655835i32)) {
                    (@:checkr _w ?? throw "null pointer dereference")._err = _err1_3655751;
                    return {
                        final __tmp__:{ var _0 : stdgo.GoInt; var _1 : stdgo.Error; } = { _0 : (0 : stdgo.GoInt), _1 : (@:checkr _w ?? throw "null pointer dereference")._err };
                        _n = __tmp__._0;
                        _err = __tmp__._1;
                        __tmp__;
                    };
                    _gotoNext = 3655946i32;
                } else if (__value__ == (3655946i32)) {
                    var __blank__ = 0i32;
                    _gotoNext = 3655946i32;
                    if (true) {
                        _gotoNext = 3655950i32;
                    } else {
                        _gotoNext = 3655029i32;
                    };
                } else if (__value__ == (3655950i32)) {
                    if ((@:checkr _w ?? throw "null pointer dereference")._table[(_hash_3655205 : stdgo.GoInt)] == ((0u32 : stdgo.GoUInt32))) {
                        _gotoNext = 3655988i32;
                    } else {
                        _gotoNext = 3656047i32;
                    };
                } else if (__value__ == (3655988i32)) {
                    (@:checkr _w ?? throw "null pointer dereference")._table[(_hash_3655205 : stdgo.GoInt)] = (((_key_3655072 << (12i64 : stdgo.GoUInt64) : stdgo.GoUInt32)) | (@:checkr _w ?? throw "null pointer dereference")._hi : stdgo.GoUInt32);
                    _gotoNext = 3655029i32;
                } else if (__value__ == (3656047i32)) {
                    _hash_3655205 = (((_hash_3655205 + (1u32 : stdgo.GoUInt32) : stdgo.GoUInt32)) & (16383u32 : stdgo.GoUInt32) : stdgo.GoUInt32);
                    _gotoNext = 3655946i32;
                } else if (__value__ == (3656081i32)) {
                    {
                        final __tmp__0 = 0i32;
                        final __tmp__1 = _p[(0i32 : stdgo.GoInt)];
                        _i_3655037_0 = __tmp__0;
                        _x_3655032 = __tmp__1;
                    };
                    _gotoNext = 3656082i32;
                } else if (__value__ == (3656082i32)) {
                    if (_i_3655037_0 < (_p.length)) {
                        _gotoNext = 3655045i32;
                    } else {
                        _gotoNext = 3656085i32;
                    };
                } else if (__value__ == (3656085i32)) {
                    (@:checkr _w ?? throw "null pointer dereference")._savedCode = _code_3654362;
                    return {
                        final __tmp__:{ var _0 : stdgo.GoInt; var _1 : stdgo.Error; } = { _0 : _n, _1 : (null : stdgo.Error) };
                        _n = __tmp__._0;
                        _err = __tmp__._1;
                        __tmp__;
                    };
                    _gotoNext = -1i32;
                };
            };
        };
        throw stdgo.Go.toInterface(("unreachable goto control flow" : stdgo.GoString));
    }
    @:keep
    @:tdfield
    static public function _incHi( _w:stdgo.Ref<stdgo._internal.compress.lzw.Lzw_writer.Writer>):stdgo.Error {
        @:recv var _w:stdgo.Ref<stdgo._internal.compress.lzw.Lzw_writer.Writer> = _w;
        (@:checkr _w ?? throw "null pointer dereference")._hi++;
        if ((@:checkr _w ?? throw "null pointer dereference")._hi == ((@:checkr _w ?? throw "null pointer dereference")._overflow)) {
            (@:checkr _w ?? throw "null pointer dereference")._width++;
            (@:checkr _w ?? throw "null pointer dereference")._overflow = ((@:checkr _w ?? throw "null pointer dereference")._overflow << ((1i64 : stdgo.GoUInt64)) : stdgo.GoUInt32);
        };
        if ((@:checkr _w ?? throw "null pointer dereference")._hi == ((4095u32 : stdgo.GoUInt32))) {
            var _clear = ((1u32 : stdgo.GoUInt32) << (@:checkr _w ?? throw "null pointer dereference")._litWidth : stdgo.GoUInt32);
            {
                var _err = ((@:checkr _w ?? throw "null pointer dereference")._write(_w, _clear) : stdgo.Error);
                if (_err != null) {
                    return _err;
                };
            };
            (@:checkr _w ?? throw "null pointer dereference")._width = ((@:checkr _w ?? throw "null pointer dereference")._litWidth + (1u32 : stdgo.GoUInt) : stdgo.GoUInt);
            (@:checkr _w ?? throw "null pointer dereference")._hi = (_clear + (1u32 : stdgo.GoUInt32) : stdgo.GoUInt32);
            (@:checkr _w ?? throw "null pointer dereference")._overflow = (_clear << (1i64 : stdgo.GoUInt64) : stdgo.GoUInt32);
            for (_i => _ in (@:checkr _w ?? throw "null pointer dereference")._table) {
                (@:checkr _w ?? throw "null pointer dereference")._table[(_i : stdgo.GoInt)] = (0u32 : stdgo.GoUInt32);
            };
            return stdgo._internal.compress.lzw.Lzw__erroutofcodes._errOutOfCodes;
        };
        return (null : stdgo.Error);
    }
    @:keep
    @:tdfield
    static public function _writeMSB( _w:stdgo.Ref<stdgo._internal.compress.lzw.Lzw_writer.Writer>, _c:stdgo.GoUInt32):stdgo.Error {
        @:recv var _w:stdgo.Ref<stdgo._internal.compress.lzw.Lzw_writer.Writer> = _w;
        (@:checkr _w ?? throw "null pointer dereference")._bits = ((@:checkr _w ?? throw "null pointer dereference")._bits | ((_c << ((((32u32 : stdgo.GoUInt) - (@:checkr _w ?? throw "null pointer dereference")._width : stdgo.GoUInt) - (@:checkr _w ?? throw "null pointer dereference")._nBits : stdgo.GoUInt)) : stdgo.GoUInt32)) : stdgo.GoUInt32);
        (@:checkr _w ?? throw "null pointer dereference")._nBits = ((@:checkr _w ?? throw "null pointer dereference")._nBits + ((@:checkr _w ?? throw "null pointer dereference")._width) : stdgo.GoUInt);
        while (((@:checkr _w ?? throw "null pointer dereference")._nBits >= (8u32 : stdgo.GoUInt) : Bool)) {
            {
                var _err = ((@:checkr _w ?? throw "null pointer dereference")._w.writeByte((((@:checkr _w ?? throw "null pointer dereference")._bits >> (24i64 : stdgo.GoUInt64) : stdgo.GoUInt32) : stdgo.GoUInt8)) : stdgo.Error);
                if (_err != null) {
                    return _err;
                };
            };
            (@:checkr _w ?? throw "null pointer dereference")._bits = ((@:checkr _w ?? throw "null pointer dereference")._bits << ((8i64 : stdgo.GoUInt64)) : stdgo.GoUInt32);
            (@:checkr _w ?? throw "null pointer dereference")._nBits = ((@:checkr _w ?? throw "null pointer dereference")._nBits - ((8u32 : stdgo.GoUInt)) : stdgo.GoUInt);
        };
        return (null : stdgo.Error);
    }
    @:keep
    @:tdfield
    static public function _writeLSB( _w:stdgo.Ref<stdgo._internal.compress.lzw.Lzw_writer.Writer>, _c:stdgo.GoUInt32):stdgo.Error {
        @:recv var _w:stdgo.Ref<stdgo._internal.compress.lzw.Lzw_writer.Writer> = _w;
        (@:checkr _w ?? throw "null pointer dereference")._bits = ((@:checkr _w ?? throw "null pointer dereference")._bits | ((_c << (@:checkr _w ?? throw "null pointer dereference")._nBits : stdgo.GoUInt32)) : stdgo.GoUInt32);
        (@:checkr _w ?? throw "null pointer dereference")._nBits = ((@:checkr _w ?? throw "null pointer dereference")._nBits + ((@:checkr _w ?? throw "null pointer dereference")._width) : stdgo.GoUInt);
        while (((@:checkr _w ?? throw "null pointer dereference")._nBits >= (8u32 : stdgo.GoUInt) : Bool)) {
            {
                var _err = ((@:checkr _w ?? throw "null pointer dereference")._w.writeByte(((@:checkr _w ?? throw "null pointer dereference")._bits : stdgo.GoUInt8)) : stdgo.Error);
                if (_err != null) {
                    return _err;
                };
            };
            (@:checkr _w ?? throw "null pointer dereference")._bits = ((@:checkr _w ?? throw "null pointer dereference")._bits >> ((8i64 : stdgo.GoUInt64)) : stdgo.GoUInt32);
            (@:checkr _w ?? throw "null pointer dereference")._nBits = ((@:checkr _w ?? throw "null pointer dereference")._nBits - ((8u32 : stdgo.GoUInt)) : stdgo.GoUInt);
        };
        return (null : stdgo.Error);
    }
}<|MERGE_RESOLUTION|>--- conflicted
+++ resolved
@@ -116,21 +116,7 @@
     static public function write( _w:stdgo.Ref<stdgo._internal.compress.lzw.Lzw_writer.Writer>, _p:stdgo.Slice<stdgo.GoUInt8>):{ var _0 : stdgo.GoInt; var _1 : stdgo.Error; } {
         @:recv var _w:stdgo.Ref<stdgo._internal.compress.lzw.Lzw_writer.Writer> = _w;
         var _n = (0 : stdgo.GoInt), _err = (null : stdgo.Error);
-        var _x_3655032:stdgo.GoUInt8 = (0 : stdgo.GoUInt8);
         var _literal_3655049:stdgo.GoUInt32 = (0 : stdgo.GoUInt32);
-<<<<<<< HEAD
-        var _clear_3654777:stdgo.GoUInt32 = (0 : stdgo.GoUInt32);
-        var _code_3654362:stdgo.GoUInt32 = (0 : stdgo.GoUInt32);
-        var _x_3654214:stdgo.GoUInt8 = (0 : stdgo.GoUInt8);
-        var _err1_3655751:stdgo.Error = (null : stdgo.Error);
-        var _h_3655247:stdgo.GoUInt32 = (0 : stdgo.GoUInt32);
-        var _key_3655072:stdgo.GoUInt32 = (0 : stdgo.GoUInt32);
-        var _i_3655037_0:stdgo.GoInt = (0 : stdgo.GoInt);
-        var _err_3654815:stdgo.Error = (null : stdgo.Error);
-        var _maxLit_3654152:stdgo.GoUInt8 = (0 : stdgo.GoUInt8);
-        var _t_3655250:stdgo.GoUInt32 = (0 : stdgo.GoUInt32);
-        var _hash_3655205:stdgo.GoUInt32 = (0 : stdgo.GoUInt32);
-=======
         var _x_3655032:stdgo.GoUInt8 = (0 : stdgo.GoUInt8);
         var _i_3655037_0:stdgo.GoInt = (0 : stdgo.GoInt);
         var _x_3654214:stdgo.GoUInt8 = (0 : stdgo.GoUInt8);
@@ -143,7 +129,6 @@
         var _h_3655247:stdgo.GoUInt32 = (0 : stdgo.GoUInt32);
         var _key_3655072:stdgo.GoUInt32 = (0 : stdgo.GoUInt32);
         var _err_3654815:stdgo.Error = (null : stdgo.Error);
->>>>>>> 75a1cf92
         var _i_3654219_0:stdgo.GoInt = (0 : stdgo.GoInt);
         var _gotoNext = 0i32;
         var __blank__ = _gotoNext == ((0i32 : stdgo.GoInt));
