package stdgo._internal.compress.lzw;
@:keep @:allow(stdgo._internal.compress.lzw.Lzw.Writer_asInterface) class Writer_static_extension {
    @:keep
    @:tdfield
    static public function _init( _w:stdgo.Ref<stdgo._internal.compress.lzw.Lzw_writer.Writer>, _dst:stdgo._internal.io.Io_writer.Writer, _order:stdgo._internal.compress.lzw.Lzw_order.Order, _litWidth:stdgo.GoInt):Void {
        @:recv var _w:stdgo.Ref<stdgo._internal.compress.lzw.Lzw_writer.Writer> = _w;
        {
            final __value__ = _order;
            if (__value__ == ((0 : stdgo._internal.compress.lzw.Lzw_order.Order))) {
                (@:checkr _w ?? throw "null pointer dereference")._write = stdgo._internal.compress.lzw.Lzw_writer_static_extension.Writer_static_extension._writeLSB;
            } else if (__value__ == ((1 : stdgo._internal.compress.lzw.Lzw_order.Order))) {
                (@:checkr _w ?? throw "null pointer dereference")._write = stdgo._internal.compress.lzw.Lzw_writer_static_extension.Writer_static_extension._writeMSB;
            } else {
                (@:checkr _w ?? throw "null pointer dereference")._err = stdgo._internal.errors.Errors_new_.new_(("lzw: unknown order" : stdgo.GoString));
                return;
            };
        };
        if (((_litWidth < (2 : stdgo.GoInt) : Bool) || ((8 : stdgo.GoInt) < _litWidth : Bool) : Bool)) {
            (@:checkr _w ?? throw "null pointer dereference")._err = stdgo._internal.fmt.Fmt_errorf.errorf(("lzw: litWidth %d out of range" : stdgo.GoString), stdgo.Go.toInterface(_litWidth));
            return;
        };
        var __tmp__ = try {
            { _0 : (stdgo.Go.typeAssert((stdgo.Go.toInterface(_dst) : stdgo._internal.compress.lzw.Lzw_t_writer.T_writer)) : stdgo._internal.compress.lzw.Lzw_t_writer.T_writer), _1 : true };
        } catch(_) {
            { _0 : (null : stdgo._internal.compress.lzw.Lzw_t_writer.T_writer), _1 : false };
        }, _bw = __tmp__._0, _ok = __tmp__._1;
        if ((!_ok && (_dst != null) : Bool)) {
            _bw = stdgo.Go.asInterface(stdgo._internal.bufio.Bufio_newwriter.newWriter(_dst));
        };
        (@:checkr _w ?? throw "null pointer dereference")._w = _bw;
        var _lw = (_litWidth : stdgo.GoUInt);
        (@:checkr _w ?? throw "null pointer dereference")._order = _order;
        (@:checkr _w ?? throw "null pointer dereference")._width = ((1u32 : stdgo.GoUInt) + _lw : stdgo.GoUInt);
        (@:checkr _w ?? throw "null pointer dereference")._litWidth = _lw;
        (@:checkr _w ?? throw "null pointer dereference")._hi = (((1u32 : stdgo.GoUInt32) << _lw : stdgo.GoUInt32) + (1u32 : stdgo.GoUInt32) : stdgo.GoUInt32);
        (@:checkr _w ?? throw "null pointer dereference")._overflow = ((1u32 : stdgo.GoUInt32) << ((_lw + (1u32 : stdgo.GoUInt) : stdgo.GoUInt)) : stdgo.GoUInt32);
        (@:checkr _w ?? throw "null pointer dereference")._savedCode = (-1u32 : stdgo.GoUInt32);
    }
    @:keep
    @:tdfield
    static public function reset( _w:stdgo.Ref<stdgo._internal.compress.lzw.Lzw_writer.Writer>, _dst:stdgo._internal.io.Io_writer.Writer, _order:stdgo._internal.compress.lzw.Lzw_order.Order, _litWidth:stdgo.GoInt):Void {
        @:recv var _w:stdgo.Ref<stdgo._internal.compress.lzw.Lzw_writer.Writer> = _w;
        {
            var __tmp__ = (new stdgo._internal.compress.lzw.Lzw_writer.Writer() : stdgo._internal.compress.lzw.Lzw_writer.Writer);
            var x = (_w : stdgo._internal.compress.lzw.Lzw_writer.Writer);
            x._w = __tmp__?._w;
            x._order = __tmp__?._order;
            x._write = __tmp__?._write;
            x._bits = __tmp__?._bits;
            x._nBits = __tmp__?._nBits;
            x._width = __tmp__?._width;
            x._litWidth = __tmp__?._litWidth;
            x._hi = __tmp__?._hi;
            x._overflow = __tmp__?._overflow;
            x._savedCode = __tmp__?._savedCode;
            x._err = __tmp__?._err;
            x._table = __tmp__?._table;
        };
        @:check2r _w._init(_dst, _order, _litWidth);
    }
    @:keep
    @:tdfield
    static public function close( _w:stdgo.Ref<stdgo._internal.compress.lzw.Lzw_writer.Writer>):stdgo.Error {
        @:recv var _w:stdgo.Ref<stdgo._internal.compress.lzw.Lzw_writer.Writer> = _w;
        if ((@:checkr _w ?? throw "null pointer dereference")._err != null) {
            if (stdgo.Go.toInterface((@:checkr _w ?? throw "null pointer dereference")._err) == (stdgo.Go.toInterface(stdgo._internal.compress.lzw.Lzw__errclosed._errClosed))) {
                return (null : stdgo.Error);
            };
            return (@:checkr _w ?? throw "null pointer dereference")._err;
        };
        (@:checkr _w ?? throw "null pointer dereference")._err = stdgo._internal.compress.lzw.Lzw__errclosed._errClosed;
        if ((@:checkr _w ?? throw "null pointer dereference")._savedCode != ((-1u32 : stdgo.GoUInt32))) {
            {
                var _err = ((@:checkr _w ?? throw "null pointer dereference")._write(_w, (@:checkr _w ?? throw "null pointer dereference")._savedCode) : stdgo.Error);
                if (_err != null) {
                    return _err;
                };
            };
            {
                var _err = (@:check2r _w._incHi() : stdgo.Error);
                if (((_err != null) && (stdgo.Go.toInterface(_err) != stdgo.Go.toInterface(stdgo._internal.compress.lzw.Lzw__erroutofcodes._errOutOfCodes)) : Bool)) {
                    return _err;
                };
            };
        } else {
            var _clear = ((1u32 : stdgo.GoUInt32) << (@:checkr _w ?? throw "null pointer dereference")._litWidth : stdgo.GoUInt32);
            {
                var _err = ((@:checkr _w ?? throw "null pointer dereference")._write(_w, _clear) : stdgo.Error);
                if (_err != null) {
                    return _err;
                };
            };
        };
        var _eof = (((1u32 : stdgo.GoUInt32) << (@:checkr _w ?? throw "null pointer dereference")._litWidth : stdgo.GoUInt32) + (1u32 : stdgo.GoUInt32) : stdgo.GoUInt32);
        {
            var _err = ((@:checkr _w ?? throw "null pointer dereference")._write(_w, _eof) : stdgo.Error);
            if (_err != null) {
                return _err;
            };
        };
        if (((@:checkr _w ?? throw "null pointer dereference")._nBits > (0u32 : stdgo.GoUInt) : Bool)) {
            if ((@:checkr _w ?? throw "null pointer dereference")._order == ((1 : stdgo._internal.compress.lzw.Lzw_order.Order))) {
                (@:checkr _w ?? throw "null pointer dereference")._bits = ((@:checkr _w ?? throw "null pointer dereference")._bits >> ((24i64 : stdgo.GoUInt64)) : stdgo.GoUInt32);
            };
            {
                var _err = ((@:checkr _w ?? throw "null pointer dereference")._w.writeByte(((@:checkr _w ?? throw "null pointer dereference")._bits : stdgo.GoUInt8)) : stdgo.Error);
                if (_err != null) {
                    return _err;
                };
            };
        };
        return (@:checkr _w ?? throw "null pointer dereference")._w.flush();
    }
    @:keep
    @:tdfield
    static public function write( _w:stdgo.Ref<stdgo._internal.compress.lzw.Lzw_writer.Writer>, _p:stdgo.Slice<stdgo.GoUInt8>):{ var _0 : stdgo.GoInt; var _1 : stdgo.Error; } {
        @:recv var _w:stdgo.Ref<stdgo._internal.compress.lzw.Lzw_writer.Writer> = _w;
        var _n = (0 : stdgo.GoInt), _err = (null : stdgo.Error);
<<<<<<< HEAD
        var _hash_3647061:stdgo.GoUInt32 = (0 : stdgo.GoUInt32);
        var _literal_3646905:stdgo.GoUInt32 = (0 : stdgo.GoUInt32);
        var _i_3646893_0:stdgo.GoInt = (0 : stdgo.GoInt);
        var _clear_3646633:stdgo.GoUInt32 = (0 : stdgo.GoUInt32);
        var _i_3646075_0:stdgo.GoInt = (0 : stdgo.GoInt);
        var _maxLit_3646008:stdgo.GoUInt8 = (0 : stdgo.GoUInt8);
        var _t_3647106:stdgo.GoUInt32 = (0 : stdgo.GoUInt32);
        var _err1_3647607:stdgo.Error = (null : stdgo.Error);
        var _h_3647103:stdgo.GoUInt32 = (0 : stdgo.GoUInt32);
        var _x_3646888:stdgo.GoUInt8 = (0 : stdgo.GoUInt8);
        var _err_3646671:stdgo.Error = (null : stdgo.Error);
        var _code_3646218:stdgo.GoUInt32 = (0 : stdgo.GoUInt32);
        var _x_3646070:stdgo.GoUInt8 = (0 : stdgo.GoUInt8);
        var _key_3646928:stdgo.GoUInt32 = (0 : stdgo.GoUInt32);
=======
        var _key_3646928:stdgo.GoUInt32 = (0 : stdgo.GoUInt32);
        var _i_3646893_0:stdgo.GoInt = (0 : stdgo.GoInt);
        var _code_3646218:stdgo.GoUInt32 = (0 : stdgo.GoUInt32);
        var _t_3647106:stdgo.GoUInt32 = (0 : stdgo.GoUInt32);
        var _h_3647103:stdgo.GoUInt32 = (0 : stdgo.GoUInt32);
        var _literal_3646905:stdgo.GoUInt32 = (0 : stdgo.GoUInt32);
        var _x_3646888:stdgo.GoUInt8 = (0 : stdgo.GoUInt8);
        var _err_3646671:stdgo.Error = (null : stdgo.Error);
        var _x_3646070:stdgo.GoUInt8 = (0 : stdgo.GoUInt8);
        var _err1_3647607:stdgo.Error = (null : stdgo.Error);
        var _hash_3647061:stdgo.GoUInt32 = (0 : stdgo.GoUInt32);
        var _clear_3646633:stdgo.GoUInt32 = (0 : stdgo.GoUInt32);
        var _i_3646075_0:stdgo.GoInt = (0 : stdgo.GoInt);
        var _maxLit_3646008:stdgo.GoUInt8 = (0 : stdgo.GoUInt8);
>>>>>>> 1598d646
        var _gotoNext = 0i32;
        var __blank__ = _gotoNext == ((0i32 : stdgo.GoInt));
        while (_gotoNext != ((-1i32 : stdgo.GoInt))) {
            {
                final __value__ = _gotoNext;
                if (__value__ == (0i32)) {
                    if ((@:checkr _w ?? throw "null pointer dereference")._err != null) {
                        _gotoNext = 3645944i32;
                    } else {
                        _gotoNext = 3645968i32;
                    };
                } else if (__value__ == (3645944i32)) {
                    return {
                        final __tmp__:{ var _0 : stdgo.GoInt; var _1 : stdgo.Error; } = { _0 : (0 : stdgo.GoInt), _1 : (@:checkr _w ?? throw "null pointer dereference")._err };
                        _n = __tmp__._0;
                        _err = __tmp__._1;
                        __tmp__;
                    };
                    _gotoNext = 3645968i32;
                } else if (__value__ == (3645968i32)) {
                    if ((_p.length) == ((0 : stdgo.GoInt))) {
                        _gotoNext = 3645983i32;
                    } else {
                        _gotoNext = 3646005i32;
                    };
                } else if (__value__ == (3645983i32)) {
                    return {
                        final __tmp__:{ var _0 : stdgo.GoInt; var _1 : stdgo.Error; } = { _0 : (0 : stdgo.GoInt), _1 : (null : stdgo.Error) };
                        _n = __tmp__._0;
                        _err = __tmp__._1;
                        __tmp__;
                    };
                    _gotoNext = 3646005i32;
                } else if (__value__ == (3646005i32)) {
                    {
                        _maxLit_3646008 = (((1 : stdgo.GoUInt8) << (@:checkr _w ?? throw "null pointer dereference")._litWidth : stdgo.GoUInt8) - (1 : stdgo.GoUInt8) : stdgo.GoUInt8);
                        if (_maxLit_3646008 != ((255 : stdgo.GoUInt8))) {
                            _gotoNext = 3646059i32;
                        } else {
                            _gotoNext = 3646206i32;
                        };
                    };
                } else if (__value__ == (3646059i32)) {
                    if ((0i32 : stdgo.GoInt) < (_p.length)) {
                        _gotoNext = 3646199i32;
                    } else {
                        _gotoNext = 3646206i32;
                    };
                } else if (__value__ == (3646067i32)) {
                    _i_3646075_0++;
                    _gotoNext = 3646200i32;
                } else if (__value__ == (3646083i32)) {
                    _x_3646070 = _p[(_i_3646075_0 : stdgo.GoInt)];
                    if ((_x_3646070 > _maxLit_3646008 : Bool)) {
                        _gotoNext = 3646102i32;
                    } else {
                        _gotoNext = 3646067i32;
                    };
                } else if (__value__ == (3646102i32)) {
                    (@:checkr _w ?? throw "null pointer dereference")._err = stdgo._internal.errors.Errors_new_.new_(("lzw: input byte too large for the litWidth" : stdgo.GoString));
                    return {
                        final __tmp__:{ var _0 : stdgo.GoInt; var _1 : stdgo.Error; } = { _0 : (0 : stdgo.GoInt), _1 : (@:checkr _w ?? throw "null pointer dereference")._err };
                        _n = __tmp__._0;
                        _err = __tmp__._1;
                        __tmp__;
                    };
                    _gotoNext = 3646067i32;
                } else if (__value__ == (3646199i32)) {
                    {
                        final __tmp__0 = 0i32;
                        final __tmp__1 = _p[(0i32 : stdgo.GoInt)];
                        _i_3646075_0 = __tmp__0;
                        _x_3646070 = __tmp__1;
                    };
                    _gotoNext = 3646200i32;
                } else if (__value__ == (3646200i32)) {
                    if (_i_3646075_0 < (_p.length)) {
                        _gotoNext = 3646083i32;
                    } else {
                        _gotoNext = 3646206i32;
                    };
                } else if (__value__ == (3646206i32)) {
                    _n = (_p.length);
                    _code_3646218 = (@:checkr _w ?? throw "null pointer dereference")._savedCode;
                    if (_code_3646218 == ((-1u32 : stdgo.GoUInt32))) {
                        _gotoNext = 3646262i32;
                    } else {
                        _gotoNext = 3646874i32;
                    };
                } else if (__value__ == (3646262i32)) {
                    _clear_3646633 = ((1u32 : stdgo.GoUInt32) << (@:checkr _w ?? throw "null pointer dereference")._litWidth : stdgo.GoUInt32);
                    {
                        _err_3646671 = (@:checkr _w ?? throw "null pointer dereference")._write(_w, _clear_3646633);
                        if (_err_3646671 != null) {
                            _gotoNext = 3646708i32;
                        } else {
                            _gotoNext = 3646841i32;
                        };
                    };
                } else if (__value__ == (3646708i32)) {
                    return {
                        final __tmp__:{ var _0 : stdgo.GoInt; var _1 : stdgo.Error; } = { _0 : (0 : stdgo.GoInt), _1 : _err_3646671 };
                        _n = __tmp__._0;
                        _err = __tmp__._1;
                        __tmp__;
                    };
                    _gotoNext = 3646841i32;
                } else if (__value__ == (3646841i32)) {
                    {
                        final __tmp__0 = (_p[(0 : stdgo.GoInt)] : stdgo.GoUInt32);
                        final __tmp__1 = (_p.__slice__((1 : stdgo.GoInt)) : stdgo.Slice<stdgo.GoUInt8>);
                        _code_3646218 = __tmp__0;
                        _p = __tmp__1;
                    };
                    _gotoNext = 3646874i32;
                } else if (__value__ == (3646874i32)) {
                    _gotoNext = 3646874i32;
                    if ((0i32 : stdgo.GoInt) < (_p.length)) {
                        _gotoNext = 3647937i32;
                    } else {
                        _gotoNext = 3647941i32;
                    };
                } else if (__value__ == (3646885i32)) {
                    _i_3646893_0++;
                    _gotoNext = 3647938i32;
                } else if (__value__ == (3646901i32)) {
                    _x_3646888 = _p[(_i_3646893_0 : stdgo.GoInt)];
                    _literal_3646905 = (_x_3646888 : stdgo.GoUInt32);
                    _key_3646928 = ((_code_3646218 << (8i64 : stdgo.GoUInt64) : stdgo.GoUInt32) | _literal_3646905 : stdgo.GoUInt32);
                    _hash_3647061 = ((((_key_3646928 >> (12i64 : stdgo.GoUInt64) : stdgo.GoUInt32) ^ _key_3646928 : stdgo.GoUInt32)) & (16383u32 : stdgo.GoUInt32) : stdgo.GoUInt32);
                    {
                        final __tmp__0 = _hash_3647061;
                        final __tmp__1 = (@:checkr _w ?? throw "null pointer dereference")._table[(_hash_3647061 : stdgo.GoInt)];
                        _h_3647103 = __tmp__0;
                        _t_3647106 = __tmp__1;
                    };
                    _gotoNext = 3647099i32;
                } else if (__value__ == (3647099i32)) {
                    if (_t_3647106 != ((0u32 : stdgo.GoUInt32))) {
                        _gotoNext = 3647151i32;
                    } else {
                        _gotoNext = 3647372i32;
                    };
                } else if (__value__ == (3647151i32)) {
                    if (_key_3646928 == ((_t_3647106 >> (12i64 : stdgo.GoUInt64) : stdgo.GoUInt32))) {
                        _gotoNext = 3647172i32;
                    } else {
                        _gotoNext = 3647223i32;
                    };
                } else if (__value__ == (3647172i32)) {
                    _code_3646218 = (_t_3647106 & (4095u32 : stdgo.GoUInt32) : stdgo.GoUInt32);
                    stdgo._internal.compress.lzw.Lzw__i_3646893._i_3646893++;
                    _gotoNext = 3647938i32;
                } else if (__value__ == (3647223i32)) {
                    _h_3647103 = (((_h_3647103 + (1u32 : stdgo.GoUInt32) : stdgo.GoUInt32)) & (16383u32 : stdgo.GoUInt32) : stdgo.GoUInt32);
                    _t_3647106 = (@:checkr _w ?? throw "null pointer dereference")._table[(_h_3647103 : stdgo.GoInt)];
                    _gotoNext = 3647099i32;
                } else if (__value__ == (3647372i32)) {
                    {
                        (@:checkr _w ?? throw "null pointer dereference")._err = (@:checkr _w ?? throw "null pointer dereference")._write(_w, _code_3646218);
                        if ((@:checkr _w ?? throw "null pointer dereference")._err != null) {
                            _gotoNext = 3647414i32;
                        } else {
                            _gotoNext = 3647441i32;
                        };
                    };
                } else if (__value__ == (3647414i32)) {
                    return {
                        final __tmp__:{ var _0 : stdgo.GoInt; var _1 : stdgo.Error; } = { _0 : (0 : stdgo.GoInt), _1 : (@:checkr _w ?? throw "null pointer dereference")._err };
                        _n = __tmp__._0;
                        _err = __tmp__._1;
                        __tmp__;
                    };
                    _gotoNext = 3647441i32;
                } else if (__value__ == (3647441i32)) {
                    _code_3646218 = _literal_3646905;
                    {
                        _err1_3647607 = @:check2r _w._incHi();
                        if (_err1_3647607 != null) {
                            _gotoNext = 3647638i32;
                        } else {
                            _gotoNext = 3647802i32;
                        };
                    };
                } else if (__value__ == (3647638i32)) {
                    if (stdgo.Go.toInterface(_err1_3647607) == (stdgo.Go.toInterface(stdgo._internal.compress.lzw.Lzw__erroutofcodes._errOutOfCodes))) {
                        _gotoNext = 3647668i32;
                    } else {
                        _gotoNext = 3647691i32;
                    };
                } else if (__value__ == (3647668i32)) {
                    _i_3646893_0++;
                    _gotoNext = 3647938i32;
                } else if (__value__ == (3647691i32)) {
                    (@:checkr _w ?? throw "null pointer dereference")._err = _err1_3647607;
                    return {
                        final __tmp__:{ var _0 : stdgo.GoInt; var _1 : stdgo.Error; } = { _0 : (0 : stdgo.GoInt), _1 : (@:checkr _w ?? throw "null pointer dereference")._err };
                        _n = __tmp__._0;
                        _err = __tmp__._1;
                        __tmp__;
                    };
                    _gotoNext = 3647802i32;
                } else if (__value__ == (3647802i32)) {
                    var __blank__ = 0i32;
                    _gotoNext = 3647802i32;
                    if (true) {
                        _gotoNext = 3647806i32;
                    } else {
                        _gotoNext = 3646885i32;
                    };
                } else if (__value__ == (3647806i32)) {
                    if ((@:checkr _w ?? throw "null pointer dereference")._table[(_hash_3647061 : stdgo.GoInt)] == ((0u32 : stdgo.GoUInt32))) {
                        _gotoNext = 3647844i32;
                    } else {
                        _gotoNext = 3647903i32;
                    };
                } else if (__value__ == (3647844i32)) {
                    (@:checkr _w ?? throw "null pointer dereference")._table[(_hash_3647061 : stdgo.GoInt)] = (((_key_3646928 << (12i64 : stdgo.GoUInt64) : stdgo.GoUInt32)) | (@:checkr _w ?? throw "null pointer dereference")._hi : stdgo.GoUInt32);
                    _gotoNext = 3646885i32;
                } else if (__value__ == (3647903i32)) {
                    _hash_3647061 = (((_hash_3647061 + (1u32 : stdgo.GoUInt32) : stdgo.GoUInt32)) & (16383u32 : stdgo.GoUInt32) : stdgo.GoUInt32);
                    _gotoNext = 3647802i32;
                } else if (__value__ == (3647937i32)) {
                    {
                        final __tmp__0 = 0i32;
                        final __tmp__1 = _p[(0i32 : stdgo.GoInt)];
                        _i_3646893_0 = __tmp__0;
                        _x_3646888 = __tmp__1;
                    };
                    _gotoNext = 3647938i32;
                } else if (__value__ == (3647938i32)) {
                    if (_i_3646893_0 < (_p.length)) {
                        _gotoNext = 3646901i32;
                    } else {
                        _gotoNext = 3647941i32;
                    };
                } else if (__value__ == (3647941i32)) {
                    (@:checkr _w ?? throw "null pointer dereference")._savedCode = _code_3646218;
                    return {
                        final __tmp__:{ var _0 : stdgo.GoInt; var _1 : stdgo.Error; } = { _0 : _n, _1 : (null : stdgo.Error) };
                        _n = __tmp__._0;
                        _err = __tmp__._1;
                        __tmp__;
                    };
                    _gotoNext = -1i32;
                };
            };
        };
        throw stdgo.Go.toInterface(("unreachable goto control flow" : stdgo.GoString));
    }
    @:keep
    @:tdfield
    static public function _incHi( _w:stdgo.Ref<stdgo._internal.compress.lzw.Lzw_writer.Writer>):stdgo.Error {
        @:recv var _w:stdgo.Ref<stdgo._internal.compress.lzw.Lzw_writer.Writer> = _w;
        (@:checkr _w ?? throw "null pointer dereference")._hi++;
        if ((@:checkr _w ?? throw "null pointer dereference")._hi == ((@:checkr _w ?? throw "null pointer dereference")._overflow)) {
            (@:checkr _w ?? throw "null pointer dereference")._width++;
            (@:checkr _w ?? throw "null pointer dereference")._overflow = ((@:checkr _w ?? throw "null pointer dereference")._overflow << ((1i64 : stdgo.GoUInt64)) : stdgo.GoUInt32);
        };
        if ((@:checkr _w ?? throw "null pointer dereference")._hi == ((4095u32 : stdgo.GoUInt32))) {
            var _clear = ((1u32 : stdgo.GoUInt32) << (@:checkr _w ?? throw "null pointer dereference")._litWidth : stdgo.GoUInt32);
            {
                var _err = ((@:checkr _w ?? throw "null pointer dereference")._write(_w, _clear) : stdgo.Error);
                if (_err != null) {
                    return _err;
                };
            };
            (@:checkr _w ?? throw "null pointer dereference")._width = ((@:checkr _w ?? throw "null pointer dereference")._litWidth + (1u32 : stdgo.GoUInt) : stdgo.GoUInt);
            (@:checkr _w ?? throw "null pointer dereference")._hi = (_clear + (1u32 : stdgo.GoUInt32) : stdgo.GoUInt32);
            (@:checkr _w ?? throw "null pointer dereference")._overflow = (_clear << (1i64 : stdgo.GoUInt64) : stdgo.GoUInt32);
            for (_i => _ in (@:checkr _w ?? throw "null pointer dereference")._table) {
                (@:checkr _w ?? throw "null pointer dereference")._table[(_i : stdgo.GoInt)] = (0u32 : stdgo.GoUInt32);
            };
            return stdgo._internal.compress.lzw.Lzw__erroutofcodes._errOutOfCodes;
        };
        return (null : stdgo.Error);
    }
    @:keep
    @:tdfield
    static public function _writeMSB( _w:stdgo.Ref<stdgo._internal.compress.lzw.Lzw_writer.Writer>, _c:stdgo.GoUInt32):stdgo.Error {
        @:recv var _w:stdgo.Ref<stdgo._internal.compress.lzw.Lzw_writer.Writer> = _w;
        (@:checkr _w ?? throw "null pointer dereference")._bits = ((@:checkr _w ?? throw "null pointer dereference")._bits | ((_c << ((((32u32 : stdgo.GoUInt) - (@:checkr _w ?? throw "null pointer dereference")._width : stdgo.GoUInt) - (@:checkr _w ?? throw "null pointer dereference")._nBits : stdgo.GoUInt)) : stdgo.GoUInt32)) : stdgo.GoUInt32);
        (@:checkr _w ?? throw "null pointer dereference")._nBits = ((@:checkr _w ?? throw "null pointer dereference")._nBits + ((@:checkr _w ?? throw "null pointer dereference")._width) : stdgo.GoUInt);
        while (((@:checkr _w ?? throw "null pointer dereference")._nBits >= (8u32 : stdgo.GoUInt) : Bool)) {
            {
                var _err = ((@:checkr _w ?? throw "null pointer dereference")._w.writeByte((((@:checkr _w ?? throw "null pointer dereference")._bits >> (24i64 : stdgo.GoUInt64) : stdgo.GoUInt32) : stdgo.GoUInt8)) : stdgo.Error);
                if (_err != null) {
                    return _err;
                };
            };
            (@:checkr _w ?? throw "null pointer dereference")._bits = ((@:checkr _w ?? throw "null pointer dereference")._bits << ((8i64 : stdgo.GoUInt64)) : stdgo.GoUInt32);
            (@:checkr _w ?? throw "null pointer dereference")._nBits = ((@:checkr _w ?? throw "null pointer dereference")._nBits - ((8u32 : stdgo.GoUInt)) : stdgo.GoUInt);
        };
        return (null : stdgo.Error);
    }
    @:keep
    @:tdfield
    static public function _writeLSB( _w:stdgo.Ref<stdgo._internal.compress.lzw.Lzw_writer.Writer>, _c:stdgo.GoUInt32):stdgo.Error {
        @:recv var _w:stdgo.Ref<stdgo._internal.compress.lzw.Lzw_writer.Writer> = _w;
        (@:checkr _w ?? throw "null pointer dereference")._bits = ((@:checkr _w ?? throw "null pointer dereference")._bits | ((_c << (@:checkr _w ?? throw "null pointer dereference")._nBits : stdgo.GoUInt32)) : stdgo.GoUInt32);
        (@:checkr _w ?? throw "null pointer dereference")._nBits = ((@:checkr _w ?? throw "null pointer dereference")._nBits + ((@:checkr _w ?? throw "null pointer dereference")._width) : stdgo.GoUInt);
        while (((@:checkr _w ?? throw "null pointer dereference")._nBits >= (8u32 : stdgo.GoUInt) : Bool)) {
            {
                var _err = ((@:checkr _w ?? throw "null pointer dereference")._w.writeByte(((@:checkr _w ?? throw "null pointer dereference")._bits : stdgo.GoUInt8)) : stdgo.Error);
                if (_err != null) {
                    return _err;
                };
            };
            (@:checkr _w ?? throw "null pointer dereference")._bits = ((@:checkr _w ?? throw "null pointer dereference")._bits >> ((8i64 : stdgo.GoUInt64)) : stdgo.GoUInt32);
            (@:checkr _w ?? throw "null pointer dereference")._nBits = ((@:checkr _w ?? throw "null pointer dereference")._nBits - ((8u32 : stdgo.GoUInt)) : stdgo.GoUInt);
        };
        return (null : stdgo.Error);
    }
}<|MERGE_RESOLUTION|>--- conflicted
+++ resolved
@@ -116,22 +116,6 @@
     static public function write( _w:stdgo.Ref<stdgo._internal.compress.lzw.Lzw_writer.Writer>, _p:stdgo.Slice<stdgo.GoUInt8>):{ var _0 : stdgo.GoInt; var _1 : stdgo.Error; } {
         @:recv var _w:stdgo.Ref<stdgo._internal.compress.lzw.Lzw_writer.Writer> = _w;
         var _n = (0 : stdgo.GoInt), _err = (null : stdgo.Error);
-<<<<<<< HEAD
-        var _hash_3647061:stdgo.GoUInt32 = (0 : stdgo.GoUInt32);
-        var _literal_3646905:stdgo.GoUInt32 = (0 : stdgo.GoUInt32);
-        var _i_3646893_0:stdgo.GoInt = (0 : stdgo.GoInt);
-        var _clear_3646633:stdgo.GoUInt32 = (0 : stdgo.GoUInt32);
-        var _i_3646075_0:stdgo.GoInt = (0 : stdgo.GoInt);
-        var _maxLit_3646008:stdgo.GoUInt8 = (0 : stdgo.GoUInt8);
-        var _t_3647106:stdgo.GoUInt32 = (0 : stdgo.GoUInt32);
-        var _err1_3647607:stdgo.Error = (null : stdgo.Error);
-        var _h_3647103:stdgo.GoUInt32 = (0 : stdgo.GoUInt32);
-        var _x_3646888:stdgo.GoUInt8 = (0 : stdgo.GoUInt8);
-        var _err_3646671:stdgo.Error = (null : stdgo.Error);
-        var _code_3646218:stdgo.GoUInt32 = (0 : stdgo.GoUInt32);
-        var _x_3646070:stdgo.GoUInt8 = (0 : stdgo.GoUInt8);
-        var _key_3646928:stdgo.GoUInt32 = (0 : stdgo.GoUInt32);
-=======
         var _key_3646928:stdgo.GoUInt32 = (0 : stdgo.GoUInt32);
         var _i_3646893_0:stdgo.GoInt = (0 : stdgo.GoInt);
         var _code_3646218:stdgo.GoUInt32 = (0 : stdgo.GoUInt32);
@@ -146,7 +130,6 @@
         var _clear_3646633:stdgo.GoUInt32 = (0 : stdgo.GoUInt32);
         var _i_3646075_0:stdgo.GoInt = (0 : stdgo.GoInt);
         var _maxLit_3646008:stdgo.GoUInt8 = (0 : stdgo.GoUInt8);
->>>>>>> 1598d646
         var _gotoNext = 0i32;
         var __blank__ = _gotoNext == ((0i32 : stdgo.GoInt));
         while (_gotoNext != ((-1i32 : stdgo.GoInt))) {
