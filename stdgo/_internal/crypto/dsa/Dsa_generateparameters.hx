--- conflicted
+++ resolved
@@ -1,23 +1,5 @@
 package stdgo._internal.crypto.dsa;
 function generateParameters(_params:stdgo.Ref<stdgo._internal.crypto.dsa.Dsa_parameters.Parameters>, _rand:stdgo._internal.io.Io_reader.Reader, _sizes:stdgo._internal.crypto.dsa.Dsa_parametersizes.ParameterSizes):stdgo.Error {
-<<<<<<< HEAD
-        var _e_3978622:stdgo.Ref<stdgo._internal.math.big.Big_int_.Int_> = (null : stdgo.Ref<stdgo._internal.math.big.Big_int_.Int_>);
-        var _pm1_3978589:stdgo.Ref<stdgo._internal.math.big.Big_int_.Int_> = (null : stdgo.Ref<stdgo._internal.math.big.Big_int_.Int_>);
-        var _h_3978535:stdgo.Ref<stdgo._internal.math.big.Big_int_.Int_> = (null : stdgo.Ref<stdgo._internal.math.big.Big_int_.Int_>);
-        var generatePrimesBreak = false;
-        var _rem_3977857:stdgo.Ref<stdgo._internal.math.big.Big_int_.Int_> = (null : stdgo.Ref<stdgo._internal.math.big.Big_int_.Int_>);
-        var _qBytes_3977760:stdgo.Slice<stdgo.GoUInt8> = (null : stdgo.Slice<stdgo.GoUInt8>);
-        var _err_3978175:stdgo.Error = (null : stdgo.Error);
-        var _err_3977947:stdgo.Error = (null : stdgo.Error);
-        var l_3977510:stdgo.GoInt = (0 : stdgo.GoInt);
-        var _i_3978143:stdgo.GoInt = (0 : stdgo.GoInt);
-        var _p_3977838:stdgo.Ref<stdgo._internal.math.big.Big_int_.Int_> = (null : stdgo.Ref<stdgo._internal.math.big.Big_int_.Int_>);
-        var _pBytes_3977789:stdgo.Slice<stdgo.GoUInt8> = (null : stdgo.Slice<stdgo.GoUInt8>);
-        var _g_3978569:stdgo.Ref<stdgo._internal.math.big.Big_int_.Int_> = (null : stdgo.Ref<stdgo._internal.math.big.Big_int_.Int_>);
-        var _one_3977878:stdgo.Ref<stdgo._internal.math.big.Big_int_.Int_> = (null : stdgo.Ref<stdgo._internal.math.big.Big_int_.Int_>);
-        var _q_3977819:stdgo.Ref<stdgo._internal.math.big.Big_int_.Int_> = (null : stdgo.Ref<stdgo._internal.math.big.Big_int_.Int_>);
-        var n_3977513:stdgo.GoInt = (0 : stdgo.GoInt);
-=======
         var _err_3978175:stdgo.Error = (null : stdgo.Error);
         var _i_3978143:stdgo.GoInt = (0 : stdgo.GoInt);
         var _q_3977819:stdgo.Ref<stdgo._internal.math.big.Big_int_.Int_> = (null : stdgo.Ref<stdgo._internal.math.big.Big_int_.Int_>);
@@ -34,7 +16,6 @@
         var _pm1_3978589:stdgo.Ref<stdgo._internal.math.big.Big_int_.Int_> = (null : stdgo.Ref<stdgo._internal.math.big.Big_int_.Int_>);
         var _g_3978569:stdgo.Ref<stdgo._internal.math.big.Big_int_.Int_> = (null : stdgo.Ref<stdgo._internal.math.big.Big_int_.Int_>);
         var generatePrimesBreak = false;
->>>>>>> 2dc985c5
         var _gotoNext = 0i32;
         var __blank__ = _gotoNext == ((0i32 : stdgo.GoInt));
         while (_gotoNext != ((-1i32 : stdgo.GoInt))) {
