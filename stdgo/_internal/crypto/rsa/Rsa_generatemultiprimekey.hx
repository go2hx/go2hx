package stdgo._internal.crypto.rsa;
function generateMultiPrimeKey(_random:stdgo._internal.io.Io_reader.Reader, _nprimes:stdgo.GoInt, _bits:stdgo.GoInt):{ var _0 : stdgo.Ref<stdgo._internal.crypto.rsa.Rsa_privatekey.PrivateKey>; var _1 : stdgo.Error; } {
<<<<<<< HEAD
        var _mq_4091366:stdgo.Ref<stdgo._internal.crypto.internal.bigmod.Bigmod_modulus.Modulus> = (null : stdgo.Ref<stdgo._internal.crypto.internal.bigmod.Bigmod_modulus.Modulus>);
        var _mp_4091284:stdgo.Ref<stdgo._internal.crypto.internal.bigmod.Bigmod_modulus.Modulus> = (null : stdgo.Ref<stdgo._internal.crypto.internal.bigmod.Bigmod_modulus.Modulus>);
        var qinv_4091032:stdgo.Ref<stdgo._internal.math.big.Big_int_.Int_> = (null : stdgo.Ref<stdgo._internal.math.big.Big_int_.Int_>);
        var e_4090908:stdgo.Ref<stdgo._internal.math.big.Big_int_.Int_> = (null : stdgo.Ref<stdgo._internal.math.big.Big_int_.Int_>);
        var _prime_4093369:stdgo.Ref<stdgo._internal.math.big.Big_int_.Int_> = (null : stdgo.Ref<stdgo._internal.math.big.Big_int_.Int_>);
        var _mn_4091202:stdgo.Ref<stdgo._internal.crypto.internal.bigmod.Bigmod_modulus.Modulus> = (null : stdgo.Ref<stdgo._internal.crypto.internal.bigmod.Bigmod_modulus.Modulus>);
        var d_4090928:stdgo.Ref<stdgo._internal.math.big.Big_int_.Int_> = (null : stdgo.Ref<stdgo._internal.math.big.Big_int_.Int_>);
        var n_4090888:stdgo.Ref<stdgo._internal.math.big.Big_int_.Int_> = (null : stdgo.Ref<stdgo._internal.math.big.Big_int_.Int_>);
        var _bDp_4090793:stdgo._internal.crypto.internal.boring.Boring_bigint.BigInt = new stdgo._internal.crypto.internal.boring.Boring_bigint.BigInt(0, 0);
        var _ok_4094008:stdgo.Ref<stdgo._internal.math.big.Big_int_.Int_> = (null : stdgo.Ref<stdgo._internal.math.big.Big_int_.Int_>);
        var _err_4093166:stdgo.Error = (null : stdgo.Error);
        var dq_4091010:stdgo.Ref<stdgo._internal.math.big.Big_int_.Int_> = (null : stdgo.Ref<stdgo._internal.math.big.Big_int_.Int_>);
        var _bDq_4090798:stdgo._internal.crypto.internal.boring.Boring_bigint.BigInt = new stdgo._internal.crypto.internal.boring.Boring_bigint.BigInt(0, 0);
        var _bP_4090785:stdgo._internal.crypto.internal.boring.Boring_bigint.BigInt = new stdgo._internal.crypto.internal.boring.Boring_bigint.BigInt(0, 0);
        var _priv_4091822:stdgo.Ref<stdgo._internal.crypto.rsa.Rsa_privatekey.PrivateKey> = (null : stdgo.Ref<stdgo._internal.crypto.rsa.Rsa_privatekey.PrivateKey>);
        var dp_4090988:stdgo.Ref<stdgo._internal.math.big.Big_int_.Int_> = (null : stdgo.Ref<stdgo._internal.math.big.Big_int_.Int_>);
        var _bQ_4090789:stdgo._internal.crypto.internal.boring.Boring_bigint.BigInt = new stdgo._internal.crypto.internal.boring.Boring_bigint.BigInt(0, 0);
        var _bD_4090781:stdgo._internal.crypto.internal.boring.Boring_bigint.BigInt = new stdgo._internal.crypto.internal.boring.Boring_bigint.BigInt(0, 0);
        var _pminus1_4093574:stdgo.Ref<stdgo._internal.math.big.Big_int_.Int_> = (null : stdgo.Ref<stdgo._internal.math.big.Big_int_.Int_>);
        var _key_4091449:stdgo.Ref<stdgo._internal.crypto.rsa.Rsa_privatekey.PrivateKey> = (null : stdgo.Ref<stdgo._internal.crypto.rsa.Rsa_privatekey.PrivateKey>);
        var q_4090968:stdgo.Ref<stdgo._internal.math.big.Big_int_.Int_> = (null : stdgo.Ref<stdgo._internal.math.big.Big_int_.Int_>);
        var p_4090948:stdgo.Ref<stdgo._internal.math.big.Big_int_.Int_> = (null : stdgo.Ref<stdgo._internal.math.big.Big_int_.Int_>);
        var _bQinv_4090803:stdgo._internal.crypto.internal.boring.Boring_bigint.BigInt = new stdgo._internal.crypto.internal.boring.Boring_bigint.BigInt(0, 0);
        var _totient_4093536:stdgo.Ref<stdgo._internal.math.big.Big_int_.Int_> = (null : stdgo.Ref<stdgo._internal.math.big.Big_int_.Int_>);
        var _j_4093400:stdgo.GoInt = (0 : stdgo.GoInt);
        var _i_4093366:stdgo.GoInt = (0 : stdgo.GoInt);
        var nextSetOfPrimesBreak = false;
        var _e_4093975:stdgo.Ref<stdgo._internal.math.big.Big_int_.Int_> = (null : stdgo.Ref<stdgo._internal.math.big.Big_int_.Int_>);
        var _pi_4092107:stdgo.GoFloat64 = (0 : stdgo.GoFloat64);
        var _bN_4090773:stdgo._internal.crypto.internal.boring.Boring_bigint.BigInt = new stdgo._internal.crypto.internal.boring.Boring_bigint.BigInt(0, 0);
        var _primes_4092501:stdgo.Slice<stdgo.Ref<stdgo._internal.math.big.Big_int_.Int_>> = (null : stdgo.Slice<stdgo.Ref<stdgo._internal.math.big.Big_int_.Int_>>);
        var _primeLimit_4091987:stdgo.GoFloat64 = (0 : stdgo.GoFloat64);
        var _err_4090810:stdgo.Error = (null : stdgo.Error);
        var _bE_4090777:stdgo._internal.crypto.internal.boring.Boring_bigint.BigInt = new stdgo._internal.crypto.internal.boring.Boring_bigint.BigInt(0, 0);
        var _prime_4093607:stdgo.Ref<stdgo._internal.math.big.Big_int_.Int_> = (null : stdgo.Ref<stdgo._internal.math.big.Big_int_.Int_>);
        var _n_4093504:stdgo.Ref<stdgo._internal.math.big.Big_int_.Int_> = (null : stdgo.Ref<stdgo._internal.math.big.Big_int_.Int_>);
        var _i_4093132:stdgo.GoInt = (0 : stdgo.GoInt);
        var _todo_4092564:stdgo.GoInt = (0 : stdgo.GoInt);
        var _e64_4091058:stdgo.GoInt64 = (0 : stdgo.GoInt64);
        var _i_4093616_0:stdgo.GoInt = (0 : stdgo.GoInt);
=======
        var qinv_4077772:stdgo.Ref<stdgo._internal.math.big.Big_int_.Int_> = (null : stdgo.Ref<stdgo._internal.math.big.Big_int_.Int_>);
        var _bQ_4077529:stdgo._internal.crypto.internal.boring.Boring_bigint.BigInt = new stdgo._internal.crypto.internal.boring.Boring_bigint.BigInt(0, 0);
        var _prime_4080347:stdgo.Ref<stdgo._internal.math.big.Big_int_.Int_> = (null : stdgo.Ref<stdgo._internal.math.big.Big_int_.Int_>);
        var _n_4080244:stdgo.Ref<stdgo._internal.math.big.Big_int_.Int_> = (null : stdgo.Ref<stdgo._internal.math.big.Big_int_.Int_>);
        var _bDp_4077533:stdgo._internal.crypto.internal.boring.Boring_bigint.BigInt = new stdgo._internal.crypto.internal.boring.Boring_bigint.BigInt(0, 0);
        var _bD_4077521:stdgo._internal.crypto.internal.boring.Boring_bigint.BigInt = new stdgo._internal.crypto.internal.boring.Boring_bigint.BigInt(0, 0);
        var _totient_4080276:stdgo.Ref<stdgo._internal.math.big.Big_int_.Int_> = (null : stdgo.Ref<stdgo._internal.math.big.Big_int_.Int_>);
        var _primeLimit_4078727:stdgo.GoFloat64 = (0 : stdgo.GoFloat64);
        var _mq_4078106:stdgo.Ref<stdgo._internal.crypto.internal.bigmod.Bigmod_modulus.Modulus> = (null : stdgo.Ref<stdgo._internal.crypto.internal.bigmod.Bigmod_modulus.Modulus>);
        var dq_4077750:stdgo.Ref<stdgo._internal.math.big.Big_int_.Int_> = (null : stdgo.Ref<stdgo._internal.math.big.Big_int_.Int_>);
        var _mp_4078024:stdgo.Ref<stdgo._internal.crypto.internal.bigmod.Bigmod_modulus.Modulus> = (null : stdgo.Ref<stdgo._internal.crypto.internal.bigmod.Bigmod_modulus.Modulus>);
        var n_4077628:stdgo.Ref<stdgo._internal.math.big.Big_int_.Int_> = (null : stdgo.Ref<stdgo._internal.math.big.Big_int_.Int_>);
        var _pminus1_4080314:stdgo.Ref<stdgo._internal.math.big.Big_int_.Int_> = (null : stdgo.Ref<stdgo._internal.math.big.Big_int_.Int_>);
        var _pi_4078847:stdgo.GoFloat64 = (0 : stdgo.GoFloat64);
        var _bQinv_4077543:stdgo._internal.crypto.internal.boring.Boring_bigint.BigInt = new stdgo._internal.crypto.internal.boring.Boring_bigint.BigInt(0, 0);
        var _bN_4077513:stdgo._internal.crypto.internal.boring.Boring_bigint.BigInt = new stdgo._internal.crypto.internal.boring.Boring_bigint.BigInt(0, 0);
        var _e_4080715:stdgo.Ref<stdgo._internal.math.big.Big_int_.Int_> = (null : stdgo.Ref<stdgo._internal.math.big.Big_int_.Int_>);
        var _todo_4079304:stdgo.GoInt = (0 : stdgo.GoInt);
        var q_4077708:stdgo.Ref<stdgo._internal.math.big.Big_int_.Int_> = (null : stdgo.Ref<stdgo._internal.math.big.Big_int_.Int_>);
        var _err_4077550:stdgo.Error = (null : stdgo.Error);
        var p_4077688:stdgo.Ref<stdgo._internal.math.big.Big_int_.Int_> = (null : stdgo.Ref<stdgo._internal.math.big.Big_int_.Int_>);
        var _bP_4077525:stdgo._internal.crypto.internal.boring.Boring_bigint.BigInt = new stdgo._internal.crypto.internal.boring.Boring_bigint.BigInt(0, 0);
        var _ok_4080748:stdgo.Ref<stdgo._internal.math.big.Big_int_.Int_> = (null : stdgo.Ref<stdgo._internal.math.big.Big_int_.Int_>);
        var _i_4080106:stdgo.GoInt = (0 : stdgo.GoInt);
        var nextSetOfPrimesBreak = false;
        var _mn_4077942:stdgo.Ref<stdgo._internal.crypto.internal.bigmod.Bigmod_modulus.Modulus> = (null : stdgo.Ref<stdgo._internal.crypto.internal.bigmod.Bigmod_modulus.Modulus>);
        var _e64_4077798:stdgo.GoInt64 = (0 : stdgo.GoInt64);
        var dp_4077728:stdgo.Ref<stdgo._internal.math.big.Big_int_.Int_> = (null : stdgo.Ref<stdgo._internal.math.big.Big_int_.Int_>);
        var _bDq_4077538:stdgo._internal.crypto.internal.boring.Boring_bigint.BigInt = new stdgo._internal.crypto.internal.boring.Boring_bigint.BigInt(0, 0);
        var _i_4080356_0:stdgo.GoInt = (0 : stdgo.GoInt);
        var _j_4080140:stdgo.GoInt = (0 : stdgo.GoInt);
        var _prime_4080109:stdgo.Ref<stdgo._internal.math.big.Big_int_.Int_> = (null : stdgo.Ref<stdgo._internal.math.big.Big_int_.Int_>);
        var _priv_4078562:stdgo.Ref<stdgo._internal.crypto.rsa.Rsa_privatekey.PrivateKey> = (null : stdgo.Ref<stdgo._internal.crypto.rsa.Rsa_privatekey.PrivateKey>);
        var _i_4079872:stdgo.GoInt = (0 : stdgo.GoInt);
        var _key_4078189:stdgo.Ref<stdgo._internal.crypto.rsa.Rsa_privatekey.PrivateKey> = (null : stdgo.Ref<stdgo._internal.crypto.rsa.Rsa_privatekey.PrivateKey>);
        var _err_4079906:stdgo.Error = (null : stdgo.Error);
        var e_4077648:stdgo.Ref<stdgo._internal.math.big.Big_int_.Int_> = (null : stdgo.Ref<stdgo._internal.math.big.Big_int_.Int_>);
        var _bE_4077517:stdgo._internal.crypto.internal.boring.Boring_bigint.BigInt = new stdgo._internal.crypto.internal.boring.Boring_bigint.BigInt(0, 0);
        var _primes_4079241:stdgo.Slice<stdgo.Ref<stdgo._internal.math.big.Big_int_.Int_>> = (null : stdgo.Slice<stdgo.Ref<stdgo._internal.math.big.Big_int_.Int_>>);
        var d_4077668:stdgo.Ref<stdgo._internal.math.big.Big_int_.Int_> = (null : stdgo.Ref<stdgo._internal.math.big.Big_int_.Int_>);
>>>>>>> 97b0842d
        var _gotoNext = 0i32;
        var __blank__ = _gotoNext == ((0i32 : stdgo.GoInt));
        while (_gotoNext != ((-1i32 : stdgo.GoInt))) {
            {
                final __value__ = _gotoNext;
                if (__value__ == (0i32)) {
                    stdgo._internal.crypto.internal.randutil.Randutil_maybereadbyte.maybeReadByte(_random);
                    if ((((false && stdgo.Go.toInterface(_random) == (stdgo.Go.toInterface(stdgo.Go.asInterface((0 : stdgo._internal.crypto.internal.boring.Boring_t_randreader.T_randReader)))) : Bool) && _nprimes == ((2 : stdgo.GoInt)) : Bool) && (((_bits == ((2048 : stdgo.GoInt)) || _bits == ((3072 : stdgo.GoInt)) : Bool) || (_bits == (4096 : stdgo.GoInt)) : Bool)) : Bool)) {
                        _gotoNext = 4077509i32;
                    } else {
                        _gotoNext = 4078562i32;
                    };
                } else if (__value__ == (4077509i32)) {
                    {
                        var __tmp__ = stdgo._internal.crypto.internal.boring.Boring_generatekeyrsa.generateKeyRSA(_bits);
                        _bN_4077513 = @:tmpset0 __tmp__._0;
                        _bE_4077517 = @:tmpset0 __tmp__._1;
                        _bD_4077521 = @:tmpset0 __tmp__._2;
                        _bP_4077525 = @:tmpset0 __tmp__._3;
                        _bQ_4077529 = @:tmpset0 __tmp__._4;
                        _bDp_4077533 = @:tmpset0 __tmp__._5;
                        _bDq_4077538 = @:tmpset0 __tmp__._6;
                        _bQinv_4077543 = @:tmpset0 __tmp__._7;
                        _err_4077550 = @:tmpset0 __tmp__._8;
                    };
                    if (_err_4077550 != null) {
                        _gotoNext = 4077601i32;
                    } else {
                        _gotoNext = 4077628i32;
                    };
                } else if (__value__ == (4077601i32)) {
                    return { _0 : null, _1 : _err_4077550 };
                    _gotoNext = 4077628i32;
                } else if (__value__ == (4077628i32)) {
                    n_4077628 = stdgo._internal.crypto.internal.boring.bbig.Bbig_dec.dec(_bN_4077513);
                    e_4077648 = stdgo._internal.crypto.internal.boring.bbig.Bbig_dec.dec(_bE_4077517);
                    d_4077668 = stdgo._internal.crypto.internal.boring.bbig.Bbig_dec.dec(_bD_4077521);
                    p_4077688 = stdgo._internal.crypto.internal.boring.bbig.Bbig_dec.dec(_bP_4077525);
                    q_4077708 = stdgo._internal.crypto.internal.boring.bbig.Bbig_dec.dec(_bQ_4077529);
                    dp_4077728 = stdgo._internal.crypto.internal.boring.bbig.Bbig_dec.dec(_bDp_4077533);
                    dq_4077750 = stdgo._internal.crypto.internal.boring.bbig.Bbig_dec.dec(_bDq_4077538);
                    qinv_4077772 = stdgo._internal.crypto.internal.boring.bbig.Bbig_dec.dec(_bQinv_4077543);
                    _e64_4077798 = @:check2r e_4077648.int64();
                    if ((!@:check2r e_4077648.isInt64() || (((_e64_4077798 : stdgo.GoInt) : stdgo.GoInt64) != _e64_4077798) : Bool)) {
                        _gotoNext = 4077859i32;
                    } else {
                        _gotoNext = 4077942i32;
                    };
                } else if (__value__ == (4077859i32)) {
                    return { _0 : null, _1 : stdgo._internal.errors.Errors_new_.new_(("crypto/rsa: generated key exponent too large" : stdgo.GoString)) };
                    _gotoNext = 4077942i32;
                } else if (__value__ == (4077942i32)) {
                    {
                        var __tmp__ = stdgo._internal.crypto.internal.bigmod.Bigmod_newmodulusfrombig.newModulusFromBig(n_4077628);
                        _mn_4077942 = @:tmpset0 __tmp__._0;
                        _err_4077550 = @:tmpset0 __tmp__._1;
                    };
                    if (_err_4077550 != null) {
                        _gotoNext = 4077997i32;
                    } else {
                        _gotoNext = 4078024i32;
                    };
                } else if (__value__ == (4077997i32)) {
                    return { _0 : null, _1 : _err_4077550 };
                    _gotoNext = 4078024i32;
                } else if (__value__ == (4078024i32)) {
                    {
                        var __tmp__ = stdgo._internal.crypto.internal.bigmod.Bigmod_newmodulusfrombig.newModulusFromBig(p_4077688);
                        _mp_4078024 = @:tmpset0 __tmp__._0;
                        _err_4077550 = @:tmpset0 __tmp__._1;
                    };
                    if (_err_4077550 != null) {
                        _gotoNext = 4078079i32;
                    } else {
                        _gotoNext = 4078106i32;
                    };
                } else if (__value__ == (4078079i32)) {
                    return { _0 : null, _1 : _err_4077550 };
                    _gotoNext = 4078106i32;
                } else if (__value__ == (4078106i32)) {
                    {
                        var __tmp__ = stdgo._internal.crypto.internal.bigmod.Bigmod_newmodulusfrombig.newModulusFromBig(q_4077708);
                        _mq_4078106 = @:tmpset0 __tmp__._0;
                        _err_4077550 = @:tmpset0 __tmp__._1;
                    };
                    if (_err_4077550 != null) {
                        _gotoNext = 4078161i32;
                    } else {
                        _gotoNext = 4078189i32;
                    };
                } else if (__value__ == (4078161i32)) {
                    return { _0 : null, _1 : _err_4077550 };
                    _gotoNext = 4078189i32;
                } else if (__value__ == (4078189i32)) {
                    _key_4078189 = (stdgo.Go.setRef(({ publicKey : ({  } : stdgo._internal.crypto.rsa.Rsa_publickey.PublicKey), primes : (new stdgo.Slice<stdgo.Ref<stdgo._internal.math.big.Big_int_.Int_>>(2, 2, ...[p_4077688, q_4077708]) : stdgo.Slice<stdgo.Ref<stdgo._internal.math.big.Big_int_.Int_>>), precomputed : ({ cRTValues : (new stdgo.Slice<stdgo._internal.crypto.rsa.Rsa_crtvalue.CRTValue>((0 : stdgo.GoInt).toBasic(), 0, ...[for (i in 0 ... ((0 : stdgo.GoInt).toBasic() > 0 ? (0 : stdgo.GoInt).toBasic() : 0 : stdgo.GoInt).toBasic()) ({} : stdgo._internal.crypto.rsa.Rsa_crtvalue.CRTValue)]) : stdgo.Slice<stdgo._internal.crypto.rsa.Rsa_crtvalue.CRTValue>), _n : _mn_4077942, _p : _mp_4078024, _q : _mq_4078106 } : stdgo._internal.crypto.rsa.Rsa_precomputedvalues.PrecomputedValues) } : stdgo._internal.crypto.rsa.Rsa_privatekey.PrivateKey)) : stdgo.Ref<stdgo._internal.crypto.rsa.Rsa_privatekey.PrivateKey>);
                    return { _0 : _key_4078189, _1 : (null : stdgo.Error) };
                    _gotoNext = 4078562i32;
                } else if (__value__ == (4078562i32)) {
                    _priv_4078562 = (stdgo.Go.setRef(({} : stdgo._internal.crypto.rsa.Rsa_privatekey.PrivateKey)) : stdgo.Ref<stdgo._internal.crypto.rsa.Rsa_privatekey.PrivateKey>);
                    (@:checkr _priv_4078562 ?? throw "null pointer dereference").publicKey.e = (65537 : stdgo.GoInt);
                    if ((_nprimes < (2 : stdgo.GoInt) : Bool)) {
                        _gotoNext = 4078619i32;
                    } else {
                        _gotoNext = 4078710i32;
                    };
                } else if (__value__ == (4078619i32)) {
                    return { _0 : null, _1 : stdgo._internal.errors.Errors_new_.new_(("crypto/rsa: GenerateMultiPrimeKey: nprimes must be >= 2" : stdgo.GoString)) };
                    _gotoNext = 4078710i32;
                } else if (__value__ == (4078710i32)) {
                    if ((_bits < (64 : stdgo.GoInt) : Bool)) {
                        _gotoNext = 4078723i32;
                    } else {
                        _gotoNext = 4079241i32;
                    };
                } else if (__value__ == (4078723i32)) {
                    _primeLimit_4078727 = (((1i64 : stdgo.GoUInt64) << ((_bits / _nprimes : stdgo.GoInt) : stdgo.GoUInt) : stdgo.GoUInt64) : stdgo.GoFloat64);
                    _pi_4078847 = (_primeLimit_4078727 / ((stdgo._internal.math.Math_log.log(_primeLimit_4078727) - (1 : stdgo.GoFloat64) : stdgo.GoFloat64)) : stdgo.GoFloat64);
                    _pi_4078847 = (_pi_4078847 / (4 : stdgo.GoFloat64) : stdgo.GoFloat64);
                    _pi_4078847 = (_pi_4078847 / (2 : stdgo.GoFloat64) : stdgo.GoFloat64);
                    if ((_pi_4078847 <= (_nprimes : stdgo.GoFloat64) : Bool)) {
                        _gotoNext = 4079135i32;
                    } else {
                        _gotoNext = 4079241i32;
                    };
                } else if (__value__ == (4079135i32)) {
                    return { _0 : null, _1 : stdgo._internal.errors.Errors_new_.new_(("crypto/rsa: too few primes of given length to generate an RSA key" : stdgo.GoString)) };
                    _gotoNext = 4079241i32;
                } else if (__value__ == (4079241i32)) {
                    _primes_4079241 = (new stdgo.Slice<stdgo.Ref<stdgo._internal.math.big.Big_int_.Int_>>((_nprimes : stdgo.GoInt).toBasic(), 0) : stdgo.Slice<stdgo.Ref<stdgo._internal.math.big.Big_int_.Int_>>);
                    _gotoNext = 4079278i32;
                } else if (__value__ == (4079278i32)) {
                    var __blank__ = 0i32;
                    nextSetOfPrimesBreak = false;
                    _gotoNext = 4079296i32;
                } else if (__value__ == (4079296i32)) {
                    if (!nextSetOfPrimesBreak) {
                        _gotoNext = 4079300i32;
                    } else {
                        _gotoNext = 4080858i32;
                    };
                } else if (__value__ == (4079300i32)) {
                    _todo_4079304 = _bits;
                    if ((_nprimes >= (7 : stdgo.GoInt) : Bool)) {
                        _gotoNext = 4079831i32;
                    } else {
                        _gotoNext = 4079868i32;
                    };
                } else if (__value__ == (4079831i32)) {
                    _todo_4079304 = (_todo_4079304 + ((((_nprimes - (2 : stdgo.GoInt) : stdgo.GoInt)) / (5 : stdgo.GoInt) : stdgo.GoInt)) : stdgo.GoInt);
                    _gotoNext = 4079868i32;
                } else if (__value__ == (4079868i32)) {
                    _i_4079872 = (0 : stdgo.GoInt);
                    _gotoNext = 4079868i32;
                    if ((_i_4079872 < _nprimes : Bool)) {
                        _gotoNext = 4079897i32;
                    } else {
                        _gotoNext = 4080102i32;
                    };
                } else if (__value__ == (4079897i32)) {
                    {
                        var __tmp__ = stdgo._internal.crypto.rand.Rand_prime.prime(_random, (_todo_4079304 / ((_nprimes - _i_4079872 : stdgo.GoInt)) : stdgo.GoInt));
                        _primes_4079241[(_i_4079872 : stdgo.GoInt)] = @:tmpset0 __tmp__._0;
                        _err_4079906 = @:tmpset0 __tmp__._1;
                    };
                    if (_err_4079906 != null) {
                        _gotoNext = 4079990i32;
                    } else {
                        _gotoNext = 4080020i32;
                    };
                } else if (__value__ == (4079990i32)) {
                    return { _0 : null, _1 : _err_4079906 };
                    _gotoNext = 4080020i32;
                } else if (__value__ == (4080020i32)) {
                    _todo_4079304 = (_todo_4079304 - (@:check2r _primes_4079241[(_i_4079872 : stdgo.GoInt)].bitLen()) : stdgo.GoInt);
                    _i_4079872++;
                    _gotoNext = 4079868i32;
                } else if (__value__ == (4080102i32)) {
                    if ((0i32 : stdgo.GoInt) < (_primes_4079241.length)) {
                        _gotoNext = 4080238i32;
                    } else {
                        _gotoNext = 4080244i32;
                    };
                } else if (__value__ == (4080106i32)) {
                    _i_4080106++;
                    _gotoNext = 4080239i32;
                } else if (__value__ == (4080131i32)) {
                    _prime_4080109 = _primes_4079241[(_i_4080106 : stdgo.GoInt)];
                    _j_4080140 = (0 : stdgo.GoInt);
                    _gotoNext = 4080136i32;
                } else if (__value__ == (4080136i32)) {
                    if ((_j_4080140 < _i_4080106 : Bool)) {
                        _gotoNext = 4080159i32;
                    } else {
                        _gotoNext = 4080106i32;
                    };
                } else if (__value__ == (4080155i32)) {
                    _j_4080140++;
                    _gotoNext = 4080136i32;
                } else if (__value__ == (4080159i32)) {
                    if (@:check2r _prime_4080109.cmp(_primes_4079241[(_j_4080140 : stdgo.GoInt)]) == ((0 : stdgo.GoInt))) {
                        _gotoNext = 4080194i32;
                    } else {
                        _gotoNext = 4080155i32;
                    };
                } else if (__value__ == (4080194i32)) {
                    _gotoNext = 4079296i32;
                } else if (__value__ == (4080238i32)) {
                    {
                        final __tmp__0 = 0i32;
                        final __tmp__1 = _primes_4079241[(0i32 : stdgo.GoInt)];
                        _i_4080106 = __tmp__0;
                        _prime_4080109 = __tmp__1;
                    };
                    _gotoNext = 4080239i32;
                } else if (__value__ == (4080239i32)) {
                    if (_i_4080106 < (_primes_4079241.length)) {
                        _gotoNext = 4080131i32;
                    } else {
                        _gotoNext = 4080244i32;
                    };
                } else if (__value__ == (4080244i32)) {
                    _n_4080244 = @:check2r (stdgo.Go.setRef(({} : stdgo._internal.math.big.Big_int_.Int_)) : stdgo.Ref<stdgo._internal.math.big.Big_int_.Int_>).set(stdgo._internal.crypto.rsa.Rsa__bigone._bigOne);
                    _totient_4080276 = @:check2r (stdgo.Go.setRef(({} : stdgo._internal.math.big.Big_int_.Int_)) : stdgo.Ref<stdgo._internal.math.big.Big_int_.Int_>).set(stdgo._internal.crypto.rsa.Rsa__bigone._bigOne);
                    _pminus1_4080314 = (stdgo.Go.setRef(({} : stdgo._internal.math.big.Big_int_.Int_)) : stdgo.Ref<stdgo._internal.math.big.Big_int_.Int_>);
                    if ((0i32 : stdgo.GoInt) < (_primes_4079241.length)) {
                        _gotoNext = 4080454i32;
                    } else {
                        _gotoNext = 4080459i32;
                    };
                } else if (__value__ == (4080369i32)) {
                    _prime_4080347 = _primes_4079241[(_i_4080356_0 : stdgo.GoInt)];
                    @:check2r _n_4080244.mul(_n_4080244, _prime_4080347);
                    @:check2r _pminus1_4080314.sub(_prime_4080347, stdgo._internal.crypto.rsa.Rsa__bigone._bigOne);
                    @:check2r _totient_4080276.mul(_totient_4080276, _pminus1_4080314);
                    _i_4080356_0++;
                    _gotoNext = 4080455i32;
                } else if (__value__ == (4080454i32)) {
                    {
                        final __tmp__0 = 0i32;
                        final __tmp__1 = _primes_4079241[(0i32 : stdgo.GoInt)];
                        _i_4080356_0 = __tmp__0;
                        _prime_4080347 = __tmp__1;
                    };
                    _gotoNext = 4080455i32;
                } else if (__value__ == (4080455i32)) {
                    if (_i_4080356_0 < (_primes_4079241.length)) {
                        _gotoNext = 4080369i32;
                    } else {
                        _gotoNext = 4080459i32;
                    };
                } else if (__value__ == (4080459i32)) {
                    if (@:check2r _n_4080244.bitLen() != (_bits)) {
                        _gotoNext = 4080481i32;
                    } else {
                        _gotoNext = 4080691i32;
                    };
                } else if (__value__ == (4080481i32)) {
                    _gotoNext = 4079296i32;
                } else if (__value__ == (4080691i32)) {
                    (@:checkr _priv_4078562 ?? throw "null pointer dereference").d = (stdgo.Go.setRef(({} : stdgo._internal.math.big.Big_int_.Int_)) : stdgo.Ref<stdgo._internal.math.big.Big_int_.Int_>);
                    _e_4080715 = stdgo._internal.math.big.Big_newint.newInt(((@:checkr _priv_4078562 ?? throw "null pointer dereference").publicKey.e : stdgo.GoInt64));
                    _ok_4080748 = @:check2r (@:checkr _priv_4078562 ?? throw "null pointer dereference").d.modInverse(_e_4080715, _totient_4080276);
                    if ((_ok_4080748 != null && ((_ok_4080748 : Dynamic).__nil__ == null || !(_ok_4080748 : Dynamic).__nil__))) {
                        _gotoNext = 4080800i32;
                    } else {
                        _gotoNext = 4079296i32;
                    };
                } else if (__value__ == (4080800i32)) {
                    (@:checkr _priv_4078562 ?? throw "null pointer dereference").primes = _primes_4079241;
                    (@:checkr _priv_4078562 ?? throw "null pointer dereference").publicKey.n = _n_4080244;
                    _gotoNext = 4080858i32;
                } else if (__value__ == (4080858i32)) {
                    @:check2r _priv_4078562.precompute();
                    return { _0 : _priv_4078562, _1 : (null : stdgo.Error) };
                    _gotoNext = -1i32;
                };
            };
        };
        throw stdgo.Go.toInterface(("unreachable goto control flow" : stdgo.GoString));
    }<|MERGE_RESOLUTION|>--- conflicted
+++ resolved
@@ -1,47 +1,5 @@
 package stdgo._internal.crypto.rsa;
 function generateMultiPrimeKey(_random:stdgo._internal.io.Io_reader.Reader, _nprimes:stdgo.GoInt, _bits:stdgo.GoInt):{ var _0 : stdgo.Ref<stdgo._internal.crypto.rsa.Rsa_privatekey.PrivateKey>; var _1 : stdgo.Error; } {
-<<<<<<< HEAD
-        var _mq_4091366:stdgo.Ref<stdgo._internal.crypto.internal.bigmod.Bigmod_modulus.Modulus> = (null : stdgo.Ref<stdgo._internal.crypto.internal.bigmod.Bigmod_modulus.Modulus>);
-        var _mp_4091284:stdgo.Ref<stdgo._internal.crypto.internal.bigmod.Bigmod_modulus.Modulus> = (null : stdgo.Ref<stdgo._internal.crypto.internal.bigmod.Bigmod_modulus.Modulus>);
-        var qinv_4091032:stdgo.Ref<stdgo._internal.math.big.Big_int_.Int_> = (null : stdgo.Ref<stdgo._internal.math.big.Big_int_.Int_>);
-        var e_4090908:stdgo.Ref<stdgo._internal.math.big.Big_int_.Int_> = (null : stdgo.Ref<stdgo._internal.math.big.Big_int_.Int_>);
-        var _prime_4093369:stdgo.Ref<stdgo._internal.math.big.Big_int_.Int_> = (null : stdgo.Ref<stdgo._internal.math.big.Big_int_.Int_>);
-        var _mn_4091202:stdgo.Ref<stdgo._internal.crypto.internal.bigmod.Bigmod_modulus.Modulus> = (null : stdgo.Ref<stdgo._internal.crypto.internal.bigmod.Bigmod_modulus.Modulus>);
-        var d_4090928:stdgo.Ref<stdgo._internal.math.big.Big_int_.Int_> = (null : stdgo.Ref<stdgo._internal.math.big.Big_int_.Int_>);
-        var n_4090888:stdgo.Ref<stdgo._internal.math.big.Big_int_.Int_> = (null : stdgo.Ref<stdgo._internal.math.big.Big_int_.Int_>);
-        var _bDp_4090793:stdgo._internal.crypto.internal.boring.Boring_bigint.BigInt = new stdgo._internal.crypto.internal.boring.Boring_bigint.BigInt(0, 0);
-        var _ok_4094008:stdgo.Ref<stdgo._internal.math.big.Big_int_.Int_> = (null : stdgo.Ref<stdgo._internal.math.big.Big_int_.Int_>);
-        var _err_4093166:stdgo.Error = (null : stdgo.Error);
-        var dq_4091010:stdgo.Ref<stdgo._internal.math.big.Big_int_.Int_> = (null : stdgo.Ref<stdgo._internal.math.big.Big_int_.Int_>);
-        var _bDq_4090798:stdgo._internal.crypto.internal.boring.Boring_bigint.BigInt = new stdgo._internal.crypto.internal.boring.Boring_bigint.BigInt(0, 0);
-        var _bP_4090785:stdgo._internal.crypto.internal.boring.Boring_bigint.BigInt = new stdgo._internal.crypto.internal.boring.Boring_bigint.BigInt(0, 0);
-        var _priv_4091822:stdgo.Ref<stdgo._internal.crypto.rsa.Rsa_privatekey.PrivateKey> = (null : stdgo.Ref<stdgo._internal.crypto.rsa.Rsa_privatekey.PrivateKey>);
-        var dp_4090988:stdgo.Ref<stdgo._internal.math.big.Big_int_.Int_> = (null : stdgo.Ref<stdgo._internal.math.big.Big_int_.Int_>);
-        var _bQ_4090789:stdgo._internal.crypto.internal.boring.Boring_bigint.BigInt = new stdgo._internal.crypto.internal.boring.Boring_bigint.BigInt(0, 0);
-        var _bD_4090781:stdgo._internal.crypto.internal.boring.Boring_bigint.BigInt = new stdgo._internal.crypto.internal.boring.Boring_bigint.BigInt(0, 0);
-        var _pminus1_4093574:stdgo.Ref<stdgo._internal.math.big.Big_int_.Int_> = (null : stdgo.Ref<stdgo._internal.math.big.Big_int_.Int_>);
-        var _key_4091449:stdgo.Ref<stdgo._internal.crypto.rsa.Rsa_privatekey.PrivateKey> = (null : stdgo.Ref<stdgo._internal.crypto.rsa.Rsa_privatekey.PrivateKey>);
-        var q_4090968:stdgo.Ref<stdgo._internal.math.big.Big_int_.Int_> = (null : stdgo.Ref<stdgo._internal.math.big.Big_int_.Int_>);
-        var p_4090948:stdgo.Ref<stdgo._internal.math.big.Big_int_.Int_> = (null : stdgo.Ref<stdgo._internal.math.big.Big_int_.Int_>);
-        var _bQinv_4090803:stdgo._internal.crypto.internal.boring.Boring_bigint.BigInt = new stdgo._internal.crypto.internal.boring.Boring_bigint.BigInt(0, 0);
-        var _totient_4093536:stdgo.Ref<stdgo._internal.math.big.Big_int_.Int_> = (null : stdgo.Ref<stdgo._internal.math.big.Big_int_.Int_>);
-        var _j_4093400:stdgo.GoInt = (0 : stdgo.GoInt);
-        var _i_4093366:stdgo.GoInt = (0 : stdgo.GoInt);
-        var nextSetOfPrimesBreak = false;
-        var _e_4093975:stdgo.Ref<stdgo._internal.math.big.Big_int_.Int_> = (null : stdgo.Ref<stdgo._internal.math.big.Big_int_.Int_>);
-        var _pi_4092107:stdgo.GoFloat64 = (0 : stdgo.GoFloat64);
-        var _bN_4090773:stdgo._internal.crypto.internal.boring.Boring_bigint.BigInt = new stdgo._internal.crypto.internal.boring.Boring_bigint.BigInt(0, 0);
-        var _primes_4092501:stdgo.Slice<stdgo.Ref<stdgo._internal.math.big.Big_int_.Int_>> = (null : stdgo.Slice<stdgo.Ref<stdgo._internal.math.big.Big_int_.Int_>>);
-        var _primeLimit_4091987:stdgo.GoFloat64 = (0 : stdgo.GoFloat64);
-        var _err_4090810:stdgo.Error = (null : stdgo.Error);
-        var _bE_4090777:stdgo._internal.crypto.internal.boring.Boring_bigint.BigInt = new stdgo._internal.crypto.internal.boring.Boring_bigint.BigInt(0, 0);
-        var _prime_4093607:stdgo.Ref<stdgo._internal.math.big.Big_int_.Int_> = (null : stdgo.Ref<stdgo._internal.math.big.Big_int_.Int_>);
-        var _n_4093504:stdgo.Ref<stdgo._internal.math.big.Big_int_.Int_> = (null : stdgo.Ref<stdgo._internal.math.big.Big_int_.Int_>);
-        var _i_4093132:stdgo.GoInt = (0 : stdgo.GoInt);
-        var _todo_4092564:stdgo.GoInt = (0 : stdgo.GoInt);
-        var _e64_4091058:stdgo.GoInt64 = (0 : stdgo.GoInt64);
-        var _i_4093616_0:stdgo.GoInt = (0 : stdgo.GoInt);
-=======
         var qinv_4077772:stdgo.Ref<stdgo._internal.math.big.Big_int_.Int_> = (null : stdgo.Ref<stdgo._internal.math.big.Big_int_.Int_>);
         var _bQ_4077529:stdgo._internal.crypto.internal.boring.Boring_bigint.BigInt = new stdgo._internal.crypto.internal.boring.Boring_bigint.BigInt(0, 0);
         var _prime_4080347:stdgo.Ref<stdgo._internal.math.big.Big_int_.Int_> = (null : stdgo.Ref<stdgo._internal.math.big.Big_int_.Int_>);
@@ -82,7 +40,6 @@
         var _bE_4077517:stdgo._internal.crypto.internal.boring.Boring_bigint.BigInt = new stdgo._internal.crypto.internal.boring.Boring_bigint.BigInt(0, 0);
         var _primes_4079241:stdgo.Slice<stdgo.Ref<stdgo._internal.math.big.Big_int_.Int_>> = (null : stdgo.Slice<stdgo.Ref<stdgo._internal.math.big.Big_int_.Int_>>);
         var d_4077668:stdgo.Ref<stdgo._internal.math.big.Big_int_.Int_> = (null : stdgo.Ref<stdgo._internal.math.big.Big_int_.Int_>);
->>>>>>> 97b0842d
         var _gotoNext = 0i32;
         var __blank__ = _gotoNext == ((0i32 : stdgo.GoInt));
         while (_gotoNext != ((-1i32 : stdgo.GoInt))) {
