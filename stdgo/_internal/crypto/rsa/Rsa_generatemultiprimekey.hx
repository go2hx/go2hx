--- conflicted
+++ resolved
@@ -1,47 +1,5 @@
 package stdgo._internal.crypto.rsa;
 function generateMultiPrimeKey(_random:stdgo._internal.io.Io_reader.Reader, _nprimes:stdgo.GoInt, _bits:stdgo.GoInt):{ var _0 : stdgo.Ref<stdgo._internal.crypto.rsa.Rsa_privatekey.PrivateKey>; var _1 : stdgo.Error; } {
-<<<<<<< HEAD
-        var _prime_4093607:stdgo.Ref<stdgo._internal.math.big.Big_int_.Int_> = (null : stdgo.Ref<stdgo._internal.math.big.Big_int_.Int_>);
-        var _todo_4092564:stdgo.GoInt = (0 : stdgo.GoInt);
-        var q_4090968:stdgo.Ref<stdgo._internal.math.big.Big_int_.Int_> = (null : stdgo.Ref<stdgo._internal.math.big.Big_int_.Int_>);
-        var _bDq_4090798:stdgo._internal.crypto.internal.boring.Boring_bigint.BigInt = new stdgo._internal.crypto.internal.boring.Boring_bigint.BigInt(0, 0);
-        var _pminus1_4093574:stdgo.Ref<stdgo._internal.math.big.Big_int_.Int_> = (null : stdgo.Ref<stdgo._internal.math.big.Big_int_.Int_>);
-        var _i_4093132:stdgo.GoInt = (0 : stdgo.GoInt);
-        var _mq_4091366:stdgo.Ref<stdgo._internal.crypto.internal.bigmod.Bigmod_modulus.Modulus> = (null : stdgo.Ref<stdgo._internal.crypto.internal.bigmod.Bigmod_modulus.Modulus>);
-        var _mn_4091202:stdgo.Ref<stdgo._internal.crypto.internal.bigmod.Bigmod_modulus.Modulus> = (null : stdgo.Ref<stdgo._internal.crypto.internal.bigmod.Bigmod_modulus.Modulus>);
-        var n_4090888:stdgo.Ref<stdgo._internal.math.big.Big_int_.Int_> = (null : stdgo.Ref<stdgo._internal.math.big.Big_int_.Int_>);
-        var _ok_4094008:stdgo.Ref<stdgo._internal.math.big.Big_int_.Int_> = (null : stdgo.Ref<stdgo._internal.math.big.Big_int_.Int_>);
-        var _err_4093166:stdgo.Error = (null : stdgo.Error);
-        var e_4090908:stdgo.Ref<stdgo._internal.math.big.Big_int_.Int_> = (null : stdgo.Ref<stdgo._internal.math.big.Big_int_.Int_>);
-        var _bP_4090785:stdgo._internal.crypto.internal.boring.Boring_bigint.BigInt = new stdgo._internal.crypto.internal.boring.Boring_bigint.BigInt(0, 0);
-        var _bE_4090777:stdgo._internal.crypto.internal.boring.Boring_bigint.BigInt = new stdgo._internal.crypto.internal.boring.Boring_bigint.BigInt(0, 0);
-        var _totient_4093536:stdgo.Ref<stdgo._internal.math.big.Big_int_.Int_> = (null : stdgo.Ref<stdgo._internal.math.big.Big_int_.Int_>);
-        var _j_4093400:stdgo.GoInt = (0 : stdgo.GoInt);
-        var _i_4093366:stdgo.GoInt = (0 : stdgo.GoInt);
-        var _primeLimit_4091987:stdgo.GoFloat64 = (0 : stdgo.GoFloat64);
-        var _priv_4091822:stdgo.Ref<stdgo._internal.crypto.rsa.Rsa_privatekey.PrivateKey> = (null : stdgo.Ref<stdgo._internal.crypto.rsa.Rsa_privatekey.PrivateKey>);
-        var _key_4091449:stdgo.Ref<stdgo._internal.crypto.rsa.Rsa_privatekey.PrivateKey> = (null : stdgo.Ref<stdgo._internal.crypto.rsa.Rsa_privatekey.PrivateKey>);
-        var _e_4093975:stdgo.Ref<stdgo._internal.math.big.Big_int_.Int_> = (null : stdgo.Ref<stdgo._internal.math.big.Big_int_.Int_>);
-        var _n_4093504:stdgo.Ref<stdgo._internal.math.big.Big_int_.Int_> = (null : stdgo.Ref<stdgo._internal.math.big.Big_int_.Int_>);
-        var nextSetOfPrimesBreak = false;
-        var _e64_4091058:stdgo.GoInt64 = (0 : stdgo.GoInt64);
-        var dp_4090988:stdgo.Ref<stdgo._internal.math.big.Big_int_.Int_> = (null : stdgo.Ref<stdgo._internal.math.big.Big_int_.Int_>);
-        var p_4090948:stdgo.Ref<stdgo._internal.math.big.Big_int_.Int_> = (null : stdgo.Ref<stdgo._internal.math.big.Big_int_.Int_>);
-        var d_4090928:stdgo.Ref<stdgo._internal.math.big.Big_int_.Int_> = (null : stdgo.Ref<stdgo._internal.math.big.Big_int_.Int_>);
-        var _i_4093616_0:stdgo.GoInt = (0 : stdgo.GoInt);
-        var _prime_4093369:stdgo.Ref<stdgo._internal.math.big.Big_int_.Int_> = (null : stdgo.Ref<stdgo._internal.math.big.Big_int_.Int_>);
-        var _primes_4092501:stdgo.Slice<stdgo.Ref<stdgo._internal.math.big.Big_int_.Int_>> = (null : stdgo.Slice<stdgo.Ref<stdgo._internal.math.big.Big_int_.Int_>>);
-        var _mp_4091284:stdgo.Ref<stdgo._internal.crypto.internal.bigmod.Bigmod_modulus.Modulus> = (null : stdgo.Ref<stdgo._internal.crypto.internal.bigmod.Bigmod_modulus.Modulus>);
-        var _err_4090810:stdgo.Error = (null : stdgo.Error);
-        var _bN_4090773:stdgo._internal.crypto.internal.boring.Boring_bigint.BigInt = new stdgo._internal.crypto.internal.boring.Boring_bigint.BigInt(0, 0);
-        var _pi_4092107:stdgo.GoFloat64 = (0 : stdgo.GoFloat64);
-        var qinv_4091032:stdgo.Ref<stdgo._internal.math.big.Big_int_.Int_> = (null : stdgo.Ref<stdgo._internal.math.big.Big_int_.Int_>);
-        var _bDp_4090793:stdgo._internal.crypto.internal.boring.Boring_bigint.BigInt = new stdgo._internal.crypto.internal.boring.Boring_bigint.BigInt(0, 0);
-        var _bD_4090781:stdgo._internal.crypto.internal.boring.Boring_bigint.BigInt = new stdgo._internal.crypto.internal.boring.Boring_bigint.BigInt(0, 0);
-        var dq_4091010:stdgo.Ref<stdgo._internal.math.big.Big_int_.Int_> = (null : stdgo.Ref<stdgo._internal.math.big.Big_int_.Int_>);
-        var _bQinv_4090803:stdgo._internal.crypto.internal.boring.Boring_bigint.BigInt = new stdgo._internal.crypto.internal.boring.Boring_bigint.BigInt(0, 0);
-        var _bQ_4090789:stdgo._internal.crypto.internal.boring.Boring_bigint.BigInt = new stdgo._internal.crypto.internal.boring.Boring_bigint.BigInt(0, 0);
-=======
         var qinv_4091032:stdgo.Ref<stdgo._internal.math.big.Big_int_.Int_> = (null : stdgo.Ref<stdgo._internal.math.big.Big_int_.Int_>);
         var dp_4090988:stdgo.Ref<stdgo._internal.math.big.Big_int_.Int_> = (null : stdgo.Ref<stdgo._internal.math.big.Big_int_.Int_>);
         var _bDq_4090798:stdgo._internal.crypto.internal.boring.Boring_bigint.BigInt = (new stdgo._internal.crypto.internal.boring.Boring_bigint.BigInt(0, 0) : stdgo._internal.crypto.internal.boring.Boring_bigint.BigInt);
@@ -82,7 +40,6 @@
         var _bP_4090785:stdgo._internal.crypto.internal.boring.Boring_bigint.BigInt = (new stdgo._internal.crypto.internal.boring.Boring_bigint.BigInt(0, 0) : stdgo._internal.crypto.internal.boring.Boring_bigint.BigInt);
         var nextSetOfPrimesBreak = false;
         var _primes_4092501:stdgo.Slice<stdgo.Ref<stdgo._internal.math.big.Big_int_.Int_>> = (null : stdgo.Slice<stdgo.Ref<stdgo._internal.math.big.Big_int_.Int_>>);
->>>>>>> 5c6bc43f
         var _gotoNext = 0i32;
         var __blank__ = _gotoNext == ((0i32 : stdgo.GoInt));
         while (_gotoNext != ((-1i32 : stdgo.GoInt))) {
