package stdgo._internal.crypto.rsa;
function generateMultiPrimeKey(_random:stdgo._internal.io.Io_reader.Reader, _nprimes:stdgo.GoInt, _bits:stdgo.GoInt):{ var _0 : stdgo.Ref<stdgo._internal.crypto.rsa.Rsa_privatekey.PrivateKey>; var _1 : stdgo.Error; } {
<<<<<<< HEAD
        var _j_4093400:stdgo.GoInt = (0 : stdgo.GoInt);
        var _e64_4091058:stdgo.GoInt64 = (0 : stdgo.GoInt64);
        var q_4090968:stdgo.Ref<stdgo._internal.math.big.Big_int_.Int_> = (null : stdgo.Ref<stdgo._internal.math.big.Big_int_.Int_>);
        var n_4090888:stdgo.Ref<stdgo._internal.math.big.Big_int_.Int_> = (null : stdgo.Ref<stdgo._internal.math.big.Big_int_.Int_>);
        var _bQ_4090789:stdgo._internal.crypto.internal.boring.Boring_bigint.BigInt = (new stdgo._internal.crypto.internal.boring.Boring_bigint.BigInt(0, 0) : stdgo._internal.crypto.internal.boring.Boring_bigint.BigInt);
        var _prime_4093607:stdgo.Ref<stdgo._internal.math.big.Big_int_.Int_> = (null : stdgo.Ref<stdgo._internal.math.big.Big_int_.Int_>);
        var _totient_4093536:stdgo.Ref<stdgo._internal.math.big.Big_int_.Int_> = (null : stdgo.Ref<stdgo._internal.math.big.Big_int_.Int_>);
        var _bDp_4090793:stdgo._internal.crypto.internal.boring.Boring_bigint.BigInt = (new stdgo._internal.crypto.internal.boring.Boring_bigint.BigInt(0, 0) : stdgo._internal.crypto.internal.boring.Boring_bigint.BigInt);
        var _i_4093616_0:stdgo.GoInt = (0 : stdgo.GoInt);
        var _i_4093132:stdgo.GoInt = (0 : stdgo.GoInt);
        var _priv_4091822:stdgo.Ref<stdgo._internal.crypto.rsa.Rsa_privatekey.PrivateKey> = (null : stdgo.Ref<stdgo._internal.crypto.rsa.Rsa_privatekey.PrivateKey>);
        var _mp_4091284:stdgo.Ref<stdgo._internal.crypto.internal.bigmod.Bigmod_modulus.Modulus> = (null : stdgo.Ref<stdgo._internal.crypto.internal.bigmod.Bigmod_modulus.Modulus>);
        var _bN_4090773:stdgo._internal.crypto.internal.boring.Boring_bigint.BigInt = (new stdgo._internal.crypto.internal.boring.Boring_bigint.BigInt(0, 0) : stdgo._internal.crypto.internal.boring.Boring_bigint.BigInt);
        var _mn_4091202:stdgo.Ref<stdgo._internal.crypto.internal.bigmod.Bigmod_modulus.Modulus> = (null : stdgo.Ref<stdgo._internal.crypto.internal.bigmod.Bigmod_modulus.Modulus>);
        var dq_4091010:stdgo.Ref<stdgo._internal.math.big.Big_int_.Int_> = (null : stdgo.Ref<stdgo._internal.math.big.Big_int_.Int_>);
        var p_4090948:stdgo.Ref<stdgo._internal.math.big.Big_int_.Int_> = (null : stdgo.Ref<stdgo._internal.math.big.Big_int_.Int_>);
        var e_4090908:stdgo.Ref<stdgo._internal.math.big.Big_int_.Int_> = (null : stdgo.Ref<stdgo._internal.math.big.Big_int_.Int_>);
        var _bDq_4090798:stdgo._internal.crypto.internal.boring.Boring_bigint.BigInt = (new stdgo._internal.crypto.internal.boring.Boring_bigint.BigInt(0, 0) : stdgo._internal.crypto.internal.boring.Boring_bigint.BigInt);
        var _bE_4090777:stdgo._internal.crypto.internal.boring.Boring_bigint.BigInt = (new stdgo._internal.crypto.internal.boring.Boring_bigint.BigInt(0, 0) : stdgo._internal.crypto.internal.boring.Boring_bigint.BigInt);
        var _pi_4092107:stdgo.GoFloat64 = (0 : stdgo.GoFloat64);
        var _primeLimit_4091987:stdgo.GoFloat64 = (0 : stdgo.GoFloat64);
        var _todo_4092564:stdgo.GoInt = (0 : stdgo.GoInt);
        var nextSetOfPrimesBreak = false;
        var _bP_4090785:stdgo._internal.crypto.internal.boring.Boring_bigint.BigInt = (new stdgo._internal.crypto.internal.boring.Boring_bigint.BigInt(0, 0) : stdgo._internal.crypto.internal.boring.Boring_bigint.BigInt);
        var _bD_4090781:stdgo._internal.crypto.internal.boring.Boring_bigint.BigInt = (new stdgo._internal.crypto.internal.boring.Boring_bigint.BigInt(0, 0) : stdgo._internal.crypto.internal.boring.Boring_bigint.BigInt);
        var _i_4093366:stdgo.GoInt = (0 : stdgo.GoInt);
        var _err_4090810:stdgo.Error = (null : stdgo.Error);
        var _bQinv_4090803:stdgo._internal.crypto.internal.boring.Boring_bigint.BigInt = (new stdgo._internal.crypto.internal.boring.Boring_bigint.BigInt(0, 0) : stdgo._internal.crypto.internal.boring.Boring_bigint.BigInt);
        var _n_4093504:stdgo.Ref<stdgo._internal.math.big.Big_int_.Int_> = (null : stdgo.Ref<stdgo._internal.math.big.Big_int_.Int_>);
        var _prime_4093369:stdgo.Ref<stdgo._internal.math.big.Big_int_.Int_> = (null : stdgo.Ref<stdgo._internal.math.big.Big_int_.Int_>);
        var _err_4093166:stdgo.Error = (null : stdgo.Error);
        var _key_4091449:stdgo.Ref<stdgo._internal.crypto.rsa.Rsa_privatekey.PrivateKey> = (null : stdgo.Ref<stdgo._internal.crypto.rsa.Rsa_privatekey.PrivateKey>);
        var dp_4090988:stdgo.Ref<stdgo._internal.math.big.Big_int_.Int_> = (null : stdgo.Ref<stdgo._internal.math.big.Big_int_.Int_>);
        var d_4090928:stdgo.Ref<stdgo._internal.math.big.Big_int_.Int_> = (null : stdgo.Ref<stdgo._internal.math.big.Big_int_.Int_>);
        var _ok_4094008:stdgo.Ref<stdgo._internal.math.big.Big_int_.Int_> = (null : stdgo.Ref<stdgo._internal.math.big.Big_int_.Int_>);
        var _pminus1_4093574:stdgo.Ref<stdgo._internal.math.big.Big_int_.Int_> = (null : stdgo.Ref<stdgo._internal.math.big.Big_int_.Int_>);
        var _e_4093975:stdgo.Ref<stdgo._internal.math.big.Big_int_.Int_> = (null : stdgo.Ref<stdgo._internal.math.big.Big_int_.Int_>);
        var _primes_4092501:stdgo.Slice<stdgo.Ref<stdgo._internal.math.big.Big_int_.Int_>> = (null : stdgo.Slice<stdgo.Ref<stdgo._internal.math.big.Big_int_.Int_>>);
        var _mq_4091366:stdgo.Ref<stdgo._internal.crypto.internal.bigmod.Bigmod_modulus.Modulus> = (null : stdgo.Ref<stdgo._internal.crypto.internal.bigmod.Bigmod_modulus.Modulus>);
        var qinv_4091032:stdgo.Ref<stdgo._internal.math.big.Big_int_.Int_> = (null : stdgo.Ref<stdgo._internal.math.big.Big_int_.Int_>);
=======
        var _e64_4066291:stdgo.GoInt64 = (0 : stdgo.GoInt64);
        var _bDp_4066026:stdgo._internal.crypto.internal.boring.Boring_bigint.BigInt = new stdgo._internal.crypto.internal.boring.Boring_bigint.BigInt(0, 0);
        var _bN_4066006:stdgo._internal.crypto.internal.boring.Boring_bigint.BigInt = new stdgo._internal.crypto.internal.boring.Boring_bigint.BigInt(0, 0);
        var _priv_4067055:stdgo.Ref<stdgo._internal.crypto.rsa.Rsa_privatekey.PrivateKey> = (null : stdgo.Ref<stdgo._internal.crypto.rsa.Rsa_privatekey.PrivateKey>);
        var _mp_4066517:stdgo.Ref<stdgo._internal.crypto.internal.bigmod.Bigmod_modulus.Modulus> = (null : stdgo.Ref<stdgo._internal.crypto.internal.bigmod.Bigmod_modulus.Modulus>);
        var _i_4068599:stdgo.GoInt = (0 : stdgo.GoInt);
        var d_4066161:stdgo.Ref<stdgo._internal.math.big.Big_int_.Int_> = (null : stdgo.Ref<stdgo._internal.math.big.Big_int_.Int_>);
        var n_4066121:stdgo.Ref<stdgo._internal.math.big.Big_int_.Int_> = (null : stdgo.Ref<stdgo._internal.math.big.Big_int_.Int_>);
        var _n_4068737:stdgo.Ref<stdgo._internal.math.big.Big_int_.Int_> = (null : stdgo.Ref<stdgo._internal.math.big.Big_int_.Int_>);
        var _pi_4067340:stdgo.GoFloat64 = (0 : stdgo.GoFloat64);
        var qinv_4066265:stdgo.Ref<stdgo._internal.math.big.Big_int_.Int_> = (null : stdgo.Ref<stdgo._internal.math.big.Big_int_.Int_>);
        var _bQ_4066022:stdgo._internal.crypto.internal.boring.Boring_bigint.BigInt = new stdgo._internal.crypto.internal.boring.Boring_bigint.BigInt(0, 0);
        var _e_4069208:stdgo.Ref<stdgo._internal.math.big.Big_int_.Int_> = (null : stdgo.Ref<stdgo._internal.math.big.Big_int_.Int_>);
        var _prime_4068602:stdgo.Ref<stdgo._internal.math.big.Big_int_.Int_> = (null : stdgo.Ref<stdgo._internal.math.big.Big_int_.Int_>);
        var _err_4068399:stdgo.Error = (null : stdgo.Error);
        var _mq_4066599:stdgo.Ref<stdgo._internal.crypto.internal.bigmod.Bigmod_modulus.Modulus> = (null : stdgo.Ref<stdgo._internal.crypto.internal.bigmod.Bigmod_modulus.Modulus>);
        var _bDq_4066031:stdgo._internal.crypto.internal.boring.Boring_bigint.BigInt = new stdgo._internal.crypto.internal.boring.Boring_bigint.BigInt(0, 0);
        var dq_4066243:stdgo.Ref<stdgo._internal.math.big.Big_int_.Int_> = (null : stdgo.Ref<stdgo._internal.math.big.Big_int_.Int_>);
        var q_4066201:stdgo.Ref<stdgo._internal.math.big.Big_int_.Int_> = (null : stdgo.Ref<stdgo._internal.math.big.Big_int_.Int_>);
        var _bD_4066014:stdgo._internal.crypto.internal.boring.Boring_bigint.BigInt = new stdgo._internal.crypto.internal.boring.Boring_bigint.BigInt(0, 0);
        var _ok_4069241:stdgo.Ref<stdgo._internal.math.big.Big_int_.Int_> = (null : stdgo.Ref<stdgo._internal.math.big.Big_int_.Int_>);
        var _j_4068633:stdgo.GoInt = (0 : stdgo.GoInt);
        var _prime_4068840:stdgo.Ref<stdgo._internal.math.big.Big_int_.Int_> = (null : stdgo.Ref<stdgo._internal.math.big.Big_int_.Int_>);
        var _bQinv_4066036:stdgo._internal.crypto.internal.boring.Boring_bigint.BigInt = new stdgo._internal.crypto.internal.boring.Boring_bigint.BigInt(0, 0);
        var _bP_4066018:stdgo._internal.crypto.internal.boring.Boring_bigint.BigInt = new stdgo._internal.crypto.internal.boring.Boring_bigint.BigInt(0, 0);
        var _bE_4066010:stdgo._internal.crypto.internal.boring.Boring_bigint.BigInt = new stdgo._internal.crypto.internal.boring.Boring_bigint.BigInt(0, 0);
        var _i_4068365:stdgo.GoInt = (0 : stdgo.GoInt);
        var nextSetOfPrimesBreak = false;
        var _primeLimit_4067220:stdgo.GoFloat64 = (0 : stdgo.GoFloat64);
        var _key_4066682:stdgo.Ref<stdgo._internal.crypto.rsa.Rsa_privatekey.PrivateKey> = (null : stdgo.Ref<stdgo._internal.crypto.rsa.Rsa_privatekey.PrivateKey>);
        var e_4066141:stdgo.Ref<stdgo._internal.math.big.Big_int_.Int_> = (null : stdgo.Ref<stdgo._internal.math.big.Big_int_.Int_>);
        var _i_4068849_0:stdgo.GoInt = (0 : stdgo.GoInt);
        var _pminus1_4068807:stdgo.Ref<stdgo._internal.math.big.Big_int_.Int_> = (null : stdgo.Ref<stdgo._internal.math.big.Big_int_.Int_>);
        var _mn_4066435:stdgo.Ref<stdgo._internal.crypto.internal.bigmod.Bigmod_modulus.Modulus> = (null : stdgo.Ref<stdgo._internal.crypto.internal.bigmod.Bigmod_modulus.Modulus>);
        var dp_4066221:stdgo.Ref<stdgo._internal.math.big.Big_int_.Int_> = (null : stdgo.Ref<stdgo._internal.math.big.Big_int_.Int_>);
        var p_4066181:stdgo.Ref<stdgo._internal.math.big.Big_int_.Int_> = (null : stdgo.Ref<stdgo._internal.math.big.Big_int_.Int_>);
        var _err_4066043:stdgo.Error = (null : stdgo.Error);
        var _totient_4068769:stdgo.Ref<stdgo._internal.math.big.Big_int_.Int_> = (null : stdgo.Ref<stdgo._internal.math.big.Big_int_.Int_>);
        var _todo_4067797:stdgo.GoInt = (0 : stdgo.GoInt);
        var _primes_4067734:stdgo.Slice<stdgo.Ref<stdgo._internal.math.big.Big_int_.Int_>> = (null : stdgo.Slice<stdgo.Ref<stdgo._internal.math.big.Big_int_.Int_>>);
>>>>>>> 75a1cf92
        var _gotoNext = 0i32;
        var __blank__ = _gotoNext == ((0i32 : stdgo.GoInt));
        while (_gotoNext != ((-1i32 : stdgo.GoInt))) {
            {
                final __value__ = _gotoNext;
                if (__value__ == (0i32)) {
                    stdgo._internal.crypto.internal.randutil.Randutil_maybereadbyte.maybeReadByte(_random);
                    if ((((false && stdgo.Go.toInterface(_random) == (stdgo.Go.toInterface(stdgo.Go.asInterface((0 : stdgo._internal.crypto.internal.boring.Boring_t_randreader.T_randReader)))) : Bool) && _nprimes == ((2 : stdgo.GoInt)) : Bool) && (((_bits == ((2048 : stdgo.GoInt)) || _bits == ((3072 : stdgo.GoInt)) : Bool) || (_bits == (4096 : stdgo.GoInt)) : Bool)) : Bool)) {
<<<<<<< HEAD
                        _gotoNext = 4090769i32;
                    } else {
                        _gotoNext = 4091822i32;
                    };
                } else if (__value__ == (4090769i32)) {
                    {
                        var __tmp__ = stdgo._internal.crypto.internal.boring.Boring_generatekeyrsa.generateKeyRSA(_bits);
                        _bN_4090773 = @:tmpset0 __tmp__._0;
                        _bE_4090777 = @:tmpset0 __tmp__._1;
                        _bD_4090781 = @:tmpset0 __tmp__._2;
                        _bP_4090785 = @:tmpset0 __tmp__._3;
                        _bQ_4090789 = @:tmpset0 __tmp__._4;
                        _bDp_4090793 = @:tmpset0 __tmp__._5;
                        _bDq_4090798 = @:tmpset0 __tmp__._6;
                        _bQinv_4090803 = @:tmpset0 __tmp__._7;
                        _err_4090810 = @:tmpset0 __tmp__._8;
                    };
                    if (_err_4090810 != null) {
                        _gotoNext = 4090861i32;
                    } else {
                        _gotoNext = 4090888i32;
                    };
                } else if (__value__ == (4090861i32)) {
                    return { _0 : null, _1 : _err_4090810 };
                    _gotoNext = 4090888i32;
                } else if (__value__ == (4090888i32)) {
                    n_4090888 = stdgo._internal.crypto.internal.boring.bbig.Bbig_dec.dec(_bN_4090773);
                    e_4090908 = stdgo._internal.crypto.internal.boring.bbig.Bbig_dec.dec(_bE_4090777);
                    d_4090928 = stdgo._internal.crypto.internal.boring.bbig.Bbig_dec.dec(_bD_4090781);
                    p_4090948 = stdgo._internal.crypto.internal.boring.bbig.Bbig_dec.dec(_bP_4090785);
                    q_4090968 = stdgo._internal.crypto.internal.boring.bbig.Bbig_dec.dec(_bQ_4090789);
                    dp_4090988 = stdgo._internal.crypto.internal.boring.bbig.Bbig_dec.dec(_bDp_4090793);
                    dq_4091010 = stdgo._internal.crypto.internal.boring.bbig.Bbig_dec.dec(_bDq_4090798);
                    qinv_4091032 = stdgo._internal.crypto.internal.boring.bbig.Bbig_dec.dec(_bQinv_4090803);
                    _e64_4091058 = @:check2r e_4090908.int64();
                    if ((!@:check2r e_4090908.isInt64() || (((_e64_4091058 : stdgo.GoInt) : stdgo.GoInt64) != _e64_4091058) : Bool)) {
                        _gotoNext = 4091119i32;
                    } else {
                        _gotoNext = 4091202i32;
                    };
                } else if (__value__ == (4091119i32)) {
                    return { _0 : null, _1 : stdgo._internal.errors.Errors_new_.new_(("crypto/rsa: generated key exponent too large" : stdgo.GoString)) };
                    _gotoNext = 4091202i32;
                } else if (__value__ == (4091202i32)) {
                    {
                        var __tmp__ = stdgo._internal.crypto.internal.bigmod.Bigmod_newmodulusfrombig.newModulusFromBig(n_4090888);
                        _mn_4091202 = @:tmpset0 __tmp__._0;
                        _err_4090810 = @:tmpset0 __tmp__._1;
                    };
                    if (_err_4090810 != null) {
                        _gotoNext = 4091257i32;
                    } else {
                        _gotoNext = 4091284i32;
                    };
                } else if (__value__ == (4091257i32)) {
                    return { _0 : null, _1 : _err_4090810 };
                    _gotoNext = 4091284i32;
                } else if (__value__ == (4091284i32)) {
                    {
                        var __tmp__ = stdgo._internal.crypto.internal.bigmod.Bigmod_newmodulusfrombig.newModulusFromBig(p_4090948);
                        _mp_4091284 = @:tmpset0 __tmp__._0;
                        _err_4090810 = @:tmpset0 __tmp__._1;
                    };
                    if (_err_4090810 != null) {
                        _gotoNext = 4091339i32;
                    } else {
                        _gotoNext = 4091366i32;
                    };
                } else if (__value__ == (4091339i32)) {
                    return { _0 : null, _1 : _err_4090810 };
                    _gotoNext = 4091366i32;
                } else if (__value__ == (4091366i32)) {
                    {
                        var __tmp__ = stdgo._internal.crypto.internal.bigmod.Bigmod_newmodulusfrombig.newModulusFromBig(q_4090968);
                        _mq_4091366 = @:tmpset0 __tmp__._0;
                        _err_4090810 = @:tmpset0 __tmp__._1;
                    };
                    if (_err_4090810 != null) {
                        _gotoNext = 4091421i32;
                    } else {
                        _gotoNext = 4091449i32;
                    };
                } else if (__value__ == (4091421i32)) {
                    return { _0 : null, _1 : _err_4090810 };
                    _gotoNext = 4091449i32;
                } else if (__value__ == (4091449i32)) {
                    _key_4091449 = (stdgo.Go.setRef(({ publicKey : ({  } : stdgo._internal.crypto.rsa.Rsa_publickey.PublicKey), primes : (new stdgo.Slice<stdgo.Ref<stdgo._internal.math.big.Big_int_.Int_>>(2, 2, ...[p_4090948, q_4090968]) : stdgo.Slice<stdgo.Ref<stdgo._internal.math.big.Big_int_.Int_>>), precomputed : ({ cRTValues : (new stdgo.Slice<stdgo._internal.crypto.rsa.Rsa_crtvalue.CRTValue>((0 : stdgo.GoInt).toBasic(), 0, ...[for (i in 0 ... ((0 : stdgo.GoInt).toBasic() > 0 ? (0 : stdgo.GoInt).toBasic() : 0 : stdgo.GoInt).toBasic()) ({} : stdgo._internal.crypto.rsa.Rsa_crtvalue.CRTValue)]) : stdgo.Slice<stdgo._internal.crypto.rsa.Rsa_crtvalue.CRTValue>), _n : _mn_4091202, _p : _mp_4091284, _q : _mq_4091366 } : stdgo._internal.crypto.rsa.Rsa_precomputedvalues.PrecomputedValues) } : stdgo._internal.crypto.rsa.Rsa_privatekey.PrivateKey)) : stdgo.Ref<stdgo._internal.crypto.rsa.Rsa_privatekey.PrivateKey>);
                    return { _0 : _key_4091449, _1 : (null : stdgo.Error) };
                    _gotoNext = 4091822i32;
                } else if (__value__ == (4091822i32)) {
                    _priv_4091822 = (stdgo.Go.setRef(({} : stdgo._internal.crypto.rsa.Rsa_privatekey.PrivateKey)) : stdgo.Ref<stdgo._internal.crypto.rsa.Rsa_privatekey.PrivateKey>);
                    (@:checkr _priv_4091822 ?? throw "null pointer dereference").publicKey.e = (65537 : stdgo.GoInt);
                    if ((_nprimes < (2 : stdgo.GoInt) : Bool)) {
                        _gotoNext = 4091879i32;
                    } else {
                        _gotoNext = 4091970i32;
                    };
                } else if (__value__ == (4091879i32)) {
                    return { _0 : null, _1 : stdgo._internal.errors.Errors_new_.new_(("crypto/rsa: GenerateMultiPrimeKey: nprimes must be >= 2" : stdgo.GoString)) };
                    _gotoNext = 4091970i32;
                } else if (__value__ == (4091970i32)) {
                    if ((_bits < (64 : stdgo.GoInt) : Bool)) {
                        _gotoNext = 4091983i32;
                    } else {
                        _gotoNext = 4092501i32;
                    };
                } else if (__value__ == (4091983i32)) {
                    _primeLimit_4091987 = (((1i64 : stdgo.GoUInt64) << ((_bits / _nprimes : stdgo.GoInt) : stdgo.GoUInt) : stdgo.GoUInt64) : stdgo.GoFloat64);
                    _pi_4092107 = (_primeLimit_4091987 / ((stdgo._internal.math.Math_log.log(_primeLimit_4091987) - (1 : stdgo.GoFloat64) : stdgo.GoFloat64)) : stdgo.GoFloat64);
                    _pi_4092107 = (_pi_4092107 / (4 : stdgo.GoFloat64) : stdgo.GoFloat64);
                    _pi_4092107 = (_pi_4092107 / (2 : stdgo.GoFloat64) : stdgo.GoFloat64);
                    if ((_pi_4092107 <= (_nprimes : stdgo.GoFloat64) : Bool)) {
                        _gotoNext = 4092395i32;
                    } else {
                        _gotoNext = 4092501i32;
                    };
                } else if (__value__ == (4092395i32)) {
                    return { _0 : null, _1 : stdgo._internal.errors.Errors_new_.new_(("crypto/rsa: too few primes of given length to generate an RSA key" : stdgo.GoString)) };
                    _gotoNext = 4092501i32;
                } else if (__value__ == (4092501i32)) {
                    _primes_4092501 = (new stdgo.Slice<stdgo.Ref<stdgo._internal.math.big.Big_int_.Int_>>((_nprimes : stdgo.GoInt).toBasic(), 0) : stdgo.Slice<stdgo.Ref<stdgo._internal.math.big.Big_int_.Int_>>);
                    _gotoNext = 4092538i32;
                } else if (__value__ == (4092538i32)) {
                    var __blank__ = 0i32;
                    nextSetOfPrimesBreak = false;
                    _gotoNext = 4092556i32;
                } else if (__value__ == (4092556i32)) {
                    if (!nextSetOfPrimesBreak) {
                        _gotoNext = 4092560i32;
                    } else {
                        _gotoNext = 4094118i32;
                    };
                } else if (__value__ == (4092560i32)) {
                    _todo_4092564 = _bits;
                    if ((_nprimes >= (7 : stdgo.GoInt) : Bool)) {
                        _gotoNext = 4093091i32;
                    } else {
                        _gotoNext = 4093128i32;
                    };
                } else if (__value__ == (4093091i32)) {
                    _todo_4092564 = (_todo_4092564 + ((((_nprimes - (2 : stdgo.GoInt) : stdgo.GoInt)) / (5 : stdgo.GoInt) : stdgo.GoInt)) : stdgo.GoInt);
                    _gotoNext = 4093128i32;
                } else if (__value__ == (4093128i32)) {
                    _i_4093132 = (0 : stdgo.GoInt);
                    _gotoNext = 4093128i32;
                    if ((_i_4093132 < _nprimes : Bool)) {
                        _gotoNext = 4093157i32;
                    } else {
                        _gotoNext = 4093362i32;
                    };
                } else if (__value__ == (4093157i32)) {
                    {
                        var __tmp__ = stdgo._internal.crypto.rand.Rand_prime.prime(_random, (_todo_4092564 / ((_nprimes - _i_4093132 : stdgo.GoInt)) : stdgo.GoInt));
                        _primes_4092501[(_i_4093132 : stdgo.GoInt)] = @:tmpset0 __tmp__._0;
                        _err_4093166 = @:tmpset0 __tmp__._1;
                    };
                    if (_err_4093166 != null) {
                        _gotoNext = 4093250i32;
                    } else {
                        _gotoNext = 4093280i32;
                    };
                } else if (__value__ == (4093250i32)) {
                    return { _0 : null, _1 : _err_4093166 };
                    _gotoNext = 4093280i32;
                } else if (__value__ == (4093280i32)) {
                    _todo_4092564 = (_todo_4092564 - (@:check2r _primes_4092501[(_i_4093132 : stdgo.GoInt)].bitLen()) : stdgo.GoInt);
                    _i_4093132++;
                    _gotoNext = 4093128i32;
                } else if (__value__ == (4093362i32)) {
                    if ((0i32 : stdgo.GoInt) < (_primes_4092501.length)) {
                        _gotoNext = 4093498i32;
                    } else {
                        _gotoNext = 4093504i32;
                    };
                } else if (__value__ == (4093366i32)) {
                    _i_4093366++;
                    _gotoNext = 4093499i32;
                } else if (__value__ == (4093391i32)) {
                    _prime_4093369 = _primes_4092501[(_i_4093366 : stdgo.GoInt)];
                    _j_4093400 = (0 : stdgo.GoInt);
                    _gotoNext = 4093396i32;
                } else if (__value__ == (4093396i32)) {
                    if ((_j_4093400 < _i_4093366 : Bool)) {
                        _gotoNext = 4093419i32;
                    } else {
                        _gotoNext = 4093366i32;
                    };
                } else if (__value__ == (4093415i32)) {
                    _j_4093400++;
                    _gotoNext = 4093396i32;
                } else if (__value__ == (4093419i32)) {
                    if (@:check2r _prime_4093369.cmp(_primes_4092501[(_j_4093400 : stdgo.GoInt)]) == ((0 : stdgo.GoInt))) {
                        _gotoNext = 4093454i32;
                    } else {
                        _gotoNext = 4093415i32;
                    };
                } else if (__value__ == (4093454i32)) {
                    _gotoNext = 4092556i32;
                } else if (__value__ == (4093498i32)) {
                    {
                        final __tmp__0 = 0i32;
                        final __tmp__1 = _primes_4092501[(0i32 : stdgo.GoInt)];
                        _i_4093366 = __tmp__0;
                        _prime_4093369 = __tmp__1;
                    };
                    _gotoNext = 4093499i32;
                } else if (__value__ == (4093499i32)) {
                    if (_i_4093366 < (_primes_4092501.length)) {
                        _gotoNext = 4093391i32;
                    } else {
                        _gotoNext = 4093504i32;
                    };
                } else if (__value__ == (4093504i32)) {
                    _n_4093504 = @:check2r (stdgo.Go.setRef(({} : stdgo._internal.math.big.Big_int_.Int_)) : stdgo.Ref<stdgo._internal.math.big.Big_int_.Int_>).set(stdgo._internal.crypto.rsa.Rsa__bigone._bigOne);
                    _totient_4093536 = @:check2r (stdgo.Go.setRef(({} : stdgo._internal.math.big.Big_int_.Int_)) : stdgo.Ref<stdgo._internal.math.big.Big_int_.Int_>).set(stdgo._internal.crypto.rsa.Rsa__bigone._bigOne);
                    _pminus1_4093574 = (stdgo.Go.setRef(({} : stdgo._internal.math.big.Big_int_.Int_)) : stdgo.Ref<stdgo._internal.math.big.Big_int_.Int_>);
                    if ((0i32 : stdgo.GoInt) < (_primes_4092501.length)) {
                        _gotoNext = 4093714i32;
                    } else {
                        _gotoNext = 4093719i32;
                    };
                } else if (__value__ == (4093629i32)) {
                    _prime_4093607 = _primes_4092501[(_i_4093616_0 : stdgo.GoInt)];
                    @:check2r _n_4093504.mul(_n_4093504, _prime_4093607);
                    @:check2r _pminus1_4093574.sub(_prime_4093607, stdgo._internal.crypto.rsa.Rsa__bigone._bigOne);
                    @:check2r _totient_4093536.mul(_totient_4093536, _pminus1_4093574);
                    _i_4093616_0++;
                    _gotoNext = 4093715i32;
                } else if (__value__ == (4093714i32)) {
                    {
                        final __tmp__0 = 0i32;
                        final __tmp__1 = _primes_4092501[(0i32 : stdgo.GoInt)];
                        _i_4093616_0 = __tmp__0;
                        _prime_4093607 = __tmp__1;
                    };
                    _gotoNext = 4093715i32;
                } else if (__value__ == (4093715i32)) {
                    if (_i_4093616_0 < (_primes_4092501.length)) {
                        _gotoNext = 4093629i32;
                    } else {
                        _gotoNext = 4093719i32;
                    };
                } else if (__value__ == (4093719i32)) {
                    if (@:check2r _n_4093504.bitLen() != (_bits)) {
                        _gotoNext = 4093741i32;
                    } else {
                        _gotoNext = 4093951i32;
                    };
                } else if (__value__ == (4093741i32)) {
                    _gotoNext = 4092556i32;
                } else if (__value__ == (4093951i32)) {
                    (@:checkr _priv_4091822 ?? throw "null pointer dereference").d = (stdgo.Go.setRef(({} : stdgo._internal.math.big.Big_int_.Int_)) : stdgo.Ref<stdgo._internal.math.big.Big_int_.Int_>);
                    _e_4093975 = stdgo._internal.math.big.Big_newint.newInt(((@:checkr _priv_4091822 ?? throw "null pointer dereference").publicKey.e : stdgo.GoInt64));
                    _ok_4094008 = @:check2r (@:checkr _priv_4091822 ?? throw "null pointer dereference").d.modInverse(_e_4093975, _totient_4093536);
                    if ((_ok_4094008 != null && ((_ok_4094008 : Dynamic).__nil__ == null || !(_ok_4094008 : Dynamic).__nil__))) {
                        _gotoNext = 4094060i32;
                    } else {
                        _gotoNext = 4092556i32;
                    };
                } else if (__value__ == (4094060i32)) {
                    (@:checkr _priv_4091822 ?? throw "null pointer dereference").primes = _primes_4092501;
                    (@:checkr _priv_4091822 ?? throw "null pointer dereference").publicKey.n = _n_4093504;
                    _gotoNext = 4094118i32;
                } else if (__value__ == (4094118i32)) {
                    @:check2r _priv_4091822.precompute();
                    return { _0 : _priv_4091822, _1 : (null : stdgo.Error) };
=======
                        _gotoNext = 4066002i32;
                    } else {
                        _gotoNext = 4067055i32;
                    };
                } else if (__value__ == (4066002i32)) {
                    {
                        var __tmp__ = stdgo._internal.crypto.internal.boring.Boring_generatekeyrsa.generateKeyRSA(_bits);
                        _bN_4066006 = @:tmpset0 __tmp__._0;
                        _bE_4066010 = @:tmpset0 __tmp__._1;
                        _bD_4066014 = @:tmpset0 __tmp__._2;
                        _bP_4066018 = @:tmpset0 __tmp__._3;
                        _bQ_4066022 = @:tmpset0 __tmp__._4;
                        _bDp_4066026 = @:tmpset0 __tmp__._5;
                        _bDq_4066031 = @:tmpset0 __tmp__._6;
                        _bQinv_4066036 = @:tmpset0 __tmp__._7;
                        _err_4066043 = @:tmpset0 __tmp__._8;
                    };
                    if (_err_4066043 != null) {
                        _gotoNext = 4066094i32;
                    } else {
                        _gotoNext = 4066121i32;
                    };
                } else if (__value__ == (4066094i32)) {
                    return { _0 : null, _1 : _err_4066043 };
                    _gotoNext = 4066121i32;
                } else if (__value__ == (4066121i32)) {
                    n_4066121 = stdgo._internal.crypto.internal.boring.bbig.Bbig_dec.dec(_bN_4066006);
                    e_4066141 = stdgo._internal.crypto.internal.boring.bbig.Bbig_dec.dec(_bE_4066010);
                    d_4066161 = stdgo._internal.crypto.internal.boring.bbig.Bbig_dec.dec(_bD_4066014);
                    p_4066181 = stdgo._internal.crypto.internal.boring.bbig.Bbig_dec.dec(_bP_4066018);
                    q_4066201 = stdgo._internal.crypto.internal.boring.bbig.Bbig_dec.dec(_bQ_4066022);
                    dp_4066221 = stdgo._internal.crypto.internal.boring.bbig.Bbig_dec.dec(_bDp_4066026);
                    dq_4066243 = stdgo._internal.crypto.internal.boring.bbig.Bbig_dec.dec(_bDq_4066031);
                    qinv_4066265 = stdgo._internal.crypto.internal.boring.bbig.Bbig_dec.dec(_bQinv_4066036);
                    _e64_4066291 = @:check2r e_4066141.int64();
                    if ((!@:check2r e_4066141.isInt64() || (((_e64_4066291 : stdgo.GoInt) : stdgo.GoInt64) != _e64_4066291) : Bool)) {
                        _gotoNext = 4066352i32;
                    } else {
                        _gotoNext = 4066435i32;
                    };
                } else if (__value__ == (4066352i32)) {
                    return { _0 : null, _1 : stdgo._internal.errors.Errors_new_.new_(("crypto/rsa: generated key exponent too large" : stdgo.GoString)) };
                    _gotoNext = 4066435i32;
                } else if (__value__ == (4066435i32)) {
                    {
                        var __tmp__ = stdgo._internal.crypto.internal.bigmod.Bigmod_newmodulusfrombig.newModulusFromBig(n_4066121);
                        _mn_4066435 = @:tmpset0 __tmp__._0;
                        _err_4066043 = @:tmpset0 __tmp__._1;
                    };
                    if (_err_4066043 != null) {
                        _gotoNext = 4066490i32;
                    } else {
                        _gotoNext = 4066517i32;
                    };
                } else if (__value__ == (4066490i32)) {
                    return { _0 : null, _1 : _err_4066043 };
                    _gotoNext = 4066517i32;
                } else if (__value__ == (4066517i32)) {
                    {
                        var __tmp__ = stdgo._internal.crypto.internal.bigmod.Bigmod_newmodulusfrombig.newModulusFromBig(p_4066181);
                        _mp_4066517 = @:tmpset0 __tmp__._0;
                        _err_4066043 = @:tmpset0 __tmp__._1;
                    };
                    if (_err_4066043 != null) {
                        _gotoNext = 4066572i32;
                    } else {
                        _gotoNext = 4066599i32;
                    };
                } else if (__value__ == (4066572i32)) {
                    return { _0 : null, _1 : _err_4066043 };
                    _gotoNext = 4066599i32;
                } else if (__value__ == (4066599i32)) {
                    {
                        var __tmp__ = stdgo._internal.crypto.internal.bigmod.Bigmod_newmodulusfrombig.newModulusFromBig(q_4066201);
                        _mq_4066599 = @:tmpset0 __tmp__._0;
                        _err_4066043 = @:tmpset0 __tmp__._1;
                    };
                    if (_err_4066043 != null) {
                        _gotoNext = 4066654i32;
                    } else {
                        _gotoNext = 4066682i32;
                    };
                } else if (__value__ == (4066654i32)) {
                    return { _0 : null, _1 : _err_4066043 };
                    _gotoNext = 4066682i32;
                } else if (__value__ == (4066682i32)) {
                    _key_4066682 = (stdgo.Go.setRef(({ publicKey : ({  } : stdgo._internal.crypto.rsa.Rsa_publickey.PublicKey), primes : (new stdgo.Slice<stdgo.Ref<stdgo._internal.math.big.Big_int_.Int_>>(2, 2, ...[p_4066181, q_4066201]) : stdgo.Slice<stdgo.Ref<stdgo._internal.math.big.Big_int_.Int_>>), precomputed : ({ cRTValues : (new stdgo.Slice<stdgo._internal.crypto.rsa.Rsa_crtvalue.CRTValue>((0 : stdgo.GoInt).toBasic(), 0, ...[for (i in 0 ... ((0 : stdgo.GoInt).toBasic() > 0 ? (0 : stdgo.GoInt).toBasic() : 0 : stdgo.GoInt).toBasic()) ({} : stdgo._internal.crypto.rsa.Rsa_crtvalue.CRTValue)]) : stdgo.Slice<stdgo._internal.crypto.rsa.Rsa_crtvalue.CRTValue>), _n : _mn_4066435, _p : _mp_4066517, _q : _mq_4066599 } : stdgo._internal.crypto.rsa.Rsa_precomputedvalues.PrecomputedValues) } : stdgo._internal.crypto.rsa.Rsa_privatekey.PrivateKey)) : stdgo.Ref<stdgo._internal.crypto.rsa.Rsa_privatekey.PrivateKey>);
                    return { _0 : _key_4066682, _1 : (null : stdgo.Error) };
                    _gotoNext = 4067055i32;
                } else if (__value__ == (4067055i32)) {
                    _priv_4067055 = (stdgo.Go.setRef(({} : stdgo._internal.crypto.rsa.Rsa_privatekey.PrivateKey)) : stdgo.Ref<stdgo._internal.crypto.rsa.Rsa_privatekey.PrivateKey>);
                    (@:checkr _priv_4067055 ?? throw "null pointer dereference").publicKey.e = (65537 : stdgo.GoInt);
                    if ((_nprimes < (2 : stdgo.GoInt) : Bool)) {
                        _gotoNext = 4067112i32;
                    } else {
                        _gotoNext = 4067203i32;
                    };
                } else if (__value__ == (4067112i32)) {
                    return { _0 : null, _1 : stdgo._internal.errors.Errors_new_.new_(("crypto/rsa: GenerateMultiPrimeKey: nprimes must be >= 2" : stdgo.GoString)) };
                    _gotoNext = 4067203i32;
                } else if (__value__ == (4067203i32)) {
                    if ((_bits < (64 : stdgo.GoInt) : Bool)) {
                        _gotoNext = 4067216i32;
                    } else {
                        _gotoNext = 4067734i32;
                    };
                } else if (__value__ == (4067216i32)) {
                    _primeLimit_4067220 = (((1i64 : stdgo.GoUInt64) << ((_bits / _nprimes : stdgo.GoInt) : stdgo.GoUInt) : stdgo.GoUInt64) : stdgo.GoFloat64);
                    _pi_4067340 = (_primeLimit_4067220 / ((stdgo._internal.math.Math_log.log(_primeLimit_4067220) - (1 : stdgo.GoFloat64) : stdgo.GoFloat64)) : stdgo.GoFloat64);
                    _pi_4067340 = (_pi_4067340 / (4 : stdgo.GoFloat64) : stdgo.GoFloat64);
                    _pi_4067340 = (_pi_4067340 / (2 : stdgo.GoFloat64) : stdgo.GoFloat64);
                    if ((_pi_4067340 <= (_nprimes : stdgo.GoFloat64) : Bool)) {
                        _gotoNext = 4067628i32;
                    } else {
                        _gotoNext = 4067734i32;
                    };
                } else if (__value__ == (4067628i32)) {
                    return { _0 : null, _1 : stdgo._internal.errors.Errors_new_.new_(("crypto/rsa: too few primes of given length to generate an RSA key" : stdgo.GoString)) };
                    _gotoNext = 4067734i32;
                } else if (__value__ == (4067734i32)) {
                    _primes_4067734 = (new stdgo.Slice<stdgo.Ref<stdgo._internal.math.big.Big_int_.Int_>>((_nprimes : stdgo.GoInt).toBasic(), 0) : stdgo.Slice<stdgo.Ref<stdgo._internal.math.big.Big_int_.Int_>>);
                    _gotoNext = 4067771i32;
                } else if (__value__ == (4067771i32)) {
                    var __blank__ = 0i32;
                    nextSetOfPrimesBreak = false;
                    _gotoNext = 4067789i32;
                } else if (__value__ == (4067789i32)) {
                    if (!nextSetOfPrimesBreak) {
                        _gotoNext = 4067793i32;
                    } else {
                        _gotoNext = 4069351i32;
                    };
                } else if (__value__ == (4067793i32)) {
                    _todo_4067797 = _bits;
                    if ((_nprimes >= (7 : stdgo.GoInt) : Bool)) {
                        _gotoNext = 4068324i32;
                    } else {
                        _gotoNext = 4068361i32;
                    };
                } else if (__value__ == (4068324i32)) {
                    _todo_4067797 = (_todo_4067797 + ((((_nprimes - (2 : stdgo.GoInt) : stdgo.GoInt)) / (5 : stdgo.GoInt) : stdgo.GoInt)) : stdgo.GoInt);
                    _gotoNext = 4068361i32;
                } else if (__value__ == (4068361i32)) {
                    _i_4068365 = (0 : stdgo.GoInt);
                    _gotoNext = 4068361i32;
                    if ((_i_4068365 < _nprimes : Bool)) {
                        _gotoNext = 4068390i32;
                    } else {
                        _gotoNext = 4068595i32;
                    };
                } else if (__value__ == (4068390i32)) {
                    {
                        var __tmp__ = stdgo._internal.crypto.rand.Rand_prime.prime(_random, (_todo_4067797 / ((_nprimes - _i_4068365 : stdgo.GoInt)) : stdgo.GoInt));
                        _primes_4067734[(_i_4068365 : stdgo.GoInt)] = @:tmpset0 __tmp__._0;
                        _err_4068399 = @:tmpset0 __tmp__._1;
                    };
                    if (_err_4068399 != null) {
                        _gotoNext = 4068483i32;
                    } else {
                        _gotoNext = 4068513i32;
                    };
                } else if (__value__ == (4068483i32)) {
                    return { _0 : null, _1 : _err_4068399 };
                    _gotoNext = 4068513i32;
                } else if (__value__ == (4068513i32)) {
                    _todo_4067797 = (_todo_4067797 - (@:check2r _primes_4067734[(_i_4068365 : stdgo.GoInt)].bitLen()) : stdgo.GoInt);
                    _i_4068365++;
                    _gotoNext = 4068361i32;
                } else if (__value__ == (4068595i32)) {
                    if ((0i32 : stdgo.GoInt) < (_primes_4067734.length)) {
                        _gotoNext = 4068731i32;
                    } else {
                        _gotoNext = 4068737i32;
                    };
                } else if (__value__ == (4068599i32)) {
                    _i_4068599++;
                    _gotoNext = 4068732i32;
                } else if (__value__ == (4068624i32)) {
                    _prime_4068602 = _primes_4067734[(_i_4068599 : stdgo.GoInt)];
                    _j_4068633 = (0 : stdgo.GoInt);
                    _gotoNext = 4068629i32;
                } else if (__value__ == (4068629i32)) {
                    if ((_j_4068633 < _i_4068599 : Bool)) {
                        _gotoNext = 4068652i32;
                    } else {
                        _gotoNext = 4068599i32;
                    };
                } else if (__value__ == (4068648i32)) {
                    _j_4068633++;
                    _gotoNext = 4068629i32;
                } else if (__value__ == (4068652i32)) {
                    if (@:check2r _prime_4068602.cmp(_primes_4067734[(_j_4068633 : stdgo.GoInt)]) == ((0 : stdgo.GoInt))) {
                        _gotoNext = 4068687i32;
                    } else {
                        _gotoNext = 4068648i32;
                    };
                } else if (__value__ == (4068687i32)) {
                    _gotoNext = 4067789i32;
                } else if (__value__ == (4068731i32)) {
                    {
                        final __tmp__0 = 0i32;
                        final __tmp__1 = _primes_4067734[(0i32 : stdgo.GoInt)];
                        _i_4068599 = __tmp__0;
                        _prime_4068602 = __tmp__1;
                    };
                    _gotoNext = 4068732i32;
                } else if (__value__ == (4068732i32)) {
                    if (_i_4068599 < (_primes_4067734.length)) {
                        _gotoNext = 4068624i32;
                    } else {
                        _gotoNext = 4068737i32;
                    };
                } else if (__value__ == (4068737i32)) {
                    _n_4068737 = @:check2r (stdgo.Go.setRef(({} : stdgo._internal.math.big.Big_int_.Int_)) : stdgo.Ref<stdgo._internal.math.big.Big_int_.Int_>).set(stdgo._internal.crypto.rsa.Rsa__bigone._bigOne);
                    _totient_4068769 = @:check2r (stdgo.Go.setRef(({} : stdgo._internal.math.big.Big_int_.Int_)) : stdgo.Ref<stdgo._internal.math.big.Big_int_.Int_>).set(stdgo._internal.crypto.rsa.Rsa__bigone._bigOne);
                    _pminus1_4068807 = (stdgo.Go.setRef(({} : stdgo._internal.math.big.Big_int_.Int_)) : stdgo.Ref<stdgo._internal.math.big.Big_int_.Int_>);
                    if ((0i32 : stdgo.GoInt) < (_primes_4067734.length)) {
                        _gotoNext = 4068947i32;
                    } else {
                        _gotoNext = 4068952i32;
                    };
                } else if (__value__ == (4068862i32)) {
                    _prime_4068840 = _primes_4067734[(_i_4068849_0 : stdgo.GoInt)];
                    @:check2r _n_4068737.mul(_n_4068737, _prime_4068840);
                    @:check2r _pminus1_4068807.sub(_prime_4068840, stdgo._internal.crypto.rsa.Rsa__bigone._bigOne);
                    @:check2r _totient_4068769.mul(_totient_4068769, _pminus1_4068807);
                    _i_4068849_0++;
                    _gotoNext = 4068948i32;
                } else if (__value__ == (4068947i32)) {
                    {
                        final __tmp__0 = 0i32;
                        final __tmp__1 = _primes_4067734[(0i32 : stdgo.GoInt)];
                        _i_4068849_0 = __tmp__0;
                        _prime_4068840 = __tmp__1;
                    };
                    _gotoNext = 4068948i32;
                } else if (__value__ == (4068948i32)) {
                    if (_i_4068849_0 < (_primes_4067734.length)) {
                        _gotoNext = 4068862i32;
                    } else {
                        _gotoNext = 4068952i32;
                    };
                } else if (__value__ == (4068952i32)) {
                    if (@:check2r _n_4068737.bitLen() != (_bits)) {
                        _gotoNext = 4068974i32;
                    } else {
                        _gotoNext = 4069184i32;
                    };
                } else if (__value__ == (4068974i32)) {
                    _gotoNext = 4067789i32;
                } else if (__value__ == (4069184i32)) {
                    (@:checkr _priv_4067055 ?? throw "null pointer dereference").d = (stdgo.Go.setRef(({} : stdgo._internal.math.big.Big_int_.Int_)) : stdgo.Ref<stdgo._internal.math.big.Big_int_.Int_>);
                    _e_4069208 = stdgo._internal.math.big.Big_newint.newInt(((@:checkr _priv_4067055 ?? throw "null pointer dereference").publicKey.e : stdgo.GoInt64));
                    _ok_4069241 = @:check2r (@:checkr _priv_4067055 ?? throw "null pointer dereference").d.modInverse(_e_4069208, _totient_4068769);
                    if ((_ok_4069241 != null && ((_ok_4069241 : Dynamic).__nil__ == null || !(_ok_4069241 : Dynamic).__nil__))) {
                        _gotoNext = 4069293i32;
                    } else {
                        _gotoNext = 4067789i32;
                    };
                } else if (__value__ == (4069293i32)) {
                    (@:checkr _priv_4067055 ?? throw "null pointer dereference").primes = _primes_4067734;
                    (@:checkr _priv_4067055 ?? throw "null pointer dereference").publicKey.n = _n_4068737;
                    _gotoNext = 4069351i32;
                } else if (__value__ == (4069351i32)) {
                    @:check2r _priv_4067055.precompute();
                    return { _0 : _priv_4067055, _1 : (null : stdgo.Error) };
>>>>>>> 75a1cf92
                    _gotoNext = -1i32;
                };
            };
        };
        throw stdgo.Go.toInterface(("unreachable goto control flow" : stdgo.GoString));
    }<|MERGE_RESOLUTION|>--- conflicted
+++ resolved
@@ -1,47 +1,5 @@
 package stdgo._internal.crypto.rsa;
 function generateMultiPrimeKey(_random:stdgo._internal.io.Io_reader.Reader, _nprimes:stdgo.GoInt, _bits:stdgo.GoInt):{ var _0 : stdgo.Ref<stdgo._internal.crypto.rsa.Rsa_privatekey.PrivateKey>; var _1 : stdgo.Error; } {
-<<<<<<< HEAD
-        var _j_4093400:stdgo.GoInt = (0 : stdgo.GoInt);
-        var _e64_4091058:stdgo.GoInt64 = (0 : stdgo.GoInt64);
-        var q_4090968:stdgo.Ref<stdgo._internal.math.big.Big_int_.Int_> = (null : stdgo.Ref<stdgo._internal.math.big.Big_int_.Int_>);
-        var n_4090888:stdgo.Ref<stdgo._internal.math.big.Big_int_.Int_> = (null : stdgo.Ref<stdgo._internal.math.big.Big_int_.Int_>);
-        var _bQ_4090789:stdgo._internal.crypto.internal.boring.Boring_bigint.BigInt = (new stdgo._internal.crypto.internal.boring.Boring_bigint.BigInt(0, 0) : stdgo._internal.crypto.internal.boring.Boring_bigint.BigInt);
-        var _prime_4093607:stdgo.Ref<stdgo._internal.math.big.Big_int_.Int_> = (null : stdgo.Ref<stdgo._internal.math.big.Big_int_.Int_>);
-        var _totient_4093536:stdgo.Ref<stdgo._internal.math.big.Big_int_.Int_> = (null : stdgo.Ref<stdgo._internal.math.big.Big_int_.Int_>);
-        var _bDp_4090793:stdgo._internal.crypto.internal.boring.Boring_bigint.BigInt = (new stdgo._internal.crypto.internal.boring.Boring_bigint.BigInt(0, 0) : stdgo._internal.crypto.internal.boring.Boring_bigint.BigInt);
-        var _i_4093616_0:stdgo.GoInt = (0 : stdgo.GoInt);
-        var _i_4093132:stdgo.GoInt = (0 : stdgo.GoInt);
-        var _priv_4091822:stdgo.Ref<stdgo._internal.crypto.rsa.Rsa_privatekey.PrivateKey> = (null : stdgo.Ref<stdgo._internal.crypto.rsa.Rsa_privatekey.PrivateKey>);
-        var _mp_4091284:stdgo.Ref<stdgo._internal.crypto.internal.bigmod.Bigmod_modulus.Modulus> = (null : stdgo.Ref<stdgo._internal.crypto.internal.bigmod.Bigmod_modulus.Modulus>);
-        var _bN_4090773:stdgo._internal.crypto.internal.boring.Boring_bigint.BigInt = (new stdgo._internal.crypto.internal.boring.Boring_bigint.BigInt(0, 0) : stdgo._internal.crypto.internal.boring.Boring_bigint.BigInt);
-        var _mn_4091202:stdgo.Ref<stdgo._internal.crypto.internal.bigmod.Bigmod_modulus.Modulus> = (null : stdgo.Ref<stdgo._internal.crypto.internal.bigmod.Bigmod_modulus.Modulus>);
-        var dq_4091010:stdgo.Ref<stdgo._internal.math.big.Big_int_.Int_> = (null : stdgo.Ref<stdgo._internal.math.big.Big_int_.Int_>);
-        var p_4090948:stdgo.Ref<stdgo._internal.math.big.Big_int_.Int_> = (null : stdgo.Ref<stdgo._internal.math.big.Big_int_.Int_>);
-        var e_4090908:stdgo.Ref<stdgo._internal.math.big.Big_int_.Int_> = (null : stdgo.Ref<stdgo._internal.math.big.Big_int_.Int_>);
-        var _bDq_4090798:stdgo._internal.crypto.internal.boring.Boring_bigint.BigInt = (new stdgo._internal.crypto.internal.boring.Boring_bigint.BigInt(0, 0) : stdgo._internal.crypto.internal.boring.Boring_bigint.BigInt);
-        var _bE_4090777:stdgo._internal.crypto.internal.boring.Boring_bigint.BigInt = (new stdgo._internal.crypto.internal.boring.Boring_bigint.BigInt(0, 0) : stdgo._internal.crypto.internal.boring.Boring_bigint.BigInt);
-        var _pi_4092107:stdgo.GoFloat64 = (0 : stdgo.GoFloat64);
-        var _primeLimit_4091987:stdgo.GoFloat64 = (0 : stdgo.GoFloat64);
-        var _todo_4092564:stdgo.GoInt = (0 : stdgo.GoInt);
-        var nextSetOfPrimesBreak = false;
-        var _bP_4090785:stdgo._internal.crypto.internal.boring.Boring_bigint.BigInt = (new stdgo._internal.crypto.internal.boring.Boring_bigint.BigInt(0, 0) : stdgo._internal.crypto.internal.boring.Boring_bigint.BigInt);
-        var _bD_4090781:stdgo._internal.crypto.internal.boring.Boring_bigint.BigInt = (new stdgo._internal.crypto.internal.boring.Boring_bigint.BigInt(0, 0) : stdgo._internal.crypto.internal.boring.Boring_bigint.BigInt);
-        var _i_4093366:stdgo.GoInt = (0 : stdgo.GoInt);
-        var _err_4090810:stdgo.Error = (null : stdgo.Error);
-        var _bQinv_4090803:stdgo._internal.crypto.internal.boring.Boring_bigint.BigInt = (new stdgo._internal.crypto.internal.boring.Boring_bigint.BigInt(0, 0) : stdgo._internal.crypto.internal.boring.Boring_bigint.BigInt);
-        var _n_4093504:stdgo.Ref<stdgo._internal.math.big.Big_int_.Int_> = (null : stdgo.Ref<stdgo._internal.math.big.Big_int_.Int_>);
-        var _prime_4093369:stdgo.Ref<stdgo._internal.math.big.Big_int_.Int_> = (null : stdgo.Ref<stdgo._internal.math.big.Big_int_.Int_>);
-        var _err_4093166:stdgo.Error = (null : stdgo.Error);
-        var _key_4091449:stdgo.Ref<stdgo._internal.crypto.rsa.Rsa_privatekey.PrivateKey> = (null : stdgo.Ref<stdgo._internal.crypto.rsa.Rsa_privatekey.PrivateKey>);
-        var dp_4090988:stdgo.Ref<stdgo._internal.math.big.Big_int_.Int_> = (null : stdgo.Ref<stdgo._internal.math.big.Big_int_.Int_>);
-        var d_4090928:stdgo.Ref<stdgo._internal.math.big.Big_int_.Int_> = (null : stdgo.Ref<stdgo._internal.math.big.Big_int_.Int_>);
-        var _ok_4094008:stdgo.Ref<stdgo._internal.math.big.Big_int_.Int_> = (null : stdgo.Ref<stdgo._internal.math.big.Big_int_.Int_>);
-        var _pminus1_4093574:stdgo.Ref<stdgo._internal.math.big.Big_int_.Int_> = (null : stdgo.Ref<stdgo._internal.math.big.Big_int_.Int_>);
-        var _e_4093975:stdgo.Ref<stdgo._internal.math.big.Big_int_.Int_> = (null : stdgo.Ref<stdgo._internal.math.big.Big_int_.Int_>);
-        var _primes_4092501:stdgo.Slice<stdgo.Ref<stdgo._internal.math.big.Big_int_.Int_>> = (null : stdgo.Slice<stdgo.Ref<stdgo._internal.math.big.Big_int_.Int_>>);
-        var _mq_4091366:stdgo.Ref<stdgo._internal.crypto.internal.bigmod.Bigmod_modulus.Modulus> = (null : stdgo.Ref<stdgo._internal.crypto.internal.bigmod.Bigmod_modulus.Modulus>);
-        var qinv_4091032:stdgo.Ref<stdgo._internal.math.big.Big_int_.Int_> = (null : stdgo.Ref<stdgo._internal.math.big.Big_int_.Int_>);
-=======
         var _e64_4066291:stdgo.GoInt64 = (0 : stdgo.GoInt64);
         var _bDp_4066026:stdgo._internal.crypto.internal.boring.Boring_bigint.BigInt = new stdgo._internal.crypto.internal.boring.Boring_bigint.BigInt(0, 0);
         var _bN_4066006:stdgo._internal.crypto.internal.boring.Boring_bigint.BigInt = new stdgo._internal.crypto.internal.boring.Boring_bigint.BigInt(0, 0);
@@ -82,7 +40,6 @@
         var _totient_4068769:stdgo.Ref<stdgo._internal.math.big.Big_int_.Int_> = (null : stdgo.Ref<stdgo._internal.math.big.Big_int_.Int_>);
         var _todo_4067797:stdgo.GoInt = (0 : stdgo.GoInt);
         var _primes_4067734:stdgo.Slice<stdgo.Ref<stdgo._internal.math.big.Big_int_.Int_>> = (null : stdgo.Slice<stdgo.Ref<stdgo._internal.math.big.Big_int_.Int_>>);
->>>>>>> 75a1cf92
         var _gotoNext = 0i32;
         var __blank__ = _gotoNext == ((0i32 : stdgo.GoInt));
         while (_gotoNext != ((-1i32 : stdgo.GoInt))) {
@@ -91,274 +48,6 @@
                 if (__value__ == (0i32)) {
                     stdgo._internal.crypto.internal.randutil.Randutil_maybereadbyte.maybeReadByte(_random);
                     if ((((false && stdgo.Go.toInterface(_random) == (stdgo.Go.toInterface(stdgo.Go.asInterface((0 : stdgo._internal.crypto.internal.boring.Boring_t_randreader.T_randReader)))) : Bool) && _nprimes == ((2 : stdgo.GoInt)) : Bool) && (((_bits == ((2048 : stdgo.GoInt)) || _bits == ((3072 : stdgo.GoInt)) : Bool) || (_bits == (4096 : stdgo.GoInt)) : Bool)) : Bool)) {
-<<<<<<< HEAD
-                        _gotoNext = 4090769i32;
-                    } else {
-                        _gotoNext = 4091822i32;
-                    };
-                } else if (__value__ == (4090769i32)) {
-                    {
-                        var __tmp__ = stdgo._internal.crypto.internal.boring.Boring_generatekeyrsa.generateKeyRSA(_bits);
-                        _bN_4090773 = @:tmpset0 __tmp__._0;
-                        _bE_4090777 = @:tmpset0 __tmp__._1;
-                        _bD_4090781 = @:tmpset0 __tmp__._2;
-                        _bP_4090785 = @:tmpset0 __tmp__._3;
-                        _bQ_4090789 = @:tmpset0 __tmp__._4;
-                        _bDp_4090793 = @:tmpset0 __tmp__._5;
-                        _bDq_4090798 = @:tmpset0 __tmp__._6;
-                        _bQinv_4090803 = @:tmpset0 __tmp__._7;
-                        _err_4090810 = @:tmpset0 __tmp__._8;
-                    };
-                    if (_err_4090810 != null) {
-                        _gotoNext = 4090861i32;
-                    } else {
-                        _gotoNext = 4090888i32;
-                    };
-                } else if (__value__ == (4090861i32)) {
-                    return { _0 : null, _1 : _err_4090810 };
-                    _gotoNext = 4090888i32;
-                } else if (__value__ == (4090888i32)) {
-                    n_4090888 = stdgo._internal.crypto.internal.boring.bbig.Bbig_dec.dec(_bN_4090773);
-                    e_4090908 = stdgo._internal.crypto.internal.boring.bbig.Bbig_dec.dec(_bE_4090777);
-                    d_4090928 = stdgo._internal.crypto.internal.boring.bbig.Bbig_dec.dec(_bD_4090781);
-                    p_4090948 = stdgo._internal.crypto.internal.boring.bbig.Bbig_dec.dec(_bP_4090785);
-                    q_4090968 = stdgo._internal.crypto.internal.boring.bbig.Bbig_dec.dec(_bQ_4090789);
-                    dp_4090988 = stdgo._internal.crypto.internal.boring.bbig.Bbig_dec.dec(_bDp_4090793);
-                    dq_4091010 = stdgo._internal.crypto.internal.boring.bbig.Bbig_dec.dec(_bDq_4090798);
-                    qinv_4091032 = stdgo._internal.crypto.internal.boring.bbig.Bbig_dec.dec(_bQinv_4090803);
-                    _e64_4091058 = @:check2r e_4090908.int64();
-                    if ((!@:check2r e_4090908.isInt64() || (((_e64_4091058 : stdgo.GoInt) : stdgo.GoInt64) != _e64_4091058) : Bool)) {
-                        _gotoNext = 4091119i32;
-                    } else {
-                        _gotoNext = 4091202i32;
-                    };
-                } else if (__value__ == (4091119i32)) {
-                    return { _0 : null, _1 : stdgo._internal.errors.Errors_new_.new_(("crypto/rsa: generated key exponent too large" : stdgo.GoString)) };
-                    _gotoNext = 4091202i32;
-                } else if (__value__ == (4091202i32)) {
-                    {
-                        var __tmp__ = stdgo._internal.crypto.internal.bigmod.Bigmod_newmodulusfrombig.newModulusFromBig(n_4090888);
-                        _mn_4091202 = @:tmpset0 __tmp__._0;
-                        _err_4090810 = @:tmpset0 __tmp__._1;
-                    };
-                    if (_err_4090810 != null) {
-                        _gotoNext = 4091257i32;
-                    } else {
-                        _gotoNext = 4091284i32;
-                    };
-                } else if (__value__ == (4091257i32)) {
-                    return { _0 : null, _1 : _err_4090810 };
-                    _gotoNext = 4091284i32;
-                } else if (__value__ == (4091284i32)) {
-                    {
-                        var __tmp__ = stdgo._internal.crypto.internal.bigmod.Bigmod_newmodulusfrombig.newModulusFromBig(p_4090948);
-                        _mp_4091284 = @:tmpset0 __tmp__._0;
-                        _err_4090810 = @:tmpset0 __tmp__._1;
-                    };
-                    if (_err_4090810 != null) {
-                        _gotoNext = 4091339i32;
-                    } else {
-                        _gotoNext = 4091366i32;
-                    };
-                } else if (__value__ == (4091339i32)) {
-                    return { _0 : null, _1 : _err_4090810 };
-                    _gotoNext = 4091366i32;
-                } else if (__value__ == (4091366i32)) {
-                    {
-                        var __tmp__ = stdgo._internal.crypto.internal.bigmod.Bigmod_newmodulusfrombig.newModulusFromBig(q_4090968);
-                        _mq_4091366 = @:tmpset0 __tmp__._0;
-                        _err_4090810 = @:tmpset0 __tmp__._1;
-                    };
-                    if (_err_4090810 != null) {
-                        _gotoNext = 4091421i32;
-                    } else {
-                        _gotoNext = 4091449i32;
-                    };
-                } else if (__value__ == (4091421i32)) {
-                    return { _0 : null, _1 : _err_4090810 };
-                    _gotoNext = 4091449i32;
-                } else if (__value__ == (4091449i32)) {
-                    _key_4091449 = (stdgo.Go.setRef(({ publicKey : ({  } : stdgo._internal.crypto.rsa.Rsa_publickey.PublicKey), primes : (new stdgo.Slice<stdgo.Ref<stdgo._internal.math.big.Big_int_.Int_>>(2, 2, ...[p_4090948, q_4090968]) : stdgo.Slice<stdgo.Ref<stdgo._internal.math.big.Big_int_.Int_>>), precomputed : ({ cRTValues : (new stdgo.Slice<stdgo._internal.crypto.rsa.Rsa_crtvalue.CRTValue>((0 : stdgo.GoInt).toBasic(), 0, ...[for (i in 0 ... ((0 : stdgo.GoInt).toBasic() > 0 ? (0 : stdgo.GoInt).toBasic() : 0 : stdgo.GoInt).toBasic()) ({} : stdgo._internal.crypto.rsa.Rsa_crtvalue.CRTValue)]) : stdgo.Slice<stdgo._internal.crypto.rsa.Rsa_crtvalue.CRTValue>), _n : _mn_4091202, _p : _mp_4091284, _q : _mq_4091366 } : stdgo._internal.crypto.rsa.Rsa_precomputedvalues.PrecomputedValues) } : stdgo._internal.crypto.rsa.Rsa_privatekey.PrivateKey)) : stdgo.Ref<stdgo._internal.crypto.rsa.Rsa_privatekey.PrivateKey>);
-                    return { _0 : _key_4091449, _1 : (null : stdgo.Error) };
-                    _gotoNext = 4091822i32;
-                } else if (__value__ == (4091822i32)) {
-                    _priv_4091822 = (stdgo.Go.setRef(({} : stdgo._internal.crypto.rsa.Rsa_privatekey.PrivateKey)) : stdgo.Ref<stdgo._internal.crypto.rsa.Rsa_privatekey.PrivateKey>);
-                    (@:checkr _priv_4091822 ?? throw "null pointer dereference").publicKey.e = (65537 : stdgo.GoInt);
-                    if ((_nprimes < (2 : stdgo.GoInt) : Bool)) {
-                        _gotoNext = 4091879i32;
-                    } else {
-                        _gotoNext = 4091970i32;
-                    };
-                } else if (__value__ == (4091879i32)) {
-                    return { _0 : null, _1 : stdgo._internal.errors.Errors_new_.new_(("crypto/rsa: GenerateMultiPrimeKey: nprimes must be >= 2" : stdgo.GoString)) };
-                    _gotoNext = 4091970i32;
-                } else if (__value__ == (4091970i32)) {
-                    if ((_bits < (64 : stdgo.GoInt) : Bool)) {
-                        _gotoNext = 4091983i32;
-                    } else {
-                        _gotoNext = 4092501i32;
-                    };
-                } else if (__value__ == (4091983i32)) {
-                    _primeLimit_4091987 = (((1i64 : stdgo.GoUInt64) << ((_bits / _nprimes : stdgo.GoInt) : stdgo.GoUInt) : stdgo.GoUInt64) : stdgo.GoFloat64);
-                    _pi_4092107 = (_primeLimit_4091987 / ((stdgo._internal.math.Math_log.log(_primeLimit_4091987) - (1 : stdgo.GoFloat64) : stdgo.GoFloat64)) : stdgo.GoFloat64);
-                    _pi_4092107 = (_pi_4092107 / (4 : stdgo.GoFloat64) : stdgo.GoFloat64);
-                    _pi_4092107 = (_pi_4092107 / (2 : stdgo.GoFloat64) : stdgo.GoFloat64);
-                    if ((_pi_4092107 <= (_nprimes : stdgo.GoFloat64) : Bool)) {
-                        _gotoNext = 4092395i32;
-                    } else {
-                        _gotoNext = 4092501i32;
-                    };
-                } else if (__value__ == (4092395i32)) {
-                    return { _0 : null, _1 : stdgo._internal.errors.Errors_new_.new_(("crypto/rsa: too few primes of given length to generate an RSA key" : stdgo.GoString)) };
-                    _gotoNext = 4092501i32;
-                } else if (__value__ == (4092501i32)) {
-                    _primes_4092501 = (new stdgo.Slice<stdgo.Ref<stdgo._internal.math.big.Big_int_.Int_>>((_nprimes : stdgo.GoInt).toBasic(), 0) : stdgo.Slice<stdgo.Ref<stdgo._internal.math.big.Big_int_.Int_>>);
-                    _gotoNext = 4092538i32;
-                } else if (__value__ == (4092538i32)) {
-                    var __blank__ = 0i32;
-                    nextSetOfPrimesBreak = false;
-                    _gotoNext = 4092556i32;
-                } else if (__value__ == (4092556i32)) {
-                    if (!nextSetOfPrimesBreak) {
-                        _gotoNext = 4092560i32;
-                    } else {
-                        _gotoNext = 4094118i32;
-                    };
-                } else if (__value__ == (4092560i32)) {
-                    _todo_4092564 = _bits;
-                    if ((_nprimes >= (7 : stdgo.GoInt) : Bool)) {
-                        _gotoNext = 4093091i32;
-                    } else {
-                        _gotoNext = 4093128i32;
-                    };
-                } else if (__value__ == (4093091i32)) {
-                    _todo_4092564 = (_todo_4092564 + ((((_nprimes - (2 : stdgo.GoInt) : stdgo.GoInt)) / (5 : stdgo.GoInt) : stdgo.GoInt)) : stdgo.GoInt);
-                    _gotoNext = 4093128i32;
-                } else if (__value__ == (4093128i32)) {
-                    _i_4093132 = (0 : stdgo.GoInt);
-                    _gotoNext = 4093128i32;
-                    if ((_i_4093132 < _nprimes : Bool)) {
-                        _gotoNext = 4093157i32;
-                    } else {
-                        _gotoNext = 4093362i32;
-                    };
-                } else if (__value__ == (4093157i32)) {
-                    {
-                        var __tmp__ = stdgo._internal.crypto.rand.Rand_prime.prime(_random, (_todo_4092564 / ((_nprimes - _i_4093132 : stdgo.GoInt)) : stdgo.GoInt));
-                        _primes_4092501[(_i_4093132 : stdgo.GoInt)] = @:tmpset0 __tmp__._0;
-                        _err_4093166 = @:tmpset0 __tmp__._1;
-                    };
-                    if (_err_4093166 != null) {
-                        _gotoNext = 4093250i32;
-                    } else {
-                        _gotoNext = 4093280i32;
-                    };
-                } else if (__value__ == (4093250i32)) {
-                    return { _0 : null, _1 : _err_4093166 };
-                    _gotoNext = 4093280i32;
-                } else if (__value__ == (4093280i32)) {
-                    _todo_4092564 = (_todo_4092564 - (@:check2r _primes_4092501[(_i_4093132 : stdgo.GoInt)].bitLen()) : stdgo.GoInt);
-                    _i_4093132++;
-                    _gotoNext = 4093128i32;
-                } else if (__value__ == (4093362i32)) {
-                    if ((0i32 : stdgo.GoInt) < (_primes_4092501.length)) {
-                        _gotoNext = 4093498i32;
-                    } else {
-                        _gotoNext = 4093504i32;
-                    };
-                } else if (__value__ == (4093366i32)) {
-                    _i_4093366++;
-                    _gotoNext = 4093499i32;
-                } else if (__value__ == (4093391i32)) {
-                    _prime_4093369 = _primes_4092501[(_i_4093366 : stdgo.GoInt)];
-                    _j_4093400 = (0 : stdgo.GoInt);
-                    _gotoNext = 4093396i32;
-                } else if (__value__ == (4093396i32)) {
-                    if ((_j_4093400 < _i_4093366 : Bool)) {
-                        _gotoNext = 4093419i32;
-                    } else {
-                        _gotoNext = 4093366i32;
-                    };
-                } else if (__value__ == (4093415i32)) {
-                    _j_4093400++;
-                    _gotoNext = 4093396i32;
-                } else if (__value__ == (4093419i32)) {
-                    if (@:check2r _prime_4093369.cmp(_primes_4092501[(_j_4093400 : stdgo.GoInt)]) == ((0 : stdgo.GoInt))) {
-                        _gotoNext = 4093454i32;
-                    } else {
-                        _gotoNext = 4093415i32;
-                    };
-                } else if (__value__ == (4093454i32)) {
-                    _gotoNext = 4092556i32;
-                } else if (__value__ == (4093498i32)) {
-                    {
-                        final __tmp__0 = 0i32;
-                        final __tmp__1 = _primes_4092501[(0i32 : stdgo.GoInt)];
-                        _i_4093366 = __tmp__0;
-                        _prime_4093369 = __tmp__1;
-                    };
-                    _gotoNext = 4093499i32;
-                } else if (__value__ == (4093499i32)) {
-                    if (_i_4093366 < (_primes_4092501.length)) {
-                        _gotoNext = 4093391i32;
-                    } else {
-                        _gotoNext = 4093504i32;
-                    };
-                } else if (__value__ == (4093504i32)) {
-                    _n_4093504 = @:check2r (stdgo.Go.setRef(({} : stdgo._internal.math.big.Big_int_.Int_)) : stdgo.Ref<stdgo._internal.math.big.Big_int_.Int_>).set(stdgo._internal.crypto.rsa.Rsa__bigone._bigOne);
-                    _totient_4093536 = @:check2r (stdgo.Go.setRef(({} : stdgo._internal.math.big.Big_int_.Int_)) : stdgo.Ref<stdgo._internal.math.big.Big_int_.Int_>).set(stdgo._internal.crypto.rsa.Rsa__bigone._bigOne);
-                    _pminus1_4093574 = (stdgo.Go.setRef(({} : stdgo._internal.math.big.Big_int_.Int_)) : stdgo.Ref<stdgo._internal.math.big.Big_int_.Int_>);
-                    if ((0i32 : stdgo.GoInt) < (_primes_4092501.length)) {
-                        _gotoNext = 4093714i32;
-                    } else {
-                        _gotoNext = 4093719i32;
-                    };
-                } else if (__value__ == (4093629i32)) {
-                    _prime_4093607 = _primes_4092501[(_i_4093616_0 : stdgo.GoInt)];
-                    @:check2r _n_4093504.mul(_n_4093504, _prime_4093607);
-                    @:check2r _pminus1_4093574.sub(_prime_4093607, stdgo._internal.crypto.rsa.Rsa__bigone._bigOne);
-                    @:check2r _totient_4093536.mul(_totient_4093536, _pminus1_4093574);
-                    _i_4093616_0++;
-                    _gotoNext = 4093715i32;
-                } else if (__value__ == (4093714i32)) {
-                    {
-                        final __tmp__0 = 0i32;
-                        final __tmp__1 = _primes_4092501[(0i32 : stdgo.GoInt)];
-                        _i_4093616_0 = __tmp__0;
-                        _prime_4093607 = __tmp__1;
-                    };
-                    _gotoNext = 4093715i32;
-                } else if (__value__ == (4093715i32)) {
-                    if (_i_4093616_0 < (_primes_4092501.length)) {
-                        _gotoNext = 4093629i32;
-                    } else {
-                        _gotoNext = 4093719i32;
-                    };
-                } else if (__value__ == (4093719i32)) {
-                    if (@:check2r _n_4093504.bitLen() != (_bits)) {
-                        _gotoNext = 4093741i32;
-                    } else {
-                        _gotoNext = 4093951i32;
-                    };
-                } else if (__value__ == (4093741i32)) {
-                    _gotoNext = 4092556i32;
-                } else if (__value__ == (4093951i32)) {
-                    (@:checkr _priv_4091822 ?? throw "null pointer dereference").d = (stdgo.Go.setRef(({} : stdgo._internal.math.big.Big_int_.Int_)) : stdgo.Ref<stdgo._internal.math.big.Big_int_.Int_>);
-                    _e_4093975 = stdgo._internal.math.big.Big_newint.newInt(((@:checkr _priv_4091822 ?? throw "null pointer dereference").publicKey.e : stdgo.GoInt64));
-                    _ok_4094008 = @:check2r (@:checkr _priv_4091822 ?? throw "null pointer dereference").d.modInverse(_e_4093975, _totient_4093536);
-                    if ((_ok_4094008 != null && ((_ok_4094008 : Dynamic).__nil__ == null || !(_ok_4094008 : Dynamic).__nil__))) {
-                        _gotoNext = 4094060i32;
-                    } else {
-                        _gotoNext = 4092556i32;
-                    };
-                } else if (__value__ == (4094060i32)) {
-                    (@:checkr _priv_4091822 ?? throw "null pointer dereference").primes = _primes_4092501;
-                    (@:checkr _priv_4091822 ?? throw "null pointer dereference").publicKey.n = _n_4093504;
-                    _gotoNext = 4094118i32;
-                } else if (__value__ == (4094118i32)) {
-                    @:check2r _priv_4091822.precompute();
-                    return { _0 : _priv_4091822, _1 : (null : stdgo.Error) };
-=======
                         _gotoNext = 4066002i32;
                     } else {
                         _gotoNext = 4067055i32;
@@ -625,7 +314,6 @@
                 } else if (__value__ == (4069351i32)) {
                     @:check2r _priv_4067055.precompute();
                     return { _0 : _priv_4067055, _1 : (null : stdgo.Error) };
->>>>>>> 75a1cf92
                     _gotoNext = -1i32;
                 };
             };
