--- conflicted
+++ resolved
@@ -576,29 +576,6 @@
     @:tdfield
     static public function _processClientHello( _hs:stdgo.Ref<stdgo._internal.crypto.tls.Tls_t_serverhandshakestatetls13.T_serverHandshakeStateTLS13>):stdgo.Error {
         @:recv var _hs:stdgo.Ref<stdgo._internal.crypto.tls.Tls_t_serverhandshakestatetls13.T_serverHandshakeStateTLS13> = _hs;
-<<<<<<< HEAD
-        var _selectedProto_5738502:stdgo.GoString = ("" : stdgo.GoString);
-        var _i_5737378_0:stdgo.GoInt = (0 : stdgo.GoInt);
-        var _clientKeyShare_5737044:stdgo.Ref<stdgo._internal.crypto.tls.Tls_t_keyshare.T_keyShare> = (null : stdgo.Ref<stdgo._internal.crypto.tls.Tls_t_keyshare.T_keyShare>);
-        var _selectedGroup_5737017:stdgo._internal.crypto.tls.Tls_curveid.CurveID = ((0 : stdgo.GoUInt16) : stdgo._internal.crypto.tls.Tls_curveid.CurveID);
-        var _i_5736487_0:stdgo.GoInt = (0 : stdgo.GoInt);
-        var _preferenceList_5736292:stdgo.Slice<stdgo.GoUInt16> = (null : stdgo.Slice<stdgo.GoUInt16>);
-        var _err_5735133:stdgo.Error = (null : stdgo.Error);
-        var _i_5737162_0:stdgo.GoInt = (0 : stdgo.GoInt);
-        var _preferredGroup_5737093:stdgo._internal.crypto.tls.Tls_curveid.CurveID = ((0 : stdgo.GoUInt16) : stdgo._internal.crypto.tls.Tls_curveid.CurveID);
-        var _err_5737969:stdgo.Error = (null : stdgo.Error);
-        var _key_5737964:stdgo.Ref<stdgo._internal.crypto.ecdh.Ecdh_privatekey.PrivateKey> = (null : stdgo.Ref<stdgo._internal.crypto.ecdh.Ecdh_privatekey.PrivateKey>);
-        var _suiteID_5736476:stdgo.GoUInt16 = (0 : stdgo.GoUInt16);
-        var _id_5734443:stdgo.GoUInt16 = (0 : stdgo.GoUInt16);
-        var _peerKey_5738179:stdgo.Ref<stdgo._internal.crypto.ecdh.Ecdh_publickey.PublicKey> = (null : stdgo.Ref<stdgo._internal.crypto.ecdh.Ecdh_publickey.PublicKey>);
-        var _ok_5737810:Bool = false;
-        var _err_5737674:stdgo.Error = (null : stdgo.Error);
-        var _group_5737369:stdgo._internal.crypto.tls.Tls_curveid.CurveID = ((0 : stdgo.GoUInt16) : stdgo._internal.crypto.tls.Tls_curveid.CurveID);
-        var _ks_5737156:stdgo._internal.crypto.tls.Tls_t_keyshare.T_keyShare = ({} : stdgo._internal.crypto.tls.Tls_t_keyshare.T_keyShare);
-        var _i_5737111_0:stdgo.GoInt = (0 : stdgo.GoInt);
-        var _i_5734449_0:stdgo.GoInt = (0 : stdgo.GoInt);
-        var _c_5733348:stdgo.Ref<stdgo._internal.crypto.tls.Tls_conn.Conn> = (null : stdgo.Ref<stdgo._internal.crypto.tls.Tls_conn.Conn>);
-=======
         var _i_5856021_0:stdgo.GoInt = (0 : stdgo.GoInt);
         var _suiteID_5855119:stdgo.GoUInt16 = (0 : stdgo.GoUInt16);
         var _err_5853776:stdgo.Error = (null : stdgo.Error);
@@ -620,431 +597,12 @@
         var _selectedGroup_5855660:stdgo._internal.crypto.tls.Tls_curveid.CurveID = ((0 : stdgo.GoUInt16) : stdgo._internal.crypto.tls.Tls_curveid.CurveID);
         var _i_5853092_0:stdgo.GoInt = (0 : stdgo.GoInt);
         var _ok_5856453:Bool = false;
->>>>>>> 2dc985c5
         var _gotoNext = 0i32;
         var __blank__ = _gotoNext == ((0i32 : stdgo.GoInt));
         while (_gotoNext != ((-1i32 : stdgo.GoInt))) {
             {
                 final __value__ = _gotoNext;
                 if (__value__ == (0i32)) {
-<<<<<<< HEAD
-                    _c_5733348 = (@:checkr _hs ?? throw "null pointer dereference")._c;
-                    (@:checkr _hs ?? throw "null pointer dereference")._hello = (stdgo.Go.setRef(({} : stdgo._internal.crypto.tls.Tls_t_serverhellomsg.T_serverHelloMsg)) : stdgo.Ref<stdgo._internal.crypto.tls.Tls_t_serverhellomsg.T_serverHelloMsg>);
-                    (@:checkr (@:checkr _hs ?? throw "null pointer dereference")._hello ?? throw "null pointer dereference")._vers = (771 : stdgo.GoUInt16);
-                    (@:checkr (@:checkr _hs ?? throw "null pointer dereference")._hello ?? throw "null pointer dereference")._supportedVersion = (@:checkr _c_5733348 ?? throw "null pointer dereference")._vers;
-                    if (((@:checkr (@:checkr _hs ?? throw "null pointer dereference")._clientHello ?? throw "null pointer dereference")._supportedVersions.length) == ((0 : stdgo.GoInt))) {
-                        _gotoNext = 5733643i32;
-                    } else {
-                        _gotoNext = 5734436i32;
-                    };
-                } else if (__value__ == (5733643i32)) {
-                    @:check2r _c_5733348._sendAlert((47 : stdgo._internal.crypto.tls.Tls_t_alert.T_alert));
-                    return stdgo._internal.errors.Errors_new_.new_(("tls: client used the legacy version field to negotiate TLS 1.3" : stdgo.GoString));
-                    _gotoNext = 5734436i32;
-                } else if (__value__ == (5734436i32)) {
-                    if ((0i32 : stdgo.GoInt) < ((@:checkr (@:checkr _hs ?? throw "null pointer dereference")._clientHello ?? throw "null pointer dereference")._cipherSuites.length)) {
-                        _gotoNext = 5734854i32;
-                    } else {
-                        _gotoNext = 5734859i32;
-                    };
-                } else if (__value__ == (5734440i32)) {
-                    _i_5734449_0++;
-                    _gotoNext = 5734855i32;
-                } else if (__value__ == (5734483i32)) {
-                    _id_5734443 = (@:checkr (@:checkr _hs ?? throw "null pointer dereference")._clientHello ?? throw "null pointer dereference")._cipherSuites[(_i_5734449_0 : stdgo.GoInt)];
-                    if (_id_5734443 == ((22016 : stdgo.GoUInt16))) {
-                        _gotoNext = 5734514i32;
-                    } else {
-                        _gotoNext = 5734440i32;
-                    };
-                } else if (__value__ == (5734514i32)) {
-                    if (((@:checkr _c_5733348 ?? throw "null pointer dereference")._vers < @:check2r (@:checkr _c_5733348 ?? throw "null pointer dereference")._config._maxSupportedVersion(false) : Bool)) {
-                        _gotoNext = 5734715i32;
-                    } else {
-                        _gotoNext = 5734844i32;
-                    };
-                } else if (__value__ == (5734715i32)) {
-                    @:check2r _c_5733348._sendAlert((86 : stdgo._internal.crypto.tls.Tls_t_alert.T_alert));
-                    return stdgo._internal.errors.Errors_new_.new_(("tls: client using inappropriate protocol fallback" : stdgo.GoString));
-                    _gotoNext = 5734844i32;
-                } else if (__value__ == (5734844i32)) {
-                    _gotoNext = 5734859i32;
-                } else if (__value__ == (5734854i32)) {
-                    {
-                        final __tmp__0 = 0i32;
-                        final __tmp__1 = (@:checkr (@:checkr _hs ?? throw "null pointer dereference")._clientHello ?? throw "null pointer dereference")._cipherSuites[(0i32 : stdgo.GoInt)];
-                        _i_5734449_0 = __tmp__0;
-                        _id_5734443 = __tmp__1;
-                    };
-                    _gotoNext = 5734855i32;
-                } else if (__value__ == (5734855i32)) {
-                    if (_i_5734449_0 < ((@:checkr (@:checkr _hs ?? throw "null pointer dereference")._clientHello ?? throw "null pointer dereference")._cipherSuites.length)) {
-                        _gotoNext = 5734483i32;
-                    } else {
-                        _gotoNext = 5734859i32;
-                    };
-                } else if (__value__ == (5734859i32)) {
-                    if ((((@:checkr (@:checkr _hs ?? throw "null pointer dereference")._clientHello ?? throw "null pointer dereference")._compressionMethods.length != (1 : stdgo.GoInt)) || ((@:checkr (@:checkr _hs ?? throw "null pointer dereference")._clientHello ?? throw "null pointer dereference")._compressionMethods[(0 : stdgo.GoInt)] != (0 : stdgo.GoUInt8)) : Bool)) {
-                        _gotoNext = 5734967i32;
-                    } else {
-                        _gotoNext = 5735091i32;
-                    };
-                } else if (__value__ == (5734967i32)) {
-                    @:check2r _c_5733348._sendAlert((47 : stdgo._internal.crypto.tls.Tls_t_alert.T_alert));
-                    return stdgo._internal.errors.Errors_new_.new_(("tls: TLS 1.3 client supports illegal compression methods" : stdgo.GoString));
-                    _gotoNext = 5735091i32;
-                } else if (__value__ == (5735091i32)) {
-                    (@:checkr (@:checkr _hs ?? throw "null pointer dereference")._hello ?? throw "null pointer dereference")._random = (new stdgo.Slice<stdgo.GoUInt8>((32 : stdgo.GoInt).toBasic(), 0).__setNumber32__() : stdgo.Slice<stdgo.GoUInt8>);
-                    {
-                        {
-                            var __tmp__ = stdgo._internal.io.Io_readfull.readFull(@:check2r (@:checkr _c_5733348 ?? throw "null pointer dereference")._config._rand(), (@:checkr (@:checkr _hs ?? throw "null pointer dereference")._hello ?? throw "null pointer dereference")._random);
-                            _err_5735133 = @:tmpset0 __tmp__._1;
-                        };
-                        if (_err_5735133 != null) {
-                            _gotoNext = 5735198i32;
-                        } else {
-                            _gotoNext = 5735252i32;
-                        };
-                    };
-                } else if (__value__ == (5735198i32)) {
-                    @:check2r _c_5733348._sendAlert((80 : stdgo._internal.crypto.tls.Tls_t_alert.T_alert));
-                    return _err_5735133;
-                    _gotoNext = 5735252i32;
-                } else if (__value__ == (5735252i32)) {
-                    if (((@:checkr (@:checkr _hs ?? throw "null pointer dereference")._clientHello ?? throw "null pointer dereference")._secureRenegotiation.length) != ((0 : stdgo.GoInt))) {
-                        _gotoNext = 5735300i32;
-                    } else {
-                        _gotoNext = 5735428i32;
-                    };
-                } else if (__value__ == (5735300i32)) {
-                    @:check2r _c_5733348._sendAlert((40 : stdgo._internal.crypto.tls.Tls_t_alert.T_alert));
-                    return stdgo._internal.errors.Errors_new_.new_(("tls: initial handshake had non-empty renegotiation extension" : stdgo.GoString));
-                    _gotoNext = 5735428i32;
-                } else if (__value__ == (5735428i32)) {
-                    if (((@:checkr (@:checkr _hs ?? throw "null pointer dereference")._clientHello ?? throw "null pointer dereference")._earlyData && ((@:checkr _c_5733348 ?? throw "null pointer dereference")._quic != null && (((@:checkr _c_5733348 ?? throw "null pointer dereference")._quic : Dynamic).__nil__ == null || !((@:checkr _c_5733348 ?? throw "null pointer dereference")._quic : Dynamic).__nil__)) : Bool)) {
-                        _gotoNext = 5735473i32;
-                    } else if ((@:checkr (@:checkr _hs ?? throw "null pointer dereference")._clientHello ?? throw "null pointer dereference")._earlyData) {
-                        _gotoNext = 5735662i32;
-                    } else {
-                        _gotoNext = 5736198i32;
-                    };
-                } else if (__value__ == (5735473i32)) {
-                    if (((@:checkr (@:checkr _hs ?? throw "null pointer dereference")._clientHello ?? throw "null pointer dereference")._pskIdentities.length) == ((0 : stdgo.GoInt))) {
-                        _gotoNext = 5735519i32;
-                    } else {
-                        _gotoNext = 5736198i32;
-                    };
-                } else if (__value__ == (5735519i32)) {
-                    @:check2r _c_5733348._sendAlert((47 : stdgo._internal.crypto.tls.Tls_t_alert.T_alert));
-                    return stdgo._internal.errors.Errors_new_.new_(("tls: early_data without pre_shared_key" : stdgo.GoString));
-                    _gotoNext = 5736198i32;
-                } else if (__value__ == (5735662i32)) {
-                    @:check2r _c_5733348._sendAlert((110 : stdgo._internal.crypto.tls.Tls_t_alert.T_alert));
-                    return stdgo._internal.errors.Errors_new_.new_(("tls: client sent unexpected early data" : stdgo.GoString));
-                    _gotoNext = 5736198i32;
-                } else if (__value__ == (5736198i32)) {
-                    (@:checkr (@:checkr _hs ?? throw "null pointer dereference")._hello ?? throw "null pointer dereference")._sessionId = (@:checkr (@:checkr _hs ?? throw "null pointer dereference")._clientHello ?? throw "null pointer dereference")._sessionId;
-                    (@:checkr (@:checkr _hs ?? throw "null pointer dereference")._hello ?? throw "null pointer dereference")._compressionMethod = (0 : stdgo.GoUInt8);
-                    _preferenceList_5736292 = stdgo._internal.crypto.tls.Tls__defaultciphersuitestls13._defaultCipherSuitesTLS13;
-                    if ((!stdgo._internal.crypto.tls.Tls__hasaesgcmhardwaresupport._hasAESGCMHardwareSupport || !stdgo._internal.crypto.tls.Tls__aesgcmpreferred._aesgcmPreferred((@:checkr (@:checkr _hs ?? throw "null pointer dereference")._clientHello ?? throw "null pointer dereference")._cipherSuites) : Bool)) {
-                        _gotoNext = 5736414i32;
-                    } else {
-                        _gotoNext = 5736469i32;
-                    };
-                } else if (__value__ == (5736414i32)) {
-                    _preferenceList_5736292 = stdgo._internal.crypto.tls.Tls__defaultciphersuitestls13noaes._defaultCipherSuitesTLS13NoAES;
-                    _gotoNext = 5736469i32;
-                } else if (__value__ == (5736469i32)) {
-                    if ((0i32 : stdgo.GoInt) < (_preferenceList_5736292.length)) {
-                        _gotoNext = 5736620i32;
-                    } else {
-                        _gotoNext = 5736624i32;
-                    };
-                } else if (__value__ == (5736473i32)) {
-                    _i_5736487_0++;
-                    _gotoNext = 5736621i32;
-                } else if (__value__ == (5736508i32)) {
-                    _suiteID_5736476 = _preferenceList_5736292[(_i_5736487_0 : stdgo.GoInt)];
-                    (@:checkr _hs ?? throw "null pointer dereference")._suite = stdgo._internal.crypto.tls.Tls__mutualciphersuitetls13._mutualCipherSuiteTLS13((@:checkr (@:checkr _hs ?? throw "null pointer dereference")._clientHello ?? throw "null pointer dereference")._cipherSuites, _suiteID_5736476);
-                    if (((@:checkr _hs ?? throw "null pointer dereference")._suite != null && (((@:checkr _hs ?? throw "null pointer dereference")._suite : Dynamic).__nil__ == null || !((@:checkr _hs ?? throw "null pointer dereference")._suite : Dynamic).__nil__))) {
-                        _gotoNext = 5736605i32;
-                    } else {
-                        _gotoNext = 5736473i32;
-                    };
-                } else if (__value__ == (5736605i32)) {
-                    _gotoNext = 5736624i32;
-                } else if (__value__ == (5736620i32)) {
-                    {
-                        final __tmp__0 = 0i32;
-                        final __tmp__1 = _preferenceList_5736292[(0i32 : stdgo.GoInt)];
-                        _i_5736487_0 = __tmp__0;
-                        _suiteID_5736476 = __tmp__1;
-                    };
-                    _gotoNext = 5736621i32;
-                } else if (__value__ == (5736621i32)) {
-                    if (_i_5736487_0 < (_preferenceList_5736292.length)) {
-                        _gotoNext = 5736508i32;
-                    } else {
-                        _gotoNext = 5736624i32;
-                    };
-                } else if (__value__ == (5736624i32)) {
-                    if (((@:checkr _hs ?? throw "null pointer dereference")._suite == null || ((@:checkr _hs ?? throw "null pointer dereference")._suite : Dynamic).__nil__)) {
-                        _gotoNext = 5736643i32;
-                    } else {
-                        _gotoNext = 5736766i32;
-                    };
-                } else if (__value__ == (5736643i32)) {
-                    @:check2r _c_5733348._sendAlert((40 : stdgo._internal.crypto.tls.Tls_t_alert.T_alert));
-                    return stdgo._internal.errors.Errors_new_.new_(("tls: no cipher suite supported by both client and server" : stdgo.GoString));
-                    _gotoNext = 5736766i32;
-                } else if (__value__ == (5736766i32)) {
-                    (@:checkr _c_5733348 ?? throw "null pointer dereference")._cipherSuite = (@:checkr (@:checkr _hs ?? throw "null pointer dereference")._suite ?? throw "null pointer dereference")._id;
-                    (@:checkr (@:checkr _hs ?? throw "null pointer dereference")._hello ?? throw "null pointer dereference")._cipherSuite = (@:checkr (@:checkr _hs ?? throw "null pointer dereference")._suite ?? throw "null pointer dereference")._id;
-                    (@:checkr _hs ?? throw "null pointer dereference")._transcript = (@:checkr (@:checkr _hs ?? throw "null pointer dereference")._suite ?? throw "null pointer dereference")._hash.new_();
-                    _gotoNext = 5737069i32;
-                } else if (__value__ == (5737069i32)) {
-                    if ((0i32 : stdgo.GoInt) < (@:check2r (@:checkr _c_5733348 ?? throw "null pointer dereference")._config._curvePreferences().length)) {
-                        _gotoNext = 5737494i32;
-                    } else {
-                        _gotoNext = 5737498i32;
-                    };
-                } else if (__value__ == (5737090i32)) {
-                    _i_5737111_0++;
-                    _gotoNext = 5737495i32;
-                } else if (__value__ == (5737145i32)) {
-                    _preferredGroup_5737093 = @:check2r (@:checkr _c_5733348 ?? throw "null pointer dereference")._config._curvePreferences()[(_i_5737111_0 : stdgo.GoInt)];
-                    if ((0i32 : stdgo.GoInt) < ((@:checkr (@:checkr _hs ?? throw "null pointer dereference")._clientHello ?? throw "null pointer dereference")._keyShares.length)) {
-                        _gotoNext = 5737315i32;
-                    } else {
-                        _gotoNext = 5737320i32;
-                    };
-                } else if (__value__ == (5737153i32)) {
-                    _i_5737162_0++;
-                    _gotoNext = 5737316i32;
-                } else if (__value__ == (5737193i32)) {
-                    _ks_5737156 = (@:checkr (@:checkr _hs ?? throw "null pointer dereference")._clientHello ?? throw "null pointer dereference")._keyShares[(_i_5737162_0 : stdgo.GoInt)];
-                    if (_ks_5737156._group == (_preferredGroup_5737093)) {
-                        _gotoNext = 5737228i32;
-                    } else {
-                        _gotoNext = 5737153i32;
-                    };
-                } else if (__value__ == (5737228i32)) {
-                    _selectedGroup_5737017 = _ks_5737156._group;
-                    _clientKeyShare_5737044 = (stdgo.Go.setRef(_ks_5737156) : stdgo.Ref<stdgo._internal.crypto.tls.Tls_t_keyshare.T_keyShare>);
-                    stdgo._internal.crypto.tls.Tls_groupselectionbreak.groupSelectionBreak = true;
-                    _gotoNext = 5737495i32;
-                } else if (__value__ == (5737315i32)) {
-                    {
-                        final __tmp__0 = 0i32;
-                        final __tmp__1 = (@:checkr (@:checkr _hs ?? throw "null pointer dereference")._clientHello ?? throw "null pointer dereference")._keyShares[(0i32 : stdgo.GoInt)];
-                        _i_5737162_0 = __tmp__0;
-                        _ks_5737156 = __tmp__1;
-                    };
-                    _gotoNext = 5737316i32;
-                } else if (__value__ == (5737316i32)) {
-                    if (_i_5737162_0 < ((@:checkr (@:checkr _hs ?? throw "null pointer dereference")._clientHello ?? throw "null pointer dereference")._keyShares.length)) {
-                        _gotoNext = 5737193i32;
-                    } else {
-                        _gotoNext = 5737320i32;
-                    };
-                } else if (__value__ == (5737320i32)) {
-                    if (_selectedGroup_5737017 != ((0 : stdgo._internal.crypto.tls.Tls_curveid.CurveID))) {
-                        _gotoNext = 5737342i32;
-                    } else {
-                        _gotoNext = 5737362i32;
-                    };
-                } else if (__value__ == (5737342i32)) {
-                    _i_5737111_0++;
-                    _gotoNext = 5737495i32;
-                } else if (__value__ == (5737362i32)) {
-                    if ((0i32 : stdgo.GoInt) < ((@:checkr (@:checkr _hs ?? throw "null pointer dereference")._clientHello ?? throw "null pointer dereference")._supportedCurves.length)) {
-                        _gotoNext = 5737491i32;
-                    } else {
-                        _gotoNext = 5737090i32;
-                    };
-                } else if (__value__ == (5737366i32)) {
-                    _i_5737378_0++;
-                    _gotoNext = 5737492i32;
-                } else if (__value__ == (5737415i32)) {
-                    _group_5737369 = (@:checkr (@:checkr _hs ?? throw "null pointer dereference")._clientHello ?? throw "null pointer dereference")._supportedCurves[(_i_5737378_0 : stdgo.GoInt)];
-                    if (_group_5737369 == (_preferredGroup_5737093)) {
-                        _gotoNext = 5737447i32;
-                    } else {
-                        _gotoNext = 5737366i32;
-                    };
-                } else if (__value__ == (5737447i32)) {
-                    _selectedGroup_5737017 = _group_5737369;
-                    _gotoNext = 5737090i32;
-                } else if (__value__ == (5737491i32)) {
-                    {
-                        final __tmp__0 = 0i32;
-                        final __tmp__1 = (@:checkr (@:checkr _hs ?? throw "null pointer dereference")._clientHello ?? throw "null pointer dereference")._supportedCurves[(0i32 : stdgo.GoInt)];
-                        _i_5737378_0 = __tmp__0;
-                        _group_5737369 = __tmp__1;
-                    };
-                    _gotoNext = 5737492i32;
-                } else if (__value__ == (5737492i32)) {
-                    if (_i_5737378_0 < ((@:checkr (@:checkr _hs ?? throw "null pointer dereference")._clientHello ?? throw "null pointer dereference")._supportedCurves.length)) {
-                        _gotoNext = 5737415i32;
-                    } else {
-                        _gotoNext = 5737090i32;
-                    };
-                } else if (__value__ == (5737494i32)) {
-                    {
-                        final __tmp__0 = 0i32;
-                        final __tmp__1 = @:check2r (@:checkr _c_5733348 ?? throw "null pointer dereference")._config._curvePreferences()[(0i32 : stdgo.GoInt)];
-                        _i_5737111_0 = __tmp__0;
-                        _preferredGroup_5737093 = __tmp__1;
-                    };
-                    _gotoNext = 5737495i32;
-                } else if (__value__ == (5737495i32)) {
-                    if (_i_5737111_0 < (@:check2r (@:checkr _c_5733348 ?? throw "null pointer dereference")._config._curvePreferences().length)) {
-                        _gotoNext = 5737145i32;
-                    } else {
-                        _gotoNext = 5737498i32;
-                    };
-                } else if (__value__ == (5737498i32)) {
-                    if (_selectedGroup_5737017 == ((0 : stdgo._internal.crypto.tls.Tls_curveid.CurveID))) {
-                        _gotoNext = 5737520i32;
-                    } else {
-                        _gotoNext = 5737642i32;
-                    };
-                } else if (__value__ == (5737520i32)) {
-                    @:check2r _c_5733348._sendAlert((40 : stdgo._internal.crypto.tls.Tls_t_alert.T_alert));
-                    return stdgo._internal.errors.Errors_new_.new_(("tls: no ECDHE curve supported by both client and server" : stdgo.GoString));
-                    _gotoNext = 5737642i32;
-                } else if (__value__ == (5737642i32)) {
-                    if ((_clientKeyShare_5737044 == null || (_clientKeyShare_5737044 : Dynamic).__nil__)) {
-                        _gotoNext = 5737667i32;
-                    } else {
-                        _gotoNext = 5737804i32;
-                    };
-                } else if (__value__ == (5737667i32)) {
-                    {
-                        _err_5737674 = @:check2r _hs._doHelloRetryRequest(_selectedGroup_5737017);
-                        if (_err_5737674 != null) {
-                            _gotoNext = 5737731i32;
-                        } else {
-                            _gotoNext = 5737753i32;
-                        };
-                    };
-                } else if (__value__ == (5737731i32)) {
-                    return _err_5737674;
-                    _gotoNext = 5737753i32;
-                } else if (__value__ == (5737753i32)) {
-                    _clientKeyShare_5737044 = (stdgo.Go.setRef((@:checkr (@:checkr _hs ?? throw "null pointer dereference")._clientHello ?? throw "null pointer dereference")._keyShares[(0 : stdgo.GoInt)]) : stdgo.Ref<stdgo._internal.crypto.tls.Tls_t_keyshare.T_keyShare>);
-                    _gotoNext = 5737804i32;
-                } else if (__value__ == (5737804i32)) {
-                    {
-                        {
-                            var __tmp__ = stdgo._internal.crypto.tls.Tls__curveforcurveid._curveForCurveID(_selectedGroup_5737017);
-                            _ok_5737810 = @:tmpset0 __tmp__._1;
-                        };
-                        if (!_ok_5737810) {
-                            _gotoNext = 5737852i32;
-                        } else {
-                            _gotoNext = 5737964i32;
-                        };
-                    };
-                } else if (__value__ == (5737852i32)) {
-                    @:check2r _c_5733348._sendAlert((80 : stdgo._internal.crypto.tls.Tls_t_alert.T_alert));
-                    return stdgo._internal.errors.Errors_new_.new_(("tls: CurvePreferences includes unsupported curve" : stdgo.GoString));
-                    _gotoNext = 5737964i32;
-                } else if (__value__ == (5737964i32)) {
-                    {
-                        var __tmp__ = stdgo._internal.crypto.tls.Tls__generateecdhekey._generateECDHEKey(@:check2r (@:checkr _c_5733348 ?? throw "null pointer dereference")._config._rand(), _selectedGroup_5737017);
-                        _key_5737964 = @:tmpset0 __tmp__._0;
-                        _err_5737969 = @:tmpset0 __tmp__._1;
-                    };
-                    if (_err_5737969 != null) {
-                        _gotoNext = 5738040i32;
-                    } else {
-                        _gotoNext = 5738093i32;
-                    };
-                } else if (__value__ == (5738040i32)) {
-                    @:check2r _c_5733348._sendAlert((80 : stdgo._internal.crypto.tls.Tls_t_alert.T_alert));
-                    return _err_5737969;
-                    _gotoNext = 5738093i32;
-                } else if (__value__ == (5738093i32)) {
-                    (@:checkr (@:checkr _hs ?? throw "null pointer dereference")._hello ?? throw "null pointer dereference")._serverShare = ({ _group : _selectedGroup_5737017, _data : @:check2r @:check2r _key_5737964.publicKey().bytes() } : stdgo._internal.crypto.tls.Tls_t_keyshare.T_keyShare);
-                    {
-                        var __tmp__ = @:check2r _key_5737964.curve().newPublicKey((@:checkr _clientKeyShare_5737044 ?? throw "null pointer dereference")._data);
-                        _peerKey_5738179 = @:tmpset0 __tmp__._0;
-                        _err_5737969 = @:tmpset0 __tmp__._1;
-                    };
-                    if (_err_5737969 != null) {
-                        _gotoNext = 5738256i32;
-                    } else {
-                        _gotoNext = 5738352i32;
-                    };
-                } else if (__value__ == (5738256i32)) {
-                    @:check2r _c_5733348._sendAlert((47 : stdgo._internal.crypto.tls.Tls_t_alert.T_alert));
-                    return stdgo._internal.errors.Errors_new_.new_(("tls: invalid client key share" : stdgo.GoString));
-                    _gotoNext = 5738352i32;
-                } else if (__value__ == (5738352i32)) {
-                    {
-                        var __tmp__ = @:check2r _key_5737964.eCDH(_peerKey_5738179);
-                        (@:checkr _hs ?? throw "null pointer dereference")._sharedKey = @:tmpset0 __tmp__._0;
-                        _err_5737969 = @:tmpset0 __tmp__._1;
-                    };
-                    if (_err_5737969 != null) {
-                        _gotoNext = 5738405i32;
-                    } else {
-                        _gotoNext = 5738502i32;
-                    };
-                } else if (__value__ == (5738405i32)) {
-                    @:check2r _c_5733348._sendAlert((47 : stdgo._internal.crypto.tls.Tls_t_alert.T_alert));
-                    return stdgo._internal.errors.Errors_new_.new_(("tls: invalid client key share" : stdgo.GoString));
-                    _gotoNext = 5738502i32;
-                } else if (__value__ == (5738502i32)) {
-                    {
-                        var __tmp__ = stdgo._internal.crypto.tls.Tls__negotiatealpn._negotiateALPN((@:checkr (@:checkr _c_5733348 ?? throw "null pointer dereference")._config ?? throw "null pointer dereference").nextProtos, (@:checkr (@:checkr _hs ?? throw "null pointer dereference")._clientHello ?? throw "null pointer dereference")._alpnProtocols, ((@:checkr _c_5733348 ?? throw "null pointer dereference")._quic != null && (((@:checkr _c_5733348 ?? throw "null pointer dereference")._quic : Dynamic).__nil__ == null || !((@:checkr _c_5733348 ?? throw "null pointer dereference")._quic : Dynamic).__nil__)));
-                        _selectedProto_5738502 = @:tmpset0 __tmp__._0?.__copy__();
-                        _err_5737969 = @:tmpset0 __tmp__._1;
-                    };
-                    if (_err_5737969 != null) {
-                        _gotoNext = 5738619i32;
-                    } else {
-                        _gotoNext = 5738680i32;
-                    };
-                } else if (__value__ == (5738619i32)) {
-                    @:check2r _c_5733348._sendAlert((120 : stdgo._internal.crypto.tls.Tls_t_alert.T_alert));
-                    return _err_5737969;
-                    _gotoNext = 5738680i32;
-                } else if (__value__ == (5738680i32)) {
-                    (@:checkr _c_5733348 ?? throw "null pointer dereference")._clientProtocol = _selectedProto_5738502?.__copy__();
-                    if (((@:checkr _c_5733348 ?? throw "null pointer dereference")._quic != null && (((@:checkr _c_5733348 ?? throw "null pointer dereference")._quic : Dynamic).__nil__ == null || !((@:checkr _c_5733348 ?? throw "null pointer dereference")._quic : Dynamic).__nil__))) {
-                        _gotoNext = 5738732i32;
-                    } else {
-                        _gotoNext = 5739023i32;
-                    };
-                } else if (__value__ == (5738732i32)) {
-                    if ((@:checkr (@:checkr _hs ?? throw "null pointer dereference")._clientHello ?? throw "null pointer dereference")._quicTransportParameters == null) {
-                        _gotoNext = 5738785i32;
-                    } else {
-                        _gotoNext = 5738946i32;
-                    };
-                } else if (__value__ == (5738785i32)) {
-                    @:check2r _c_5733348._sendAlert((109 : stdgo._internal.crypto.tls.Tls_t_alert.T_alert));
-                    return stdgo._internal.errors.Errors_new_.new_(("tls: client did not send a quic_transport_parameters extension" : stdgo.GoString));
-                    _gotoNext = 5738946i32;
-                } else if (__value__ == (5738946i32)) {
-                    @:check2r _c_5733348._quicSetTransportParameters((@:checkr (@:checkr _hs ?? throw "null pointer dereference")._clientHello ?? throw "null pointer dereference")._quicTransportParameters);
-                    _gotoNext = 5739220i32;
-                } else if (__value__ == (5739023i32)) {
-                    _gotoNext = 5739023i32;
-                    if ((@:checkr (@:checkr _hs ?? throw "null pointer dereference")._clientHello ?? throw "null pointer dereference")._quicTransportParameters != null) {
-                        _gotoNext = 5739076i32;
-                    } else {
-                        _gotoNext = 5739220i32;
-                    };
-                } else if (__value__ == (5739076i32)) {
-                    @:check2r _c_5733348._sendAlert((110 : stdgo._internal.crypto.tls.Tls_t_alert.T_alert));
-                    return stdgo._internal.errors.Errors_new_.new_(("tls: client sent an unexpected quic_transport_parameters extension" : stdgo.GoString));
-                    _gotoNext = 5739220i32;
-                } else if (__value__ == (5739220i32)) {
-                    (@:checkr _c_5733348 ?? throw "null pointer dereference")._serverName = (@:checkr (@:checkr _hs ?? throw "null pointer dereference")._clientHello ?? throw "null pointer dereference")._serverName?.__copy__();
-=======
                     _c_5851991 = (@:checkr _hs ?? throw "null pointer dereference")._c;
                     (@:checkr _hs ?? throw "null pointer dereference")._hello = (stdgo.Go.setRef(({} : stdgo._internal.crypto.tls.Tls_t_serverhellomsg.T_serverHelloMsg)) : stdgo.Ref<stdgo._internal.crypto.tls.Tls_t_serverhellomsg.T_serverHelloMsg>);
                     (@:checkr (@:checkr _hs ?? throw "null pointer dereference")._hello ?? throw "null pointer dereference")._vers = (771 : stdgo.GoUInt16);
@@ -1461,7 +1019,6 @@
                     _gotoNext = 5857863i32;
                 } else if (__value__ == (5857863i32)) {
                     (@:checkr _c_5851991 ?? throw "null pointer dereference")._serverName = (@:checkr (@:checkr _hs ?? throw "null pointer dereference")._clientHello ?? throw "null pointer dereference")._serverName?.__copy__();
->>>>>>> 2dc985c5
                     return (null : stdgo.Error);
                     _gotoNext = -1i32;
                 };
