--- conflicted
+++ resolved
@@ -576,29 +576,6 @@
     @:tdfield
     static public function _processClientHello( _hs:stdgo.Ref<stdgo._internal.crypto.tls.Tls_t_serverhandshakestatetls13.T_serverHandshakeStateTLS13>):stdgo.Error {
         @:recv var _hs:stdgo.Ref<stdgo._internal.crypto.tls.Tls_t_serverhandshakestatetls13.T_serverHandshakeStateTLS13> = _hs;
-<<<<<<< HEAD
-        var _id_5899924:stdgo.GoUInt16 = (0 : stdgo.GoUInt16);
-        var _i_5899930_0:stdgo.GoInt = (0 : stdgo.GoInt);
-        var _peerKey_5903660:stdgo.Ref<stdgo._internal.crypto.ecdh.Ecdh_publickey.PublicKey> = (null : stdgo.Ref<stdgo._internal.crypto.ecdh.Ecdh_publickey.PublicKey>);
-        var _err_5903155:stdgo.Error = (null : stdgo.Error);
-        var _i_5902859_0:stdgo.GoInt = (0 : stdgo.GoInt);
-        var _selectedGroup_5902498:stdgo._internal.crypto.tls.Tls_curveid.CurveID = ((0 : stdgo.GoUInt16) : stdgo._internal.crypto.tls.Tls_curveid.CurveID);
-        var _preferenceList_5901773:stdgo.Slice<stdgo.GoUInt16> = (null : stdgo.Slice<stdgo.GoUInt16>);
-        var _clientKeyShare_5902525:stdgo.Ref<stdgo._internal.crypto.tls.Tls_t_keyshare.T_keyShare> = (null : stdgo.Ref<stdgo._internal.crypto.tls.Tls_t_keyshare.T_keyShare>);
-        var _c_5898829:stdgo.Ref<stdgo._internal.crypto.tls.Tls_conn.Conn> = (null : stdgo.Ref<stdgo._internal.crypto.tls.Tls_conn.Conn>);
-        var _key_5903445:stdgo.Ref<stdgo._internal.crypto.ecdh.Ecdh_privatekey.PrivateKey> = (null : stdgo.Ref<stdgo._internal.crypto.ecdh.Ecdh_privatekey.PrivateKey>);
-        var _ok_5903291:Bool = false;
-        var _i_5902592_0:stdgo.GoInt = (0 : stdgo.GoInt);
-        var _suiteID_5901957:stdgo.GoUInt16 = (0 : stdgo.GoUInt16);
-        var _err_5903450:stdgo.Error = (null : stdgo.Error);
-        var _ks_5902637:stdgo._internal.crypto.tls.Tls_t_keyshare.T_keyShare = ({} : stdgo._internal.crypto.tls.Tls_t_keyshare.T_keyShare);
-        var _i_5902643_0:stdgo.GoInt = (0 : stdgo.GoInt);
-        var _i_5901968_0:stdgo.GoInt = (0 : stdgo.GoInt);
-        var _err_5900614:stdgo.Error = (null : stdgo.Error);
-        var _selectedProto_5903983:stdgo.GoString = ("" : stdgo.GoString);
-        var _group_5902850:stdgo._internal.crypto.tls.Tls_curveid.CurveID = ((0 : stdgo.GoUInt16) : stdgo._internal.crypto.tls.Tls_curveid.CurveID);
-        var _preferredGroup_5902574:stdgo._internal.crypto.tls.Tls_curveid.CurveID = ((0 : stdgo.GoUInt16) : stdgo._internal.crypto.tls.Tls_curveid.CurveID);
-=======
         var _group_5837599:stdgo._internal.crypto.tls.Tls_curveid.CurveID = ((0 : stdgo.GoUInt16) : stdgo._internal.crypto.tls.Tls_curveid.CurveID);
         var _i_5837341_0:stdgo.GoInt = (0 : stdgo.GoInt);
         var _clientKeyShare_5837274:stdgo.Ref<stdgo._internal.crypto.tls.Tls_t_keyshare.T_keyShare> = (null : stdgo.Ref<stdgo._internal.crypto.tls.Tls_t_keyshare.T_keyShare>);
@@ -620,431 +597,12 @@
         var _i_5837608_0:stdgo.GoInt = (0 : stdgo.GoInt);
         var _i_5837392_0:stdgo.GoInt = (0 : stdgo.GoInt);
         var _selectedGroup_5837247:stdgo._internal.crypto.tls.Tls_curveid.CurveID = ((0 : stdgo.GoUInt16) : stdgo._internal.crypto.tls.Tls_curveid.CurveID);
->>>>>>> 97b0842d
         var _gotoNext = 0i32;
         var __blank__ = _gotoNext == ((0i32 : stdgo.GoInt));
         while (_gotoNext != ((-1i32 : stdgo.GoInt))) {
             {
                 final __value__ = _gotoNext;
                 if (__value__ == (0i32)) {
-<<<<<<< HEAD
-                    _c_5898829 = (@:checkr _hs ?? throw "null pointer dereference")._c;
-                    (@:checkr _hs ?? throw "null pointer dereference")._hello = (stdgo.Go.setRef(({} : stdgo._internal.crypto.tls.Tls_t_serverhellomsg.T_serverHelloMsg)) : stdgo.Ref<stdgo._internal.crypto.tls.Tls_t_serverhellomsg.T_serverHelloMsg>);
-                    (@:checkr (@:checkr _hs ?? throw "null pointer dereference")._hello ?? throw "null pointer dereference")._vers = (771 : stdgo.GoUInt16);
-                    (@:checkr (@:checkr _hs ?? throw "null pointer dereference")._hello ?? throw "null pointer dereference")._supportedVersion = (@:checkr _c_5898829 ?? throw "null pointer dereference")._vers;
-                    if (((@:checkr (@:checkr _hs ?? throw "null pointer dereference")._clientHello ?? throw "null pointer dereference")._supportedVersions.length) == ((0 : stdgo.GoInt))) {
-                        _gotoNext = 5899124i32;
-                    } else {
-                        _gotoNext = 5899917i32;
-                    };
-                } else if (__value__ == (5899124i32)) {
-                    @:check2r _c_5898829._sendAlert((47 : stdgo._internal.crypto.tls.Tls_t_alert.T_alert));
-                    return stdgo._internal.errors.Errors_new_.new_(("tls: client used the legacy version field to negotiate TLS 1.3" : stdgo.GoString));
-                    _gotoNext = 5899917i32;
-                } else if (__value__ == (5899917i32)) {
-                    if ((0i32 : stdgo.GoInt) < ((@:checkr (@:checkr _hs ?? throw "null pointer dereference")._clientHello ?? throw "null pointer dereference")._cipherSuites.length)) {
-                        _gotoNext = 5900335i32;
-                    } else {
-                        _gotoNext = 5900340i32;
-                    };
-                } else if (__value__ == (5899921i32)) {
-                    _i_5899930_0++;
-                    _gotoNext = 5900336i32;
-                } else if (__value__ == (5899964i32)) {
-                    _id_5899924 = (@:checkr (@:checkr _hs ?? throw "null pointer dereference")._clientHello ?? throw "null pointer dereference")._cipherSuites[(_i_5899930_0 : stdgo.GoInt)];
-                    if (_id_5899924 == ((22016 : stdgo.GoUInt16))) {
-                        _gotoNext = 5899995i32;
-                    } else {
-                        _gotoNext = 5899921i32;
-                    };
-                } else if (__value__ == (5899995i32)) {
-                    if (((@:checkr _c_5898829 ?? throw "null pointer dereference")._vers < @:check2r (@:checkr _c_5898829 ?? throw "null pointer dereference")._config._maxSupportedVersion(false) : Bool)) {
-                        _gotoNext = 5900196i32;
-                    } else {
-                        _gotoNext = 5900325i32;
-                    };
-                } else if (__value__ == (5900196i32)) {
-                    @:check2r _c_5898829._sendAlert((86 : stdgo._internal.crypto.tls.Tls_t_alert.T_alert));
-                    return stdgo._internal.errors.Errors_new_.new_(("tls: client using inappropriate protocol fallback" : stdgo.GoString));
-                    _gotoNext = 5900325i32;
-                } else if (__value__ == (5900325i32)) {
-                    _gotoNext = 5900340i32;
-                } else if (__value__ == (5900335i32)) {
-                    {
-                        final __tmp__0 = 0i32;
-                        final __tmp__1 = (@:checkr (@:checkr _hs ?? throw "null pointer dereference")._clientHello ?? throw "null pointer dereference")._cipherSuites[(0i32 : stdgo.GoInt)];
-                        _i_5899930_0 = __tmp__0;
-                        _id_5899924 = __tmp__1;
-                    };
-                    _gotoNext = 5900336i32;
-                } else if (__value__ == (5900336i32)) {
-                    if (_i_5899930_0 < ((@:checkr (@:checkr _hs ?? throw "null pointer dereference")._clientHello ?? throw "null pointer dereference")._cipherSuites.length)) {
-                        _gotoNext = 5899964i32;
-                    } else {
-                        _gotoNext = 5900340i32;
-                    };
-                } else if (__value__ == (5900340i32)) {
-                    if ((((@:checkr (@:checkr _hs ?? throw "null pointer dereference")._clientHello ?? throw "null pointer dereference")._compressionMethods.length != (1 : stdgo.GoInt)) || ((@:checkr (@:checkr _hs ?? throw "null pointer dereference")._clientHello ?? throw "null pointer dereference")._compressionMethods[(0 : stdgo.GoInt)] != (0 : stdgo.GoUInt8)) : Bool)) {
-                        _gotoNext = 5900448i32;
-                    } else {
-                        _gotoNext = 5900572i32;
-                    };
-                } else if (__value__ == (5900448i32)) {
-                    @:check2r _c_5898829._sendAlert((47 : stdgo._internal.crypto.tls.Tls_t_alert.T_alert));
-                    return stdgo._internal.errors.Errors_new_.new_(("tls: TLS 1.3 client supports illegal compression methods" : stdgo.GoString));
-                    _gotoNext = 5900572i32;
-                } else if (__value__ == (5900572i32)) {
-                    (@:checkr (@:checkr _hs ?? throw "null pointer dereference")._hello ?? throw "null pointer dereference")._random = (new stdgo.Slice<stdgo.GoUInt8>((32 : stdgo.GoInt).toBasic(), 0).__setNumber32__() : stdgo.Slice<stdgo.GoUInt8>);
-                    {
-                        {
-                            var __tmp__ = stdgo._internal.io.Io_readfull.readFull(@:check2r (@:checkr _c_5898829 ?? throw "null pointer dereference")._config._rand(), (@:checkr (@:checkr _hs ?? throw "null pointer dereference")._hello ?? throw "null pointer dereference")._random);
-                            _err_5900614 = @:tmpset0 __tmp__._1;
-                        };
-                        if (_err_5900614 != null) {
-                            _gotoNext = 5900679i32;
-                        } else {
-                            _gotoNext = 5900733i32;
-                        };
-                    };
-                } else if (__value__ == (5900679i32)) {
-                    @:check2r _c_5898829._sendAlert((80 : stdgo._internal.crypto.tls.Tls_t_alert.T_alert));
-                    return _err_5900614;
-                    _gotoNext = 5900733i32;
-                } else if (__value__ == (5900733i32)) {
-                    if (((@:checkr (@:checkr _hs ?? throw "null pointer dereference")._clientHello ?? throw "null pointer dereference")._secureRenegotiation.length) != ((0 : stdgo.GoInt))) {
-                        _gotoNext = 5900781i32;
-                    } else {
-                        _gotoNext = 5900909i32;
-                    };
-                } else if (__value__ == (5900781i32)) {
-                    @:check2r _c_5898829._sendAlert((40 : stdgo._internal.crypto.tls.Tls_t_alert.T_alert));
-                    return stdgo._internal.errors.Errors_new_.new_(("tls: initial handshake had non-empty renegotiation extension" : stdgo.GoString));
-                    _gotoNext = 5900909i32;
-                } else if (__value__ == (5900909i32)) {
-                    if (((@:checkr (@:checkr _hs ?? throw "null pointer dereference")._clientHello ?? throw "null pointer dereference")._earlyData && ((@:checkr _c_5898829 ?? throw "null pointer dereference")._quic != null && (((@:checkr _c_5898829 ?? throw "null pointer dereference")._quic : Dynamic).__nil__ == null || !((@:checkr _c_5898829 ?? throw "null pointer dereference")._quic : Dynamic).__nil__)) : Bool)) {
-                        _gotoNext = 5900954i32;
-                    } else if ((@:checkr (@:checkr _hs ?? throw "null pointer dereference")._clientHello ?? throw "null pointer dereference")._earlyData) {
-                        _gotoNext = 5901143i32;
-                    } else {
-                        _gotoNext = 5901679i32;
-                    };
-                } else if (__value__ == (5900954i32)) {
-                    if (((@:checkr (@:checkr _hs ?? throw "null pointer dereference")._clientHello ?? throw "null pointer dereference")._pskIdentities.length) == ((0 : stdgo.GoInt))) {
-                        _gotoNext = 5901000i32;
-                    } else {
-                        _gotoNext = 5901679i32;
-                    };
-                } else if (__value__ == (5901000i32)) {
-                    @:check2r _c_5898829._sendAlert((47 : stdgo._internal.crypto.tls.Tls_t_alert.T_alert));
-                    return stdgo._internal.errors.Errors_new_.new_(("tls: early_data without pre_shared_key" : stdgo.GoString));
-                    _gotoNext = 5901679i32;
-                } else if (__value__ == (5901143i32)) {
-                    @:check2r _c_5898829._sendAlert((110 : stdgo._internal.crypto.tls.Tls_t_alert.T_alert));
-                    return stdgo._internal.errors.Errors_new_.new_(("tls: client sent unexpected early data" : stdgo.GoString));
-                    _gotoNext = 5901679i32;
-                } else if (__value__ == (5901679i32)) {
-                    (@:checkr (@:checkr _hs ?? throw "null pointer dereference")._hello ?? throw "null pointer dereference")._sessionId = (@:checkr (@:checkr _hs ?? throw "null pointer dereference")._clientHello ?? throw "null pointer dereference")._sessionId;
-                    (@:checkr (@:checkr _hs ?? throw "null pointer dereference")._hello ?? throw "null pointer dereference")._compressionMethod = (0 : stdgo.GoUInt8);
-                    _preferenceList_5901773 = stdgo._internal.crypto.tls.Tls__defaultciphersuitestls13._defaultCipherSuitesTLS13;
-                    if ((!stdgo._internal.crypto.tls.Tls__hasaesgcmhardwaresupport._hasAESGCMHardwareSupport || !stdgo._internal.crypto.tls.Tls__aesgcmpreferred._aesgcmPreferred((@:checkr (@:checkr _hs ?? throw "null pointer dereference")._clientHello ?? throw "null pointer dereference")._cipherSuites) : Bool)) {
-                        _gotoNext = 5901895i32;
-                    } else {
-                        _gotoNext = 5901950i32;
-                    };
-                } else if (__value__ == (5901895i32)) {
-                    _preferenceList_5901773 = stdgo._internal.crypto.tls.Tls__defaultciphersuitestls13noaes._defaultCipherSuitesTLS13NoAES;
-                    _gotoNext = 5901950i32;
-                } else if (__value__ == (5901950i32)) {
-                    if ((0i32 : stdgo.GoInt) < (_preferenceList_5901773.length)) {
-                        _gotoNext = 5902101i32;
-                    } else {
-                        _gotoNext = 5902105i32;
-                    };
-                } else if (__value__ == (5901954i32)) {
-                    _i_5901968_0++;
-                    _gotoNext = 5902102i32;
-                } else if (__value__ == (5901989i32)) {
-                    _suiteID_5901957 = _preferenceList_5901773[(_i_5901968_0 : stdgo.GoInt)];
-                    (@:checkr _hs ?? throw "null pointer dereference")._suite = stdgo._internal.crypto.tls.Tls__mutualciphersuitetls13._mutualCipherSuiteTLS13((@:checkr (@:checkr _hs ?? throw "null pointer dereference")._clientHello ?? throw "null pointer dereference")._cipherSuites, _suiteID_5901957);
-                    if (((@:checkr _hs ?? throw "null pointer dereference")._suite != null && (((@:checkr _hs ?? throw "null pointer dereference")._suite : Dynamic).__nil__ == null || !((@:checkr _hs ?? throw "null pointer dereference")._suite : Dynamic).__nil__))) {
-                        _gotoNext = 5902086i32;
-                    } else {
-                        _gotoNext = 5901954i32;
-                    };
-                } else if (__value__ == (5902086i32)) {
-                    _gotoNext = 5902105i32;
-                } else if (__value__ == (5902101i32)) {
-                    {
-                        final __tmp__0 = 0i32;
-                        final __tmp__1 = _preferenceList_5901773[(0i32 : stdgo.GoInt)];
-                        _i_5901968_0 = __tmp__0;
-                        _suiteID_5901957 = __tmp__1;
-                    };
-                    _gotoNext = 5902102i32;
-                } else if (__value__ == (5902102i32)) {
-                    if (_i_5901968_0 < (_preferenceList_5901773.length)) {
-                        _gotoNext = 5901989i32;
-                    } else {
-                        _gotoNext = 5902105i32;
-                    };
-                } else if (__value__ == (5902105i32)) {
-                    if (((@:checkr _hs ?? throw "null pointer dereference")._suite == null || ((@:checkr _hs ?? throw "null pointer dereference")._suite : Dynamic).__nil__)) {
-                        _gotoNext = 5902124i32;
-                    } else {
-                        _gotoNext = 5902247i32;
-                    };
-                } else if (__value__ == (5902124i32)) {
-                    @:check2r _c_5898829._sendAlert((40 : stdgo._internal.crypto.tls.Tls_t_alert.T_alert));
-                    return stdgo._internal.errors.Errors_new_.new_(("tls: no cipher suite supported by both client and server" : stdgo.GoString));
-                    _gotoNext = 5902247i32;
-                } else if (__value__ == (5902247i32)) {
-                    (@:checkr _c_5898829 ?? throw "null pointer dereference")._cipherSuite = (@:checkr (@:checkr _hs ?? throw "null pointer dereference")._suite ?? throw "null pointer dereference")._id;
-                    (@:checkr (@:checkr _hs ?? throw "null pointer dereference")._hello ?? throw "null pointer dereference")._cipherSuite = (@:checkr (@:checkr _hs ?? throw "null pointer dereference")._suite ?? throw "null pointer dereference")._id;
-                    (@:checkr _hs ?? throw "null pointer dereference")._transcript = (@:checkr (@:checkr _hs ?? throw "null pointer dereference")._suite ?? throw "null pointer dereference")._hash.new_();
-                    _gotoNext = 5902550i32;
-                } else if (__value__ == (5902550i32)) {
-                    if ((0i32 : stdgo.GoInt) < (@:check2r (@:checkr _c_5898829 ?? throw "null pointer dereference")._config._curvePreferences().length)) {
-                        _gotoNext = 5902975i32;
-                    } else {
-                        _gotoNext = 5902979i32;
-                    };
-                } else if (__value__ == (5902571i32)) {
-                    _i_5902592_0++;
-                    _gotoNext = 5902976i32;
-                } else if (__value__ == (5902626i32)) {
-                    _preferredGroup_5902574 = @:check2r (@:checkr _c_5898829 ?? throw "null pointer dereference")._config._curvePreferences()[(_i_5902592_0 : stdgo.GoInt)];
-                    if ((0i32 : stdgo.GoInt) < ((@:checkr (@:checkr _hs ?? throw "null pointer dereference")._clientHello ?? throw "null pointer dereference")._keyShares.length)) {
-                        _gotoNext = 5902796i32;
-                    } else {
-                        _gotoNext = 5902801i32;
-                    };
-                } else if (__value__ == (5902634i32)) {
-                    _i_5902643_0++;
-                    _gotoNext = 5902797i32;
-                } else if (__value__ == (5902674i32)) {
-                    _ks_5902637 = (@:checkr (@:checkr _hs ?? throw "null pointer dereference")._clientHello ?? throw "null pointer dereference")._keyShares[(_i_5902643_0 : stdgo.GoInt)];
-                    if (_ks_5902637._group == (_preferredGroup_5902574)) {
-                        _gotoNext = 5902709i32;
-                    } else {
-                        _gotoNext = 5902634i32;
-                    };
-                } else if (__value__ == (5902709i32)) {
-                    _selectedGroup_5902498 = _ks_5902637._group;
-                    _clientKeyShare_5902525 = (stdgo.Go.setRef(_ks_5902637) : stdgo.Ref<stdgo._internal.crypto.tls.Tls_t_keyshare.T_keyShare>);
-                    stdgo._internal.crypto.tls.Tls_groupselectionbreak.groupSelectionBreak = true;
-                    _gotoNext = 5902976i32;
-                } else if (__value__ == (5902796i32)) {
-                    {
-                        final __tmp__0 = 0i32;
-                        final __tmp__1 = (@:checkr (@:checkr _hs ?? throw "null pointer dereference")._clientHello ?? throw "null pointer dereference")._keyShares[(0i32 : stdgo.GoInt)];
-                        _i_5902643_0 = __tmp__0;
-                        _ks_5902637 = __tmp__1;
-                    };
-                    _gotoNext = 5902797i32;
-                } else if (__value__ == (5902797i32)) {
-                    if (_i_5902643_0 < ((@:checkr (@:checkr _hs ?? throw "null pointer dereference")._clientHello ?? throw "null pointer dereference")._keyShares.length)) {
-                        _gotoNext = 5902674i32;
-                    } else {
-                        _gotoNext = 5902801i32;
-                    };
-                } else if (__value__ == (5902801i32)) {
-                    if (_selectedGroup_5902498 != ((0 : stdgo._internal.crypto.tls.Tls_curveid.CurveID))) {
-                        _gotoNext = 5902823i32;
-                    } else {
-                        _gotoNext = 5902843i32;
-                    };
-                } else if (__value__ == (5902823i32)) {
-                    _i_5902592_0++;
-                    _gotoNext = 5902976i32;
-                } else if (__value__ == (5902843i32)) {
-                    if ((0i32 : stdgo.GoInt) < ((@:checkr (@:checkr _hs ?? throw "null pointer dereference")._clientHello ?? throw "null pointer dereference")._supportedCurves.length)) {
-                        _gotoNext = 5902972i32;
-                    } else {
-                        _gotoNext = 5902571i32;
-                    };
-                } else if (__value__ == (5902847i32)) {
-                    _i_5902859_0++;
-                    _gotoNext = 5902973i32;
-                } else if (__value__ == (5902896i32)) {
-                    _group_5902850 = (@:checkr (@:checkr _hs ?? throw "null pointer dereference")._clientHello ?? throw "null pointer dereference")._supportedCurves[(_i_5902859_0 : stdgo.GoInt)];
-                    if (_group_5902850 == (_preferredGroup_5902574)) {
-                        _gotoNext = 5902928i32;
-                    } else {
-                        _gotoNext = 5902847i32;
-                    };
-                } else if (__value__ == (5902928i32)) {
-                    _selectedGroup_5902498 = _group_5902850;
-                    _gotoNext = 5902571i32;
-                } else if (__value__ == (5902972i32)) {
-                    {
-                        final __tmp__0 = 0i32;
-                        final __tmp__1 = (@:checkr (@:checkr _hs ?? throw "null pointer dereference")._clientHello ?? throw "null pointer dereference")._supportedCurves[(0i32 : stdgo.GoInt)];
-                        _i_5902859_0 = __tmp__0;
-                        _group_5902850 = __tmp__1;
-                    };
-                    _gotoNext = 5902973i32;
-                } else if (__value__ == (5902973i32)) {
-                    if (_i_5902859_0 < ((@:checkr (@:checkr _hs ?? throw "null pointer dereference")._clientHello ?? throw "null pointer dereference")._supportedCurves.length)) {
-                        _gotoNext = 5902896i32;
-                    } else {
-                        _gotoNext = 5902571i32;
-                    };
-                } else if (__value__ == (5902975i32)) {
-                    {
-                        final __tmp__0 = 0i32;
-                        final __tmp__1 = @:check2r (@:checkr _c_5898829 ?? throw "null pointer dereference")._config._curvePreferences()[(0i32 : stdgo.GoInt)];
-                        _i_5902592_0 = __tmp__0;
-                        _preferredGroup_5902574 = __tmp__1;
-                    };
-                    _gotoNext = 5902976i32;
-                } else if (__value__ == (5902976i32)) {
-                    if (_i_5902592_0 < (@:check2r (@:checkr _c_5898829 ?? throw "null pointer dereference")._config._curvePreferences().length)) {
-                        _gotoNext = 5902626i32;
-                    } else {
-                        _gotoNext = 5902979i32;
-                    };
-                } else if (__value__ == (5902979i32)) {
-                    if (_selectedGroup_5902498 == ((0 : stdgo._internal.crypto.tls.Tls_curveid.CurveID))) {
-                        _gotoNext = 5903001i32;
-                    } else {
-                        _gotoNext = 5903123i32;
-                    };
-                } else if (__value__ == (5903001i32)) {
-                    @:check2r _c_5898829._sendAlert((40 : stdgo._internal.crypto.tls.Tls_t_alert.T_alert));
-                    return stdgo._internal.errors.Errors_new_.new_(("tls: no ECDHE curve supported by both client and server" : stdgo.GoString));
-                    _gotoNext = 5903123i32;
-                } else if (__value__ == (5903123i32)) {
-                    if ((_clientKeyShare_5902525 == null || (_clientKeyShare_5902525 : Dynamic).__nil__)) {
-                        _gotoNext = 5903148i32;
-                    } else {
-                        _gotoNext = 5903285i32;
-                    };
-                } else if (__value__ == (5903148i32)) {
-                    {
-                        _err_5903155 = @:check2r _hs._doHelloRetryRequest(_selectedGroup_5902498);
-                        if (_err_5903155 != null) {
-                            _gotoNext = 5903212i32;
-                        } else {
-                            _gotoNext = 5903234i32;
-                        };
-                    };
-                } else if (__value__ == (5903212i32)) {
-                    return _err_5903155;
-                    _gotoNext = 5903234i32;
-                } else if (__value__ == (5903234i32)) {
-                    _clientKeyShare_5902525 = (stdgo.Go.setRef((@:checkr (@:checkr _hs ?? throw "null pointer dereference")._clientHello ?? throw "null pointer dereference")._keyShares[(0 : stdgo.GoInt)]) : stdgo.Ref<stdgo._internal.crypto.tls.Tls_t_keyshare.T_keyShare>);
-                    _gotoNext = 5903285i32;
-                } else if (__value__ == (5903285i32)) {
-                    {
-                        {
-                            var __tmp__ = stdgo._internal.crypto.tls.Tls__curveforcurveid._curveForCurveID(_selectedGroup_5902498);
-                            _ok_5903291 = @:tmpset0 __tmp__._1;
-                        };
-                        if (!_ok_5903291) {
-                            _gotoNext = 5903333i32;
-                        } else {
-                            _gotoNext = 5903445i32;
-                        };
-                    };
-                } else if (__value__ == (5903333i32)) {
-                    @:check2r _c_5898829._sendAlert((80 : stdgo._internal.crypto.tls.Tls_t_alert.T_alert));
-                    return stdgo._internal.errors.Errors_new_.new_(("tls: CurvePreferences includes unsupported curve" : stdgo.GoString));
-                    _gotoNext = 5903445i32;
-                } else if (__value__ == (5903445i32)) {
-                    {
-                        var __tmp__ = stdgo._internal.crypto.tls.Tls__generateecdhekey._generateECDHEKey(@:check2r (@:checkr _c_5898829 ?? throw "null pointer dereference")._config._rand(), _selectedGroup_5902498);
-                        _key_5903445 = @:tmpset0 __tmp__._0;
-                        _err_5903450 = @:tmpset0 __tmp__._1;
-                    };
-                    if (_err_5903450 != null) {
-                        _gotoNext = 5903521i32;
-                    } else {
-                        _gotoNext = 5903574i32;
-                    };
-                } else if (__value__ == (5903521i32)) {
-                    @:check2r _c_5898829._sendAlert((80 : stdgo._internal.crypto.tls.Tls_t_alert.T_alert));
-                    return _err_5903450;
-                    _gotoNext = 5903574i32;
-                } else if (__value__ == (5903574i32)) {
-                    (@:checkr (@:checkr _hs ?? throw "null pointer dereference")._hello ?? throw "null pointer dereference")._serverShare = ({ _group : _selectedGroup_5902498, _data : @:check2r @:check2r _key_5903445.publicKey().bytes() } : stdgo._internal.crypto.tls.Tls_t_keyshare.T_keyShare);
-                    {
-                        var __tmp__ = @:check2r _key_5903445.curve().newPublicKey((@:checkr _clientKeyShare_5902525 ?? throw "null pointer dereference")._data);
-                        _peerKey_5903660 = @:tmpset0 __tmp__._0;
-                        _err_5903450 = @:tmpset0 __tmp__._1;
-                    };
-                    if (_err_5903450 != null) {
-                        _gotoNext = 5903737i32;
-                    } else {
-                        _gotoNext = 5903833i32;
-                    };
-                } else if (__value__ == (5903737i32)) {
-                    @:check2r _c_5898829._sendAlert((47 : stdgo._internal.crypto.tls.Tls_t_alert.T_alert));
-                    return stdgo._internal.errors.Errors_new_.new_(("tls: invalid client key share" : stdgo.GoString));
-                    _gotoNext = 5903833i32;
-                } else if (__value__ == (5903833i32)) {
-                    {
-                        var __tmp__ = @:check2r _key_5903445.eCDH(_peerKey_5903660);
-                        (@:checkr _hs ?? throw "null pointer dereference")._sharedKey = @:tmpset0 __tmp__._0;
-                        _err_5903450 = @:tmpset0 __tmp__._1;
-                    };
-                    if (_err_5903450 != null) {
-                        _gotoNext = 5903886i32;
-                    } else {
-                        _gotoNext = 5903983i32;
-                    };
-                } else if (__value__ == (5903886i32)) {
-                    @:check2r _c_5898829._sendAlert((47 : stdgo._internal.crypto.tls.Tls_t_alert.T_alert));
-                    return stdgo._internal.errors.Errors_new_.new_(("tls: invalid client key share" : stdgo.GoString));
-                    _gotoNext = 5903983i32;
-                } else if (__value__ == (5903983i32)) {
-                    {
-                        var __tmp__ = stdgo._internal.crypto.tls.Tls__negotiatealpn._negotiateALPN((@:checkr (@:checkr _c_5898829 ?? throw "null pointer dereference")._config ?? throw "null pointer dereference").nextProtos, (@:checkr (@:checkr _hs ?? throw "null pointer dereference")._clientHello ?? throw "null pointer dereference")._alpnProtocols, ((@:checkr _c_5898829 ?? throw "null pointer dereference")._quic != null && (((@:checkr _c_5898829 ?? throw "null pointer dereference")._quic : Dynamic).__nil__ == null || !((@:checkr _c_5898829 ?? throw "null pointer dereference")._quic : Dynamic).__nil__)));
-                        _selectedProto_5903983 = @:tmpset0 __tmp__._0?.__copy__();
-                        _err_5903450 = @:tmpset0 __tmp__._1;
-                    };
-                    if (_err_5903450 != null) {
-                        _gotoNext = 5904100i32;
-                    } else {
-                        _gotoNext = 5904161i32;
-                    };
-                } else if (__value__ == (5904100i32)) {
-                    @:check2r _c_5898829._sendAlert((120 : stdgo._internal.crypto.tls.Tls_t_alert.T_alert));
-                    return _err_5903450;
-                    _gotoNext = 5904161i32;
-                } else if (__value__ == (5904161i32)) {
-                    (@:checkr _c_5898829 ?? throw "null pointer dereference")._clientProtocol = _selectedProto_5903983?.__copy__();
-                    if (((@:checkr _c_5898829 ?? throw "null pointer dereference")._quic != null && (((@:checkr _c_5898829 ?? throw "null pointer dereference")._quic : Dynamic).__nil__ == null || !((@:checkr _c_5898829 ?? throw "null pointer dereference")._quic : Dynamic).__nil__))) {
-                        _gotoNext = 5904213i32;
-                    } else {
-                        _gotoNext = 5904504i32;
-                    };
-                } else if (__value__ == (5904213i32)) {
-                    if ((@:checkr (@:checkr _hs ?? throw "null pointer dereference")._clientHello ?? throw "null pointer dereference")._quicTransportParameters == null) {
-                        _gotoNext = 5904266i32;
-                    } else {
-                        _gotoNext = 5904427i32;
-                    };
-                } else if (__value__ == (5904266i32)) {
-                    @:check2r _c_5898829._sendAlert((109 : stdgo._internal.crypto.tls.Tls_t_alert.T_alert));
-                    return stdgo._internal.errors.Errors_new_.new_(("tls: client did not send a quic_transport_parameters extension" : stdgo.GoString));
-                    _gotoNext = 5904427i32;
-                } else if (__value__ == (5904427i32)) {
-                    @:check2r _c_5898829._quicSetTransportParameters((@:checkr (@:checkr _hs ?? throw "null pointer dereference")._clientHello ?? throw "null pointer dereference")._quicTransportParameters);
-                    _gotoNext = 5904701i32;
-                } else if (__value__ == (5904504i32)) {
-                    _gotoNext = 5904504i32;
-                    if ((@:checkr (@:checkr _hs ?? throw "null pointer dereference")._clientHello ?? throw "null pointer dereference")._quicTransportParameters != null) {
-                        _gotoNext = 5904557i32;
-                    } else {
-                        _gotoNext = 5904701i32;
-                    };
-                } else if (__value__ == (5904557i32)) {
-                    @:check2r _c_5898829._sendAlert((110 : stdgo._internal.crypto.tls.Tls_t_alert.T_alert));
-                    return stdgo._internal.errors.Errors_new_.new_(("tls: client sent an unexpected quic_transport_parameters extension" : stdgo.GoString));
-                    _gotoNext = 5904701i32;
-                } else if (__value__ == (5904701i32)) {
-                    (@:checkr _c_5898829 ?? throw "null pointer dereference")._serverName = (@:checkr (@:checkr _hs ?? throw "null pointer dereference")._clientHello ?? throw "null pointer dereference")._serverName?.__copy__();
-=======
                     _c_5833578 = (@:checkr _hs ?? throw "null pointer dereference")._c;
                     (@:checkr _hs ?? throw "null pointer dereference")._hello = (stdgo.Go.setRef(({} : stdgo._internal.crypto.tls.Tls_t_serverhellomsg.T_serverHelloMsg)) : stdgo.Ref<stdgo._internal.crypto.tls.Tls_t_serverhellomsg.T_serverHelloMsg>);
                     (@:checkr (@:checkr _hs ?? throw "null pointer dereference")._hello ?? throw "null pointer dereference")._vers = (771 : stdgo.GoUInt16);
@@ -1461,7 +1019,6 @@
                     _gotoNext = 5839450i32;
                 } else if (__value__ == (5839450i32)) {
                     (@:checkr _c_5833578 ?? throw "null pointer dereference")._serverName = (@:checkr (@:checkr _hs ?? throw "null pointer dereference")._clientHello ?? throw "null pointer dereference")._serverName?.__copy__();
->>>>>>> 97b0842d
                     return (null : stdgo.Error);
                     _gotoNext = -1i32;
                 };
