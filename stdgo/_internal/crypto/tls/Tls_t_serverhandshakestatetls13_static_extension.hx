package stdgo._internal.crypto.tls;
@:keep @:allow(stdgo._internal.crypto.tls.Tls.T_serverHandshakeStateTLS13_asInterface) class T_serverHandshakeStateTLS13_static_extension {
    @:keep
    @:tdfield
    static public function _readClientFinished( _hs:stdgo.Ref<stdgo._internal.crypto.tls.Tls_t_serverhandshakestatetls13.T_serverHandshakeStateTLS13>):stdgo.Error {
        @:recv var _hs:stdgo.Ref<stdgo._internal.crypto.tls.Tls_t_serverhandshakestatetls13.T_serverHandshakeStateTLS13> = _hs;
        var _c = (@:checkr _hs ?? throw "null pointer dereference")._c;
        var __tmp__ = @:check2r _c._readHandshake((null : stdgo._internal.crypto.tls.Tls_t_transcripthash.T_transcriptHash)), _msg:stdgo.AnyInterface = __tmp__._0, _err:stdgo.Error = __tmp__._1;
        if (_err != null) {
            return _err;
        };
        var __tmp__ = try {
            { _0 : (stdgo.Go.typeAssert((_msg : stdgo.Ref<stdgo._internal.crypto.tls.Tls_t_finishedmsg.T_finishedMsg>)) : stdgo.Ref<stdgo._internal.crypto.tls.Tls_t_finishedmsg.T_finishedMsg>), _1 : true };
        } catch(_) {
            { _0 : (null : stdgo.Ref<stdgo._internal.crypto.tls.Tls_t_finishedmsg.T_finishedMsg>), _1 : false };
        }, _finished = __tmp__._0, _ok = __tmp__._1;
        if (!_ok) {
            @:check2r _c._sendAlert((10 : stdgo._internal.crypto.tls.Tls_t_alert.T_alert));
            return stdgo._internal.crypto.tls.Tls__unexpectedmessageerror._unexpectedMessageError(stdgo.Go.toInterface(stdgo.Go.asInterface(_finished)), _msg);
        };
        if (!stdgo._internal.crypto.hmac.Hmac_equal.equal((@:checkr _hs ?? throw "null pointer dereference")._clientFinished, (@:checkr _finished ?? throw "null pointer dereference")._verifyData)) {
            @:check2r _c._sendAlert((51 : stdgo._internal.crypto.tls.Tls_t_alert.T_alert));
            return stdgo._internal.errors.Errors_new_.new_(("tls: invalid client finished hash" : stdgo.GoString));
        };
        @:check2 (@:checkr _c ?? throw "null pointer dereference")._in._setTrafficSecret((@:checkr _hs ?? throw "null pointer dereference")._suite, (3 : stdgo._internal.crypto.tls.Tls_quicencryptionlevel.QUICEncryptionLevel), (@:checkr _hs ?? throw "null pointer dereference")._trafficSecret);
        return (null : stdgo.Error);
    }
    @:keep
    @:tdfield
    static public function _readClientCertificate( _hs:stdgo.Ref<stdgo._internal.crypto.tls.Tls_t_serverhandshakestatetls13.T_serverHandshakeStateTLS13>):stdgo.Error {
        @:recv var _hs:stdgo.Ref<stdgo._internal.crypto.tls.Tls_t_serverhandshakestatetls13.T_serverHandshakeStateTLS13> = _hs;
        var _c = (@:checkr _hs ?? throw "null pointer dereference")._c;
        if (!@:check2r _hs._requestClientCert()) {
            if ((@:checkr (@:checkr _c ?? throw "null pointer dereference")._config ?? throw "null pointer dereference").verifyConnection != null) {
                {
                    var _err = ((@:checkr (@:checkr _c ?? throw "null pointer dereference")._config ?? throw "null pointer dereference").verifyConnection(@:check2r _c._connectionStateLocked()?.__copy__()) : stdgo.Error);
                    if (_err != null) {
                        @:check2r _c._sendAlert((42 : stdgo._internal.crypto.tls.Tls_t_alert.T_alert));
                        return _err;
                    };
                };
            };
            return (null : stdgo.Error);
        };
        var __tmp__ = @:check2r _c._readHandshake((@:checkr _hs ?? throw "null pointer dereference")._transcript), _msg:stdgo.AnyInterface = __tmp__._0, _err:stdgo.Error = __tmp__._1;
        if (_err != null) {
            return _err;
        };
        var __tmp__ = try {
            { _0 : (stdgo.Go.typeAssert((_msg : stdgo.Ref<stdgo._internal.crypto.tls.Tls_t_certificatemsgtls13.T_certificateMsgTLS13>)) : stdgo.Ref<stdgo._internal.crypto.tls.Tls_t_certificatemsgtls13.T_certificateMsgTLS13>), _1 : true };
        } catch(_) {
            { _0 : (null : stdgo.Ref<stdgo._internal.crypto.tls.Tls_t_certificatemsgtls13.T_certificateMsgTLS13>), _1 : false };
        }, _certMsg = __tmp__._0, _ok = __tmp__._1;
        if (!_ok) {
            @:check2r _c._sendAlert((10 : stdgo._internal.crypto.tls.Tls_t_alert.T_alert));
            return stdgo._internal.crypto.tls.Tls__unexpectedmessageerror._unexpectedMessageError(stdgo.Go.toInterface(stdgo.Go.asInterface(_certMsg)), _msg);
        };
        {
            var _err = (@:check2r _c._processCertsFromClient((@:checkr _certMsg ?? throw "null pointer dereference")._certificate?.__copy__()) : stdgo.Error);
            if (_err != null) {
                return _err;
            };
        };
        if ((@:checkr (@:checkr _c ?? throw "null pointer dereference")._config ?? throw "null pointer dereference").verifyConnection != null) {
            {
                var _err = ((@:checkr (@:checkr _c ?? throw "null pointer dereference")._config ?? throw "null pointer dereference").verifyConnection(@:check2r _c._connectionStateLocked()?.__copy__()) : stdgo.Error);
                if (_err != null) {
                    @:check2r _c._sendAlert((42 : stdgo._internal.crypto.tls.Tls_t_alert.T_alert));
                    return _err;
                };
            };
        };
        if (((@:checkr _certMsg ?? throw "null pointer dereference")._certificate.certificate.length) != ((0 : stdgo.GoInt))) {
            {
                var __tmp__ = @:check2r _c._readHandshake((null : stdgo._internal.crypto.tls.Tls_t_transcripthash.T_transcriptHash));
                _msg = @:tmpset0 __tmp__._0;
                _err = @:tmpset0 __tmp__._1;
            };
            if (_err != null) {
                return _err;
            };
            var __tmp__ = try {
                { _0 : (stdgo.Go.typeAssert((_msg : stdgo.Ref<stdgo._internal.crypto.tls.Tls_t_certificateverifymsg.T_certificateVerifyMsg>)) : stdgo.Ref<stdgo._internal.crypto.tls.Tls_t_certificateverifymsg.T_certificateVerifyMsg>), _1 : true };
            } catch(_) {
                { _0 : (null : stdgo.Ref<stdgo._internal.crypto.tls.Tls_t_certificateverifymsg.T_certificateVerifyMsg>), _1 : false };
            }, _certVerify = __tmp__._0, _ok = __tmp__._1;
            if (!_ok) {
                @:check2r _c._sendAlert((10 : stdgo._internal.crypto.tls.Tls_t_alert.T_alert));
                return stdgo._internal.crypto.tls.Tls__unexpectedmessageerror._unexpectedMessageError(stdgo.Go.toInterface(stdgo.Go.asInterface(_certVerify)), _msg);
            };
            if (!stdgo._internal.crypto.tls.Tls__issupportedsignaturealgorithm._isSupportedSignatureAlgorithm((@:checkr _certVerify ?? throw "null pointer dereference")._signatureAlgorithm, stdgo._internal.crypto.tls.Tls__supportedsignaturealgorithms._supportedSignatureAlgorithms())) {
                @:check2r _c._sendAlert((47 : stdgo._internal.crypto.tls.Tls_t_alert.T_alert));
                return stdgo._internal.errors.Errors_new_.new_(("tls: client certificate used with invalid signature algorithm" : stdgo.GoString));
            };
            var __tmp__ = stdgo._internal.crypto.tls.Tls__typeandhashfromsignaturescheme._typeAndHashFromSignatureScheme((@:checkr _certVerify ?? throw "null pointer dereference")._signatureAlgorithm), _sigType:stdgo.GoUInt8 = __tmp__._0, _sigHash:stdgo._internal.crypto.Crypto_hash.Hash = __tmp__._1, _err:stdgo.Error = __tmp__._2;
            if (_err != null) {
                return @:check2r _c._sendAlert((80 : stdgo._internal.crypto.tls.Tls_t_alert.T_alert));
            };
            if (((_sigType == (225 : stdgo.GoUInt8)) || (_sigHash == (3u32 : stdgo._internal.crypto.Crypto_hash.Hash)) : Bool)) {
                @:check2r _c._sendAlert((47 : stdgo._internal.crypto.tls.Tls_t_alert.T_alert));
                return stdgo._internal.errors.Errors_new_.new_(("tls: client certificate used with invalid signature algorithm" : stdgo.GoString));
            };
            var _signed = stdgo._internal.crypto.tls.Tls__signedmessage._signedMessage(_sigHash, (stdgo.Go.str("TLS 1.3, client CertificateVerify", 0) : stdgo.GoString)?.__copy__(), (@:checkr _hs ?? throw "null pointer dereference")._transcript);
            {
                var _err = (stdgo._internal.crypto.tls.Tls__verifyhandshakesignature._verifyHandshakeSignature(_sigType, stdgo.Go.toInterface((@:checkr (@:checkr _c ?? throw "null pointer dereference")._peerCertificates[(0 : stdgo.GoInt)] ?? throw "null pointer dereference").publicKey), _sigHash, _signed, (@:checkr _certVerify ?? throw "null pointer dereference")._signature) : stdgo.Error);
                if (_err != null) {
                    @:check2r _c._sendAlert((51 : stdgo._internal.crypto.tls.Tls_t_alert.T_alert));
                    return stdgo._internal.errors.Errors_new_.new_((("tls: invalid signature by the client certificate: " : stdgo.GoString) + _err.error()?.__copy__() : stdgo.GoString)?.__copy__());
                };
            };
            {
                var _err = (stdgo._internal.crypto.tls.Tls__transcriptmsg._transcriptMsg(stdgo.Go.asInterface(_certVerify), (@:checkr _hs ?? throw "null pointer dereference")._transcript) : stdgo.Error);
                if (_err != null) {
                    return _err;
                };
            };
        };
        {
            var _err = (@:check2r _hs._sendSessionTickets() : stdgo.Error);
            if (_err != null) {
                return _err;
            };
        };
        return (null : stdgo.Error);
    }
    @:keep
    @:tdfield
    static public function _sendSessionTickets( _hs:stdgo.Ref<stdgo._internal.crypto.tls.Tls_t_serverhandshakestatetls13.T_serverHandshakeStateTLS13>):stdgo.Error {
        @:recv var _hs:stdgo.Ref<stdgo._internal.crypto.tls.Tls_t_serverhandshakestatetls13.T_serverHandshakeStateTLS13> = _hs;
        var _c = (@:checkr _hs ?? throw "null pointer dereference")._c;
        (@:checkr _hs ?? throw "null pointer dereference")._clientFinished = @:check2r (@:checkr _hs ?? throw "null pointer dereference")._suite._finishedHash((@:checkr _c ?? throw "null pointer dereference")._in._trafficSecret, (@:checkr _hs ?? throw "null pointer dereference")._transcript);
        var _finishedMsg = (stdgo.Go.setRef(({ _verifyData : (@:checkr _hs ?? throw "null pointer dereference")._clientFinished } : stdgo._internal.crypto.tls.Tls_t_finishedmsg.T_finishedMsg)) : stdgo.Ref<stdgo._internal.crypto.tls.Tls_t_finishedmsg.T_finishedMsg>);
        {
            var _err = (stdgo._internal.crypto.tls.Tls__transcriptmsg._transcriptMsg(stdgo.Go.asInterface(_finishedMsg), (@:checkr _hs ?? throw "null pointer dereference")._transcript) : stdgo.Error);
            if (_err != null) {
                return _err;
            };
        };
        (@:checkr _c ?? throw "null pointer dereference")._resumptionSecret = @:check2r (@:checkr _hs ?? throw "null pointer dereference")._suite._deriveSecret((@:checkr _hs ?? throw "null pointer dereference")._masterSecret, ("res master" : stdgo.GoString), (@:checkr _hs ?? throw "null pointer dereference")._transcript);
        if (!@:check2r _hs._shouldSendSessionTickets()) {
            return (null : stdgo.Error);
        };
        return @:check2r _c._sendSessionTicket(false);
    }
    @:keep
    @:tdfield
    static public function _shouldSendSessionTickets( _hs:stdgo.Ref<stdgo._internal.crypto.tls.Tls_t_serverhandshakestatetls13.T_serverHandshakeStateTLS13>):Bool {
        @:recv var _hs:stdgo.Ref<stdgo._internal.crypto.tls.Tls_t_serverhandshakestatetls13.T_serverHandshakeStateTLS13> = _hs;
        if ((@:checkr (@:checkr (@:checkr _hs ?? throw "null pointer dereference")._c ?? throw "null pointer dereference")._config ?? throw "null pointer dereference").sessionTicketsDisabled) {
            return false;
        };
        if (((@:checkr (@:checkr _hs ?? throw "null pointer dereference")._c ?? throw "null pointer dereference")._quic != null && (((@:checkr (@:checkr _hs ?? throw "null pointer dereference")._c ?? throw "null pointer dereference")._quic : Dynamic).__nil__ == null || !((@:checkr (@:checkr _hs ?? throw "null pointer dereference")._c ?? throw "null pointer dereference")._quic : Dynamic).__nil__))) {
            return false;
        };
        for (__109 => _pskMode in (@:checkr (@:checkr _hs ?? throw "null pointer dereference")._clientHello ?? throw "null pointer dereference")._pskModes) {
            if (_pskMode == ((1 : stdgo.GoUInt8))) {
                return true;
            };
        };
        return false;
    }
    @:keep
    @:tdfield
    static public function _sendServerFinished( _hs:stdgo.Ref<stdgo._internal.crypto.tls.Tls_t_serverhandshakestatetls13.T_serverHandshakeStateTLS13>):stdgo.Error {
        @:recv var _hs:stdgo.Ref<stdgo._internal.crypto.tls.Tls_t_serverhandshakestatetls13.T_serverHandshakeStateTLS13> = _hs;
        var _c = (@:checkr _hs ?? throw "null pointer dereference")._c;
        var _finished = (stdgo.Go.setRef(({ _verifyData : @:check2r (@:checkr _hs ?? throw "null pointer dereference")._suite._finishedHash((@:checkr _c ?? throw "null pointer dereference")._out._trafficSecret, (@:checkr _hs ?? throw "null pointer dereference")._transcript) } : stdgo._internal.crypto.tls.Tls_t_finishedmsg.T_finishedMsg)) : stdgo.Ref<stdgo._internal.crypto.tls.Tls_t_finishedmsg.T_finishedMsg>);
        {
            var __tmp__ = @:check2r (@:checkr _hs ?? throw "null pointer dereference")._c._writeHandshakeRecord(stdgo.Go.asInterface(_finished), (@:checkr _hs ?? throw "null pointer dereference")._transcript), __121:stdgo.GoInt = __tmp__._0, _err:stdgo.Error = __tmp__._1;
            if (_err != null) {
                return _err;
            };
        };
        (@:checkr _hs ?? throw "null pointer dereference")._masterSecret = @:check2r (@:checkr _hs ?? throw "null pointer dereference")._suite._extract((null : stdgo.Slice<stdgo.GoUInt8>), @:check2r (@:checkr _hs ?? throw "null pointer dereference")._suite._deriveSecret((@:checkr _hs ?? throw "null pointer dereference")._handshakeSecret, ("derived" : stdgo.GoString), (null : stdgo._internal.hash.Hash_hash.Hash)));
        (@:checkr _hs ?? throw "null pointer dereference")._trafficSecret = @:check2r (@:checkr _hs ?? throw "null pointer dereference")._suite._deriveSecret((@:checkr _hs ?? throw "null pointer dereference")._masterSecret, ("c ap traffic" : stdgo.GoString), (@:checkr _hs ?? throw "null pointer dereference")._transcript);
        var _serverSecret = @:check2r (@:checkr _hs ?? throw "null pointer dereference")._suite._deriveSecret((@:checkr _hs ?? throw "null pointer dereference")._masterSecret, ("s ap traffic" : stdgo.GoString), (@:checkr _hs ?? throw "null pointer dereference")._transcript);
        @:check2 (@:checkr _c ?? throw "null pointer dereference")._out._setTrafficSecret((@:checkr _hs ?? throw "null pointer dereference")._suite, (3 : stdgo._internal.crypto.tls.Tls_quicencryptionlevel.QUICEncryptionLevel), _serverSecret);
        if (((@:checkr _c ?? throw "null pointer dereference")._quic != null && (((@:checkr _c ?? throw "null pointer dereference")._quic : Dynamic).__nil__ == null || !((@:checkr _c ?? throw "null pointer dereference")._quic : Dynamic).__nil__))) {
            if (@:check2 (@:checkr _c ?? throw "null pointer dereference")._hand.len() != ((0 : stdgo.GoInt))) {
                @:check2r _c._sendAlert((10 : stdgo._internal.crypto.tls.Tls_t_alert.T_alert));
            };
            @:check2r _c._quicSetWriteSecret((3 : stdgo._internal.crypto.tls.Tls_quicencryptionlevel.QUICEncryptionLevel), (@:checkr (@:checkr _hs ?? throw "null pointer dereference")._suite ?? throw "null pointer dereference")._id, _serverSecret);
        };
        var _err = (@:check2r (@:checkr _c ?? throw "null pointer dereference")._config._writeKeyLog(("CLIENT_TRAFFIC_SECRET_0" : stdgo.GoString), (@:checkr (@:checkr _hs ?? throw "null pointer dereference")._clientHello ?? throw "null pointer dereference")._random, (@:checkr _hs ?? throw "null pointer dereference")._trafficSecret) : stdgo.Error);
        if (_err != null) {
            @:check2r _c._sendAlert((80 : stdgo._internal.crypto.tls.Tls_t_alert.T_alert));
            return _err;
        };
        _err = @:check2r (@:checkr _c ?? throw "null pointer dereference")._config._writeKeyLog(("SERVER_TRAFFIC_SECRET_0" : stdgo.GoString), (@:checkr (@:checkr _hs ?? throw "null pointer dereference")._clientHello ?? throw "null pointer dereference")._random, _serverSecret);
        if (_err != null) {
            @:check2r _c._sendAlert((80 : stdgo._internal.crypto.tls.Tls_t_alert.T_alert));
            return _err;
        };
        (@:checkr _c ?? throw "null pointer dereference")._ekm = @:check2r (@:checkr _hs ?? throw "null pointer dereference")._suite._exportKeyingMaterial((@:checkr _hs ?? throw "null pointer dereference")._masterSecret, (@:checkr _hs ?? throw "null pointer dereference")._transcript);
        if (!@:check2r _hs._requestClientCert()) {
            {
                var _err = (@:check2r _hs._sendSessionTickets() : stdgo.Error);
                if (_err != null) {
                    return _err;
                };
            };
        };
        return (null : stdgo.Error);
    }
    @:keep
    @:tdfield
    static public function _sendServerCertificate( _hs:stdgo.Ref<stdgo._internal.crypto.tls.Tls_t_serverhandshakestatetls13.T_serverHandshakeStateTLS13>):stdgo.Error {
        @:recv var _hs:stdgo.Ref<stdgo._internal.crypto.tls.Tls_t_serverhandshakestatetls13.T_serverHandshakeStateTLS13> = _hs;
        var _c = (@:checkr _hs ?? throw "null pointer dereference")._c;
        if ((@:checkr _hs ?? throw "null pointer dereference")._usingPSK) {
            return (null : stdgo.Error);
        };
        if (@:check2r _hs._requestClientCert()) {
            var _certReq = (stdgo.Go.setRef(({} : stdgo._internal.crypto.tls.Tls_t_certificaterequestmsgtls13.T_certificateRequestMsgTLS13)) : stdgo.Ref<stdgo._internal.crypto.tls.Tls_t_certificaterequestmsgtls13.T_certificateRequestMsgTLS13>);
            (@:checkr _certReq ?? throw "null pointer dereference")._ocspStapling = true;
            (@:checkr _certReq ?? throw "null pointer dereference")._scts = true;
            (@:checkr _certReq ?? throw "null pointer dereference")._supportedSignatureAlgorithms = stdgo._internal.crypto.tls.Tls__supportedsignaturealgorithms._supportedSignatureAlgorithms();
            if (((@:checkr (@:checkr _c ?? throw "null pointer dereference")._config ?? throw "null pointer dereference").clientCAs != null && (((@:checkr (@:checkr _c ?? throw "null pointer dereference")._config ?? throw "null pointer dereference").clientCAs : Dynamic).__nil__ == null || !((@:checkr (@:checkr _c ?? throw "null pointer dereference")._config ?? throw "null pointer dereference").clientCAs : Dynamic).__nil__))) {
                (@:checkr _certReq ?? throw "null pointer dereference")._certificateAuthorities = @:check2r (@:checkr (@:checkr _c ?? throw "null pointer dereference")._config ?? throw "null pointer dereference").clientCAs.subjects();
            };
            {
                var __tmp__ = @:check2r (@:checkr _hs ?? throw "null pointer dereference")._c._writeHandshakeRecord(stdgo.Go.asInterface(_certReq), (@:checkr _hs ?? throw "null pointer dereference")._transcript), __125:stdgo.GoInt = __tmp__._0, _err:stdgo.Error = __tmp__._1;
                if (_err != null) {
                    return _err;
                };
            };
        };
        var _certMsg = (stdgo.Go.setRef(({} : stdgo._internal.crypto.tls.Tls_t_certificatemsgtls13.T_certificateMsgTLS13)) : stdgo.Ref<stdgo._internal.crypto.tls.Tls_t_certificatemsgtls13.T_certificateMsgTLS13>);
        (@:checkr _certMsg ?? throw "null pointer dereference")._certificate = ((@:checkr _hs ?? throw "null pointer dereference")._cert : stdgo._internal.crypto.tls.Tls_certificate.Certificate)?.__copy__();
        (@:checkr _certMsg ?? throw "null pointer dereference")._scts = ((@:checkr (@:checkr _hs ?? throw "null pointer dereference")._clientHello ?? throw "null pointer dereference")._scts && (((@:checkr (@:checkr _hs ?? throw "null pointer dereference")._cert ?? throw "null pointer dereference").signedCertificateTimestamps.length) > (0 : stdgo.GoInt) : Bool) : Bool);
        (@:checkr _certMsg ?? throw "null pointer dereference")._ocspStapling = ((@:checkr (@:checkr _hs ?? throw "null pointer dereference")._clientHello ?? throw "null pointer dereference")._ocspStapling && (((@:checkr (@:checkr _hs ?? throw "null pointer dereference")._cert ?? throw "null pointer dereference").oCSPStaple.length) > (0 : stdgo.GoInt) : Bool) : Bool);
        {
            var __tmp__ = @:check2r (@:checkr _hs ?? throw "null pointer dereference")._c._writeHandshakeRecord(stdgo.Go.asInterface(_certMsg), (@:checkr _hs ?? throw "null pointer dereference")._transcript), __153:stdgo.GoInt = __tmp__._0, _err:stdgo.Error = __tmp__._1;
            if (_err != null) {
                return _err;
            };
        };
        var _certVerifyMsg = (stdgo.Go.setRef(({} : stdgo._internal.crypto.tls.Tls_t_certificateverifymsg.T_certificateVerifyMsg)) : stdgo.Ref<stdgo._internal.crypto.tls.Tls_t_certificateverifymsg.T_certificateVerifyMsg>);
        (@:checkr _certVerifyMsg ?? throw "null pointer dereference")._hasSignatureAlgorithm = true;
        (@:checkr _certVerifyMsg ?? throw "null pointer dereference")._signatureAlgorithm = (@:checkr _hs ?? throw "null pointer dereference")._sigAlg;
        var __tmp__ = stdgo._internal.crypto.tls.Tls__typeandhashfromsignaturescheme._typeAndHashFromSignatureScheme((@:checkr _hs ?? throw "null pointer dereference")._sigAlg), _sigType:stdgo.GoUInt8 = __tmp__._0, _sigHash:stdgo._internal.crypto.Crypto_hash.Hash = __tmp__._1, _err:stdgo.Error = __tmp__._2;
        if (_err != null) {
            return @:check2r _c._sendAlert((80 : stdgo._internal.crypto.tls.Tls_t_alert.T_alert));
        };
        var _signed = stdgo._internal.crypto.tls.Tls__signedmessage._signedMessage(_sigHash, (stdgo.Go.str("TLS 1.3, server CertificateVerify", 0) : stdgo.GoString)?.__copy__(), (@:checkr _hs ?? throw "null pointer dereference")._transcript);
        var _signOpts = (stdgo.Go.asInterface(_sigHash) : stdgo._internal.crypto.Crypto_signeropts.SignerOpts);
        if (_sigType == ((226 : stdgo.GoUInt8))) {
            _signOpts = stdgo.Go.asInterface((stdgo.Go.setRef(({ saltLength : (-1 : stdgo.GoInt), hash : _sigHash } : stdgo._internal.crypto.rsa.Rsa_pssoptions.PSSOptions)) : stdgo.Ref<stdgo._internal.crypto.rsa.Rsa_pssoptions.PSSOptions>));
        };
        var __tmp__ = (stdgo.Go.typeAssert(((@:checkr (@:checkr _hs ?? throw "null pointer dereference")._cert ?? throw "null pointer dereference").privateKey : stdgo._internal.crypto.Crypto_signer.Signer)) : stdgo._internal.crypto.Crypto_signer.Signer).sign(@:check2r (@:checkr _c ?? throw "null pointer dereference")._config._rand(), _signed, _signOpts), _sig:stdgo.Slice<stdgo.GoUInt8> = __tmp__._0, _err:stdgo.Error = __tmp__._1;
        if (_err != null) {
            var _public = ((stdgo.Go.typeAssert(((@:checkr (@:checkr _hs ?? throw "null pointer dereference")._cert ?? throw "null pointer dereference").privateKey : stdgo._internal.crypto.Crypto_signer.Signer)) : stdgo._internal.crypto.Crypto_signer.Signer).public_() : stdgo._internal.crypto.Crypto_publickey.PublicKey);
            {
                var __tmp__ = try {
                    { _0 : (stdgo.Go.typeAssert((_public : stdgo.Ref<stdgo._internal.crypto.rsa.Rsa_publickey.PublicKey>)) : stdgo.Ref<stdgo._internal.crypto.rsa.Rsa_publickey.PublicKey>), _1 : true };
                } catch(_) {
                    { _0 : (null : stdgo.Ref<stdgo._internal.crypto.rsa.Rsa_publickey.PublicKey>), _1 : false };
                }, _rsaKey = __tmp__._0, _ok = __tmp__._1;
                if (((_ok && _sigType == ((226 : stdgo.GoUInt8)) : Bool) && ((@:check2r (@:checkr _rsaKey ?? throw "null pointer dereference").n.bitLen() / (8 : stdgo.GoInt) : stdgo.GoInt) < ((_sigHash.size() * (2 : stdgo.GoInt) : stdgo.GoInt) + (2 : stdgo.GoInt) : stdgo.GoInt) : Bool) : Bool)) {
                    @:check2r _c._sendAlert((40 : stdgo._internal.crypto.tls.Tls_t_alert.T_alert));
                } else {
                    @:check2r _c._sendAlert((80 : stdgo._internal.crypto.tls.Tls_t_alert.T_alert));
                };
            };
            return stdgo._internal.errors.Errors_new_.new_((("tls: failed to sign handshake: " : stdgo.GoString) + _err.error()?.__copy__() : stdgo.GoString)?.__copy__());
        };
        (@:checkr _certVerifyMsg ?? throw "null pointer dereference")._signature = _sig;
        {
            var __tmp__ = @:check2r (@:checkr _hs ?? throw "null pointer dereference")._c._writeHandshakeRecord(stdgo.Go.asInterface(_certVerifyMsg), (@:checkr _hs ?? throw "null pointer dereference")._transcript), __222:stdgo.GoInt = __tmp__._0, _err:stdgo.Error = __tmp__._1;
            if (_err != null) {
                return _err;
            };
        };
        return (null : stdgo.Error);
    }
    @:keep
    @:tdfield
    static public function _requestClientCert( _hs:stdgo.Ref<stdgo._internal.crypto.tls.Tls_t_serverhandshakestatetls13.T_serverHandshakeStateTLS13>):Bool {
        @:recv var _hs:stdgo.Ref<stdgo._internal.crypto.tls.Tls_t_serverhandshakestatetls13.T_serverHandshakeStateTLS13> = _hs;
        return (((@:checkr (@:checkr (@:checkr _hs ?? throw "null pointer dereference")._c ?? throw "null pointer dereference")._config ?? throw "null pointer dereference").clientAuth >= (1 : stdgo._internal.crypto.tls.Tls_clientauthtype.ClientAuthType) : Bool) && !(@:checkr _hs ?? throw "null pointer dereference")._usingPSK : Bool);
    }
    @:keep
    @:tdfield
    static public function _sendServerParameters( _hs:stdgo.Ref<stdgo._internal.crypto.tls.Tls_t_serverhandshakestatetls13.T_serverHandshakeStateTLS13>):stdgo.Error {
        @:recv var _hs:stdgo.Ref<stdgo._internal.crypto.tls.Tls_t_serverhandshakestatetls13.T_serverHandshakeStateTLS13> = _hs;
        var _c = (@:checkr _hs ?? throw "null pointer dereference")._c;
        {
            var _err = (stdgo._internal.crypto.tls.Tls__transcriptmsg._transcriptMsg(stdgo.Go.asInterface((@:checkr _hs ?? throw "null pointer dereference")._clientHello), (@:checkr _hs ?? throw "null pointer dereference")._transcript) : stdgo.Error);
            if (_err != null) {
                return _err;
            };
        };
        {
            var __tmp__ = @:check2r (@:checkr _hs ?? throw "null pointer dereference")._c._writeHandshakeRecord(stdgo.Go.asInterface((@:checkr _hs ?? throw "null pointer dereference")._hello), (@:checkr _hs ?? throw "null pointer dereference")._transcript), __121:stdgo.GoInt = __tmp__._0, _err:stdgo.Error = __tmp__._1;
            if (_err != null) {
                return _err;
            };
        };
        {
            var _err = (@:check2r _hs._sendDummyChangeCipherSpec() : stdgo.Error);
            if (_err != null) {
                return _err;
            };
        };
        var _earlySecret = (@:checkr _hs ?? throw "null pointer dereference")._earlySecret;
        if (_earlySecret == null) {
            _earlySecret = @:check2r (@:checkr _hs ?? throw "null pointer dereference")._suite._extract((null : stdgo.Slice<stdgo.GoUInt8>), (null : stdgo.Slice<stdgo.GoUInt8>));
        };
        (@:checkr _hs ?? throw "null pointer dereference")._handshakeSecret = @:check2r (@:checkr _hs ?? throw "null pointer dereference")._suite._extract((@:checkr _hs ?? throw "null pointer dereference")._sharedKey, @:check2r (@:checkr _hs ?? throw "null pointer dereference")._suite._deriveSecret(_earlySecret, ("derived" : stdgo.GoString), (null : stdgo._internal.hash.Hash_hash.Hash)));
        var _clientSecret = @:check2r (@:checkr _hs ?? throw "null pointer dereference")._suite._deriveSecret((@:checkr _hs ?? throw "null pointer dereference")._handshakeSecret, ("c hs traffic" : stdgo.GoString), (@:checkr _hs ?? throw "null pointer dereference")._transcript);
        @:check2 (@:checkr _c ?? throw "null pointer dereference")._in._setTrafficSecret((@:checkr _hs ?? throw "null pointer dereference")._suite, (2 : stdgo._internal.crypto.tls.Tls_quicencryptionlevel.QUICEncryptionLevel), _clientSecret);
        var _serverSecret = @:check2r (@:checkr _hs ?? throw "null pointer dereference")._suite._deriveSecret((@:checkr _hs ?? throw "null pointer dereference")._handshakeSecret, ("s hs traffic" : stdgo.GoString), (@:checkr _hs ?? throw "null pointer dereference")._transcript);
        @:check2 (@:checkr _c ?? throw "null pointer dereference")._out._setTrafficSecret((@:checkr _hs ?? throw "null pointer dereference")._suite, (2 : stdgo._internal.crypto.tls.Tls_quicencryptionlevel.QUICEncryptionLevel), _serverSecret);
        if (((@:checkr _c ?? throw "null pointer dereference")._quic != null && (((@:checkr _c ?? throw "null pointer dereference")._quic : Dynamic).__nil__ == null || !((@:checkr _c ?? throw "null pointer dereference")._quic : Dynamic).__nil__))) {
            if (@:check2 (@:checkr _c ?? throw "null pointer dereference")._hand.len() != ((0 : stdgo.GoInt))) {
                @:check2r _c._sendAlert((10 : stdgo._internal.crypto.tls.Tls_t_alert.T_alert));
            };
            @:check2r _c._quicSetWriteSecret((2 : stdgo._internal.crypto.tls.Tls_quicencryptionlevel.QUICEncryptionLevel), (@:checkr (@:checkr _hs ?? throw "null pointer dereference")._suite ?? throw "null pointer dereference")._id, _serverSecret);
            @:check2r _c._quicSetReadSecret((2 : stdgo._internal.crypto.tls.Tls_quicencryptionlevel.QUICEncryptionLevel), (@:checkr (@:checkr _hs ?? throw "null pointer dereference")._suite ?? throw "null pointer dereference")._id, _clientSecret);
        };
        var _err = (@:check2r (@:checkr _c ?? throw "null pointer dereference")._config._writeKeyLog(("CLIENT_HANDSHAKE_TRAFFIC_SECRET" : stdgo.GoString), (@:checkr (@:checkr _hs ?? throw "null pointer dereference")._clientHello ?? throw "null pointer dereference")._random, _clientSecret) : stdgo.Error);
        if (_err != null) {
            @:check2r _c._sendAlert((80 : stdgo._internal.crypto.tls.Tls_t_alert.T_alert));
            return _err;
        };
        _err = @:check2r (@:checkr _c ?? throw "null pointer dereference")._config._writeKeyLog(("SERVER_HANDSHAKE_TRAFFIC_SECRET" : stdgo.GoString), (@:checkr (@:checkr _hs ?? throw "null pointer dereference")._clientHello ?? throw "null pointer dereference")._random, _serverSecret);
        if (_err != null) {
            @:check2r _c._sendAlert((80 : stdgo._internal.crypto.tls.Tls_t_alert.T_alert));
            return _err;
        };
        var _encryptedExtensions = (stdgo.Go.setRef(({} : stdgo._internal.crypto.tls.Tls_t_encryptedextensionsmsg.T_encryptedExtensionsMsg)) : stdgo.Ref<stdgo._internal.crypto.tls.Tls_t_encryptedextensionsmsg.T_encryptedExtensionsMsg>);
        (@:checkr _encryptedExtensions ?? throw "null pointer dereference")._alpnProtocol = (@:checkr _c ?? throw "null pointer dereference")._clientProtocol?.__copy__();
        if (((@:checkr _c ?? throw "null pointer dereference")._quic != null && (((@:checkr _c ?? throw "null pointer dereference")._quic : Dynamic).__nil__ == null || !((@:checkr _c ?? throw "null pointer dereference")._quic : Dynamic).__nil__))) {
            var __tmp__ = @:check2r _c._quicGetTransportParameters(), _p:stdgo.Slice<stdgo.GoUInt8> = __tmp__._0, _err:stdgo.Error = __tmp__._1;
            if (_err != null) {
                return _err;
            };
            (@:checkr _encryptedExtensions ?? throw "null pointer dereference")._quicTransportParameters = _p;
            (@:checkr _encryptedExtensions ?? throw "null pointer dereference")._earlyData = (@:checkr _hs ?? throw "null pointer dereference")._earlyData;
        };
        {
            var __tmp__ = @:check2r (@:checkr _hs ?? throw "null pointer dereference")._c._writeHandshakeRecord(stdgo.Go.asInterface(_encryptedExtensions), (@:checkr _hs ?? throw "null pointer dereference")._transcript), __338:stdgo.GoInt = __tmp__._0, _err:stdgo.Error = __tmp__._1;
            if (_err != null) {
                return _err;
            };
        };
        return (null : stdgo.Error);
    }
    @:keep
    @:tdfield
    static public function _doHelloRetryRequest( _hs:stdgo.Ref<stdgo._internal.crypto.tls.Tls_t_serverhandshakestatetls13.T_serverHandshakeStateTLS13>, _selectedGroup:stdgo._internal.crypto.tls.Tls_curveid.CurveID):stdgo.Error {
        @:recv var _hs:stdgo.Ref<stdgo._internal.crypto.tls.Tls_t_serverhandshakestatetls13.T_serverHandshakeStateTLS13> = _hs;
        var _c = (@:checkr _hs ?? throw "null pointer dereference")._c;
        {
            var _err = (stdgo._internal.crypto.tls.Tls__transcriptmsg._transcriptMsg(stdgo.Go.asInterface((@:checkr _hs ?? throw "null pointer dereference")._clientHello), (@:checkr _hs ?? throw "null pointer dereference")._transcript) : stdgo.Error);
            if (_err != null) {
                return _err;
            };
        };
        var _chHash = (@:checkr _hs ?? throw "null pointer dereference")._transcript.sum((null : stdgo.Slice<stdgo.GoUInt8>));
        (@:checkr _hs ?? throw "null pointer dereference")._transcript.reset();
        (@:checkr _hs ?? throw "null pointer dereference")._transcript.write((new stdgo.Slice<stdgo.GoUInt8>(4, 4, ...[(254 : stdgo.GoUInt8), (0 : stdgo.GoUInt8), (0 : stdgo.GoUInt8), (_chHash.length : stdgo.GoUInt8)]).__setNumber32__() : stdgo.Slice<stdgo.GoUInt8>));
        (@:checkr _hs ?? throw "null pointer dereference")._transcript.write(_chHash);
        var _helloRetryRequest = (stdgo.Go.setRef(({ _vers : (@:checkr (@:checkr _hs ?? throw "null pointer dereference")._hello ?? throw "null pointer dereference")._vers, _random : stdgo._internal.crypto.tls.Tls__helloretryrequestrandom._helloRetryRequestRandom, _sessionId : (@:checkr (@:checkr _hs ?? throw "null pointer dereference")._hello ?? throw "null pointer dereference")._sessionId, _cipherSuite : (@:checkr (@:checkr _hs ?? throw "null pointer dereference")._hello ?? throw "null pointer dereference")._cipherSuite, _compressionMethod : (@:checkr (@:checkr _hs ?? throw "null pointer dereference")._hello ?? throw "null pointer dereference")._compressionMethod, _supportedVersion : (@:checkr (@:checkr _hs ?? throw "null pointer dereference")._hello ?? throw "null pointer dereference")._supportedVersion, _selectedGroup : _selectedGroup } : stdgo._internal.crypto.tls.Tls_t_serverhellomsg.T_serverHelloMsg)) : stdgo.Ref<stdgo._internal.crypto.tls.Tls_t_serverhellomsg.T_serverHelloMsg>);
        {
            var __tmp__ = @:check2r (@:checkr _hs ?? throw "null pointer dereference")._c._writeHandshakeRecord(stdgo.Go.asInterface(_helloRetryRequest), (@:checkr _hs ?? throw "null pointer dereference")._transcript), __185:stdgo.GoInt = __tmp__._0, _err:stdgo.Error = __tmp__._1;
            if (_err != null) {
                return _err;
            };
        };
        {
            var _err = (@:check2r _hs._sendDummyChangeCipherSpec() : stdgo.Error);
            if (_err != null) {
                return _err;
            };
        };
        var __tmp__ = @:check2r _c._readHandshake((null : stdgo._internal.crypto.tls.Tls_t_transcripthash.T_transcriptHash)), _msg:stdgo.AnyInterface = __tmp__._0, _err:stdgo.Error = __tmp__._1;
        if (_err != null) {
            return _err;
        };
        var __tmp__ = try {
            { _0 : (stdgo.Go.typeAssert((_msg : stdgo.Ref<stdgo._internal.crypto.tls.Tls_t_clienthellomsg.T_clientHelloMsg>)) : stdgo.Ref<stdgo._internal.crypto.tls.Tls_t_clienthellomsg.T_clientHelloMsg>), _1 : true };
        } catch(_) {
            { _0 : (null : stdgo.Ref<stdgo._internal.crypto.tls.Tls_t_clienthellomsg.T_clientHelloMsg>), _1 : false };
        }, _clientHello = __tmp__._0, _ok = __tmp__._1;
        if (!_ok) {
            @:check2r _c._sendAlert((10 : stdgo._internal.crypto.tls.Tls_t_alert.T_alert));
            return stdgo._internal.crypto.tls.Tls__unexpectedmessageerror._unexpectedMessageError(stdgo.Go.toInterface(stdgo.Go.asInterface(_clientHello)), _msg);
        };
        if ((((@:checkr _clientHello ?? throw "null pointer dereference")._keyShares.length != (1 : stdgo.GoInt)) || ((@:checkr _clientHello ?? throw "null pointer dereference")._keyShares[(0 : stdgo.GoInt)]._group != _selectedGroup) : Bool)) {
            @:check2r _c._sendAlert((47 : stdgo._internal.crypto.tls.Tls_t_alert.T_alert));
            return stdgo._internal.errors.Errors_new_.new_(("tls: client sent invalid key share in second ClientHello" : stdgo.GoString));
        };
        if ((@:checkr _clientHello ?? throw "null pointer dereference")._earlyData) {
            @:check2r _c._sendAlert((47 : stdgo._internal.crypto.tls.Tls_t_alert.T_alert));
            return stdgo._internal.errors.Errors_new_.new_(("tls: client indicated early data in second ClientHello" : stdgo.GoString));
        };
        if (stdgo._internal.crypto.tls.Tls__illegalclienthellochange._illegalClientHelloChange(_clientHello, (@:checkr _hs ?? throw "null pointer dereference")._clientHello)) {
            @:check2r _c._sendAlert((47 : stdgo._internal.crypto.tls.Tls_t_alert.T_alert));
            return stdgo._internal.errors.Errors_new_.new_(("tls: client illegally modified second ClientHello" : stdgo.GoString));
        };
        (@:checkr _hs ?? throw "null pointer dereference")._clientHello = _clientHello;
        return (null : stdgo.Error);
    }
    @:keep
    @:tdfield
    static public function _sendDummyChangeCipherSpec( _hs:stdgo.Ref<stdgo._internal.crypto.tls.Tls_t_serverhandshakestatetls13.T_serverHandshakeStateTLS13>):stdgo.Error {
        @:recv var _hs:stdgo.Ref<stdgo._internal.crypto.tls.Tls_t_serverhandshakestatetls13.T_serverHandshakeStateTLS13> = _hs;
        if (((@:checkr (@:checkr _hs ?? throw "null pointer dereference")._c ?? throw "null pointer dereference")._quic != null && (((@:checkr (@:checkr _hs ?? throw "null pointer dereference")._c ?? throw "null pointer dereference")._quic : Dynamic).__nil__ == null || !((@:checkr (@:checkr _hs ?? throw "null pointer dereference")._c ?? throw "null pointer dereference")._quic : Dynamic).__nil__))) {
            return (null : stdgo.Error);
        };
        if ((@:checkr _hs ?? throw "null pointer dereference")._sentDummyCCS) {
            return (null : stdgo.Error);
        };
        (@:checkr _hs ?? throw "null pointer dereference")._sentDummyCCS = true;
        return @:check2r (@:checkr _hs ?? throw "null pointer dereference")._c._writeChangeCipherRecord();
    }
    @:keep
    @:tdfield
    static public function _pickCertificate( _hs:stdgo.Ref<stdgo._internal.crypto.tls.Tls_t_serverhandshakestatetls13.T_serverHandshakeStateTLS13>):stdgo.Error {
        @:recv var _hs:stdgo.Ref<stdgo._internal.crypto.tls.Tls_t_serverhandshakestatetls13.T_serverHandshakeStateTLS13> = _hs;
        var _c = (@:checkr _hs ?? throw "null pointer dereference")._c;
        if ((@:checkr _hs ?? throw "null pointer dereference")._usingPSK) {
            return (null : stdgo.Error);
        };
        if (((@:checkr (@:checkr _hs ?? throw "null pointer dereference")._clientHello ?? throw "null pointer dereference")._supportedSignatureAlgorithms.length) == ((0 : stdgo.GoInt))) {
            return @:check2r _c._sendAlert((109 : stdgo._internal.crypto.tls.Tls_t_alert.T_alert));
        };
        var __tmp__ = @:check2r (@:checkr _c ?? throw "null pointer dereference")._config._getCertificate(stdgo._internal.crypto.tls.Tls__clienthelloinfo._clientHelloInfo((@:checkr _hs ?? throw "null pointer dereference")._ctx, _c, (@:checkr _hs ?? throw "null pointer dereference")._clientHello)), _certificate:stdgo.Ref<stdgo._internal.crypto.tls.Tls_certificate.Certificate> = __tmp__._0, _err:stdgo.Error = __tmp__._1;
        if (_err != null) {
            if (stdgo.Go.toInterface(_err) == (stdgo.Go.toInterface(stdgo._internal.crypto.tls.Tls__errnocertificates._errNoCertificates))) {
                @:check2r _c._sendAlert((112 : stdgo._internal.crypto.tls.Tls_t_alert.T_alert));
            } else {
                @:check2r _c._sendAlert((80 : stdgo._internal.crypto.tls.Tls_t_alert.T_alert));
            };
            return _err;
        };
        {
            var __tmp__ = stdgo._internal.crypto.tls.Tls__selectsignaturescheme._selectSignatureScheme((@:checkr _c ?? throw "null pointer dereference")._vers, _certificate, (@:checkr (@:checkr _hs ?? throw "null pointer dereference")._clientHello ?? throw "null pointer dereference")._supportedSignatureAlgorithms);
            (@:checkr _hs ?? throw "null pointer dereference")._sigAlg = @:tmpset0 __tmp__._0;
            _err = @:tmpset0 __tmp__._1;
        };
        if (_err != null) {
            @:check2r _c._sendAlert((40 : stdgo._internal.crypto.tls.Tls_t_alert.T_alert));
            return _err;
        };
        (@:checkr _hs ?? throw "null pointer dereference")._cert = _certificate;
        return (null : stdgo.Error);
    }
    @:keep
    @:tdfield
    static public function _checkForResumption( _hs:stdgo.Ref<stdgo._internal.crypto.tls.Tls_t_serverhandshakestatetls13.T_serverHandshakeStateTLS13>):stdgo.Error {
        @:recv var _hs:stdgo.Ref<stdgo._internal.crypto.tls.Tls_t_serverhandshakestatetls13.T_serverHandshakeStateTLS13> = _hs;
        var _c = (@:checkr _hs ?? throw "null pointer dereference")._c;
        if ((@:checkr (@:checkr _c ?? throw "null pointer dereference")._config ?? throw "null pointer dereference").sessionTicketsDisabled) {
            return (null : stdgo.Error);
        };
        var _modeOK = (false : Bool);
        for (__93 => _mode in (@:checkr (@:checkr _hs ?? throw "null pointer dereference")._clientHello ?? throw "null pointer dereference")._pskModes) {
            if (_mode == ((1 : stdgo.GoUInt8))) {
                _modeOK = true;
                break;
            };
        };
        if (!_modeOK) {
            return (null : stdgo.Error);
        };
        if (((@:checkr (@:checkr _hs ?? throw "null pointer dereference")._clientHello ?? throw "null pointer dereference")._pskIdentities.length) != (((@:checkr (@:checkr _hs ?? throw "null pointer dereference")._clientHello ?? throw "null pointer dereference")._pskBinders.length))) {
            @:check2r _c._sendAlert((47 : stdgo._internal.crypto.tls.Tls_t_alert.T_alert));
            return stdgo._internal.errors.Errors_new_.new_(("tls: invalid or missing PSK binders" : stdgo.GoString));
        };
        if (((@:checkr (@:checkr _hs ?? throw "null pointer dereference")._clientHello ?? throw "null pointer dereference")._pskIdentities.length) == ((0 : stdgo.GoInt))) {
            return (null : stdgo.Error);
        };
        for (_i => _identity in (@:checkr (@:checkr _hs ?? throw "null pointer dereference")._clientHello ?? throw "null pointer dereference")._pskIdentities) {
            if ((_i >= (5 : stdgo.GoInt) : Bool)) {
                break;
            };
            var _sessionState:stdgo.Ref<stdgo._internal.crypto.tls.Tls_sessionstate.SessionState> = (null : stdgo.Ref<stdgo._internal.crypto.tls.Tls_sessionstate.SessionState>);
            if ((@:checkr (@:checkr _c ?? throw "null pointer dereference")._config ?? throw "null pointer dereference").unwrapSession != null) {
                var _err:stdgo.Error = (null : stdgo.Error);
                {
                    var __tmp__ = (@:checkr (@:checkr _c ?? throw "null pointer dereference")._config ?? throw "null pointer dereference").unwrapSession(_identity._label, @:check2r _c._connectionStateLocked()?.__copy__());
                    _sessionState = @:tmpset0 __tmp__._0;
                    _err = @:tmpset0 __tmp__._1;
                };
                if (_err != null) {
                    return _err;
                };
                if ((_sessionState == null || (_sessionState : Dynamic).__nil__)) {
                    continue;
                };
            } else {
                var _plaintext = @:check2r (@:checkr _c ?? throw "null pointer dereference")._config._decryptTicket(_identity._label, (@:checkr _c ?? throw "null pointer dereference")._ticketKeys);
                if (_plaintext == null) {
                    continue;
                };
                var _err:stdgo.Error = (null : stdgo.Error);
                {
                    var __tmp__ = stdgo._internal.crypto.tls.Tls_parsesessionstate.parseSessionState(_plaintext);
                    _sessionState = @:tmpset0 __tmp__._0;
                    _err = @:tmpset0 __tmp__._1;
                };
                if (_err != null) {
                    continue;
                };
            };
            if ((@:checkr _sessionState ?? throw "null pointer dereference")._version != ((772 : stdgo.GoUInt16))) {
                continue;
            };
            var _createdAt = (stdgo._internal.time.Time_unix.unix(((@:checkr _sessionState ?? throw "null pointer dereference")._createdAt : stdgo.GoInt64), (0i64 : stdgo.GoInt64))?.__copy__() : stdgo._internal.time.Time_time.Time);
            if ((@:check2r (@:checkr _c ?? throw "null pointer dereference")._config._time().sub(_createdAt?.__copy__()) > (604800000000000i64 : stdgo._internal.time.Time_duration.Duration) : Bool)) {
                continue;
            };
            var _pskSuite = stdgo._internal.crypto.tls.Tls__ciphersuitetls13byid._cipherSuiteTLS13ByID((@:checkr _sessionState ?? throw "null pointer dereference")._cipherSuite);
            if (((_pskSuite == null || (_pskSuite : Dynamic).__nil__) || ((@:checkr _pskSuite ?? throw "null pointer dereference")._hash != (@:checkr (@:checkr _hs ?? throw "null pointer dereference")._suite ?? throw "null pointer dereference")._hash) : Bool)) {
                continue;
            };
            var _sessionHasClientCerts = (((@:checkr _sessionState ?? throw "null pointer dereference")._peerCertificates.length) != ((0 : stdgo.GoInt)) : Bool);
            var _needClientCerts = (stdgo._internal.crypto.tls.Tls__requiresclientcert._requiresClientCert((@:checkr (@:checkr _c ?? throw "null pointer dereference")._config ?? throw "null pointer dereference").clientAuth) : Bool);
            if ((_needClientCerts && !_sessionHasClientCerts : Bool)) {
                continue;
            };
            if ((_sessionHasClientCerts && ((@:checkr (@:checkr _c ?? throw "null pointer dereference")._config ?? throw "null pointer dereference").clientAuth == (0 : stdgo._internal.crypto.tls.Tls_clientauthtype.ClientAuthType)) : Bool)) {
                continue;
            };
            if ((_sessionHasClientCerts && @:check2r (@:checkr _c ?? throw "null pointer dereference")._config._time().after((@:checkr (@:checkr _sessionState ?? throw "null pointer dereference")._peerCertificates[(0 : stdgo.GoInt)] ?? throw "null pointer dereference").notAfter?.__copy__()) : Bool)) {
                continue;
            };
            if (((_sessionHasClientCerts && ((@:checkr (@:checkr _c ?? throw "null pointer dereference")._config ?? throw "null pointer dereference").clientAuth >= (3 : stdgo._internal.crypto.tls.Tls_clientauthtype.ClientAuthType) : Bool) : Bool) && ((@:checkr _sessionState ?? throw "null pointer dereference")._verifiedChains.length == (0 : stdgo.GoInt)) : Bool)) {
                continue;
            };
            (@:checkr _hs ?? throw "null pointer dereference")._earlySecret = @:check2r (@:checkr _hs ?? throw "null pointer dereference")._suite._extract((@:checkr _sessionState ?? throw "null pointer dereference")._secret, (null : stdgo.Slice<stdgo.GoUInt8>));
            var _binderKey = @:check2r (@:checkr _hs ?? throw "null pointer dereference")._suite._deriveSecret((@:checkr _hs ?? throw "null pointer dereference")._earlySecret, ("res binder" : stdgo.GoString), (null : stdgo._internal.hash.Hash_hash.Hash));
            var _transcript = (stdgo._internal.crypto.tls.Tls__clonehash._cloneHash((@:checkr _hs ?? throw "null pointer dereference")._transcript, (@:checkr (@:checkr _hs ?? throw "null pointer dereference")._suite ?? throw "null pointer dereference")._hash) : stdgo._internal.hash.Hash_hash.Hash);
            if (_transcript == null) {
                @:check2r _c._sendAlert((80 : stdgo._internal.crypto.tls.Tls_t_alert.T_alert));
                return stdgo._internal.errors.Errors_new_.new_(("tls: internal error: failed to clone hash" : stdgo.GoString));
            };
            var __tmp__ = @:check2r (@:checkr _hs ?? throw "null pointer dereference")._clientHello._marshalWithoutBinders(), _clientHelloBytes:stdgo.Slice<stdgo.GoUInt8> = __tmp__._0, _err:stdgo.Error = __tmp__._1;
            if (_err != null) {
                @:check2r _c._sendAlert((80 : stdgo._internal.crypto.tls.Tls_t_alert.T_alert));
                return _err;
            };
            _transcript.write(_clientHelloBytes);
            var _pskBinder = @:check2r (@:checkr _hs ?? throw "null pointer dereference")._suite._finishedHash(_binderKey, _transcript);
            if (!stdgo._internal.crypto.hmac.Hmac_equal.equal((@:checkr (@:checkr _hs ?? throw "null pointer dereference")._clientHello ?? throw "null pointer dereference")._pskBinders[(_i : stdgo.GoInt)], _pskBinder)) {
                @:check2r _c._sendAlert((51 : stdgo._internal.crypto.tls.Tls_t_alert.T_alert));
                return stdgo._internal.errors.Errors_new_.new_(("tls: invalid PSK binder" : stdgo.GoString));
            };
            if ((((((((@:checkr _c ?? throw "null pointer dereference")._quic != null && (((@:checkr _c ?? throw "null pointer dereference")._quic : Dynamic).__nil__ == null || !((@:checkr _c ?? throw "null pointer dereference")._quic : Dynamic).__nil__)) && (@:checkr (@:checkr _hs ?? throw "null pointer dereference")._clientHello ?? throw "null pointer dereference")._earlyData : Bool) && _i == ((0 : stdgo.GoInt)) : Bool) && (@:checkr _sessionState ?? throw "null pointer dereference").earlyData : Bool) && (@:checkr _sessionState ?? throw "null pointer dereference")._cipherSuite == ((@:checkr (@:checkr _hs ?? throw "null pointer dereference")._suite ?? throw "null pointer dereference")._id) : Bool) && ((@:checkr _sessionState ?? throw "null pointer dereference")._alpnProtocol == (@:checkr _c ?? throw "null pointer dereference")._clientProtocol) : Bool)) {
                (@:checkr _hs ?? throw "null pointer dereference")._earlyData = true;
                var _transcript = ((@:checkr (@:checkr _hs ?? throw "null pointer dereference")._suite ?? throw "null pointer dereference")._hash.new_() : stdgo._internal.hash.Hash_hash.Hash);
                {
                    var _err = (stdgo._internal.crypto.tls.Tls__transcriptmsg._transcriptMsg(stdgo.Go.asInterface((@:checkr _hs ?? throw "null pointer dereference")._clientHello), _transcript) : stdgo.Error);
                    if (_err != null) {
                        return _err;
                    };
                };
                var _earlyTrafficSecret = @:check2r (@:checkr _hs ?? throw "null pointer dereference")._suite._deriveSecret((@:checkr _hs ?? throw "null pointer dereference")._earlySecret, ("c e traffic" : stdgo.GoString), _transcript);
                @:check2r _c._quicSetReadSecret((1 : stdgo._internal.crypto.tls.Tls_quicencryptionlevel.QUICEncryptionLevel), (@:checkr (@:checkr _hs ?? throw "null pointer dereference")._suite ?? throw "null pointer dereference")._id, _earlyTrafficSecret);
            };
            (@:checkr _c ?? throw "null pointer dereference")._didResume = true;
            (@:checkr _c ?? throw "null pointer dereference")._peerCertificates = (@:checkr _sessionState ?? throw "null pointer dereference")._peerCertificates;
            (@:checkr _c ?? throw "null pointer dereference")._ocspResponse = (@:checkr _sessionState ?? throw "null pointer dereference")._ocspResponse;
            (@:checkr _c ?? throw "null pointer dereference")._scts = (@:checkr _sessionState ?? throw "null pointer dereference")._scts;
            (@:checkr _c ?? throw "null pointer dereference")._verifiedChains = (@:checkr _sessionState ?? throw "null pointer dereference")._verifiedChains;
            (@:checkr (@:checkr _hs ?? throw "null pointer dereference")._hello ?? throw "null pointer dereference")._selectedIdentityPresent = true;
            (@:checkr (@:checkr _hs ?? throw "null pointer dereference")._hello ?? throw "null pointer dereference")._selectedIdentity = (_i : stdgo.GoUInt16);
            (@:checkr _hs ?? throw "null pointer dereference")._usingPSK = true;
            return (null : stdgo.Error);
        };
        return (null : stdgo.Error);
    }
    @:keep
    @:tdfield
    static public function _processClientHello( _hs:stdgo.Ref<stdgo._internal.crypto.tls.Tls_t_serverhandshakestatetls13.T_serverHandshakeStateTLS13>):stdgo.Error {
        @:recv var _hs:stdgo.Ref<stdgo._internal.crypto.tls.Tls_t_serverhandshakestatetls13.T_serverHandshakeStateTLS13> = _hs;
<<<<<<< HEAD
        var _ks_5985695:stdgo._internal.crypto.tls.Tls_t_keyshare.T_keyShare = ({} : stdgo._internal.crypto.tls.Tls_t_keyshare.T_keyShare);
        var _i_5985701_0:stdgo.GoInt = (0 : stdgo.GoInt);
        var _preferredGroup_5985632:stdgo._internal.crypto.tls.Tls_curveid.CurveID = ((0 : stdgo.GoUInt16) : stdgo._internal.crypto.tls.Tls_curveid.CurveID);
        var _i_5982988_0:stdgo.GoInt = (0 : stdgo.GoInt);
        var _key_5986503:stdgo.Ref<stdgo._internal.crypto.ecdh.Ecdh_privatekey.PrivateKey> = (null : stdgo.Ref<stdgo._internal.crypto.ecdh.Ecdh_privatekey.PrivateKey>);
        var _err_5986213:stdgo.Error = (null : stdgo.Error);
        var _clientKeyShare_5985583:stdgo.Ref<stdgo._internal.crypto.tls.Tls_t_keyshare.T_keyShare> = (null : stdgo.Ref<stdgo._internal.crypto.tls.Tls_t_keyshare.T_keyShare>);
        var _selectedGroup_5985556:stdgo._internal.crypto.tls.Tls_curveid.CurveID = ((0 : stdgo.GoUInt16) : stdgo._internal.crypto.tls.Tls_curveid.CurveID);
        var _suiteID_5985015:stdgo.GoUInt16 = (0 : stdgo.GoUInt16);
        var _err_5983672:stdgo.Error = (null : stdgo.Error);
        var _selectedProto_5987041:stdgo.GoString = ("" : stdgo.GoString);
        var _ok_5986349:Bool = false;
        var _group_5985908:stdgo._internal.crypto.tls.Tls_curveid.CurveID = ((0 : stdgo.GoUInt16) : stdgo._internal.crypto.tls.Tls_curveid.CurveID);
        var _i_5985650_0:stdgo.GoInt = (0 : stdgo.GoInt);
        var _i_5985026_0:stdgo.GoInt = (0 : stdgo.GoInt);
        var _peerKey_5986718:stdgo.Ref<stdgo._internal.crypto.ecdh.Ecdh_publickey.PublicKey> = (null : stdgo.Ref<stdgo._internal.crypto.ecdh.Ecdh_publickey.PublicKey>);
        var _err_5986508:stdgo.Error = (null : stdgo.Error);
        var _i_5985917_0:stdgo.GoInt = (0 : stdgo.GoInt);
        var _preferenceList_5984831:stdgo.Slice<stdgo.GoUInt16> = (null : stdgo.Slice<stdgo.GoUInt16>);
        var _id_5982982:stdgo.GoUInt16 = (0 : stdgo.GoUInt16);
        var _c_5981887:stdgo.Ref<stdgo._internal.crypto.tls.Tls_conn.Conn> = (null : stdgo.Ref<stdgo._internal.crypto.tls.Tls_conn.Conn>);
=======
        var _clientKeyShare_6038676:stdgo.Ref<stdgo._internal.crypto.tls.Tls_t_keyshare.T_keyShare> = (null : stdgo.Ref<stdgo._internal.crypto.tls.Tls_t_keyshare.T_keyShare>);
        var _selectedGroup_6038649:stdgo._internal.crypto.tls.Tls_curveid.CurveID = ((0 : stdgo.GoUInt16) : stdgo._internal.crypto.tls.Tls_curveid.CurveID);
        var _i_6038119_0:stdgo.GoInt = (0 : stdgo.GoInt);
        var _err_6036765:stdgo.Error = (null : stdgo.Error);
        var _c_6034980:stdgo.Ref<stdgo._internal.crypto.tls.Tls_conn.Conn> = (null : stdgo.Ref<stdgo._internal.crypto.tls.Tls_conn.Conn>);
        var _peerKey_6039811:stdgo.Ref<stdgo._internal.crypto.ecdh.Ecdh_publickey.PublicKey> = (null : stdgo.Ref<stdgo._internal.crypto.ecdh.Ecdh_publickey.PublicKey>);
        var _ok_6039442:Bool = false;
        var _i_6038794_0:stdgo.GoInt = (0 : stdgo.GoInt);
        var _i_6036081_0:stdgo.GoInt = (0 : stdgo.GoInt);
        var _selectedProto_6040134:stdgo.GoString = ("" : stdgo.GoString);
        var _i_6038743_0:stdgo.GoInt = (0 : stdgo.GoInt);
        var _suiteID_6038108:stdgo.GoUInt16 = (0 : stdgo.GoUInt16);
        var _preferenceList_6037924:stdgo.Slice<stdgo.GoUInt16> = (null : stdgo.Slice<stdgo.GoUInt16>);
        var _group_6039001:stdgo._internal.crypto.tls.Tls_curveid.CurveID = ((0 : stdgo.GoUInt16) : stdgo._internal.crypto.tls.Tls_curveid.CurveID);
        var _i_6039010_0:stdgo.GoInt = (0 : stdgo.GoInt);
        var _ks_6038788:stdgo._internal.crypto.tls.Tls_t_keyshare.T_keyShare = ({} : stdgo._internal.crypto.tls.Tls_t_keyshare.T_keyShare);
        var _preferredGroup_6038725:stdgo._internal.crypto.tls.Tls_curveid.CurveID = ((0 : stdgo.GoUInt16) : stdgo._internal.crypto.tls.Tls_curveid.CurveID);
        var _id_6036075:stdgo.GoUInt16 = (0 : stdgo.GoUInt16);
        var _err_6039601:stdgo.Error = (null : stdgo.Error);
        var _key_6039596:stdgo.Ref<stdgo._internal.crypto.ecdh.Ecdh_privatekey.PrivateKey> = (null : stdgo.Ref<stdgo._internal.crypto.ecdh.Ecdh_privatekey.PrivateKey>);
        var _err_6039306:stdgo.Error = (null : stdgo.Error);
>>>>>>> 1598d646
        var _gotoNext = 0i32;
        var __blank__ = _gotoNext == ((0i32 : stdgo.GoInt));
        while (_gotoNext != ((-1i32 : stdgo.GoInt))) {
            {
                final __value__ = _gotoNext;
                if (__value__ == (0i32)) {
<<<<<<< HEAD
                    _c_5981887 = (@:checkr _hs ?? throw "null pointer dereference")._c;
                    (@:checkr _hs ?? throw "null pointer dereference")._hello = (stdgo.Go.setRef(({} : stdgo._internal.crypto.tls.Tls_t_serverhellomsg.T_serverHelloMsg)) : stdgo.Ref<stdgo._internal.crypto.tls.Tls_t_serverhellomsg.T_serverHelloMsg>);
                    (@:checkr (@:checkr _hs ?? throw "null pointer dereference")._hello ?? throw "null pointer dereference")._vers = (771 : stdgo.GoUInt16);
                    (@:checkr (@:checkr _hs ?? throw "null pointer dereference")._hello ?? throw "null pointer dereference")._supportedVersion = (@:checkr _c_5981887 ?? throw "null pointer dereference")._vers;
                    if (((@:checkr (@:checkr _hs ?? throw "null pointer dereference")._clientHello ?? throw "null pointer dereference")._supportedVersions.length) == ((0 : stdgo.GoInt))) {
                        _gotoNext = 5982182i32;
                    } else {
                        _gotoNext = 5982975i32;
                    };
                } else if (__value__ == (5982182i32)) {
                    @:check2r _c_5981887._sendAlert((47 : stdgo._internal.crypto.tls.Tls_t_alert.T_alert));
                    return stdgo._internal.errors.Errors_new_.new_(("tls: client used the legacy version field to negotiate TLS 1.3" : stdgo.GoString));
                    _gotoNext = 5982975i32;
                } else if (__value__ == (5982975i32)) {
                    if ((0i32 : stdgo.GoInt) < ((@:checkr (@:checkr _hs ?? throw "null pointer dereference")._clientHello ?? throw "null pointer dereference")._cipherSuites.length)) {
                        _gotoNext = 5983393i32;
                    } else {
                        _gotoNext = 5983398i32;
                    };
                } else if (__value__ == (5982979i32)) {
                    _i_5982988_0++;
                    _gotoNext = 5983394i32;
                } else if (__value__ == (5983022i32)) {
                    _id_5982982 = (@:checkr (@:checkr _hs ?? throw "null pointer dereference")._clientHello ?? throw "null pointer dereference")._cipherSuites[(_i_5982988_0 : stdgo.GoInt)];
                    if (_id_5982982 == ((22016 : stdgo.GoUInt16))) {
                        _gotoNext = 5983053i32;
                    } else {
                        _gotoNext = 5982979i32;
                    };
                } else if (__value__ == (5983053i32)) {
                    if (((@:checkr _c_5981887 ?? throw "null pointer dereference")._vers < @:check2r (@:checkr _c_5981887 ?? throw "null pointer dereference")._config._maxSupportedVersion(false) : Bool)) {
                        _gotoNext = 5983254i32;
                    } else {
                        _gotoNext = 5983383i32;
                    };
                } else if (__value__ == (5983254i32)) {
                    @:check2r _c_5981887._sendAlert((86 : stdgo._internal.crypto.tls.Tls_t_alert.T_alert));
                    return stdgo._internal.errors.Errors_new_.new_(("tls: client using inappropriate protocol fallback" : stdgo.GoString));
                    _gotoNext = 5983383i32;
                } else if (__value__ == (5983383i32)) {
                    _gotoNext = 5983398i32;
                } else if (__value__ == (5983393i32)) {
                    {
                        final __tmp__0 = 0i32;
                        final __tmp__1 = (@:checkr (@:checkr _hs ?? throw "null pointer dereference")._clientHello ?? throw "null pointer dereference")._cipherSuites[(0i32 : stdgo.GoInt)];
                        _i_5982988_0 = __tmp__0;
                        _id_5982982 = __tmp__1;
                    };
                    _gotoNext = 5983394i32;
                } else if (__value__ == (5983394i32)) {
                    if (_i_5982988_0 < ((@:checkr (@:checkr _hs ?? throw "null pointer dereference")._clientHello ?? throw "null pointer dereference")._cipherSuites.length)) {
                        _gotoNext = 5983022i32;
                    } else {
                        _gotoNext = 5983398i32;
                    };
                } else if (__value__ == (5983398i32)) {
                    if ((((@:checkr (@:checkr _hs ?? throw "null pointer dereference")._clientHello ?? throw "null pointer dereference")._compressionMethods.length != (1 : stdgo.GoInt)) || ((@:checkr (@:checkr _hs ?? throw "null pointer dereference")._clientHello ?? throw "null pointer dereference")._compressionMethods[(0 : stdgo.GoInt)] != (0 : stdgo.GoUInt8)) : Bool)) {
                        _gotoNext = 5983506i32;
                    } else {
                        _gotoNext = 5983630i32;
                    };
                } else if (__value__ == (5983506i32)) {
                    @:check2r _c_5981887._sendAlert((47 : stdgo._internal.crypto.tls.Tls_t_alert.T_alert));
                    return stdgo._internal.errors.Errors_new_.new_(("tls: TLS 1.3 client supports illegal compression methods" : stdgo.GoString));
                    _gotoNext = 5983630i32;
                } else if (__value__ == (5983630i32)) {
                    (@:checkr (@:checkr _hs ?? throw "null pointer dereference")._hello ?? throw "null pointer dereference")._random = (new stdgo.Slice<stdgo.GoUInt8>((32 : stdgo.GoInt).toBasic(), 0).__setNumber32__() : stdgo.Slice<stdgo.GoUInt8>);
                    {
                        {
                            var __tmp__ = stdgo._internal.io.Io_readfull.readFull(@:check2r (@:checkr _c_5981887 ?? throw "null pointer dereference")._config._rand(), (@:checkr (@:checkr _hs ?? throw "null pointer dereference")._hello ?? throw "null pointer dereference")._random);
                            _err_5983672 = @:tmpset0 __tmp__._1;
                        };
                        if (_err_5983672 != null) {
                            _gotoNext = 5983737i32;
                        } else {
                            _gotoNext = 5983791i32;
                        };
                    };
                } else if (__value__ == (5983737i32)) {
                    @:check2r _c_5981887._sendAlert((80 : stdgo._internal.crypto.tls.Tls_t_alert.T_alert));
                    return _err_5983672;
                    _gotoNext = 5983791i32;
                } else if (__value__ == (5983791i32)) {
                    if (((@:checkr (@:checkr _hs ?? throw "null pointer dereference")._clientHello ?? throw "null pointer dereference")._secureRenegotiation.length) != ((0 : stdgo.GoInt))) {
                        _gotoNext = 5983839i32;
                    } else {
                        _gotoNext = 5983967i32;
                    };
                } else if (__value__ == (5983839i32)) {
                    @:check2r _c_5981887._sendAlert((40 : stdgo._internal.crypto.tls.Tls_t_alert.T_alert));
                    return stdgo._internal.errors.Errors_new_.new_(("tls: initial handshake had non-empty renegotiation extension" : stdgo.GoString));
                    _gotoNext = 5983967i32;
                } else if (__value__ == (5983967i32)) {
                    if (((@:checkr (@:checkr _hs ?? throw "null pointer dereference")._clientHello ?? throw "null pointer dereference")._earlyData && ((@:checkr _c_5981887 ?? throw "null pointer dereference")._quic != null && (((@:checkr _c_5981887 ?? throw "null pointer dereference")._quic : Dynamic).__nil__ == null || !((@:checkr _c_5981887 ?? throw "null pointer dereference")._quic : Dynamic).__nil__)) : Bool)) {
                        _gotoNext = 5984012i32;
                    } else if ((@:checkr (@:checkr _hs ?? throw "null pointer dereference")._clientHello ?? throw "null pointer dereference")._earlyData) {
                        _gotoNext = 5984201i32;
                    } else {
                        _gotoNext = 5984737i32;
                    };
                } else if (__value__ == (5984012i32)) {
                    if (((@:checkr (@:checkr _hs ?? throw "null pointer dereference")._clientHello ?? throw "null pointer dereference")._pskIdentities.length) == ((0 : stdgo.GoInt))) {
                        _gotoNext = 5984058i32;
                    } else {
                        _gotoNext = 5984737i32;
                    };
                } else if (__value__ == (5984058i32)) {
                    @:check2r _c_5981887._sendAlert((47 : stdgo._internal.crypto.tls.Tls_t_alert.T_alert));
                    return stdgo._internal.errors.Errors_new_.new_(("tls: early_data without pre_shared_key" : stdgo.GoString));
                    _gotoNext = 5984737i32;
                } else if (__value__ == (5984201i32)) {
                    @:check2r _c_5981887._sendAlert((110 : stdgo._internal.crypto.tls.Tls_t_alert.T_alert));
                    return stdgo._internal.errors.Errors_new_.new_(("tls: client sent unexpected early data" : stdgo.GoString));
                    _gotoNext = 5984737i32;
                } else if (__value__ == (5984737i32)) {
                    (@:checkr (@:checkr _hs ?? throw "null pointer dereference")._hello ?? throw "null pointer dereference")._sessionId = (@:checkr (@:checkr _hs ?? throw "null pointer dereference")._clientHello ?? throw "null pointer dereference")._sessionId;
                    (@:checkr (@:checkr _hs ?? throw "null pointer dereference")._hello ?? throw "null pointer dereference")._compressionMethod = (0 : stdgo.GoUInt8);
                    _preferenceList_5984831 = stdgo._internal.crypto.tls.Tls__defaultciphersuitestls13._defaultCipherSuitesTLS13;
                    if ((!stdgo._internal.crypto.tls.Tls__hasaesgcmhardwaresupport._hasAESGCMHardwareSupport || !stdgo._internal.crypto.tls.Tls__aesgcmpreferred._aesgcmPreferred((@:checkr (@:checkr _hs ?? throw "null pointer dereference")._clientHello ?? throw "null pointer dereference")._cipherSuites) : Bool)) {
                        _gotoNext = 5984953i32;
                    } else {
                        _gotoNext = 5985008i32;
                    };
                } else if (__value__ == (5984953i32)) {
                    _preferenceList_5984831 = stdgo._internal.crypto.tls.Tls__defaultciphersuitestls13noaes._defaultCipherSuitesTLS13NoAES;
                    _gotoNext = 5985008i32;
                } else if (__value__ == (5985008i32)) {
                    if ((0i32 : stdgo.GoInt) < (_preferenceList_5984831.length)) {
                        _gotoNext = 5985159i32;
                    } else {
                        _gotoNext = 5985163i32;
                    };
                } else if (__value__ == (5985012i32)) {
                    _i_5985026_0++;
                    _gotoNext = 5985160i32;
                } else if (__value__ == (5985047i32)) {
                    _suiteID_5985015 = _preferenceList_5984831[(_i_5985026_0 : stdgo.GoInt)];
                    (@:checkr _hs ?? throw "null pointer dereference")._suite = stdgo._internal.crypto.tls.Tls__mutualciphersuitetls13._mutualCipherSuiteTLS13((@:checkr (@:checkr _hs ?? throw "null pointer dereference")._clientHello ?? throw "null pointer dereference")._cipherSuites, _suiteID_5985015);
                    if (((@:checkr _hs ?? throw "null pointer dereference")._suite != null && (((@:checkr _hs ?? throw "null pointer dereference")._suite : Dynamic).__nil__ == null || !((@:checkr _hs ?? throw "null pointer dereference")._suite : Dynamic).__nil__))) {
                        _gotoNext = 5985144i32;
                    } else {
                        _gotoNext = 5985012i32;
                    };
                } else if (__value__ == (5985144i32)) {
                    _gotoNext = 5985163i32;
                } else if (__value__ == (5985159i32)) {
                    {
                        final __tmp__0 = 0i32;
                        final __tmp__1 = _preferenceList_5984831[(0i32 : stdgo.GoInt)];
                        _i_5985026_0 = __tmp__0;
                        _suiteID_5985015 = __tmp__1;
                    };
                    _gotoNext = 5985160i32;
                } else if (__value__ == (5985160i32)) {
                    if (_i_5985026_0 < (_preferenceList_5984831.length)) {
                        _gotoNext = 5985047i32;
                    } else {
                        _gotoNext = 5985163i32;
                    };
                } else if (__value__ == (5985163i32)) {
                    if (((@:checkr _hs ?? throw "null pointer dereference")._suite == null || ((@:checkr _hs ?? throw "null pointer dereference")._suite : Dynamic).__nil__)) {
                        _gotoNext = 5985182i32;
                    } else {
                        _gotoNext = 5985305i32;
                    };
                } else if (__value__ == (5985182i32)) {
                    @:check2r _c_5981887._sendAlert((40 : stdgo._internal.crypto.tls.Tls_t_alert.T_alert));
                    return stdgo._internal.errors.Errors_new_.new_(("tls: no cipher suite supported by both client and server" : stdgo.GoString));
                    _gotoNext = 5985305i32;
                } else if (__value__ == (5985305i32)) {
                    (@:checkr _c_5981887 ?? throw "null pointer dereference")._cipherSuite = (@:checkr (@:checkr _hs ?? throw "null pointer dereference")._suite ?? throw "null pointer dereference")._id;
                    (@:checkr (@:checkr _hs ?? throw "null pointer dereference")._hello ?? throw "null pointer dereference")._cipherSuite = (@:checkr (@:checkr _hs ?? throw "null pointer dereference")._suite ?? throw "null pointer dereference")._id;
                    (@:checkr _hs ?? throw "null pointer dereference")._transcript = (@:checkr (@:checkr _hs ?? throw "null pointer dereference")._suite ?? throw "null pointer dereference")._hash.new_();
                    _gotoNext = 5985608i32;
                } else if (__value__ == (5985608i32)) {
                    if ((0i32 : stdgo.GoInt) < (@:check2r (@:checkr _c_5981887 ?? throw "null pointer dereference")._config._curvePreferences().length)) {
                        _gotoNext = 5986033i32;
                    } else {
                        _gotoNext = 5986037i32;
                    };
                } else if (__value__ == (5985629i32)) {
                    _i_5985650_0++;
                    _gotoNext = 5986034i32;
                } else if (__value__ == (5985684i32)) {
                    _preferredGroup_5985632 = @:check2r (@:checkr _c_5981887 ?? throw "null pointer dereference")._config._curvePreferences()[(_i_5985650_0 : stdgo.GoInt)];
                    if ((0i32 : stdgo.GoInt) < ((@:checkr (@:checkr _hs ?? throw "null pointer dereference")._clientHello ?? throw "null pointer dereference")._keyShares.length)) {
                        _gotoNext = 5985854i32;
                    } else {
                        _gotoNext = 5985859i32;
                    };
                } else if (__value__ == (5985692i32)) {
                    _i_5985701_0++;
                    _gotoNext = 5985855i32;
                } else if (__value__ == (5985732i32)) {
                    _ks_5985695 = (@:checkr (@:checkr _hs ?? throw "null pointer dereference")._clientHello ?? throw "null pointer dereference")._keyShares[(_i_5985701_0 : stdgo.GoInt)];
                    if (_ks_5985695._group == (_preferredGroup_5985632)) {
                        _gotoNext = 5985767i32;
                    } else {
                        _gotoNext = 5985692i32;
                    };
                } else if (__value__ == (5985767i32)) {
                    _selectedGroup_5985556 = _ks_5985695._group;
                    _clientKeyShare_5985583 = (stdgo.Go.setRef(_ks_5985695) : stdgo.Ref<stdgo._internal.crypto.tls.Tls_t_keyshare.T_keyShare>);
                    stdgo._internal.crypto.tls.Tls_groupselectionbreak.groupSelectionBreak = true;
                    _gotoNext = 5986034i32;
                } else if (__value__ == (5985854i32)) {
                    {
                        final __tmp__0 = 0i32;
                        final __tmp__1 = (@:checkr (@:checkr _hs ?? throw "null pointer dereference")._clientHello ?? throw "null pointer dereference")._keyShares[(0i32 : stdgo.GoInt)];
                        _i_5985701_0 = __tmp__0;
                        _ks_5985695 = __tmp__1;
                    };
                    _gotoNext = 5985855i32;
                } else if (__value__ == (5985855i32)) {
                    if (_i_5985701_0 < ((@:checkr (@:checkr _hs ?? throw "null pointer dereference")._clientHello ?? throw "null pointer dereference")._keyShares.length)) {
                        _gotoNext = 5985732i32;
                    } else {
                        _gotoNext = 5985859i32;
                    };
                } else if (__value__ == (5985859i32)) {
                    if (_selectedGroup_5985556 != ((0 : stdgo._internal.crypto.tls.Tls_curveid.CurveID))) {
                        _gotoNext = 5985881i32;
                    } else {
                        _gotoNext = 5985901i32;
                    };
                } else if (__value__ == (5985881i32)) {
                    _i_5985650_0++;
                    _gotoNext = 5986034i32;
                } else if (__value__ == (5985901i32)) {
                    if ((0i32 : stdgo.GoInt) < ((@:checkr (@:checkr _hs ?? throw "null pointer dereference")._clientHello ?? throw "null pointer dereference")._supportedCurves.length)) {
                        _gotoNext = 5986030i32;
                    } else {
                        _gotoNext = 5985629i32;
                    };
                } else if (__value__ == (5985905i32)) {
                    _i_5985917_0++;
                    _gotoNext = 5986031i32;
                } else if (__value__ == (5985954i32)) {
                    _group_5985908 = (@:checkr (@:checkr _hs ?? throw "null pointer dereference")._clientHello ?? throw "null pointer dereference")._supportedCurves[(_i_5985917_0 : stdgo.GoInt)];
                    if (_group_5985908 == (_preferredGroup_5985632)) {
                        _gotoNext = 5985986i32;
                    } else {
                        _gotoNext = 5985905i32;
                    };
                } else if (__value__ == (5985986i32)) {
                    _selectedGroup_5985556 = _group_5985908;
                    _gotoNext = 5985629i32;
                } else if (__value__ == (5986030i32)) {
                    {
                        final __tmp__0 = 0i32;
                        final __tmp__1 = (@:checkr (@:checkr _hs ?? throw "null pointer dereference")._clientHello ?? throw "null pointer dereference")._supportedCurves[(0i32 : stdgo.GoInt)];
                        _i_5985917_0 = __tmp__0;
                        _group_5985908 = __tmp__1;
                    };
                    _gotoNext = 5986031i32;
                } else if (__value__ == (5986031i32)) {
                    if (_i_5985917_0 < ((@:checkr (@:checkr _hs ?? throw "null pointer dereference")._clientHello ?? throw "null pointer dereference")._supportedCurves.length)) {
                        _gotoNext = 5985954i32;
                    } else {
                        _gotoNext = 5985629i32;
                    };
                } else if (__value__ == (5986033i32)) {
                    {
                        final __tmp__0 = 0i32;
                        final __tmp__1 = @:check2r (@:checkr _c_5981887 ?? throw "null pointer dereference")._config._curvePreferences()[(0i32 : stdgo.GoInt)];
                        _i_5985650_0 = __tmp__0;
                        _preferredGroup_5985632 = __tmp__1;
                    };
                    _gotoNext = 5986034i32;
                } else if (__value__ == (5986034i32)) {
                    if (_i_5985650_0 < (@:check2r (@:checkr _c_5981887 ?? throw "null pointer dereference")._config._curvePreferences().length)) {
                        _gotoNext = 5985684i32;
                    } else {
                        _gotoNext = 5986037i32;
                    };
                } else if (__value__ == (5986037i32)) {
                    if (_selectedGroup_5985556 == ((0 : stdgo._internal.crypto.tls.Tls_curveid.CurveID))) {
                        _gotoNext = 5986059i32;
                    } else {
                        _gotoNext = 5986181i32;
                    };
                } else if (__value__ == (5986059i32)) {
                    @:check2r _c_5981887._sendAlert((40 : stdgo._internal.crypto.tls.Tls_t_alert.T_alert));
                    return stdgo._internal.errors.Errors_new_.new_(("tls: no ECDHE curve supported by both client and server" : stdgo.GoString));
                    _gotoNext = 5986181i32;
                } else if (__value__ == (5986181i32)) {
                    if ((_clientKeyShare_5985583 == null || (_clientKeyShare_5985583 : Dynamic).__nil__)) {
                        _gotoNext = 5986206i32;
                    } else {
                        _gotoNext = 5986343i32;
                    };
                } else if (__value__ == (5986206i32)) {
                    {
                        _err_5986213 = @:check2r _hs._doHelloRetryRequest(_selectedGroup_5985556);
                        if (_err_5986213 != null) {
                            _gotoNext = 5986270i32;
                        } else {
                            _gotoNext = 5986292i32;
                        };
                    };
                } else if (__value__ == (5986270i32)) {
                    return _err_5986213;
                    _gotoNext = 5986292i32;
                } else if (__value__ == (5986292i32)) {
                    _clientKeyShare_5985583 = (stdgo.Go.setRef((@:checkr (@:checkr _hs ?? throw "null pointer dereference")._clientHello ?? throw "null pointer dereference")._keyShares[(0 : stdgo.GoInt)]) : stdgo.Ref<stdgo._internal.crypto.tls.Tls_t_keyshare.T_keyShare>);
                    _gotoNext = 5986343i32;
                } else if (__value__ == (5986343i32)) {
                    {
                        {
                            var __tmp__ = stdgo._internal.crypto.tls.Tls__curveforcurveid._curveForCurveID(_selectedGroup_5985556);
                            _ok_5986349 = @:tmpset0 __tmp__._1;
                        };
                        if (!_ok_5986349) {
                            _gotoNext = 5986391i32;
                        } else {
                            _gotoNext = 5986503i32;
                        };
                    };
                } else if (__value__ == (5986391i32)) {
                    @:check2r _c_5981887._sendAlert((80 : stdgo._internal.crypto.tls.Tls_t_alert.T_alert));
                    return stdgo._internal.errors.Errors_new_.new_(("tls: CurvePreferences includes unsupported curve" : stdgo.GoString));
                    _gotoNext = 5986503i32;
                } else if (__value__ == (5986503i32)) {
                    {
                        var __tmp__ = stdgo._internal.crypto.tls.Tls__generateecdhekey._generateECDHEKey(@:check2r (@:checkr _c_5981887 ?? throw "null pointer dereference")._config._rand(), _selectedGroup_5985556);
                        _key_5986503 = @:tmpset0 __tmp__._0;
                        _err_5986508 = @:tmpset0 __tmp__._1;
                    };
                    if (_err_5986508 != null) {
                        _gotoNext = 5986579i32;
                    } else {
                        _gotoNext = 5986632i32;
                    };
                } else if (__value__ == (5986579i32)) {
                    @:check2r _c_5981887._sendAlert((80 : stdgo._internal.crypto.tls.Tls_t_alert.T_alert));
                    return _err_5986508;
                    _gotoNext = 5986632i32;
                } else if (__value__ == (5986632i32)) {
                    (@:checkr (@:checkr _hs ?? throw "null pointer dereference")._hello ?? throw "null pointer dereference")._serverShare = ({ _group : _selectedGroup_5985556, _data : @:check2r @:check2r _key_5986503.publicKey().bytes() } : stdgo._internal.crypto.tls.Tls_t_keyshare.T_keyShare);
                    {
                        var __tmp__ = @:check2r _key_5986503.curve().newPublicKey((@:checkr _clientKeyShare_5985583 ?? throw "null pointer dereference")._data);
                        _peerKey_5986718 = @:tmpset0 __tmp__._0;
                        _err_5986508 = @:tmpset0 __tmp__._1;
                    };
                    if (_err_5986508 != null) {
                        _gotoNext = 5986795i32;
                    } else {
                        _gotoNext = 5986891i32;
                    };
                } else if (__value__ == (5986795i32)) {
                    @:check2r _c_5981887._sendAlert((47 : stdgo._internal.crypto.tls.Tls_t_alert.T_alert));
                    return stdgo._internal.errors.Errors_new_.new_(("tls: invalid client key share" : stdgo.GoString));
                    _gotoNext = 5986891i32;
                } else if (__value__ == (5986891i32)) {
                    {
                        var __tmp__ = @:check2r _key_5986503.eCDH(_peerKey_5986718);
                        (@:checkr _hs ?? throw "null pointer dereference")._sharedKey = @:tmpset0 __tmp__._0;
                        _err_5986508 = @:tmpset0 __tmp__._1;
                    };
                    if (_err_5986508 != null) {
                        _gotoNext = 5986944i32;
                    } else {
                        _gotoNext = 5987041i32;
                    };
                } else if (__value__ == (5986944i32)) {
                    @:check2r _c_5981887._sendAlert((47 : stdgo._internal.crypto.tls.Tls_t_alert.T_alert));
                    return stdgo._internal.errors.Errors_new_.new_(("tls: invalid client key share" : stdgo.GoString));
                    _gotoNext = 5987041i32;
                } else if (__value__ == (5987041i32)) {
                    {
                        var __tmp__ = stdgo._internal.crypto.tls.Tls__negotiatealpn._negotiateALPN((@:checkr (@:checkr _c_5981887 ?? throw "null pointer dereference")._config ?? throw "null pointer dereference").nextProtos, (@:checkr (@:checkr _hs ?? throw "null pointer dereference")._clientHello ?? throw "null pointer dereference")._alpnProtocols, ((@:checkr _c_5981887 ?? throw "null pointer dereference")._quic != null && (((@:checkr _c_5981887 ?? throw "null pointer dereference")._quic : Dynamic).__nil__ == null || !((@:checkr _c_5981887 ?? throw "null pointer dereference")._quic : Dynamic).__nil__)));
                        _selectedProto_5987041 = @:tmpset0 __tmp__._0?.__copy__();
                        _err_5986508 = @:tmpset0 __tmp__._1;
                    };
                    if (_err_5986508 != null) {
                        _gotoNext = 5987158i32;
                    } else {
                        _gotoNext = 5987219i32;
                    };
                } else if (__value__ == (5987158i32)) {
                    @:check2r _c_5981887._sendAlert((120 : stdgo._internal.crypto.tls.Tls_t_alert.T_alert));
                    return _err_5986508;
                    _gotoNext = 5987219i32;
                } else if (__value__ == (5987219i32)) {
                    (@:checkr _c_5981887 ?? throw "null pointer dereference")._clientProtocol = _selectedProto_5987041?.__copy__();
                    if (((@:checkr _c_5981887 ?? throw "null pointer dereference")._quic != null && (((@:checkr _c_5981887 ?? throw "null pointer dereference")._quic : Dynamic).__nil__ == null || !((@:checkr _c_5981887 ?? throw "null pointer dereference")._quic : Dynamic).__nil__))) {
                        _gotoNext = 5987271i32;
                    } else {
                        _gotoNext = 5987562i32;
                    };
                } else if (__value__ == (5987271i32)) {
                    if ((@:checkr (@:checkr _hs ?? throw "null pointer dereference")._clientHello ?? throw "null pointer dereference")._quicTransportParameters == null) {
                        _gotoNext = 5987324i32;
                    } else {
                        _gotoNext = 5987485i32;
                    };
                } else if (__value__ == (5987324i32)) {
                    @:check2r _c_5981887._sendAlert((109 : stdgo._internal.crypto.tls.Tls_t_alert.T_alert));
                    return stdgo._internal.errors.Errors_new_.new_(("tls: client did not send a quic_transport_parameters extension" : stdgo.GoString));
                    _gotoNext = 5987485i32;
                } else if (__value__ == (5987485i32)) {
                    @:check2r _c_5981887._quicSetTransportParameters((@:checkr (@:checkr _hs ?? throw "null pointer dereference")._clientHello ?? throw "null pointer dereference")._quicTransportParameters);
                    _gotoNext = 5987759i32;
                } else if (__value__ == (5987562i32)) {
                    _gotoNext = 5987562i32;
                    if ((@:checkr (@:checkr _hs ?? throw "null pointer dereference")._clientHello ?? throw "null pointer dereference")._quicTransportParameters != null) {
                        _gotoNext = 5987615i32;
                    } else {
                        _gotoNext = 5987759i32;
                    };
                } else if (__value__ == (5987615i32)) {
                    @:check2r _c_5981887._sendAlert((110 : stdgo._internal.crypto.tls.Tls_t_alert.T_alert));
                    return stdgo._internal.errors.Errors_new_.new_(("tls: client sent an unexpected quic_transport_parameters extension" : stdgo.GoString));
                    _gotoNext = 5987759i32;
                } else if (__value__ == (5987759i32)) {
                    (@:checkr _c_5981887 ?? throw "null pointer dereference")._serverName = (@:checkr (@:checkr _hs ?? throw "null pointer dereference")._clientHello ?? throw "null pointer dereference")._serverName?.__copy__();
=======
                    _c_6034980 = (@:checkr _hs ?? throw "null pointer dereference")._c;
                    (@:checkr _hs ?? throw "null pointer dereference")._hello = (stdgo.Go.setRef(({} : stdgo._internal.crypto.tls.Tls_t_serverhellomsg.T_serverHelloMsg)) : stdgo.Ref<stdgo._internal.crypto.tls.Tls_t_serverhellomsg.T_serverHelloMsg>);
                    (@:checkr (@:checkr _hs ?? throw "null pointer dereference")._hello ?? throw "null pointer dereference")._vers = (771 : stdgo.GoUInt16);
                    (@:checkr (@:checkr _hs ?? throw "null pointer dereference")._hello ?? throw "null pointer dereference")._supportedVersion = (@:checkr _c_6034980 ?? throw "null pointer dereference")._vers;
                    if (((@:checkr (@:checkr _hs ?? throw "null pointer dereference")._clientHello ?? throw "null pointer dereference")._supportedVersions.length) == ((0 : stdgo.GoInt))) {
                        _gotoNext = 6035275i32;
                    } else {
                        _gotoNext = 6036068i32;
                    };
                } else if (__value__ == (6035275i32)) {
                    @:check2r _c_6034980._sendAlert((47 : stdgo._internal.crypto.tls.Tls_t_alert.T_alert));
                    return stdgo._internal.errors.Errors_new_.new_(("tls: client used the legacy version field to negotiate TLS 1.3" : stdgo.GoString));
                    _gotoNext = 6036068i32;
                } else if (__value__ == (6036068i32)) {
                    if ((0i32 : stdgo.GoInt) < ((@:checkr (@:checkr _hs ?? throw "null pointer dereference")._clientHello ?? throw "null pointer dereference")._cipherSuites.length)) {
                        _gotoNext = 6036486i32;
                    } else {
                        _gotoNext = 6036491i32;
                    };
                } else if (__value__ == (6036072i32)) {
                    _i_6036081_0++;
                    _gotoNext = 6036487i32;
                } else if (__value__ == (6036115i32)) {
                    _id_6036075 = (@:checkr (@:checkr _hs ?? throw "null pointer dereference")._clientHello ?? throw "null pointer dereference")._cipherSuites[(_i_6036081_0 : stdgo.GoInt)];
                    if (_id_6036075 == ((22016 : stdgo.GoUInt16))) {
                        _gotoNext = 6036146i32;
                    } else {
                        _gotoNext = 6036072i32;
                    };
                } else if (__value__ == (6036146i32)) {
                    if (((@:checkr _c_6034980 ?? throw "null pointer dereference")._vers < @:check2r (@:checkr _c_6034980 ?? throw "null pointer dereference")._config._maxSupportedVersion(false) : Bool)) {
                        _gotoNext = 6036347i32;
                    } else {
                        _gotoNext = 6036476i32;
                    };
                } else if (__value__ == (6036347i32)) {
                    @:check2r _c_6034980._sendAlert((86 : stdgo._internal.crypto.tls.Tls_t_alert.T_alert));
                    return stdgo._internal.errors.Errors_new_.new_(("tls: client using inappropriate protocol fallback" : stdgo.GoString));
                    _gotoNext = 6036476i32;
                } else if (__value__ == (6036476i32)) {
                    _gotoNext = 6036491i32;
                } else if (__value__ == (6036486i32)) {
                    {
                        final __tmp__0 = 0i32;
                        final __tmp__1 = (@:checkr (@:checkr _hs ?? throw "null pointer dereference")._clientHello ?? throw "null pointer dereference")._cipherSuites[(0i32 : stdgo.GoInt)];
                        _i_6036081_0 = __tmp__0;
                        _id_6036075 = __tmp__1;
                    };
                    _gotoNext = 6036487i32;
                } else if (__value__ == (6036487i32)) {
                    if (_i_6036081_0 < ((@:checkr (@:checkr _hs ?? throw "null pointer dereference")._clientHello ?? throw "null pointer dereference")._cipherSuites.length)) {
                        _gotoNext = 6036115i32;
                    } else {
                        _gotoNext = 6036491i32;
                    };
                } else if (__value__ == (6036491i32)) {
                    if ((((@:checkr (@:checkr _hs ?? throw "null pointer dereference")._clientHello ?? throw "null pointer dereference")._compressionMethods.length != (1 : stdgo.GoInt)) || ((@:checkr (@:checkr _hs ?? throw "null pointer dereference")._clientHello ?? throw "null pointer dereference")._compressionMethods[(0 : stdgo.GoInt)] != (0 : stdgo.GoUInt8)) : Bool)) {
                        _gotoNext = 6036599i32;
                    } else {
                        _gotoNext = 6036723i32;
                    };
                } else if (__value__ == (6036599i32)) {
                    @:check2r _c_6034980._sendAlert((47 : stdgo._internal.crypto.tls.Tls_t_alert.T_alert));
                    return stdgo._internal.errors.Errors_new_.new_(("tls: TLS 1.3 client supports illegal compression methods" : stdgo.GoString));
                    _gotoNext = 6036723i32;
                } else if (__value__ == (6036723i32)) {
                    (@:checkr (@:checkr _hs ?? throw "null pointer dereference")._hello ?? throw "null pointer dereference")._random = (new stdgo.Slice<stdgo.GoUInt8>((32 : stdgo.GoInt).toBasic(), 0).__setNumber32__() : stdgo.Slice<stdgo.GoUInt8>);
                    {
                        {
                            var __tmp__ = stdgo._internal.io.Io_readfull.readFull(@:check2r (@:checkr _c_6034980 ?? throw "null pointer dereference")._config._rand(), (@:checkr (@:checkr _hs ?? throw "null pointer dereference")._hello ?? throw "null pointer dereference")._random);
                            _err_6036765 = @:tmpset0 __tmp__._1;
                        };
                        if (_err_6036765 != null) {
                            _gotoNext = 6036830i32;
                        } else {
                            _gotoNext = 6036884i32;
                        };
                    };
                } else if (__value__ == (6036830i32)) {
                    @:check2r _c_6034980._sendAlert((80 : stdgo._internal.crypto.tls.Tls_t_alert.T_alert));
                    return _err_6036765;
                    _gotoNext = 6036884i32;
                } else if (__value__ == (6036884i32)) {
                    if (((@:checkr (@:checkr _hs ?? throw "null pointer dereference")._clientHello ?? throw "null pointer dereference")._secureRenegotiation.length) != ((0 : stdgo.GoInt))) {
                        _gotoNext = 6036932i32;
                    } else {
                        _gotoNext = 6037060i32;
                    };
                } else if (__value__ == (6036932i32)) {
                    @:check2r _c_6034980._sendAlert((40 : stdgo._internal.crypto.tls.Tls_t_alert.T_alert));
                    return stdgo._internal.errors.Errors_new_.new_(("tls: initial handshake had non-empty renegotiation extension" : stdgo.GoString));
                    _gotoNext = 6037060i32;
                } else if (__value__ == (6037060i32)) {
                    if (((@:checkr (@:checkr _hs ?? throw "null pointer dereference")._clientHello ?? throw "null pointer dereference")._earlyData && ((@:checkr _c_6034980 ?? throw "null pointer dereference")._quic != null && (((@:checkr _c_6034980 ?? throw "null pointer dereference")._quic : Dynamic).__nil__ == null || !((@:checkr _c_6034980 ?? throw "null pointer dereference")._quic : Dynamic).__nil__)) : Bool)) {
                        _gotoNext = 6037105i32;
                    } else if ((@:checkr (@:checkr _hs ?? throw "null pointer dereference")._clientHello ?? throw "null pointer dereference")._earlyData) {
                        _gotoNext = 6037294i32;
                    } else {
                        _gotoNext = 6037830i32;
                    };
                } else if (__value__ == (6037105i32)) {
                    if (((@:checkr (@:checkr _hs ?? throw "null pointer dereference")._clientHello ?? throw "null pointer dereference")._pskIdentities.length) == ((0 : stdgo.GoInt))) {
                        _gotoNext = 6037151i32;
                    } else {
                        _gotoNext = 6037830i32;
                    };
                } else if (__value__ == (6037151i32)) {
                    @:check2r _c_6034980._sendAlert((47 : stdgo._internal.crypto.tls.Tls_t_alert.T_alert));
                    return stdgo._internal.errors.Errors_new_.new_(("tls: early_data without pre_shared_key" : stdgo.GoString));
                    _gotoNext = 6037830i32;
                } else if (__value__ == (6037294i32)) {
                    @:check2r _c_6034980._sendAlert((110 : stdgo._internal.crypto.tls.Tls_t_alert.T_alert));
                    return stdgo._internal.errors.Errors_new_.new_(("tls: client sent unexpected early data" : stdgo.GoString));
                    _gotoNext = 6037830i32;
                } else if (__value__ == (6037830i32)) {
                    (@:checkr (@:checkr _hs ?? throw "null pointer dereference")._hello ?? throw "null pointer dereference")._sessionId = (@:checkr (@:checkr _hs ?? throw "null pointer dereference")._clientHello ?? throw "null pointer dereference")._sessionId;
                    (@:checkr (@:checkr _hs ?? throw "null pointer dereference")._hello ?? throw "null pointer dereference")._compressionMethod = (0 : stdgo.GoUInt8);
                    _preferenceList_6037924 = stdgo._internal.crypto.tls.Tls__defaultciphersuitestls13._defaultCipherSuitesTLS13;
                    if ((!stdgo._internal.crypto.tls.Tls__hasaesgcmhardwaresupport._hasAESGCMHardwareSupport || !stdgo._internal.crypto.tls.Tls__aesgcmpreferred._aesgcmPreferred((@:checkr (@:checkr _hs ?? throw "null pointer dereference")._clientHello ?? throw "null pointer dereference")._cipherSuites) : Bool)) {
                        _gotoNext = 6038046i32;
                    } else {
                        _gotoNext = 6038101i32;
                    };
                } else if (__value__ == (6038046i32)) {
                    _preferenceList_6037924 = stdgo._internal.crypto.tls.Tls__defaultciphersuitestls13noaes._defaultCipherSuitesTLS13NoAES;
                    _gotoNext = 6038101i32;
                } else if (__value__ == (6038101i32)) {
                    if ((0i32 : stdgo.GoInt) < (_preferenceList_6037924.length)) {
                        _gotoNext = 6038252i32;
                    } else {
                        _gotoNext = 6038256i32;
                    };
                } else if (__value__ == (6038105i32)) {
                    _i_6038119_0++;
                    _gotoNext = 6038253i32;
                } else if (__value__ == (6038140i32)) {
                    _suiteID_6038108 = _preferenceList_6037924[(_i_6038119_0 : stdgo.GoInt)];
                    (@:checkr _hs ?? throw "null pointer dereference")._suite = stdgo._internal.crypto.tls.Tls__mutualciphersuitetls13._mutualCipherSuiteTLS13((@:checkr (@:checkr _hs ?? throw "null pointer dereference")._clientHello ?? throw "null pointer dereference")._cipherSuites, _suiteID_6038108);
                    if (((@:checkr _hs ?? throw "null pointer dereference")._suite != null && (((@:checkr _hs ?? throw "null pointer dereference")._suite : Dynamic).__nil__ == null || !((@:checkr _hs ?? throw "null pointer dereference")._suite : Dynamic).__nil__))) {
                        _gotoNext = 6038237i32;
                    } else {
                        _gotoNext = 6038105i32;
                    };
                } else if (__value__ == (6038237i32)) {
                    _gotoNext = 6038256i32;
                } else if (__value__ == (6038252i32)) {
                    {
                        final __tmp__0 = 0i32;
                        final __tmp__1 = _preferenceList_6037924[(0i32 : stdgo.GoInt)];
                        _i_6038119_0 = __tmp__0;
                        _suiteID_6038108 = __tmp__1;
                    };
                    _gotoNext = 6038253i32;
                } else if (__value__ == (6038253i32)) {
                    if (_i_6038119_0 < (_preferenceList_6037924.length)) {
                        _gotoNext = 6038140i32;
                    } else {
                        _gotoNext = 6038256i32;
                    };
                } else if (__value__ == (6038256i32)) {
                    if (((@:checkr _hs ?? throw "null pointer dereference")._suite == null || ((@:checkr _hs ?? throw "null pointer dereference")._suite : Dynamic).__nil__)) {
                        _gotoNext = 6038275i32;
                    } else {
                        _gotoNext = 6038398i32;
                    };
                } else if (__value__ == (6038275i32)) {
                    @:check2r _c_6034980._sendAlert((40 : stdgo._internal.crypto.tls.Tls_t_alert.T_alert));
                    return stdgo._internal.errors.Errors_new_.new_(("tls: no cipher suite supported by both client and server" : stdgo.GoString));
                    _gotoNext = 6038398i32;
                } else if (__value__ == (6038398i32)) {
                    (@:checkr _c_6034980 ?? throw "null pointer dereference")._cipherSuite = (@:checkr (@:checkr _hs ?? throw "null pointer dereference")._suite ?? throw "null pointer dereference")._id;
                    (@:checkr (@:checkr _hs ?? throw "null pointer dereference")._hello ?? throw "null pointer dereference")._cipherSuite = (@:checkr (@:checkr _hs ?? throw "null pointer dereference")._suite ?? throw "null pointer dereference")._id;
                    (@:checkr _hs ?? throw "null pointer dereference")._transcript = (@:checkr (@:checkr _hs ?? throw "null pointer dereference")._suite ?? throw "null pointer dereference")._hash.new_();
                    _gotoNext = 6038701i32;
                } else if (__value__ == (6038701i32)) {
                    if ((0i32 : stdgo.GoInt) < (@:check2r (@:checkr _c_6034980 ?? throw "null pointer dereference")._config._curvePreferences().length)) {
                        _gotoNext = 6039126i32;
                    } else {
                        _gotoNext = 6039130i32;
                    };
                } else if (__value__ == (6038722i32)) {
                    _i_6038743_0++;
                    _gotoNext = 6039127i32;
                } else if (__value__ == (6038777i32)) {
                    _preferredGroup_6038725 = @:check2r (@:checkr _c_6034980 ?? throw "null pointer dereference")._config._curvePreferences()[(_i_6038743_0 : stdgo.GoInt)];
                    if ((0i32 : stdgo.GoInt) < ((@:checkr (@:checkr _hs ?? throw "null pointer dereference")._clientHello ?? throw "null pointer dereference")._keyShares.length)) {
                        _gotoNext = 6038947i32;
                    } else {
                        _gotoNext = 6038952i32;
                    };
                } else if (__value__ == (6038785i32)) {
                    _i_6038794_0++;
                    _gotoNext = 6038948i32;
                } else if (__value__ == (6038825i32)) {
                    _ks_6038788 = (@:checkr (@:checkr _hs ?? throw "null pointer dereference")._clientHello ?? throw "null pointer dereference")._keyShares[(_i_6038794_0 : stdgo.GoInt)];
                    if (_ks_6038788._group == (_preferredGroup_6038725)) {
                        _gotoNext = 6038860i32;
                    } else {
                        _gotoNext = 6038785i32;
                    };
                } else if (__value__ == (6038860i32)) {
                    _selectedGroup_6038649 = _ks_6038788._group;
                    _clientKeyShare_6038676 = (stdgo.Go.setRef(_ks_6038788) : stdgo.Ref<stdgo._internal.crypto.tls.Tls_t_keyshare.T_keyShare>);
                    stdgo._internal.crypto.tls.Tls_groupselectionbreak.groupSelectionBreak = true;
                    _gotoNext = 6039127i32;
                } else if (__value__ == (6038947i32)) {
                    {
                        final __tmp__0 = 0i32;
                        final __tmp__1 = (@:checkr (@:checkr _hs ?? throw "null pointer dereference")._clientHello ?? throw "null pointer dereference")._keyShares[(0i32 : stdgo.GoInt)];
                        _i_6038794_0 = __tmp__0;
                        _ks_6038788 = __tmp__1;
                    };
                    _gotoNext = 6038948i32;
                } else if (__value__ == (6038948i32)) {
                    if (_i_6038794_0 < ((@:checkr (@:checkr _hs ?? throw "null pointer dereference")._clientHello ?? throw "null pointer dereference")._keyShares.length)) {
                        _gotoNext = 6038825i32;
                    } else {
                        _gotoNext = 6038952i32;
                    };
                } else if (__value__ == (6038952i32)) {
                    if (_selectedGroup_6038649 != ((0 : stdgo._internal.crypto.tls.Tls_curveid.CurveID))) {
                        _gotoNext = 6038974i32;
                    } else {
                        _gotoNext = 6038994i32;
                    };
                } else if (__value__ == (6038974i32)) {
                    _i_6038743_0++;
                    _gotoNext = 6039127i32;
                } else if (__value__ == (6038994i32)) {
                    if ((0i32 : stdgo.GoInt) < ((@:checkr (@:checkr _hs ?? throw "null pointer dereference")._clientHello ?? throw "null pointer dereference")._supportedCurves.length)) {
                        _gotoNext = 6039123i32;
                    } else {
                        _gotoNext = 6038722i32;
                    };
                } else if (__value__ == (6038998i32)) {
                    _i_6039010_0++;
                    _gotoNext = 6039124i32;
                } else if (__value__ == (6039047i32)) {
                    _group_6039001 = (@:checkr (@:checkr _hs ?? throw "null pointer dereference")._clientHello ?? throw "null pointer dereference")._supportedCurves[(_i_6039010_0 : stdgo.GoInt)];
                    if (_group_6039001 == (_preferredGroup_6038725)) {
                        _gotoNext = 6039079i32;
                    } else {
                        _gotoNext = 6038998i32;
                    };
                } else if (__value__ == (6039079i32)) {
                    _selectedGroup_6038649 = _group_6039001;
                    _gotoNext = 6038722i32;
                } else if (__value__ == (6039123i32)) {
                    {
                        final __tmp__0 = 0i32;
                        final __tmp__1 = (@:checkr (@:checkr _hs ?? throw "null pointer dereference")._clientHello ?? throw "null pointer dereference")._supportedCurves[(0i32 : stdgo.GoInt)];
                        _i_6039010_0 = __tmp__0;
                        _group_6039001 = __tmp__1;
                    };
                    _gotoNext = 6039124i32;
                } else if (__value__ == (6039124i32)) {
                    if (_i_6039010_0 < ((@:checkr (@:checkr _hs ?? throw "null pointer dereference")._clientHello ?? throw "null pointer dereference")._supportedCurves.length)) {
                        _gotoNext = 6039047i32;
                    } else {
                        _gotoNext = 6038722i32;
                    };
                } else if (__value__ == (6039126i32)) {
                    {
                        final __tmp__0 = 0i32;
                        final __tmp__1 = @:check2r (@:checkr _c_6034980 ?? throw "null pointer dereference")._config._curvePreferences()[(0i32 : stdgo.GoInt)];
                        _i_6038743_0 = __tmp__0;
                        _preferredGroup_6038725 = __tmp__1;
                    };
                    _gotoNext = 6039127i32;
                } else if (__value__ == (6039127i32)) {
                    if (_i_6038743_0 < (@:check2r (@:checkr _c_6034980 ?? throw "null pointer dereference")._config._curvePreferences().length)) {
                        _gotoNext = 6038777i32;
                    } else {
                        _gotoNext = 6039130i32;
                    };
                } else if (__value__ == (6039130i32)) {
                    if (_selectedGroup_6038649 == ((0 : stdgo._internal.crypto.tls.Tls_curveid.CurveID))) {
                        _gotoNext = 6039152i32;
                    } else {
                        _gotoNext = 6039274i32;
                    };
                } else if (__value__ == (6039152i32)) {
                    @:check2r _c_6034980._sendAlert((40 : stdgo._internal.crypto.tls.Tls_t_alert.T_alert));
                    return stdgo._internal.errors.Errors_new_.new_(("tls: no ECDHE curve supported by both client and server" : stdgo.GoString));
                    _gotoNext = 6039274i32;
                } else if (__value__ == (6039274i32)) {
                    if ((_clientKeyShare_6038676 == null || (_clientKeyShare_6038676 : Dynamic).__nil__)) {
                        _gotoNext = 6039299i32;
                    } else {
                        _gotoNext = 6039436i32;
                    };
                } else if (__value__ == (6039299i32)) {
                    {
                        _err_6039306 = @:check2r _hs._doHelloRetryRequest(_selectedGroup_6038649);
                        if (_err_6039306 != null) {
                            _gotoNext = 6039363i32;
                        } else {
                            _gotoNext = 6039385i32;
                        };
                    };
                } else if (__value__ == (6039363i32)) {
                    return _err_6039306;
                    _gotoNext = 6039385i32;
                } else if (__value__ == (6039385i32)) {
                    _clientKeyShare_6038676 = (stdgo.Go.setRef((@:checkr (@:checkr _hs ?? throw "null pointer dereference")._clientHello ?? throw "null pointer dereference")._keyShares[(0 : stdgo.GoInt)]) : stdgo.Ref<stdgo._internal.crypto.tls.Tls_t_keyshare.T_keyShare>);
                    _gotoNext = 6039436i32;
                } else if (__value__ == (6039436i32)) {
                    {
                        {
                            var __tmp__ = stdgo._internal.crypto.tls.Tls__curveforcurveid._curveForCurveID(_selectedGroup_6038649);
                            _ok_6039442 = @:tmpset0 __tmp__._1;
                        };
                        if (!_ok_6039442) {
                            _gotoNext = 6039484i32;
                        } else {
                            _gotoNext = 6039596i32;
                        };
                    };
                } else if (__value__ == (6039484i32)) {
                    @:check2r _c_6034980._sendAlert((80 : stdgo._internal.crypto.tls.Tls_t_alert.T_alert));
                    return stdgo._internal.errors.Errors_new_.new_(("tls: CurvePreferences includes unsupported curve" : stdgo.GoString));
                    _gotoNext = 6039596i32;
                } else if (__value__ == (6039596i32)) {
                    {
                        var __tmp__ = stdgo._internal.crypto.tls.Tls__generateecdhekey._generateECDHEKey(@:check2r (@:checkr _c_6034980 ?? throw "null pointer dereference")._config._rand(), _selectedGroup_6038649);
                        _key_6039596 = @:tmpset0 __tmp__._0;
                        _err_6039601 = @:tmpset0 __tmp__._1;
                    };
                    if (_err_6039601 != null) {
                        _gotoNext = 6039672i32;
                    } else {
                        _gotoNext = 6039725i32;
                    };
                } else if (__value__ == (6039672i32)) {
                    @:check2r _c_6034980._sendAlert((80 : stdgo._internal.crypto.tls.Tls_t_alert.T_alert));
                    return _err_6039601;
                    _gotoNext = 6039725i32;
                } else if (__value__ == (6039725i32)) {
                    (@:checkr (@:checkr _hs ?? throw "null pointer dereference")._hello ?? throw "null pointer dereference")._serverShare = ({ _group : _selectedGroup_6038649, _data : @:check2r @:check2r _key_6039596.publicKey().bytes() } : stdgo._internal.crypto.tls.Tls_t_keyshare.T_keyShare);
                    {
                        var __tmp__ = @:check2r _key_6039596.curve().newPublicKey((@:checkr _clientKeyShare_6038676 ?? throw "null pointer dereference")._data);
                        _peerKey_6039811 = @:tmpset0 __tmp__._0;
                        _err_6039601 = @:tmpset0 __tmp__._1;
                    };
                    if (_err_6039601 != null) {
                        _gotoNext = 6039888i32;
                    } else {
                        _gotoNext = 6039984i32;
                    };
                } else if (__value__ == (6039888i32)) {
                    @:check2r _c_6034980._sendAlert((47 : stdgo._internal.crypto.tls.Tls_t_alert.T_alert));
                    return stdgo._internal.errors.Errors_new_.new_(("tls: invalid client key share" : stdgo.GoString));
                    _gotoNext = 6039984i32;
                } else if (__value__ == (6039984i32)) {
                    {
                        var __tmp__ = @:check2r _key_6039596.eCDH(_peerKey_6039811);
                        (@:checkr _hs ?? throw "null pointer dereference")._sharedKey = @:tmpset0 __tmp__._0;
                        _err_6039601 = @:tmpset0 __tmp__._1;
                    };
                    if (_err_6039601 != null) {
                        _gotoNext = 6040037i32;
                    } else {
                        _gotoNext = 6040134i32;
                    };
                } else if (__value__ == (6040037i32)) {
                    @:check2r _c_6034980._sendAlert((47 : stdgo._internal.crypto.tls.Tls_t_alert.T_alert));
                    return stdgo._internal.errors.Errors_new_.new_(("tls: invalid client key share" : stdgo.GoString));
                    _gotoNext = 6040134i32;
                } else if (__value__ == (6040134i32)) {
                    {
                        var __tmp__ = stdgo._internal.crypto.tls.Tls__negotiatealpn._negotiateALPN((@:checkr (@:checkr _c_6034980 ?? throw "null pointer dereference")._config ?? throw "null pointer dereference").nextProtos, (@:checkr (@:checkr _hs ?? throw "null pointer dereference")._clientHello ?? throw "null pointer dereference")._alpnProtocols, ((@:checkr _c_6034980 ?? throw "null pointer dereference")._quic != null && (((@:checkr _c_6034980 ?? throw "null pointer dereference")._quic : Dynamic).__nil__ == null || !((@:checkr _c_6034980 ?? throw "null pointer dereference")._quic : Dynamic).__nil__)));
                        _selectedProto_6040134 = @:tmpset0 __tmp__._0?.__copy__();
                        _err_6039601 = @:tmpset0 __tmp__._1;
                    };
                    if (_err_6039601 != null) {
                        _gotoNext = 6040251i32;
                    } else {
                        _gotoNext = 6040312i32;
                    };
                } else if (__value__ == (6040251i32)) {
                    @:check2r _c_6034980._sendAlert((120 : stdgo._internal.crypto.tls.Tls_t_alert.T_alert));
                    return _err_6039601;
                    _gotoNext = 6040312i32;
                } else if (__value__ == (6040312i32)) {
                    (@:checkr _c_6034980 ?? throw "null pointer dereference")._clientProtocol = _selectedProto_6040134?.__copy__();
                    if (((@:checkr _c_6034980 ?? throw "null pointer dereference")._quic != null && (((@:checkr _c_6034980 ?? throw "null pointer dereference")._quic : Dynamic).__nil__ == null || !((@:checkr _c_6034980 ?? throw "null pointer dereference")._quic : Dynamic).__nil__))) {
                        _gotoNext = 6040364i32;
                    } else {
                        _gotoNext = 6040655i32;
                    };
                } else if (__value__ == (6040364i32)) {
                    if ((@:checkr (@:checkr _hs ?? throw "null pointer dereference")._clientHello ?? throw "null pointer dereference")._quicTransportParameters == null) {
                        _gotoNext = 6040417i32;
                    } else {
                        _gotoNext = 6040578i32;
                    };
                } else if (__value__ == (6040417i32)) {
                    @:check2r _c_6034980._sendAlert((109 : stdgo._internal.crypto.tls.Tls_t_alert.T_alert));
                    return stdgo._internal.errors.Errors_new_.new_(("tls: client did not send a quic_transport_parameters extension" : stdgo.GoString));
                    _gotoNext = 6040578i32;
                } else if (__value__ == (6040578i32)) {
                    @:check2r _c_6034980._quicSetTransportParameters((@:checkr (@:checkr _hs ?? throw "null pointer dereference")._clientHello ?? throw "null pointer dereference")._quicTransportParameters);
                    _gotoNext = 6040852i32;
                } else if (__value__ == (6040655i32)) {
                    _gotoNext = 6040655i32;
                    if ((@:checkr (@:checkr _hs ?? throw "null pointer dereference")._clientHello ?? throw "null pointer dereference")._quicTransportParameters != null) {
                        _gotoNext = 6040708i32;
                    } else {
                        _gotoNext = 6040852i32;
                    };
                } else if (__value__ == (6040708i32)) {
                    @:check2r _c_6034980._sendAlert((110 : stdgo._internal.crypto.tls.Tls_t_alert.T_alert));
                    return stdgo._internal.errors.Errors_new_.new_(("tls: client sent an unexpected quic_transport_parameters extension" : stdgo.GoString));
                    _gotoNext = 6040852i32;
                } else if (__value__ == (6040852i32)) {
                    (@:checkr _c_6034980 ?? throw "null pointer dereference")._serverName = (@:checkr (@:checkr _hs ?? throw "null pointer dereference")._clientHello ?? throw "null pointer dereference")._serverName?.__copy__();
>>>>>>> 1598d646
                    return (null : stdgo.Error);
                    _gotoNext = -1i32;
                };
            };
        };
        throw stdgo.Go.toInterface(("unreachable goto control flow" : stdgo.GoString));
    }
    @:keep
    @:tdfield
    static public function _handshake( _hs:stdgo.Ref<stdgo._internal.crypto.tls.Tls_t_serverhandshakestatetls13.T_serverHandshakeStateTLS13>):stdgo.Error {
        @:recv var _hs:stdgo.Ref<stdgo._internal.crypto.tls.Tls_t_serverhandshakestatetls13.T_serverHandshakeStateTLS13> = _hs;
        var _c = (@:checkr _hs ?? throw "null pointer dereference")._c;
        if (stdgo._internal.crypto.tls.Tls__needfips._needFIPS()) {
            return stdgo._internal.errors.Errors_new_.new_(("tls: internal error: TLS 1.3 reached in FIPS mode" : stdgo.GoString));
        };
        {
            var _err = (@:check2r _hs._processClientHello() : stdgo.Error);
            if (_err != null) {
                return _err;
            };
        };
        {
            var _err = (@:check2r _hs._checkForResumption() : stdgo.Error);
            if (_err != null) {
                return _err;
            };
        };
        {
            var _err = (@:check2r _hs._pickCertificate() : stdgo.Error);
            if (_err != null) {
                return _err;
            };
        };
        (@:checkr _c ?? throw "null pointer dereference")._buffering = true;
        {
            var _err = (@:check2r _hs._sendServerParameters() : stdgo.Error);
            if (_err != null) {
                return _err;
            };
        };
        {
            var _err = (@:check2r _hs._sendServerCertificate() : stdgo.Error);
            if (_err != null) {
                return _err;
            };
        };
        {
            var _err = (@:check2r _hs._sendServerFinished() : stdgo.Error);
            if (_err != null) {
                return _err;
            };
        };
        {
            var __tmp__ = @:check2r _c._flush(), __137:stdgo.GoInt = __tmp__._0, _err:stdgo.Error = __tmp__._1;
            if (_err != null) {
                return _err;
            };
        };
        {
            var _err = (@:check2r _hs._readClientCertificate() : stdgo.Error);
            if (_err != null) {
                return _err;
            };
        };
        {
            var _err = (@:check2r _hs._readClientFinished() : stdgo.Error);
            if (_err != null) {
                return _err;
            };
        };
        @:check2 (@:checkr _c ?? throw "null pointer dereference")._isHandshakeComplete.store(true);
        return (null : stdgo.Error);
    }
}<|MERGE_RESOLUTION|>--- conflicted
+++ resolved
@@ -576,29 +576,6 @@
     @:tdfield
     static public function _processClientHello( _hs:stdgo.Ref<stdgo._internal.crypto.tls.Tls_t_serverhandshakestatetls13.T_serverHandshakeStateTLS13>):stdgo.Error {
         @:recv var _hs:stdgo.Ref<stdgo._internal.crypto.tls.Tls_t_serverhandshakestatetls13.T_serverHandshakeStateTLS13> = _hs;
-<<<<<<< HEAD
-        var _ks_5985695:stdgo._internal.crypto.tls.Tls_t_keyshare.T_keyShare = ({} : stdgo._internal.crypto.tls.Tls_t_keyshare.T_keyShare);
-        var _i_5985701_0:stdgo.GoInt = (0 : stdgo.GoInt);
-        var _preferredGroup_5985632:stdgo._internal.crypto.tls.Tls_curveid.CurveID = ((0 : stdgo.GoUInt16) : stdgo._internal.crypto.tls.Tls_curveid.CurveID);
-        var _i_5982988_0:stdgo.GoInt = (0 : stdgo.GoInt);
-        var _key_5986503:stdgo.Ref<stdgo._internal.crypto.ecdh.Ecdh_privatekey.PrivateKey> = (null : stdgo.Ref<stdgo._internal.crypto.ecdh.Ecdh_privatekey.PrivateKey>);
-        var _err_5986213:stdgo.Error = (null : stdgo.Error);
-        var _clientKeyShare_5985583:stdgo.Ref<stdgo._internal.crypto.tls.Tls_t_keyshare.T_keyShare> = (null : stdgo.Ref<stdgo._internal.crypto.tls.Tls_t_keyshare.T_keyShare>);
-        var _selectedGroup_5985556:stdgo._internal.crypto.tls.Tls_curveid.CurveID = ((0 : stdgo.GoUInt16) : stdgo._internal.crypto.tls.Tls_curveid.CurveID);
-        var _suiteID_5985015:stdgo.GoUInt16 = (0 : stdgo.GoUInt16);
-        var _err_5983672:stdgo.Error = (null : stdgo.Error);
-        var _selectedProto_5987041:stdgo.GoString = ("" : stdgo.GoString);
-        var _ok_5986349:Bool = false;
-        var _group_5985908:stdgo._internal.crypto.tls.Tls_curveid.CurveID = ((0 : stdgo.GoUInt16) : stdgo._internal.crypto.tls.Tls_curveid.CurveID);
-        var _i_5985650_0:stdgo.GoInt = (0 : stdgo.GoInt);
-        var _i_5985026_0:stdgo.GoInt = (0 : stdgo.GoInt);
-        var _peerKey_5986718:stdgo.Ref<stdgo._internal.crypto.ecdh.Ecdh_publickey.PublicKey> = (null : stdgo.Ref<stdgo._internal.crypto.ecdh.Ecdh_publickey.PublicKey>);
-        var _err_5986508:stdgo.Error = (null : stdgo.Error);
-        var _i_5985917_0:stdgo.GoInt = (0 : stdgo.GoInt);
-        var _preferenceList_5984831:stdgo.Slice<stdgo.GoUInt16> = (null : stdgo.Slice<stdgo.GoUInt16>);
-        var _id_5982982:stdgo.GoUInt16 = (0 : stdgo.GoUInt16);
-        var _c_5981887:stdgo.Ref<stdgo._internal.crypto.tls.Tls_conn.Conn> = (null : stdgo.Ref<stdgo._internal.crypto.tls.Tls_conn.Conn>);
-=======
         var _clientKeyShare_6038676:stdgo.Ref<stdgo._internal.crypto.tls.Tls_t_keyshare.T_keyShare> = (null : stdgo.Ref<stdgo._internal.crypto.tls.Tls_t_keyshare.T_keyShare>);
         var _selectedGroup_6038649:stdgo._internal.crypto.tls.Tls_curveid.CurveID = ((0 : stdgo.GoUInt16) : stdgo._internal.crypto.tls.Tls_curveid.CurveID);
         var _i_6038119_0:stdgo.GoInt = (0 : stdgo.GoInt);
@@ -620,431 +597,12 @@
         var _err_6039601:stdgo.Error = (null : stdgo.Error);
         var _key_6039596:stdgo.Ref<stdgo._internal.crypto.ecdh.Ecdh_privatekey.PrivateKey> = (null : stdgo.Ref<stdgo._internal.crypto.ecdh.Ecdh_privatekey.PrivateKey>);
         var _err_6039306:stdgo.Error = (null : stdgo.Error);
->>>>>>> 1598d646
         var _gotoNext = 0i32;
         var __blank__ = _gotoNext == ((0i32 : stdgo.GoInt));
         while (_gotoNext != ((-1i32 : stdgo.GoInt))) {
             {
                 final __value__ = _gotoNext;
                 if (__value__ == (0i32)) {
-<<<<<<< HEAD
-                    _c_5981887 = (@:checkr _hs ?? throw "null pointer dereference")._c;
-                    (@:checkr _hs ?? throw "null pointer dereference")._hello = (stdgo.Go.setRef(({} : stdgo._internal.crypto.tls.Tls_t_serverhellomsg.T_serverHelloMsg)) : stdgo.Ref<stdgo._internal.crypto.tls.Tls_t_serverhellomsg.T_serverHelloMsg>);
-                    (@:checkr (@:checkr _hs ?? throw "null pointer dereference")._hello ?? throw "null pointer dereference")._vers = (771 : stdgo.GoUInt16);
-                    (@:checkr (@:checkr _hs ?? throw "null pointer dereference")._hello ?? throw "null pointer dereference")._supportedVersion = (@:checkr _c_5981887 ?? throw "null pointer dereference")._vers;
-                    if (((@:checkr (@:checkr _hs ?? throw "null pointer dereference")._clientHello ?? throw "null pointer dereference")._supportedVersions.length) == ((0 : stdgo.GoInt))) {
-                        _gotoNext = 5982182i32;
-                    } else {
-                        _gotoNext = 5982975i32;
-                    };
-                } else if (__value__ == (5982182i32)) {
-                    @:check2r _c_5981887._sendAlert((47 : stdgo._internal.crypto.tls.Tls_t_alert.T_alert));
-                    return stdgo._internal.errors.Errors_new_.new_(("tls: client used the legacy version field to negotiate TLS 1.3" : stdgo.GoString));
-                    _gotoNext = 5982975i32;
-                } else if (__value__ == (5982975i32)) {
-                    if ((0i32 : stdgo.GoInt) < ((@:checkr (@:checkr _hs ?? throw "null pointer dereference")._clientHello ?? throw "null pointer dereference")._cipherSuites.length)) {
-                        _gotoNext = 5983393i32;
-                    } else {
-                        _gotoNext = 5983398i32;
-                    };
-                } else if (__value__ == (5982979i32)) {
-                    _i_5982988_0++;
-                    _gotoNext = 5983394i32;
-                } else if (__value__ == (5983022i32)) {
-                    _id_5982982 = (@:checkr (@:checkr _hs ?? throw "null pointer dereference")._clientHello ?? throw "null pointer dereference")._cipherSuites[(_i_5982988_0 : stdgo.GoInt)];
-                    if (_id_5982982 == ((22016 : stdgo.GoUInt16))) {
-                        _gotoNext = 5983053i32;
-                    } else {
-                        _gotoNext = 5982979i32;
-                    };
-                } else if (__value__ == (5983053i32)) {
-                    if (((@:checkr _c_5981887 ?? throw "null pointer dereference")._vers < @:check2r (@:checkr _c_5981887 ?? throw "null pointer dereference")._config._maxSupportedVersion(false) : Bool)) {
-                        _gotoNext = 5983254i32;
-                    } else {
-                        _gotoNext = 5983383i32;
-                    };
-                } else if (__value__ == (5983254i32)) {
-                    @:check2r _c_5981887._sendAlert((86 : stdgo._internal.crypto.tls.Tls_t_alert.T_alert));
-                    return stdgo._internal.errors.Errors_new_.new_(("tls: client using inappropriate protocol fallback" : stdgo.GoString));
-                    _gotoNext = 5983383i32;
-                } else if (__value__ == (5983383i32)) {
-                    _gotoNext = 5983398i32;
-                } else if (__value__ == (5983393i32)) {
-                    {
-                        final __tmp__0 = 0i32;
-                        final __tmp__1 = (@:checkr (@:checkr _hs ?? throw "null pointer dereference")._clientHello ?? throw "null pointer dereference")._cipherSuites[(0i32 : stdgo.GoInt)];
-                        _i_5982988_0 = __tmp__0;
-                        _id_5982982 = __tmp__1;
-                    };
-                    _gotoNext = 5983394i32;
-                } else if (__value__ == (5983394i32)) {
-                    if (_i_5982988_0 < ((@:checkr (@:checkr _hs ?? throw "null pointer dereference")._clientHello ?? throw "null pointer dereference")._cipherSuites.length)) {
-                        _gotoNext = 5983022i32;
-                    } else {
-                        _gotoNext = 5983398i32;
-                    };
-                } else if (__value__ == (5983398i32)) {
-                    if ((((@:checkr (@:checkr _hs ?? throw "null pointer dereference")._clientHello ?? throw "null pointer dereference")._compressionMethods.length != (1 : stdgo.GoInt)) || ((@:checkr (@:checkr _hs ?? throw "null pointer dereference")._clientHello ?? throw "null pointer dereference")._compressionMethods[(0 : stdgo.GoInt)] != (0 : stdgo.GoUInt8)) : Bool)) {
-                        _gotoNext = 5983506i32;
-                    } else {
-                        _gotoNext = 5983630i32;
-                    };
-                } else if (__value__ == (5983506i32)) {
-                    @:check2r _c_5981887._sendAlert((47 : stdgo._internal.crypto.tls.Tls_t_alert.T_alert));
-                    return stdgo._internal.errors.Errors_new_.new_(("tls: TLS 1.3 client supports illegal compression methods" : stdgo.GoString));
-                    _gotoNext = 5983630i32;
-                } else if (__value__ == (5983630i32)) {
-                    (@:checkr (@:checkr _hs ?? throw "null pointer dereference")._hello ?? throw "null pointer dereference")._random = (new stdgo.Slice<stdgo.GoUInt8>((32 : stdgo.GoInt).toBasic(), 0).__setNumber32__() : stdgo.Slice<stdgo.GoUInt8>);
-                    {
-                        {
-                            var __tmp__ = stdgo._internal.io.Io_readfull.readFull(@:check2r (@:checkr _c_5981887 ?? throw "null pointer dereference")._config._rand(), (@:checkr (@:checkr _hs ?? throw "null pointer dereference")._hello ?? throw "null pointer dereference")._random);
-                            _err_5983672 = @:tmpset0 __tmp__._1;
-                        };
-                        if (_err_5983672 != null) {
-                            _gotoNext = 5983737i32;
-                        } else {
-                            _gotoNext = 5983791i32;
-                        };
-                    };
-                } else if (__value__ == (5983737i32)) {
-                    @:check2r _c_5981887._sendAlert((80 : stdgo._internal.crypto.tls.Tls_t_alert.T_alert));
-                    return _err_5983672;
-                    _gotoNext = 5983791i32;
-                } else if (__value__ == (5983791i32)) {
-                    if (((@:checkr (@:checkr _hs ?? throw "null pointer dereference")._clientHello ?? throw "null pointer dereference")._secureRenegotiation.length) != ((0 : stdgo.GoInt))) {
-                        _gotoNext = 5983839i32;
-                    } else {
-                        _gotoNext = 5983967i32;
-                    };
-                } else if (__value__ == (5983839i32)) {
-                    @:check2r _c_5981887._sendAlert((40 : stdgo._internal.crypto.tls.Tls_t_alert.T_alert));
-                    return stdgo._internal.errors.Errors_new_.new_(("tls: initial handshake had non-empty renegotiation extension" : stdgo.GoString));
-                    _gotoNext = 5983967i32;
-                } else if (__value__ == (5983967i32)) {
-                    if (((@:checkr (@:checkr _hs ?? throw "null pointer dereference")._clientHello ?? throw "null pointer dereference")._earlyData && ((@:checkr _c_5981887 ?? throw "null pointer dereference")._quic != null && (((@:checkr _c_5981887 ?? throw "null pointer dereference")._quic : Dynamic).__nil__ == null || !((@:checkr _c_5981887 ?? throw "null pointer dereference")._quic : Dynamic).__nil__)) : Bool)) {
-                        _gotoNext = 5984012i32;
-                    } else if ((@:checkr (@:checkr _hs ?? throw "null pointer dereference")._clientHello ?? throw "null pointer dereference")._earlyData) {
-                        _gotoNext = 5984201i32;
-                    } else {
-                        _gotoNext = 5984737i32;
-                    };
-                } else if (__value__ == (5984012i32)) {
-                    if (((@:checkr (@:checkr _hs ?? throw "null pointer dereference")._clientHello ?? throw "null pointer dereference")._pskIdentities.length) == ((0 : stdgo.GoInt))) {
-                        _gotoNext = 5984058i32;
-                    } else {
-                        _gotoNext = 5984737i32;
-                    };
-                } else if (__value__ == (5984058i32)) {
-                    @:check2r _c_5981887._sendAlert((47 : stdgo._internal.crypto.tls.Tls_t_alert.T_alert));
-                    return stdgo._internal.errors.Errors_new_.new_(("tls: early_data without pre_shared_key" : stdgo.GoString));
-                    _gotoNext = 5984737i32;
-                } else if (__value__ == (5984201i32)) {
-                    @:check2r _c_5981887._sendAlert((110 : stdgo._internal.crypto.tls.Tls_t_alert.T_alert));
-                    return stdgo._internal.errors.Errors_new_.new_(("tls: client sent unexpected early data" : stdgo.GoString));
-                    _gotoNext = 5984737i32;
-                } else if (__value__ == (5984737i32)) {
-                    (@:checkr (@:checkr _hs ?? throw "null pointer dereference")._hello ?? throw "null pointer dereference")._sessionId = (@:checkr (@:checkr _hs ?? throw "null pointer dereference")._clientHello ?? throw "null pointer dereference")._sessionId;
-                    (@:checkr (@:checkr _hs ?? throw "null pointer dereference")._hello ?? throw "null pointer dereference")._compressionMethod = (0 : stdgo.GoUInt8);
-                    _preferenceList_5984831 = stdgo._internal.crypto.tls.Tls__defaultciphersuitestls13._defaultCipherSuitesTLS13;
-                    if ((!stdgo._internal.crypto.tls.Tls__hasaesgcmhardwaresupport._hasAESGCMHardwareSupport || !stdgo._internal.crypto.tls.Tls__aesgcmpreferred._aesgcmPreferred((@:checkr (@:checkr _hs ?? throw "null pointer dereference")._clientHello ?? throw "null pointer dereference")._cipherSuites) : Bool)) {
-                        _gotoNext = 5984953i32;
-                    } else {
-                        _gotoNext = 5985008i32;
-                    };
-                } else if (__value__ == (5984953i32)) {
-                    _preferenceList_5984831 = stdgo._internal.crypto.tls.Tls__defaultciphersuitestls13noaes._defaultCipherSuitesTLS13NoAES;
-                    _gotoNext = 5985008i32;
-                } else if (__value__ == (5985008i32)) {
-                    if ((0i32 : stdgo.GoInt) < (_preferenceList_5984831.length)) {
-                        _gotoNext = 5985159i32;
-                    } else {
-                        _gotoNext = 5985163i32;
-                    };
-                } else if (__value__ == (5985012i32)) {
-                    _i_5985026_0++;
-                    _gotoNext = 5985160i32;
-                } else if (__value__ == (5985047i32)) {
-                    _suiteID_5985015 = _preferenceList_5984831[(_i_5985026_0 : stdgo.GoInt)];
-                    (@:checkr _hs ?? throw "null pointer dereference")._suite = stdgo._internal.crypto.tls.Tls__mutualciphersuitetls13._mutualCipherSuiteTLS13((@:checkr (@:checkr _hs ?? throw "null pointer dereference")._clientHello ?? throw "null pointer dereference")._cipherSuites, _suiteID_5985015);
-                    if (((@:checkr _hs ?? throw "null pointer dereference")._suite != null && (((@:checkr _hs ?? throw "null pointer dereference")._suite : Dynamic).__nil__ == null || !((@:checkr _hs ?? throw "null pointer dereference")._suite : Dynamic).__nil__))) {
-                        _gotoNext = 5985144i32;
-                    } else {
-                        _gotoNext = 5985012i32;
-                    };
-                } else if (__value__ == (5985144i32)) {
-                    _gotoNext = 5985163i32;
-                } else if (__value__ == (5985159i32)) {
-                    {
-                        final __tmp__0 = 0i32;
-                        final __tmp__1 = _preferenceList_5984831[(0i32 : stdgo.GoInt)];
-                        _i_5985026_0 = __tmp__0;
-                        _suiteID_5985015 = __tmp__1;
-                    };
-                    _gotoNext = 5985160i32;
-                } else if (__value__ == (5985160i32)) {
-                    if (_i_5985026_0 < (_preferenceList_5984831.length)) {
-                        _gotoNext = 5985047i32;
-                    } else {
-                        _gotoNext = 5985163i32;
-                    };
-                } else if (__value__ == (5985163i32)) {
-                    if (((@:checkr _hs ?? throw "null pointer dereference")._suite == null || ((@:checkr _hs ?? throw "null pointer dereference")._suite : Dynamic).__nil__)) {
-                        _gotoNext = 5985182i32;
-                    } else {
-                        _gotoNext = 5985305i32;
-                    };
-                } else if (__value__ == (5985182i32)) {
-                    @:check2r _c_5981887._sendAlert((40 : stdgo._internal.crypto.tls.Tls_t_alert.T_alert));
-                    return stdgo._internal.errors.Errors_new_.new_(("tls: no cipher suite supported by both client and server" : stdgo.GoString));
-                    _gotoNext = 5985305i32;
-                } else if (__value__ == (5985305i32)) {
-                    (@:checkr _c_5981887 ?? throw "null pointer dereference")._cipherSuite = (@:checkr (@:checkr _hs ?? throw "null pointer dereference")._suite ?? throw "null pointer dereference")._id;
-                    (@:checkr (@:checkr _hs ?? throw "null pointer dereference")._hello ?? throw "null pointer dereference")._cipherSuite = (@:checkr (@:checkr _hs ?? throw "null pointer dereference")._suite ?? throw "null pointer dereference")._id;
-                    (@:checkr _hs ?? throw "null pointer dereference")._transcript = (@:checkr (@:checkr _hs ?? throw "null pointer dereference")._suite ?? throw "null pointer dereference")._hash.new_();
-                    _gotoNext = 5985608i32;
-                } else if (__value__ == (5985608i32)) {
-                    if ((0i32 : stdgo.GoInt) < (@:check2r (@:checkr _c_5981887 ?? throw "null pointer dereference")._config._curvePreferences().length)) {
-                        _gotoNext = 5986033i32;
-                    } else {
-                        _gotoNext = 5986037i32;
-                    };
-                } else if (__value__ == (5985629i32)) {
-                    _i_5985650_0++;
-                    _gotoNext = 5986034i32;
-                } else if (__value__ == (5985684i32)) {
-                    _preferredGroup_5985632 = @:check2r (@:checkr _c_5981887 ?? throw "null pointer dereference")._config._curvePreferences()[(_i_5985650_0 : stdgo.GoInt)];
-                    if ((0i32 : stdgo.GoInt) < ((@:checkr (@:checkr _hs ?? throw "null pointer dereference")._clientHello ?? throw "null pointer dereference")._keyShares.length)) {
-                        _gotoNext = 5985854i32;
-                    } else {
-                        _gotoNext = 5985859i32;
-                    };
-                } else if (__value__ == (5985692i32)) {
-                    _i_5985701_0++;
-                    _gotoNext = 5985855i32;
-                } else if (__value__ == (5985732i32)) {
-                    _ks_5985695 = (@:checkr (@:checkr _hs ?? throw "null pointer dereference")._clientHello ?? throw "null pointer dereference")._keyShares[(_i_5985701_0 : stdgo.GoInt)];
-                    if (_ks_5985695._group == (_preferredGroup_5985632)) {
-                        _gotoNext = 5985767i32;
-                    } else {
-                        _gotoNext = 5985692i32;
-                    };
-                } else if (__value__ == (5985767i32)) {
-                    _selectedGroup_5985556 = _ks_5985695._group;
-                    _clientKeyShare_5985583 = (stdgo.Go.setRef(_ks_5985695) : stdgo.Ref<stdgo._internal.crypto.tls.Tls_t_keyshare.T_keyShare>);
-                    stdgo._internal.crypto.tls.Tls_groupselectionbreak.groupSelectionBreak = true;
-                    _gotoNext = 5986034i32;
-                } else if (__value__ == (5985854i32)) {
-                    {
-                        final __tmp__0 = 0i32;
-                        final __tmp__1 = (@:checkr (@:checkr _hs ?? throw "null pointer dereference")._clientHello ?? throw "null pointer dereference")._keyShares[(0i32 : stdgo.GoInt)];
-                        _i_5985701_0 = __tmp__0;
-                        _ks_5985695 = __tmp__1;
-                    };
-                    _gotoNext = 5985855i32;
-                } else if (__value__ == (5985855i32)) {
-                    if (_i_5985701_0 < ((@:checkr (@:checkr _hs ?? throw "null pointer dereference")._clientHello ?? throw "null pointer dereference")._keyShares.length)) {
-                        _gotoNext = 5985732i32;
-                    } else {
-                        _gotoNext = 5985859i32;
-                    };
-                } else if (__value__ == (5985859i32)) {
-                    if (_selectedGroup_5985556 != ((0 : stdgo._internal.crypto.tls.Tls_curveid.CurveID))) {
-                        _gotoNext = 5985881i32;
-                    } else {
-                        _gotoNext = 5985901i32;
-                    };
-                } else if (__value__ == (5985881i32)) {
-                    _i_5985650_0++;
-                    _gotoNext = 5986034i32;
-                } else if (__value__ == (5985901i32)) {
-                    if ((0i32 : stdgo.GoInt) < ((@:checkr (@:checkr _hs ?? throw "null pointer dereference")._clientHello ?? throw "null pointer dereference")._supportedCurves.length)) {
-                        _gotoNext = 5986030i32;
-                    } else {
-                        _gotoNext = 5985629i32;
-                    };
-                } else if (__value__ == (5985905i32)) {
-                    _i_5985917_0++;
-                    _gotoNext = 5986031i32;
-                } else if (__value__ == (5985954i32)) {
-                    _group_5985908 = (@:checkr (@:checkr _hs ?? throw "null pointer dereference")._clientHello ?? throw "null pointer dereference")._supportedCurves[(_i_5985917_0 : stdgo.GoInt)];
-                    if (_group_5985908 == (_preferredGroup_5985632)) {
-                        _gotoNext = 5985986i32;
-                    } else {
-                        _gotoNext = 5985905i32;
-                    };
-                } else if (__value__ == (5985986i32)) {
-                    _selectedGroup_5985556 = _group_5985908;
-                    _gotoNext = 5985629i32;
-                } else if (__value__ == (5986030i32)) {
-                    {
-                        final __tmp__0 = 0i32;
-                        final __tmp__1 = (@:checkr (@:checkr _hs ?? throw "null pointer dereference")._clientHello ?? throw "null pointer dereference")._supportedCurves[(0i32 : stdgo.GoInt)];
-                        _i_5985917_0 = __tmp__0;
-                        _group_5985908 = __tmp__1;
-                    };
-                    _gotoNext = 5986031i32;
-                } else if (__value__ == (5986031i32)) {
-                    if (_i_5985917_0 < ((@:checkr (@:checkr _hs ?? throw "null pointer dereference")._clientHello ?? throw "null pointer dereference")._supportedCurves.length)) {
-                        _gotoNext = 5985954i32;
-                    } else {
-                        _gotoNext = 5985629i32;
-                    };
-                } else if (__value__ == (5986033i32)) {
-                    {
-                        final __tmp__0 = 0i32;
-                        final __tmp__1 = @:check2r (@:checkr _c_5981887 ?? throw "null pointer dereference")._config._curvePreferences()[(0i32 : stdgo.GoInt)];
-                        _i_5985650_0 = __tmp__0;
-                        _preferredGroup_5985632 = __tmp__1;
-                    };
-                    _gotoNext = 5986034i32;
-                } else if (__value__ == (5986034i32)) {
-                    if (_i_5985650_0 < (@:check2r (@:checkr _c_5981887 ?? throw "null pointer dereference")._config._curvePreferences().length)) {
-                        _gotoNext = 5985684i32;
-                    } else {
-                        _gotoNext = 5986037i32;
-                    };
-                } else if (__value__ == (5986037i32)) {
-                    if (_selectedGroup_5985556 == ((0 : stdgo._internal.crypto.tls.Tls_curveid.CurveID))) {
-                        _gotoNext = 5986059i32;
-                    } else {
-                        _gotoNext = 5986181i32;
-                    };
-                } else if (__value__ == (5986059i32)) {
-                    @:check2r _c_5981887._sendAlert((40 : stdgo._internal.crypto.tls.Tls_t_alert.T_alert));
-                    return stdgo._internal.errors.Errors_new_.new_(("tls: no ECDHE curve supported by both client and server" : stdgo.GoString));
-                    _gotoNext = 5986181i32;
-                } else if (__value__ == (5986181i32)) {
-                    if ((_clientKeyShare_5985583 == null || (_clientKeyShare_5985583 : Dynamic).__nil__)) {
-                        _gotoNext = 5986206i32;
-                    } else {
-                        _gotoNext = 5986343i32;
-                    };
-                } else if (__value__ == (5986206i32)) {
-                    {
-                        _err_5986213 = @:check2r _hs._doHelloRetryRequest(_selectedGroup_5985556);
-                        if (_err_5986213 != null) {
-                            _gotoNext = 5986270i32;
-                        } else {
-                            _gotoNext = 5986292i32;
-                        };
-                    };
-                } else if (__value__ == (5986270i32)) {
-                    return _err_5986213;
-                    _gotoNext = 5986292i32;
-                } else if (__value__ == (5986292i32)) {
-                    _clientKeyShare_5985583 = (stdgo.Go.setRef((@:checkr (@:checkr _hs ?? throw "null pointer dereference")._clientHello ?? throw "null pointer dereference")._keyShares[(0 : stdgo.GoInt)]) : stdgo.Ref<stdgo._internal.crypto.tls.Tls_t_keyshare.T_keyShare>);
-                    _gotoNext = 5986343i32;
-                } else if (__value__ == (5986343i32)) {
-                    {
-                        {
-                            var __tmp__ = stdgo._internal.crypto.tls.Tls__curveforcurveid._curveForCurveID(_selectedGroup_5985556);
-                            _ok_5986349 = @:tmpset0 __tmp__._1;
-                        };
-                        if (!_ok_5986349) {
-                            _gotoNext = 5986391i32;
-                        } else {
-                            _gotoNext = 5986503i32;
-                        };
-                    };
-                } else if (__value__ == (5986391i32)) {
-                    @:check2r _c_5981887._sendAlert((80 : stdgo._internal.crypto.tls.Tls_t_alert.T_alert));
-                    return stdgo._internal.errors.Errors_new_.new_(("tls: CurvePreferences includes unsupported curve" : stdgo.GoString));
-                    _gotoNext = 5986503i32;
-                } else if (__value__ == (5986503i32)) {
-                    {
-                        var __tmp__ = stdgo._internal.crypto.tls.Tls__generateecdhekey._generateECDHEKey(@:check2r (@:checkr _c_5981887 ?? throw "null pointer dereference")._config._rand(), _selectedGroup_5985556);
-                        _key_5986503 = @:tmpset0 __tmp__._0;
-                        _err_5986508 = @:tmpset0 __tmp__._1;
-                    };
-                    if (_err_5986508 != null) {
-                        _gotoNext = 5986579i32;
-                    } else {
-                        _gotoNext = 5986632i32;
-                    };
-                } else if (__value__ == (5986579i32)) {
-                    @:check2r _c_5981887._sendAlert((80 : stdgo._internal.crypto.tls.Tls_t_alert.T_alert));
-                    return _err_5986508;
-                    _gotoNext = 5986632i32;
-                } else if (__value__ == (5986632i32)) {
-                    (@:checkr (@:checkr _hs ?? throw "null pointer dereference")._hello ?? throw "null pointer dereference")._serverShare = ({ _group : _selectedGroup_5985556, _data : @:check2r @:check2r _key_5986503.publicKey().bytes() } : stdgo._internal.crypto.tls.Tls_t_keyshare.T_keyShare);
-                    {
-                        var __tmp__ = @:check2r _key_5986503.curve().newPublicKey((@:checkr _clientKeyShare_5985583 ?? throw "null pointer dereference")._data);
-                        _peerKey_5986718 = @:tmpset0 __tmp__._0;
-                        _err_5986508 = @:tmpset0 __tmp__._1;
-                    };
-                    if (_err_5986508 != null) {
-                        _gotoNext = 5986795i32;
-                    } else {
-                        _gotoNext = 5986891i32;
-                    };
-                } else if (__value__ == (5986795i32)) {
-                    @:check2r _c_5981887._sendAlert((47 : stdgo._internal.crypto.tls.Tls_t_alert.T_alert));
-                    return stdgo._internal.errors.Errors_new_.new_(("tls: invalid client key share" : stdgo.GoString));
-                    _gotoNext = 5986891i32;
-                } else if (__value__ == (5986891i32)) {
-                    {
-                        var __tmp__ = @:check2r _key_5986503.eCDH(_peerKey_5986718);
-                        (@:checkr _hs ?? throw "null pointer dereference")._sharedKey = @:tmpset0 __tmp__._0;
-                        _err_5986508 = @:tmpset0 __tmp__._1;
-                    };
-                    if (_err_5986508 != null) {
-                        _gotoNext = 5986944i32;
-                    } else {
-                        _gotoNext = 5987041i32;
-                    };
-                } else if (__value__ == (5986944i32)) {
-                    @:check2r _c_5981887._sendAlert((47 : stdgo._internal.crypto.tls.Tls_t_alert.T_alert));
-                    return stdgo._internal.errors.Errors_new_.new_(("tls: invalid client key share" : stdgo.GoString));
-                    _gotoNext = 5987041i32;
-                } else if (__value__ == (5987041i32)) {
-                    {
-                        var __tmp__ = stdgo._internal.crypto.tls.Tls__negotiatealpn._negotiateALPN((@:checkr (@:checkr _c_5981887 ?? throw "null pointer dereference")._config ?? throw "null pointer dereference").nextProtos, (@:checkr (@:checkr _hs ?? throw "null pointer dereference")._clientHello ?? throw "null pointer dereference")._alpnProtocols, ((@:checkr _c_5981887 ?? throw "null pointer dereference")._quic != null && (((@:checkr _c_5981887 ?? throw "null pointer dereference")._quic : Dynamic).__nil__ == null || !((@:checkr _c_5981887 ?? throw "null pointer dereference")._quic : Dynamic).__nil__)));
-                        _selectedProto_5987041 = @:tmpset0 __tmp__._0?.__copy__();
-                        _err_5986508 = @:tmpset0 __tmp__._1;
-                    };
-                    if (_err_5986508 != null) {
-                        _gotoNext = 5987158i32;
-                    } else {
-                        _gotoNext = 5987219i32;
-                    };
-                } else if (__value__ == (5987158i32)) {
-                    @:check2r _c_5981887._sendAlert((120 : stdgo._internal.crypto.tls.Tls_t_alert.T_alert));
-                    return _err_5986508;
-                    _gotoNext = 5987219i32;
-                } else if (__value__ == (5987219i32)) {
-                    (@:checkr _c_5981887 ?? throw "null pointer dereference")._clientProtocol = _selectedProto_5987041?.__copy__();
-                    if (((@:checkr _c_5981887 ?? throw "null pointer dereference")._quic != null && (((@:checkr _c_5981887 ?? throw "null pointer dereference")._quic : Dynamic).__nil__ == null || !((@:checkr _c_5981887 ?? throw "null pointer dereference")._quic : Dynamic).__nil__))) {
-                        _gotoNext = 5987271i32;
-                    } else {
-                        _gotoNext = 5987562i32;
-                    };
-                } else if (__value__ == (5987271i32)) {
-                    if ((@:checkr (@:checkr _hs ?? throw "null pointer dereference")._clientHello ?? throw "null pointer dereference")._quicTransportParameters == null) {
-                        _gotoNext = 5987324i32;
-                    } else {
-                        _gotoNext = 5987485i32;
-                    };
-                } else if (__value__ == (5987324i32)) {
-                    @:check2r _c_5981887._sendAlert((109 : stdgo._internal.crypto.tls.Tls_t_alert.T_alert));
-                    return stdgo._internal.errors.Errors_new_.new_(("tls: client did not send a quic_transport_parameters extension" : stdgo.GoString));
-                    _gotoNext = 5987485i32;
-                } else if (__value__ == (5987485i32)) {
-                    @:check2r _c_5981887._quicSetTransportParameters((@:checkr (@:checkr _hs ?? throw "null pointer dereference")._clientHello ?? throw "null pointer dereference")._quicTransportParameters);
-                    _gotoNext = 5987759i32;
-                } else if (__value__ == (5987562i32)) {
-                    _gotoNext = 5987562i32;
-                    if ((@:checkr (@:checkr _hs ?? throw "null pointer dereference")._clientHello ?? throw "null pointer dereference")._quicTransportParameters != null) {
-                        _gotoNext = 5987615i32;
-                    } else {
-                        _gotoNext = 5987759i32;
-                    };
-                } else if (__value__ == (5987615i32)) {
-                    @:check2r _c_5981887._sendAlert((110 : stdgo._internal.crypto.tls.Tls_t_alert.T_alert));
-                    return stdgo._internal.errors.Errors_new_.new_(("tls: client sent an unexpected quic_transport_parameters extension" : stdgo.GoString));
-                    _gotoNext = 5987759i32;
-                } else if (__value__ == (5987759i32)) {
-                    (@:checkr _c_5981887 ?? throw "null pointer dereference")._serverName = (@:checkr (@:checkr _hs ?? throw "null pointer dereference")._clientHello ?? throw "null pointer dereference")._serverName?.__copy__();
-=======
                     _c_6034980 = (@:checkr _hs ?? throw "null pointer dereference")._c;
                     (@:checkr _hs ?? throw "null pointer dereference")._hello = (stdgo.Go.setRef(({} : stdgo._internal.crypto.tls.Tls_t_serverhellomsg.T_serverHelloMsg)) : stdgo.Ref<stdgo._internal.crypto.tls.Tls_t_serverhellomsg.T_serverHelloMsg>);
                     (@:checkr (@:checkr _hs ?? throw "null pointer dereference")._hello ?? throw "null pointer dereference")._vers = (771 : stdgo.GoUInt16);
@@ -1461,7 +1019,6 @@
                     _gotoNext = 6040852i32;
                 } else if (__value__ == (6040852i32)) {
                     (@:checkr _c_6034980 ?? throw "null pointer dereference")._serverName = (@:checkr (@:checkr _hs ?? throw "null pointer dereference")._clientHello ?? throw "null pointer dereference")._serverName?.__copy__();
->>>>>>> 1598d646
                     return (null : stdgo.Error);
                     _gotoNext = -1i32;
                 };
