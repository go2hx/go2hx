--- conflicted
+++ resolved
@@ -1,19 +1,5 @@
 package stdgo._internal.crypto.x509;
 function _checkChainForKeyUsage(_chain:stdgo.Slice<stdgo.Ref<stdgo._internal.crypto.x509.X509_certificate.Certificate>>, _keyUsages:stdgo.Slice<stdgo._internal.crypto.x509.X509_extkeyusage.ExtKeyUsage>):Bool {
-<<<<<<< HEAD
-        var _usage_5586387:stdgo._internal.crypto.x509.X509_extkeyusage.ExtKeyUsage = ((0 : stdgo.GoInt) : stdgo._internal.crypto.x509.X509_extkeyusage.ExtKeyUsage);
-        var _i_5586396_0:stdgo.GoInt = (0 : stdgo.GoInt);
-        var _i_5586283:stdgo.GoInt = (0 : stdgo.GoInt);
-        var _invalidUsage_5586225:stdgo._internal.crypto.x509.X509_extkeyusage.ExtKeyUsage = ((0 : stdgo.GoInt) : stdgo._internal.crypto.x509.X509_extkeyusage.ExtKeyUsage);
-        var _i_5586071_0:stdgo.GoInt = (0 : stdgo.GoInt);
-        var _usagesRemaining_5585628:stdgo.GoInt = (0 : stdgo.GoInt);
-        var _usages_5585514:stdgo.Slice<stdgo._internal.crypto.x509.X509_extkeyusage.ExtKeyUsage> = (null : stdgo.Slice<stdgo._internal.crypto.x509.X509_extkeyusage.ExtKeyUsage>);
-        var _requestedUsage_5586286:stdgo._internal.crypto.x509.X509_extkeyusage.ExtKeyUsage = ((0 : stdgo.GoInt) : stdgo._internal.crypto.x509.X509_extkeyusage.ExtKeyUsage);
-        var _usage_5586062:stdgo._internal.crypto.x509.X509_extkeyusage.ExtKeyUsage = ((0 : stdgo.GoInt) : stdgo._internal.crypto.x509.X509_extkeyusage.ExtKeyUsage);
-        var _cert_5585879:stdgo.Ref<stdgo._internal.crypto.x509.X509_certificate.Certificate> = (null : stdgo.Ref<stdgo._internal.crypto.x509.X509_certificate.Certificate>);
-        var nextCertBreak = false;
-        var _i_5585842:stdgo.GoInt = (0 : stdgo.GoInt);
-=======
         var _invalidUsage_5541113:stdgo._internal.crypto.x509.X509_extkeyusage.ExtKeyUsage = ((0 : stdgo.GoInt) : stdgo._internal.crypto.x509.X509_extkeyusage.ExtKeyUsage);
         var _usagesRemaining_5540516:stdgo.GoInt = (0 : stdgo.GoInt);
         var _usage_5541275:stdgo._internal.crypto.x509.X509_extkeyusage.ExtKeyUsage = ((0 : stdgo.GoInt) : stdgo._internal.crypto.x509.X509_extkeyusage.ExtKeyUsage);
@@ -26,165 +12,12 @@
         var _usage_5540950:stdgo._internal.crypto.x509.X509_extkeyusage.ExtKeyUsage = ((0 : stdgo.GoInt) : stdgo._internal.crypto.x509.X509_extkeyusage.ExtKeyUsage);
         var _i_5540959_0:stdgo.GoInt = (0 : stdgo.GoInt);
         var _cert_5540767:stdgo.Ref<stdgo._internal.crypto.x509.X509_certificate.Certificate> = (null : stdgo.Ref<stdgo._internal.crypto.x509.X509_certificate.Certificate>);
->>>>>>> 97b0842d
         var _gotoNext = 0i32;
         var __blank__ = _gotoNext == ((0i32 : stdgo.GoInt));
         while (_gotoNext != ((-1i32 : stdgo.GoInt))) {
             {
                 final __value__ = _gotoNext;
                 if (__value__ == (0i32)) {
-<<<<<<< HEAD
-                    _usages_5585514 = (new stdgo.Slice<stdgo._internal.crypto.x509.X509_extkeyusage.ExtKeyUsage>((_keyUsages.length : stdgo.GoInt).toBasic(), 0).__setNumber32__() : stdgo.Slice<stdgo._internal.crypto.x509.X509_extkeyusage.ExtKeyUsage>);
-                    _usages_5585514.__copyTo__(_keyUsages);
-                    if ((_chain.length) == ((0 : stdgo.GoInt))) {
-                        _gotoNext = 5585606i32;
-                    } else {
-                        _gotoNext = 5585628i32;
-                    };
-                } else if (__value__ == (5585606i32)) {
-                    return false;
-                    _gotoNext = 5585628i32;
-                } else if (__value__ == (5585628i32)) {
-                    _usagesRemaining_5585628 = (_usages_5585514.length);
-                    _gotoNext = 5585827i32;
-                } else if (__value__ == (5585827i32)) {
-                    _i_5585842 = ((_chain.length) - (1 : stdgo.GoInt) : stdgo.GoInt);
-                    nextCertBreak = false;
-                    _gotoNext = 5585838i32;
-                } else if (__value__ == (5585838i32)) {
-                    if (!nextCertBreak && ((_i_5585842 >= (0 : stdgo.GoInt) : Bool))) {
-                        _gotoNext = 5585875i32;
-                    } else {
-                        _gotoNext = 5586608i32;
-                    };
-                } else if (__value__ == (5585871i32)) {
-                    _i_5585842--;
-                    _gotoNext = 5585838i32;
-                } else if (__value__ == (5585875i32)) {
-                    _cert_5585879 = _chain[(_i_5585842 : stdgo.GoInt)];
-                    if ((((@:checkr _cert_5585879 ?? throw "null pointer dereference").extKeyUsage.length == (0 : stdgo.GoInt)) && ((@:checkr _cert_5585879 ?? throw "null pointer dereference").unknownExtKeyUsage.length == (0 : stdgo.GoInt)) : Bool)) {
-                        _gotoNext = 5585965i32;
-                    } else {
-                        _gotoNext = 5586055i32;
-                    };
-                } else if (__value__ == (5585965i32)) {
-                    _i_5585842--;
-                    _gotoNext = 5585838i32;
-                } else if (__value__ == (5586055i32)) {
-                    if ((0i32 : stdgo.GoInt) < ((@:checkr _cert_5585879 ?? throw "null pointer dereference").extKeyUsage.length)) {
-                        _gotoNext = 5586213i32;
-                    } else {
-                        _gotoNext = 5586219i32;
-                    };
-                } else if (__value__ == (5586059i32)) {
-                    _i_5586071_0++;
-                    _gotoNext = 5586214i32;
-                } else if (__value__ == (5586094i32)) {
-                    _usage_5586062 = (@:checkr _cert_5585879 ?? throw "null pointer dereference").extKeyUsage[(_i_5586071_0 : stdgo.GoInt)];
-                    if (_usage_5586062 == ((0 : stdgo._internal.crypto.x509.X509_extkeyusage.ExtKeyUsage))) {
-                        _gotoNext = 5586126i32;
-                    } else {
-                        _gotoNext = 5586059i32;
-                    };
-                } else if (__value__ == (5586126i32)) {
-                    _i_5585842--;
-                    _gotoNext = 5585838i32;
-                } else if (__value__ == (5586213i32)) {
-                    {
-                        final __tmp__0 = 0i32;
-                        final __tmp__1 = (@:checkr _cert_5585879 ?? throw "null pointer dereference").extKeyUsage[(0i32 : stdgo.GoInt)];
-                        _i_5586071_0 = __tmp__0;
-                        _usage_5586062 = __tmp__1;
-                    };
-                    _gotoNext = 5586214i32;
-                } else if (__value__ == (5586214i32)) {
-                    if (_i_5586071_0 < ((@:checkr _cert_5585879 ?? throw "null pointer dereference").extKeyUsage.length)) {
-                        _gotoNext = 5586094i32;
-                    } else {
-                        _gotoNext = 5586219i32;
-                    };
-                } else if (__value__ == (5586219i32)) {
-                    _invalidUsage_5586225 = (-1 : stdgo._internal.crypto.x509.X509_extkeyusage.ExtKeyUsage);
-                    _gotoNext = 5586257i32;
-                } else if (__value__ == (5586257i32)) {
-                    if ((0i32 : stdgo.GoInt) < (_usages_5585514.length)) {
-                        _gotoNext = 5586600i32;
-                    } else {
-                        _gotoNext = 5585871i32;
-                    };
-                } else if (__value__ == (5586283i32)) {
-                    _i_5586283++;
-                    _gotoNext = 5586601i32;
-                } else if (__value__ == (5586317i32)) {
-                    _requestedUsage_5586286 = _usages_5585514[(_i_5586283 : stdgo.GoInt)];
-                    if (_requestedUsage_5586286 == ((-1 : stdgo._internal.crypto.x509.X509_extkeyusage.ExtKeyUsage))) {
-                        _gotoNext = 5586356i32;
-                    } else {
-                        _gotoNext = 5586380i32;
-                    };
-                } else if (__value__ == (5586356i32)) {
-                    _i_5586283++;
-                    _gotoNext = 5586601i32;
-                } else if (__value__ == (5586380i32)) {
-                    if ((0i32 : stdgo.GoInt) < ((@:checkr _cert_5585879 ?? throw "null pointer dereference").extKeyUsage.length)) {
-                        _gotoNext = 5586495i32;
-                    } else {
-                        _gotoNext = 5586502i32;
-                    };
-                } else if (__value__ == (5586384i32)) {
-                    _i_5586396_0++;
-                    _gotoNext = 5586496i32;
-                } else if (__value__ == (5586419i32)) {
-                    _usage_5586387 = (@:checkr _cert_5585879 ?? throw "null pointer dereference").extKeyUsage[(_i_5586396_0 : stdgo.GoInt)];
-                    if (_requestedUsage_5586286 == (_usage_5586387)) {
-                        _gotoNext = 5586452i32;
-                    } else {
-                        _gotoNext = 5586384i32;
-                    };
-                } else if (__value__ == (5586452i32)) {
-                    _i_5586283++;
-                    _gotoNext = 5586601i32;
-                } else if (__value__ == (5586495i32)) {
-                    {
-                        final __tmp__0 = 0i32;
-                        final __tmp__1 = (@:checkr _cert_5585879 ?? throw "null pointer dereference").extKeyUsage[(0i32 : stdgo.GoInt)];
-                        _i_5586396_0 = __tmp__0;
-                        _usage_5586387 = __tmp__1;
-                    };
-                    _gotoNext = 5586496i32;
-                } else if (__value__ == (5586496i32)) {
-                    if (_i_5586396_0 < ((@:checkr _cert_5585879 ?? throw "null pointer dereference").extKeyUsage.length)) {
-                        _gotoNext = 5586419i32;
-                    } else {
-                        _gotoNext = 5586502i32;
-                    };
-                } else if (__value__ == (5586502i32)) {
-                    _usages_5585514[(_i_5586283 : stdgo.GoInt)] = (-1 : stdgo._internal.crypto.x509.X509_extkeyusage.ExtKeyUsage);
-                    _usagesRemaining_5585628--;
-                    if (_usagesRemaining_5585628 == ((0 : stdgo.GoInt))) {
-                        _gotoNext = 5586575i32;
-                    } else {
-                        _gotoNext = 5586283i32;
-                    };
-                } else if (__value__ == (5586575i32)) {
-                    return false;
-                    _gotoNext = 5586283i32;
-                } else if (__value__ == (5586600i32)) {
-                    {
-                        final __tmp__0 = 0i32;
-                        final __tmp__1 = _usages_5585514[(0i32 : stdgo.GoInt)];
-                        _i_5586283 = __tmp__0;
-                        _requestedUsage_5586286 = __tmp__1;
-                    };
-                    _gotoNext = 5586601i32;
-                } else if (__value__ == (5586601i32)) {
-                    if (_i_5586283 < (_usages_5585514.length)) {
-                        _gotoNext = 5586317i32;
-                    } else {
-                        _gotoNext = 5585871i32;
-                    };
-                } else if (__value__ == (5586608i32)) {
-=======
                     _usages_5540402 = (new stdgo.Slice<stdgo._internal.crypto.x509.X509_extkeyusage.ExtKeyUsage>((_keyUsages.length : stdgo.GoInt).toBasic(), 0).__setNumber32__() : stdgo.Slice<stdgo._internal.crypto.x509.X509_extkeyusage.ExtKeyUsage>);
                     _usages_5540402.__copyTo__(_keyUsages);
                     if ((_chain.length) == ((0 : stdgo.GoInt))) {
@@ -335,7 +168,6 @@
                         _gotoNext = 5540759i32;
                     };
                 } else if (__value__ == (5541496i32)) {
->>>>>>> 97b0842d
                     return true;
                     _gotoNext = -1i32;
                 };
