--- conflicted
+++ resolved
@@ -1,19 +1,5 @@
 package stdgo._internal.crypto.x509;
 function _checkChainForKeyUsage(_chain:stdgo.Slice<stdgo.Ref<stdgo._internal.crypto.x509.X509_certificate.Certificate>>, _keyUsages:stdgo.Slice<stdgo._internal.crypto.x509.X509_extkeyusage.ExtKeyUsage>):Bool {
-<<<<<<< HEAD
-        var _i_5583432:stdgo.GoInt = (0 : stdgo.GoInt);
-        var _i_5583220_0:stdgo.GoInt = (0 : stdgo.GoInt);
-        var _cert_5583028:stdgo.Ref<stdgo._internal.crypto.x509.X509_certificate.Certificate> = (null : stdgo.Ref<stdgo._internal.crypto.x509.X509_certificate.Certificate>);
-        var _usage_5583536:stdgo._internal.crypto.x509.X509_extkeyusage.ExtKeyUsage = ((0 : stdgo.GoInt) : stdgo._internal.crypto.x509.X509_extkeyusage.ExtKeyUsage);
-        var _i_5582991:stdgo.GoInt = (0 : stdgo.GoInt);
-        var _usagesRemaining_5582777:stdgo.GoInt = (0 : stdgo.GoInt);
-        var _usages_5582663:stdgo.Slice<stdgo._internal.crypto.x509.X509_extkeyusage.ExtKeyUsage> = (null : stdgo.Slice<stdgo._internal.crypto.x509.X509_extkeyusage.ExtKeyUsage>);
-        var _i_5583545_0:stdgo.GoInt = (0 : stdgo.GoInt);
-        var _requestedUsage_5583435:stdgo._internal.crypto.x509.X509_extkeyusage.ExtKeyUsage = ((0 : stdgo.GoInt) : stdgo._internal.crypto.x509.X509_extkeyusage.ExtKeyUsage);
-        var _invalidUsage_5583374:stdgo._internal.crypto.x509.X509_extkeyusage.ExtKeyUsage = ((0 : stdgo.GoInt) : stdgo._internal.crypto.x509.X509_extkeyusage.ExtKeyUsage);
-        var _usage_5583211:stdgo._internal.crypto.x509.X509_extkeyusage.ExtKeyUsage = ((0 : stdgo.GoInt) : stdgo._internal.crypto.x509.X509_extkeyusage.ExtKeyUsage);
-        var nextCertBreak = false;
-=======
         var _requestedUsage_5635860:stdgo._internal.crypto.x509.X509_extkeyusage.ExtKeyUsage = ((0 : stdgo.GoInt) : stdgo._internal.crypto.x509.X509_extkeyusage.ExtKeyUsage);
         var _i_5635857:stdgo.GoInt = (0 : stdgo.GoInt);
         var _usagesRemaining_5635202:stdgo.GoInt = (0 : stdgo.GoInt);
@@ -26,165 +12,12 @@
         var _i_5635970_0:stdgo.GoInt = (0 : stdgo.GoInt);
         var _invalidUsage_5635799:stdgo._internal.crypto.x509.X509_extkeyusage.ExtKeyUsage = ((0 : stdgo.GoInt) : stdgo._internal.crypto.x509.X509_extkeyusage.ExtKeyUsage);
         var _usage_5635636:stdgo._internal.crypto.x509.X509_extkeyusage.ExtKeyUsage = ((0 : stdgo.GoInt) : stdgo._internal.crypto.x509.X509_extkeyusage.ExtKeyUsage);
->>>>>>> 1598d646
         var _gotoNext = 0i32;
         var __blank__ = _gotoNext == ((0i32 : stdgo.GoInt));
         while (_gotoNext != ((-1i32 : stdgo.GoInt))) {
             {
                 final __value__ = _gotoNext;
                 if (__value__ == (0i32)) {
-<<<<<<< HEAD
-                    _usages_5582663 = (new stdgo.Slice<stdgo._internal.crypto.x509.X509_extkeyusage.ExtKeyUsage>((_keyUsages.length : stdgo.GoInt).toBasic(), 0).__setNumber32__() : stdgo.Slice<stdgo._internal.crypto.x509.X509_extkeyusage.ExtKeyUsage>);
-                    _usages_5582663.__copyTo__(_keyUsages);
-                    if ((_chain.length) == ((0 : stdgo.GoInt))) {
-                        _gotoNext = 5582755i32;
-                    } else {
-                        _gotoNext = 5582777i32;
-                    };
-                } else if (__value__ == (5582755i32)) {
-                    return false;
-                    _gotoNext = 5582777i32;
-                } else if (__value__ == (5582777i32)) {
-                    _usagesRemaining_5582777 = (_usages_5582663.length);
-                    _gotoNext = 5582976i32;
-                } else if (__value__ == (5582976i32)) {
-                    _i_5582991 = ((_chain.length) - (1 : stdgo.GoInt) : stdgo.GoInt);
-                    nextCertBreak = false;
-                    _gotoNext = 5582987i32;
-                } else if (__value__ == (5582987i32)) {
-                    if (!nextCertBreak && ((_i_5582991 >= (0 : stdgo.GoInt) : Bool))) {
-                        _gotoNext = 5583024i32;
-                    } else {
-                        _gotoNext = 5583757i32;
-                    };
-                } else if (__value__ == (5583020i32)) {
-                    _i_5582991--;
-                    _gotoNext = 5582987i32;
-                } else if (__value__ == (5583024i32)) {
-                    _cert_5583028 = _chain[(_i_5582991 : stdgo.GoInt)];
-                    if ((((@:checkr _cert_5583028 ?? throw "null pointer dereference").extKeyUsage.length == (0 : stdgo.GoInt)) && ((@:checkr _cert_5583028 ?? throw "null pointer dereference").unknownExtKeyUsage.length == (0 : stdgo.GoInt)) : Bool)) {
-                        _gotoNext = 5583114i32;
-                    } else {
-                        _gotoNext = 5583204i32;
-                    };
-                } else if (__value__ == (5583114i32)) {
-                    _i_5582991--;
-                    _gotoNext = 5582987i32;
-                } else if (__value__ == (5583204i32)) {
-                    if ((0i32 : stdgo.GoInt) < ((@:checkr _cert_5583028 ?? throw "null pointer dereference").extKeyUsage.length)) {
-                        _gotoNext = 5583362i32;
-                    } else {
-                        _gotoNext = 5583368i32;
-                    };
-                } else if (__value__ == (5583208i32)) {
-                    _i_5583220_0++;
-                    _gotoNext = 5583363i32;
-                } else if (__value__ == (5583243i32)) {
-                    _usage_5583211 = (@:checkr _cert_5583028 ?? throw "null pointer dereference").extKeyUsage[(_i_5583220_0 : stdgo.GoInt)];
-                    if (_usage_5583211 == ((0 : stdgo._internal.crypto.x509.X509_extkeyusage.ExtKeyUsage))) {
-                        _gotoNext = 5583275i32;
-                    } else {
-                        _gotoNext = 5583208i32;
-                    };
-                } else if (__value__ == (5583275i32)) {
-                    _i_5582991--;
-                    _gotoNext = 5582987i32;
-                } else if (__value__ == (5583362i32)) {
-                    {
-                        final __tmp__0 = 0i32;
-                        final __tmp__1 = (@:checkr _cert_5583028 ?? throw "null pointer dereference").extKeyUsage[(0i32 : stdgo.GoInt)];
-                        _i_5583220_0 = __tmp__0;
-                        _usage_5583211 = __tmp__1;
-                    };
-                    _gotoNext = 5583363i32;
-                } else if (__value__ == (5583363i32)) {
-                    if (_i_5583220_0 < ((@:checkr _cert_5583028 ?? throw "null pointer dereference").extKeyUsage.length)) {
-                        _gotoNext = 5583243i32;
-                    } else {
-                        _gotoNext = 5583368i32;
-                    };
-                } else if (__value__ == (5583368i32)) {
-                    _invalidUsage_5583374 = (-1 : stdgo._internal.crypto.x509.X509_extkeyusage.ExtKeyUsage);
-                    _gotoNext = 5583406i32;
-                } else if (__value__ == (5583406i32)) {
-                    if ((0i32 : stdgo.GoInt) < (_usages_5582663.length)) {
-                        _gotoNext = 5583749i32;
-                    } else {
-                        _gotoNext = 5583020i32;
-                    };
-                } else if (__value__ == (5583432i32)) {
-                    _i_5583432++;
-                    _gotoNext = 5583750i32;
-                } else if (__value__ == (5583466i32)) {
-                    _requestedUsage_5583435 = _usages_5582663[(_i_5583432 : stdgo.GoInt)];
-                    if (_requestedUsage_5583435 == ((-1 : stdgo._internal.crypto.x509.X509_extkeyusage.ExtKeyUsage))) {
-                        _gotoNext = 5583505i32;
-                    } else {
-                        _gotoNext = 5583529i32;
-                    };
-                } else if (__value__ == (5583505i32)) {
-                    _i_5583432++;
-                    _gotoNext = 5583750i32;
-                } else if (__value__ == (5583529i32)) {
-                    if ((0i32 : stdgo.GoInt) < ((@:checkr _cert_5583028 ?? throw "null pointer dereference").extKeyUsage.length)) {
-                        _gotoNext = 5583644i32;
-                    } else {
-                        _gotoNext = 5583651i32;
-                    };
-                } else if (__value__ == (5583533i32)) {
-                    _i_5583545_0++;
-                    _gotoNext = 5583645i32;
-                } else if (__value__ == (5583568i32)) {
-                    _usage_5583536 = (@:checkr _cert_5583028 ?? throw "null pointer dereference").extKeyUsage[(_i_5583545_0 : stdgo.GoInt)];
-                    if (_requestedUsage_5583435 == (_usage_5583536)) {
-                        _gotoNext = 5583601i32;
-                    } else {
-                        _gotoNext = 5583533i32;
-                    };
-                } else if (__value__ == (5583601i32)) {
-                    _i_5583432++;
-                    _gotoNext = 5583750i32;
-                } else if (__value__ == (5583644i32)) {
-                    {
-                        final __tmp__0 = 0i32;
-                        final __tmp__1 = (@:checkr _cert_5583028 ?? throw "null pointer dereference").extKeyUsage[(0i32 : stdgo.GoInt)];
-                        _i_5583545_0 = __tmp__0;
-                        _usage_5583536 = __tmp__1;
-                    };
-                    _gotoNext = 5583645i32;
-                } else if (__value__ == (5583645i32)) {
-                    if (_i_5583545_0 < ((@:checkr _cert_5583028 ?? throw "null pointer dereference").extKeyUsage.length)) {
-                        _gotoNext = 5583568i32;
-                    } else {
-                        _gotoNext = 5583651i32;
-                    };
-                } else if (__value__ == (5583651i32)) {
-                    _usages_5582663[(_i_5583432 : stdgo.GoInt)] = (-1 : stdgo._internal.crypto.x509.X509_extkeyusage.ExtKeyUsage);
-                    _usagesRemaining_5582777--;
-                    if (_usagesRemaining_5582777 == ((0 : stdgo.GoInt))) {
-                        _gotoNext = 5583724i32;
-                    } else {
-                        _gotoNext = 5583432i32;
-                    };
-                } else if (__value__ == (5583724i32)) {
-                    return false;
-                    _gotoNext = 5583432i32;
-                } else if (__value__ == (5583749i32)) {
-                    {
-                        final __tmp__0 = 0i32;
-                        final __tmp__1 = _usages_5582663[(0i32 : stdgo.GoInt)];
-                        _i_5583432 = __tmp__0;
-                        _requestedUsage_5583435 = __tmp__1;
-                    };
-                    _gotoNext = 5583750i32;
-                } else if (__value__ == (5583750i32)) {
-                    if (_i_5583432 < (_usages_5582663.length)) {
-                        _gotoNext = 5583466i32;
-                    } else {
-                        _gotoNext = 5583020i32;
-                    };
-                } else if (__value__ == (5583757i32)) {
-=======
                     _usages_5635088 = (new stdgo.Slice<stdgo._internal.crypto.x509.X509_extkeyusage.ExtKeyUsage>((_keyUsages.length : stdgo.GoInt).toBasic(), 0).__setNumber32__() : stdgo.Slice<stdgo._internal.crypto.x509.X509_extkeyusage.ExtKeyUsage>);
                     _usages_5635088.__copyTo__(_keyUsages);
                     if ((_chain.length) == ((0 : stdgo.GoInt))) {
@@ -335,7 +168,6 @@
                         _gotoNext = 5635445i32;
                     };
                 } else if (__value__ == (5636182i32)) {
->>>>>>> 1598d646
                     return true;
                     _gotoNext = -1i32;
                 };
