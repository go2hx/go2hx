package stdgo._internal.crypto.x509;
function _parseRFC2821Mailbox(_in:stdgo.GoString):{ var _0 : stdgo._internal.crypto.x509.X509_t_rfc2821mailbox.T_rfc2821Mailbox; var _1 : Bool; } {
        var _mailbox = ({} : stdgo._internal.crypto.x509.X509_t_rfc2821mailbox.T_rfc2821Mailbox), _ok = false;
<<<<<<< HEAD
=======
        var _localPartBytes_5608236:stdgo.Slice<stdgo.GoUInt8> = (null : stdgo.Slice<stdgo.GoUInt8>);
>>>>>>> 75a1cf92
        var _ok_5611384:Bool = false;
        var _twoDots_5610957:stdgo.Slice<stdgo.GoUInt8> = (null : stdgo.Slice<stdgo.GoUInt8>);
        var _c_5609902:stdgo.GoUInt8 = (0 : stdgo.GoUInt8);
        var nextCharBreak = false;
        var _c_5608865:stdgo.GoUInt8 = (0 : stdgo.GoUInt8);
        var quotedStringBreak = false;
<<<<<<< HEAD
        var _localPartBytes_5608236:stdgo.Slice<stdgo.GoUInt8> = (null : stdgo.Slice<stdgo.GoUInt8>);
=======
>>>>>>> 75a1cf92
        var _gotoNext = 0i32;
        var __blank__ = _gotoNext == ((0i32 : stdgo.GoInt));
        while (_gotoNext != ((-1i32 : stdgo.GoInt))) {
            {
                final __value__ = _gotoNext;
                if (__value__ == (0i32)) {
                    if ((_in.length) == ((0 : stdgo.GoInt))) {
                        _gotoNext = 5608205i32;
                    } else {
                        _gotoNext = 5608236i32;
                    };
                } else if (__value__ == (5608205i32)) {
                    return {
                        final __tmp__:{ var _0 : stdgo._internal.crypto.x509.X509_t_rfc2821mailbox.T_rfc2821Mailbox; var _1 : Bool; } = { _0 : _mailbox?.__copy__(), _1 : false };
                        _mailbox = __tmp__._0;
                        _ok = __tmp__._1;
                        __tmp__;
                    };
                    _gotoNext = 5608236i32;
                } else if (__value__ == (5608236i32)) {
                    _localPartBytes_5608236 = (new stdgo.Slice<stdgo.GoUInt8>((0 : stdgo.GoInt).toBasic(), ((_in.length) / (2 : stdgo.GoInt) : stdgo.GoInt)).__setNumber32__() : stdgo.Slice<stdgo.GoUInt8>);
                    if (_in[(0 : stdgo.GoInt)] == ((34 : stdgo.GoUInt8))) {
                        _gotoNext = 5608299i32;
                    } else {
                        _gotoNext = 5609803i32;
                    };
                } else if (__value__ == (5608299i32)) {
                    _in = (_in.__slice__((1 : stdgo.GoInt)) : stdgo.GoString)?.__copy__();
                    _gotoNext = 5608788i32;
                } else if (__value__ == (5608788i32)) {
                    var __blank__ = 0i32;
                    quotedStringBreak = false;
                    _gotoNext = 5608804i32;
                } else if (__value__ == (5608804i32)) {
                    if (!quotedStringBreak) {
                        _gotoNext = 5608808i32;
                    } else {
                        _gotoNext = 5611148i32;
                    };
                } else if (__value__ == (5608808i32)) {
                    if ((_in.length) == ((0 : stdgo.GoInt))) {
                        _gotoNext = 5608829i32;
                    } else {
                        _gotoNext = 5608865i32;
                    };
                } else if (__value__ == (5608829i32)) {
                    return {
                        final __tmp__:{ var _0 : stdgo._internal.crypto.x509.X509_t_rfc2821mailbox.T_rfc2821Mailbox; var _1 : Bool; } = { _0 : _mailbox?.__copy__(), _1 : false };
                        _mailbox = __tmp__._0;
                        _ok = __tmp__._1;
                        __tmp__;
                    };
                    _gotoNext = 5608865i32;
                } else if (__value__ == (5608865i32)) {
                    _c_5608865 = _in[(0 : stdgo.GoInt)];
                    _in = (_in.__slice__((1 : stdgo.GoInt)) : stdgo.GoString)?.__copy__();
                    _gotoNext = 5608895i32;
                } else if (__value__ == (5608895i32)) {
                    if (_c_5608865 == ((34 : stdgo.GoUInt8))) {
                        _gotoNext = 5608907i32;
                    } else if (_c_5608865 == ((92 : stdgo.GoUInt8))) {
                        _gotoNext = 5608949i32;
                    } else if (((((((((_c_5608865 == ((11 : stdgo.GoUInt8)) || _c_5608865 == ((12 : stdgo.GoUInt8)) : Bool) || _c_5608865 == ((32 : stdgo.GoUInt8)) : Bool) || _c_5608865 == ((33 : stdgo.GoUInt8)) : Bool) || _c_5608865 == ((127 : stdgo.GoUInt8)) : Bool) || ((((1 : stdgo.GoUInt8) <= _c_5608865 : Bool) && (_c_5608865 <= (8 : stdgo.GoUInt8) : Bool) : Bool)) : Bool) || ((((14 : stdgo.GoUInt8) <= _c_5608865 : Bool) && (_c_5608865 <= (31 : stdgo.GoUInt8) : Bool) : Bool)) : Bool) || ((((35 : stdgo.GoUInt8) <= _c_5608865 : Bool) && (_c_5608865 <= (91 : stdgo.GoUInt8) : Bool) : Bool)) : Bool) || ((((93 : stdgo.GoUInt8) <= _c_5608865 : Bool) && (_c_5608865 <= (126 : stdgo.GoUInt8) : Bool) : Bool)) : Bool)) {
                        _gotoNext = 5609272i32;
                    } else {
                        _gotoNext = 5609751i32;
                    };
                } else if (__value__ == (5608907i32)) {
                    quotedStringBreak = true;
                    _gotoNext = 5608804i32;
                } else if (__value__ == (5608949i32)) {
                    if ((_in.length) == ((0 : stdgo.GoInt))) {
                        _gotoNext = 5609004i32;
                    } else {
                        _gotoNext = 5609043i32;
                    };
                } else if (__value__ == (5609004i32)) {
                    return {
                        final __tmp__:{ var _0 : stdgo._internal.crypto.x509.X509_t_rfc2821mailbox.T_rfc2821Mailbox; var _1 : Bool; } = { _0 : _mailbox?.__copy__(), _1 : false };
                        _mailbox = __tmp__._0;
                        _ok = __tmp__._1;
                        __tmp__;
                    };
                    _gotoNext = 5609043i32;
                } else if (__value__ == (5609043i32)) {
                    if ((((_in[(0 : stdgo.GoInt)] == ((11 : stdgo.GoUInt8)) || _in[(0 : stdgo.GoInt)] == ((12 : stdgo.GoUInt8)) : Bool) || ((((1 : stdgo.GoUInt8) <= _in[(0 : stdgo.GoInt)] : Bool) && (_in[(0 : stdgo.GoInt)] <= (9 : stdgo.GoUInt8) : Bool) : Bool)) : Bool) || ((((14 : stdgo.GoUInt8) <= _in[(0 : stdgo.GoInt)] : Bool) && (_in[(0 : stdgo.GoInt)] <= (127 : stdgo.GoUInt8) : Bool) : Bool)) : Bool)) {
                        _gotoNext = 5609151i32;
                    } else {
                        _gotoNext = 5609233i32;
                    };
                } else if (__value__ == (5609151i32)) {
                    _localPartBytes_5608236 = (_localPartBytes_5608236.__append__(_in[(0 : stdgo.GoInt)]));
                    _in = (_in.__slice__((1 : stdgo.GoInt)) : stdgo.GoString)?.__copy__();
                    _gotoNext = 5608804i32;
                } else if (__value__ == (5609233i32)) {
                    _gotoNext = 5609233i32;
                    return {
                        final __tmp__:{ var _0 : stdgo._internal.crypto.x509.X509_t_rfc2821mailbox.T_rfc2821Mailbox; var _1 : Bool; } = { _0 : _mailbox?.__copy__(), _1 : false };
                        _mailbox = __tmp__._0;
                        _ok = __tmp__._1;
                        __tmp__;
                    };
                    var __blank__ = 0i32;
                    _gotoNext = 5608804i32;
                } else if (__value__ == (5609272i32)) {
                    _localPartBytes_5608236 = (_localPartBytes_5608236.__append__(_c_5608865));
                    _gotoNext = 5608804i32;
                } else if (__value__ == (5609751i32)) {
                    return {
                        final __tmp__:{ var _0 : stdgo._internal.crypto.x509.X509_t_rfc2821mailbox.T_rfc2821Mailbox; var _1 : Bool; } = { _0 : _mailbox?.__copy__(), _1 : false };
                        _mailbox = __tmp__._0;
                        _ok = __tmp__._1;
                        __tmp__;
                    };
                    _gotoNext = 5608804i32;
                } else if (__value__ == (5609803i32)) {
                    _gotoNext = 5609803i32;
                    _gotoNext = 5609828i32;
                } else if (__value__ == (5609828i32)) {
                    var __blank__ = 0i32;
                    nextCharBreak = false;
                    _gotoNext = 5609840i32;
                } else if (__value__ == (5609840i32)) {
                    if (!nextCharBreak && (((_in.length) > (0 : stdgo.GoInt) : Bool))) {
                        _gotoNext = 5609856i32;
                    } else {
                        _gotoNext = 5610713i32;
                    };
                } else if (__value__ == (5609856i32)) {
                    _c_5609902 = _in[(0 : stdgo.GoInt)];
                    _gotoNext = 5609917i32;
                } else if (__value__ == (5609917i32)) {
                    if (_c_5609902 == ((92 : stdgo.GoUInt8))) {
                        _gotoNext = 5609929i32;
                    } else if (((((((((((((((((((((((((((48 : stdgo.GoUInt8) <= _c_5609902 : Bool) && (_c_5609902 <= (57 : stdgo.GoUInt8) : Bool) : Bool)) || ((((97 : stdgo.GoUInt8) <= _c_5609902 : Bool) && (_c_5609902 <= (122 : stdgo.GoUInt8) : Bool) : Bool)) : Bool) || ((((65 : stdgo.GoUInt8) <= _c_5609902 : Bool) && (_c_5609902 <= (90 : stdgo.GoUInt8) : Bool) : Bool)) : Bool) || _c_5609902 == ((33 : stdgo.GoUInt8)) : Bool) || _c_5609902 == ((35 : stdgo.GoUInt8)) : Bool) || _c_5609902 == ((36 : stdgo.GoUInt8)) : Bool) || _c_5609902 == ((37 : stdgo.GoUInt8)) : Bool) || _c_5609902 == ((38 : stdgo.GoUInt8)) : Bool) || _c_5609902 == ((39 : stdgo.GoUInt8)) : Bool) || _c_5609902 == ((42 : stdgo.GoUInt8)) : Bool) || _c_5609902 == ((43 : stdgo.GoUInt8)) : Bool) || _c_5609902 == ((45 : stdgo.GoUInt8)) : Bool) || _c_5609902 == ((47 : stdgo.GoUInt8)) : Bool) || _c_5609902 == ((61 : stdgo.GoUInt8)) : Bool) || _c_5609902 == ((63 : stdgo.GoUInt8)) : Bool) || _c_5609902 == ((94 : stdgo.GoUInt8)) : Bool) || _c_5609902 == ((95 : stdgo.GoUInt8)) : Bool) || _c_5609902 == ((96 : stdgo.GoUInt8)) : Bool) || _c_5609902 == ((123 : stdgo.GoUInt8)) : Bool) || _c_5609902 == ((124 : stdgo.GoUInt8)) : Bool) || _c_5609902 == ((125 : stdgo.GoUInt8)) : Bool) || _c_5609902 == ((126 : stdgo.GoUInt8)) : Bool) || (_c_5609902 == (46 : stdgo.GoUInt8)) : Bool)) {
                        _gotoNext = 5610252i32;
                    } else {
                        _gotoNext = 5610673i32;
                    };
                } else if (__value__ == (5609929i32)) {
                    _in = (_in.__slice__((1 : stdgo.GoInt)) : stdgo.GoString)?.__copy__();
                    if ((_in.length) == ((0 : stdgo.GoInt))) {
                        _gotoNext = 5610197i32;
                    } else {
                        _gotoNext = 5610236i32;
                    };
                } else if (__value__ == (5610197i32)) {
                    return {
                        final __tmp__:{ var _0 : stdgo._internal.crypto.x509.X509_t_rfc2821mailbox.T_rfc2821Mailbox; var _1 : Bool; } = { _0 : _mailbox?.__copy__(), _1 : false };
                        _mailbox = __tmp__._0;
                        _ok = __tmp__._1;
                        __tmp__;
                    };
                    _gotoNext = 5610236i32;
                } else if (__value__ == (5610236i32)) {
                    _gotoNext = 5610252i32;
                } else if (__value__ == (5610252i32)) {
                    _localPartBytes_5608236 = (_localPartBytes_5608236.__append__(_in[(0 : stdgo.GoInt)]));
                    _in = (_in.__slice__((1 : stdgo.GoInt)) : stdgo.GoString)?.__copy__();
                    _gotoNext = 5609840i32;
                } else if (__value__ == (5610673i32)) {
                    nextCharBreak = true;
                    _gotoNext = 5609840i32;
                } else if (__value__ == (5610713i32)) {
                    if ((_localPartBytes_5608236.length) == ((0 : stdgo.GoInt))) {
                        _gotoNext = 5610741i32;
                    } else {
                        _gotoNext = 5610957i32;
                    };
                } else if (__value__ == (5610741i32)) {
                    return {
                        final __tmp__:{ var _0 : stdgo._internal.crypto.x509.X509_t_rfc2821mailbox.T_rfc2821Mailbox; var _1 : Bool; } = { _0 : _mailbox?.__copy__(), _1 : false };
                        _mailbox = __tmp__._0;
                        _ok = __tmp__._1;
                        __tmp__;
                    };
                    _gotoNext = 5610957i32;
                } else if (__value__ == (5610957i32)) {
                    _twoDots_5610957 = (new stdgo.Slice<stdgo.GoUInt8>(2, 2, ...[(46 : stdgo.GoUInt8), (46 : stdgo.GoUInt8)]).__setNumber32__() : stdgo.Slice<stdgo.GoUInt8>);
                    if (((_localPartBytes_5608236[(0 : stdgo.GoInt)] == ((46 : stdgo.GoUInt8)) || _localPartBytes_5608236[((_localPartBytes_5608236.length) - (1 : stdgo.GoInt) : stdgo.GoInt)] == ((46 : stdgo.GoUInt8)) : Bool) || stdgo._internal.bytes.Bytes_contains.contains(_localPartBytes_5608236, _twoDots_5610957) : Bool)) {
                        _gotoNext = 5611112i32;
                    } else {
                        _gotoNext = 5611148i32;
                    };
                } else if (__value__ == (5611112i32)) {
                    return {
                        final __tmp__:{ var _0 : stdgo._internal.crypto.x509.X509_t_rfc2821mailbox.T_rfc2821Mailbox; var _1 : Bool; } = { _0 : _mailbox?.__copy__(), _1 : false };
                        _mailbox = __tmp__._0;
                        _ok = __tmp__._1;
                        __tmp__;
                    };
                    _gotoNext = 5611148i32;
                } else if (__value__ == (5611148i32)) {
                    if (((_in.length == (0 : stdgo.GoInt)) || (_in[(0 : stdgo.GoInt)] != (64 : stdgo.GoUInt8)) : Bool)) {
                        _gotoNext = 5611180i32;
                    } else {
                        _gotoNext = 5611210i32;
                    };
                } else if (__value__ == (5611180i32)) {
                    return {
                        final __tmp__:{ var _0 : stdgo._internal.crypto.x509.X509_t_rfc2821mailbox.T_rfc2821Mailbox; var _1 : Bool; } = { _0 : _mailbox?.__copy__(), _1 : false };
                        _mailbox = __tmp__._0;
                        _ok = __tmp__._1;
                        __tmp__;
                    };
                    _gotoNext = 5611210i32;
                } else if (__value__ == (5611210i32)) {
                    _in = (_in.__slice__((1 : stdgo.GoInt)) : stdgo.GoString)?.__copy__();
                    {
                        {
                            var __tmp__ = stdgo._internal.crypto.x509.X509__domaintoreverselabels._domainToReverseLabels(_in?.__copy__());
                            _ok_5611384 = @:tmpset0 __tmp__._1;
                        };
                        if (!_ok_5611384) {
                            _gotoNext = 5611421i32;
                        } else {
                            _gotoNext = 5611452i32;
                        };
                    };
                } else if (__value__ == (5611421i32)) {
                    return {
                        final __tmp__:{ var _0 : stdgo._internal.crypto.x509.X509_t_rfc2821mailbox.T_rfc2821Mailbox; var _1 : Bool; } = { _0 : _mailbox?.__copy__(), _1 : false };
                        _mailbox = __tmp__._0;
                        _ok = __tmp__._1;
                        __tmp__;
                    };
                    _gotoNext = 5611452i32;
                } else if (__value__ == (5611452i32)) {
                    _mailbox._local = (_localPartBytes_5608236 : stdgo.GoString)?.__copy__();
                    _mailbox._domain = _in?.__copy__();
                    return {
                        final __tmp__:{ var _0 : stdgo._internal.crypto.x509.X509_t_rfc2821mailbox.T_rfc2821Mailbox; var _1 : Bool; } = { _0 : _mailbox?.__copy__(), _1 : true };
                        _mailbox = __tmp__._0;
                        _ok = __tmp__._1;
                        __tmp__;
                    };
                    _gotoNext = -1i32;
                };
            };
        };
        throw stdgo.Go.toInterface(("unreachable goto control flow" : stdgo.GoString));
    }<|MERGE_RESOLUTION|>--- conflicted
+++ resolved
@@ -1,20 +1,13 @@
 package stdgo._internal.crypto.x509;
 function _parseRFC2821Mailbox(_in:stdgo.GoString):{ var _0 : stdgo._internal.crypto.x509.X509_t_rfc2821mailbox.T_rfc2821Mailbox; var _1 : Bool; } {
         var _mailbox = ({} : stdgo._internal.crypto.x509.X509_t_rfc2821mailbox.T_rfc2821Mailbox), _ok = false;
-<<<<<<< HEAD
-=======
         var _localPartBytes_5608236:stdgo.Slice<stdgo.GoUInt8> = (null : stdgo.Slice<stdgo.GoUInt8>);
->>>>>>> 75a1cf92
         var _ok_5611384:Bool = false;
         var _twoDots_5610957:stdgo.Slice<stdgo.GoUInt8> = (null : stdgo.Slice<stdgo.GoUInt8>);
         var _c_5609902:stdgo.GoUInt8 = (0 : stdgo.GoUInt8);
         var nextCharBreak = false;
         var _c_5608865:stdgo.GoUInt8 = (0 : stdgo.GoUInt8);
         var quotedStringBreak = false;
-<<<<<<< HEAD
-        var _localPartBytes_5608236:stdgo.Slice<stdgo.GoUInt8> = (null : stdgo.Slice<stdgo.GoUInt8>);
-=======
->>>>>>> 75a1cf92
         var _gotoNext = 0i32;
         var __blank__ = _gotoNext == ((0i32 : stdgo.GoInt));
         while (_gotoNext != ((-1i32 : stdgo.GoInt))) {
