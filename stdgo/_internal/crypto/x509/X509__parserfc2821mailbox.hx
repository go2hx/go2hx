package stdgo._internal.crypto.x509;
function _parseRFC2821Mailbox(_in:stdgo.GoString):{ var _0 : stdgo._internal.crypto.x509.X509_t_rfc2821mailbox.T_rfc2821Mailbox; var _1 : Bool; } {
        var _mailbox = ({} : stdgo._internal.crypto.x509.X509_t_rfc2821mailbox.T_rfc2821Mailbox), _ok = false;
<<<<<<< HEAD
        var _ok_5558959:Bool = false;
        var _twoDots_5558532:stdgo.Slice<stdgo.GoUInt8> = (null : stdgo.Slice<stdgo.GoUInt8>);
        var _c_5557477:stdgo.GoUInt8 = (0 : stdgo.GoUInt8);
        var nextCharBreak = false;
        var _c_5556440:stdgo.GoUInt8 = (0 : stdgo.GoUInt8);
        var quotedStringBreak = false;
        var _localPartBytes_5555811:stdgo.Slice<stdgo.GoUInt8> = (null : stdgo.Slice<stdgo.GoUInt8>);
=======
        var _localPartBytes_5608236:stdgo.Slice<stdgo.GoUInt8> = (null : stdgo.Slice<stdgo.GoUInt8>);
        var _ok_5611384:Bool = false;
        var _twoDots_5610957:stdgo.Slice<stdgo.GoUInt8> = (null : stdgo.Slice<stdgo.GoUInt8>);
        var _c_5609902:stdgo.GoUInt8 = (0 : stdgo.GoUInt8);
        var nextCharBreak = false;
        var _c_5608865:stdgo.GoUInt8 = (0 : stdgo.GoUInt8);
        var quotedStringBreak = false;
>>>>>>> 1598d646
        var _gotoNext = 0i32;
        var __blank__ = _gotoNext == ((0i32 : stdgo.GoInt));
        while (_gotoNext != ((-1i32 : stdgo.GoInt))) {
            {
                final __value__ = _gotoNext;
                if (__value__ == (0i32)) {
                    if ((_in.length) == ((0 : stdgo.GoInt))) {
<<<<<<< HEAD
                        _gotoNext = 5555780i32;
                    } else {
                        _gotoNext = 5555811i32;
                    };
                } else if (__value__ == (5555780i32)) {
=======
                        _gotoNext = 5608205i32;
                    } else {
                        _gotoNext = 5608236i32;
                    };
                } else if (__value__ == (5608205i32)) {
>>>>>>> 1598d646
                    return {
                        final __tmp__:{ var _0 : stdgo._internal.crypto.x509.X509_t_rfc2821mailbox.T_rfc2821Mailbox; var _1 : Bool; } = { _0 : _mailbox?.__copy__(), _1 : false };
                        _mailbox = __tmp__._0;
                        _ok = __tmp__._1;
                        __tmp__;
                    };
<<<<<<< HEAD
                    _gotoNext = 5555811i32;
                } else if (__value__ == (5555811i32)) {
                    _localPartBytes_5555811 = (new stdgo.Slice<stdgo.GoUInt8>((0 : stdgo.GoInt).toBasic(), ((_in.length) / (2 : stdgo.GoInt) : stdgo.GoInt)).__setNumber32__() : stdgo.Slice<stdgo.GoUInt8>);
                    if (_in[(0 : stdgo.GoInt)] == ((34 : stdgo.GoUInt8))) {
                        _gotoNext = 5555874i32;
                    } else {
                        _gotoNext = 5557378i32;
                    };
                } else if (__value__ == (5555874i32)) {
                    _in = (_in.__slice__((1 : stdgo.GoInt)) : stdgo.GoString)?.__copy__();
                    _gotoNext = 5556363i32;
                } else if (__value__ == (5556363i32)) {
                    var __blank__ = 0i32;
                    quotedStringBreak = false;
                    _gotoNext = 5556379i32;
                } else if (__value__ == (5556379i32)) {
                    if (!quotedStringBreak) {
                        _gotoNext = 5556383i32;
                    } else {
                        _gotoNext = 5558723i32;
                    };
                } else if (__value__ == (5556383i32)) {
                    if ((_in.length) == ((0 : stdgo.GoInt))) {
                        _gotoNext = 5556404i32;
                    } else {
                        _gotoNext = 5556440i32;
                    };
                } else if (__value__ == (5556404i32)) {
=======
                    _gotoNext = 5608236i32;
                } else if (__value__ == (5608236i32)) {
                    _localPartBytes_5608236 = (new stdgo.Slice<stdgo.GoUInt8>((0 : stdgo.GoInt).toBasic(), ((_in.length) / (2 : stdgo.GoInt) : stdgo.GoInt)).__setNumber32__() : stdgo.Slice<stdgo.GoUInt8>);
                    if (_in[(0 : stdgo.GoInt)] == ((34 : stdgo.GoUInt8))) {
                        _gotoNext = 5608299i32;
                    } else {
                        _gotoNext = 5609803i32;
                    };
                } else if (__value__ == (5608299i32)) {
                    _in = (_in.__slice__((1 : stdgo.GoInt)) : stdgo.GoString)?.__copy__();
                    _gotoNext = 5608788i32;
                } else if (__value__ == (5608788i32)) {
                    var __blank__ = 0i32;
                    quotedStringBreak = false;
                    _gotoNext = 5608804i32;
                } else if (__value__ == (5608804i32)) {
                    if (!quotedStringBreak) {
                        _gotoNext = 5608808i32;
                    } else {
                        _gotoNext = 5611148i32;
                    };
                } else if (__value__ == (5608808i32)) {
                    if ((_in.length) == ((0 : stdgo.GoInt))) {
                        _gotoNext = 5608829i32;
                    } else {
                        _gotoNext = 5608865i32;
                    };
                } else if (__value__ == (5608829i32)) {
>>>>>>> 1598d646
                    return {
                        final __tmp__:{ var _0 : stdgo._internal.crypto.x509.X509_t_rfc2821mailbox.T_rfc2821Mailbox; var _1 : Bool; } = { _0 : _mailbox?.__copy__(), _1 : false };
                        _mailbox = __tmp__._0;
                        _ok = __tmp__._1;
                        __tmp__;
                    };
<<<<<<< HEAD
                    _gotoNext = 5556440i32;
                } else if (__value__ == (5556440i32)) {
                    _c_5556440 = _in[(0 : stdgo.GoInt)];
                    _in = (_in.__slice__((1 : stdgo.GoInt)) : stdgo.GoString)?.__copy__();
                    _gotoNext = 5556470i32;
                } else if (__value__ == (5556470i32)) {
                    if (_c_5556440 == ((34 : stdgo.GoUInt8))) {
                        _gotoNext = 5556482i32;
                    } else if (_c_5556440 == ((92 : stdgo.GoUInt8))) {
                        _gotoNext = 5556524i32;
                    } else if (((((((((_c_5556440 == ((11 : stdgo.GoUInt8)) || _c_5556440 == ((12 : stdgo.GoUInt8)) : Bool) || _c_5556440 == ((32 : stdgo.GoUInt8)) : Bool) || _c_5556440 == ((33 : stdgo.GoUInt8)) : Bool) || _c_5556440 == ((127 : stdgo.GoUInt8)) : Bool) || ((((1 : stdgo.GoUInt8) <= _c_5556440 : Bool) && (_c_5556440 <= (8 : stdgo.GoUInt8) : Bool) : Bool)) : Bool) || ((((14 : stdgo.GoUInt8) <= _c_5556440 : Bool) && (_c_5556440 <= (31 : stdgo.GoUInt8) : Bool) : Bool)) : Bool) || ((((35 : stdgo.GoUInt8) <= _c_5556440 : Bool) && (_c_5556440 <= (91 : stdgo.GoUInt8) : Bool) : Bool)) : Bool) || ((((93 : stdgo.GoUInt8) <= _c_5556440 : Bool) && (_c_5556440 <= (126 : stdgo.GoUInt8) : Bool) : Bool)) : Bool)) {
                        _gotoNext = 5556847i32;
                    } else {
                        _gotoNext = 5557326i32;
                    };
                } else if (__value__ == (5556482i32)) {
                    quotedStringBreak = true;
                    _gotoNext = 5556379i32;
                } else if (__value__ == (5556524i32)) {
                    if ((_in.length) == ((0 : stdgo.GoInt))) {
                        _gotoNext = 5556579i32;
                    } else {
                        _gotoNext = 5556618i32;
                    };
                } else if (__value__ == (5556579i32)) {
=======
                    _gotoNext = 5608865i32;
                } else if (__value__ == (5608865i32)) {
                    _c_5608865 = _in[(0 : stdgo.GoInt)];
                    _in = (_in.__slice__((1 : stdgo.GoInt)) : stdgo.GoString)?.__copy__();
                    _gotoNext = 5608895i32;
                } else if (__value__ == (5608895i32)) {
                    if (_c_5608865 == ((34 : stdgo.GoUInt8))) {
                        _gotoNext = 5608907i32;
                    } else if (_c_5608865 == ((92 : stdgo.GoUInt8))) {
                        _gotoNext = 5608949i32;
                    } else if (((((((((_c_5608865 == ((11 : stdgo.GoUInt8)) || _c_5608865 == ((12 : stdgo.GoUInt8)) : Bool) || _c_5608865 == ((32 : stdgo.GoUInt8)) : Bool) || _c_5608865 == ((33 : stdgo.GoUInt8)) : Bool) || _c_5608865 == ((127 : stdgo.GoUInt8)) : Bool) || ((((1 : stdgo.GoUInt8) <= _c_5608865 : Bool) && (_c_5608865 <= (8 : stdgo.GoUInt8) : Bool) : Bool)) : Bool) || ((((14 : stdgo.GoUInt8) <= _c_5608865 : Bool) && (_c_5608865 <= (31 : stdgo.GoUInt8) : Bool) : Bool)) : Bool) || ((((35 : stdgo.GoUInt8) <= _c_5608865 : Bool) && (_c_5608865 <= (91 : stdgo.GoUInt8) : Bool) : Bool)) : Bool) || ((((93 : stdgo.GoUInt8) <= _c_5608865 : Bool) && (_c_5608865 <= (126 : stdgo.GoUInt8) : Bool) : Bool)) : Bool)) {
                        _gotoNext = 5609272i32;
                    } else {
                        _gotoNext = 5609751i32;
                    };
                } else if (__value__ == (5608907i32)) {
                    quotedStringBreak = true;
                    _gotoNext = 5608804i32;
                } else if (__value__ == (5608949i32)) {
                    if ((_in.length) == ((0 : stdgo.GoInt))) {
                        _gotoNext = 5609004i32;
                    } else {
                        _gotoNext = 5609043i32;
                    };
                } else if (__value__ == (5609004i32)) {
>>>>>>> 1598d646
                    return {
                        final __tmp__:{ var _0 : stdgo._internal.crypto.x509.X509_t_rfc2821mailbox.T_rfc2821Mailbox; var _1 : Bool; } = { _0 : _mailbox?.__copy__(), _1 : false };
                        _mailbox = __tmp__._0;
                        _ok = __tmp__._1;
                        __tmp__;
                    };
<<<<<<< HEAD
                    _gotoNext = 5556618i32;
                } else if (__value__ == (5556618i32)) {
                    if ((((_in[(0 : stdgo.GoInt)] == ((11 : stdgo.GoUInt8)) || _in[(0 : stdgo.GoInt)] == ((12 : stdgo.GoUInt8)) : Bool) || ((((1 : stdgo.GoUInt8) <= _in[(0 : stdgo.GoInt)] : Bool) && (_in[(0 : stdgo.GoInt)] <= (9 : stdgo.GoUInt8) : Bool) : Bool)) : Bool) || ((((14 : stdgo.GoUInt8) <= _in[(0 : stdgo.GoInt)] : Bool) && (_in[(0 : stdgo.GoInt)] <= (127 : stdgo.GoUInt8) : Bool) : Bool)) : Bool)) {
                        _gotoNext = 5556726i32;
                    } else {
                        _gotoNext = 5556808i32;
                    };
                } else if (__value__ == (5556726i32)) {
                    _localPartBytes_5555811 = (_localPartBytes_5555811.__append__(_in[(0 : stdgo.GoInt)]));
                    _in = (_in.__slice__((1 : stdgo.GoInt)) : stdgo.GoString)?.__copy__();
                    _gotoNext = 5556379i32;
                } else if (__value__ == (5556808i32)) {
                    _gotoNext = 5556808i32;
=======
                    _gotoNext = 5609043i32;
                } else if (__value__ == (5609043i32)) {
                    if ((((_in[(0 : stdgo.GoInt)] == ((11 : stdgo.GoUInt8)) || _in[(0 : stdgo.GoInt)] == ((12 : stdgo.GoUInt8)) : Bool) || ((((1 : stdgo.GoUInt8) <= _in[(0 : stdgo.GoInt)] : Bool) && (_in[(0 : stdgo.GoInt)] <= (9 : stdgo.GoUInt8) : Bool) : Bool)) : Bool) || ((((14 : stdgo.GoUInt8) <= _in[(0 : stdgo.GoInt)] : Bool) && (_in[(0 : stdgo.GoInt)] <= (127 : stdgo.GoUInt8) : Bool) : Bool)) : Bool)) {
                        _gotoNext = 5609151i32;
                    } else {
                        _gotoNext = 5609233i32;
                    };
                } else if (__value__ == (5609151i32)) {
                    _localPartBytes_5608236 = (_localPartBytes_5608236.__append__(_in[(0 : stdgo.GoInt)]));
                    _in = (_in.__slice__((1 : stdgo.GoInt)) : stdgo.GoString)?.__copy__();
                    _gotoNext = 5608804i32;
                } else if (__value__ == (5609233i32)) {
                    _gotoNext = 5609233i32;
>>>>>>> 1598d646
                    return {
                        final __tmp__:{ var _0 : stdgo._internal.crypto.x509.X509_t_rfc2821mailbox.T_rfc2821Mailbox; var _1 : Bool; } = { _0 : _mailbox?.__copy__(), _1 : false };
                        _mailbox = __tmp__._0;
                        _ok = __tmp__._1;
                        __tmp__;
                    };
                    var __blank__ = 0i32;
<<<<<<< HEAD
                    _gotoNext = 5556379i32;
                } else if (__value__ == (5556847i32)) {
                    _localPartBytes_5555811 = (_localPartBytes_5555811.__append__(_c_5556440));
                    _gotoNext = 5556379i32;
                } else if (__value__ == (5557326i32)) {
=======
                    _gotoNext = 5608804i32;
                } else if (__value__ == (5609272i32)) {
                    _localPartBytes_5608236 = (_localPartBytes_5608236.__append__(_c_5608865));
                    _gotoNext = 5608804i32;
                } else if (__value__ == (5609751i32)) {
>>>>>>> 1598d646
                    return {
                        final __tmp__:{ var _0 : stdgo._internal.crypto.x509.X509_t_rfc2821mailbox.T_rfc2821Mailbox; var _1 : Bool; } = { _0 : _mailbox?.__copy__(), _1 : false };
                        _mailbox = __tmp__._0;
                        _ok = __tmp__._1;
                        __tmp__;
                    };
<<<<<<< HEAD
                    _gotoNext = 5556379i32;
                } else if (__value__ == (5557378i32)) {
                    _gotoNext = 5557378i32;
                    _gotoNext = 5557403i32;
                } else if (__value__ == (5557403i32)) {
                    var __blank__ = 0i32;
                    nextCharBreak = false;
                    _gotoNext = 5557415i32;
                } else if (__value__ == (5557415i32)) {
                    if (!nextCharBreak && (((_in.length) > (0 : stdgo.GoInt) : Bool))) {
                        _gotoNext = 5557431i32;
                    } else {
                        _gotoNext = 5558288i32;
                    };
                } else if (__value__ == (5557431i32)) {
                    _c_5557477 = _in[(0 : stdgo.GoInt)];
                    _gotoNext = 5557492i32;
                } else if (__value__ == (5557492i32)) {
                    if (_c_5557477 == ((92 : stdgo.GoUInt8))) {
                        _gotoNext = 5557504i32;
                    } else if (((((((((((((((((((((((((((48 : stdgo.GoUInt8) <= _c_5557477 : Bool) && (_c_5557477 <= (57 : stdgo.GoUInt8) : Bool) : Bool)) || ((((97 : stdgo.GoUInt8) <= _c_5557477 : Bool) && (_c_5557477 <= (122 : stdgo.GoUInt8) : Bool) : Bool)) : Bool) || ((((65 : stdgo.GoUInt8) <= _c_5557477 : Bool) && (_c_5557477 <= (90 : stdgo.GoUInt8) : Bool) : Bool)) : Bool) || _c_5557477 == ((33 : stdgo.GoUInt8)) : Bool) || _c_5557477 == ((35 : stdgo.GoUInt8)) : Bool) || _c_5557477 == ((36 : stdgo.GoUInt8)) : Bool) || _c_5557477 == ((37 : stdgo.GoUInt8)) : Bool) || _c_5557477 == ((38 : stdgo.GoUInt8)) : Bool) || _c_5557477 == ((39 : stdgo.GoUInt8)) : Bool) || _c_5557477 == ((42 : stdgo.GoUInt8)) : Bool) || _c_5557477 == ((43 : stdgo.GoUInt8)) : Bool) || _c_5557477 == ((45 : stdgo.GoUInt8)) : Bool) || _c_5557477 == ((47 : stdgo.GoUInt8)) : Bool) || _c_5557477 == ((61 : stdgo.GoUInt8)) : Bool) || _c_5557477 == ((63 : stdgo.GoUInt8)) : Bool) || _c_5557477 == ((94 : stdgo.GoUInt8)) : Bool) || _c_5557477 == ((95 : stdgo.GoUInt8)) : Bool) || _c_5557477 == ((96 : stdgo.GoUInt8)) : Bool) || _c_5557477 == ((123 : stdgo.GoUInt8)) : Bool) || _c_5557477 == ((124 : stdgo.GoUInt8)) : Bool) || _c_5557477 == ((125 : stdgo.GoUInt8)) : Bool) || _c_5557477 == ((126 : stdgo.GoUInt8)) : Bool) || (_c_5557477 == (46 : stdgo.GoUInt8)) : Bool)) {
                        _gotoNext = 5557827i32;
                    } else {
                        _gotoNext = 5558248i32;
                    };
                } else if (__value__ == (5557504i32)) {
                    _in = (_in.__slice__((1 : stdgo.GoInt)) : stdgo.GoString)?.__copy__();
                    if ((_in.length) == ((0 : stdgo.GoInt))) {
                        _gotoNext = 5557772i32;
                    } else {
                        _gotoNext = 5557811i32;
                    };
                } else if (__value__ == (5557772i32)) {
=======
                    _gotoNext = 5608804i32;
                } else if (__value__ == (5609803i32)) {
                    _gotoNext = 5609803i32;
                    _gotoNext = 5609828i32;
                } else if (__value__ == (5609828i32)) {
                    var __blank__ = 0i32;
                    nextCharBreak = false;
                    _gotoNext = 5609840i32;
                } else if (__value__ == (5609840i32)) {
                    if (!nextCharBreak && (((_in.length) > (0 : stdgo.GoInt) : Bool))) {
                        _gotoNext = 5609856i32;
                    } else {
                        _gotoNext = 5610713i32;
                    };
                } else if (__value__ == (5609856i32)) {
                    _c_5609902 = _in[(0 : stdgo.GoInt)];
                    _gotoNext = 5609917i32;
                } else if (__value__ == (5609917i32)) {
                    if (_c_5609902 == ((92 : stdgo.GoUInt8))) {
                        _gotoNext = 5609929i32;
                    } else if (((((((((((((((((((((((((((48 : stdgo.GoUInt8) <= _c_5609902 : Bool) && (_c_5609902 <= (57 : stdgo.GoUInt8) : Bool) : Bool)) || ((((97 : stdgo.GoUInt8) <= _c_5609902 : Bool) && (_c_5609902 <= (122 : stdgo.GoUInt8) : Bool) : Bool)) : Bool) || ((((65 : stdgo.GoUInt8) <= _c_5609902 : Bool) && (_c_5609902 <= (90 : stdgo.GoUInt8) : Bool) : Bool)) : Bool) || _c_5609902 == ((33 : stdgo.GoUInt8)) : Bool) || _c_5609902 == ((35 : stdgo.GoUInt8)) : Bool) || _c_5609902 == ((36 : stdgo.GoUInt8)) : Bool) || _c_5609902 == ((37 : stdgo.GoUInt8)) : Bool) || _c_5609902 == ((38 : stdgo.GoUInt8)) : Bool) || _c_5609902 == ((39 : stdgo.GoUInt8)) : Bool) || _c_5609902 == ((42 : stdgo.GoUInt8)) : Bool) || _c_5609902 == ((43 : stdgo.GoUInt8)) : Bool) || _c_5609902 == ((45 : stdgo.GoUInt8)) : Bool) || _c_5609902 == ((47 : stdgo.GoUInt8)) : Bool) || _c_5609902 == ((61 : stdgo.GoUInt8)) : Bool) || _c_5609902 == ((63 : stdgo.GoUInt8)) : Bool) || _c_5609902 == ((94 : stdgo.GoUInt8)) : Bool) || _c_5609902 == ((95 : stdgo.GoUInt8)) : Bool) || _c_5609902 == ((96 : stdgo.GoUInt8)) : Bool) || _c_5609902 == ((123 : stdgo.GoUInt8)) : Bool) || _c_5609902 == ((124 : stdgo.GoUInt8)) : Bool) || _c_5609902 == ((125 : stdgo.GoUInt8)) : Bool) || _c_5609902 == ((126 : stdgo.GoUInt8)) : Bool) || (_c_5609902 == (46 : stdgo.GoUInt8)) : Bool)) {
                        _gotoNext = 5610252i32;
                    } else {
                        _gotoNext = 5610673i32;
                    };
                } else if (__value__ == (5609929i32)) {
                    _in = (_in.__slice__((1 : stdgo.GoInt)) : stdgo.GoString)?.__copy__();
                    if ((_in.length) == ((0 : stdgo.GoInt))) {
                        _gotoNext = 5610197i32;
                    } else {
                        _gotoNext = 5610236i32;
                    };
                } else if (__value__ == (5610197i32)) {
>>>>>>> 1598d646
                    return {
                        final __tmp__:{ var _0 : stdgo._internal.crypto.x509.X509_t_rfc2821mailbox.T_rfc2821Mailbox; var _1 : Bool; } = { _0 : _mailbox?.__copy__(), _1 : false };
                        _mailbox = __tmp__._0;
                        _ok = __tmp__._1;
                        __tmp__;
                    };
<<<<<<< HEAD
                    _gotoNext = 5557811i32;
                } else if (__value__ == (5557811i32)) {
                    _gotoNext = 5557827i32;
                } else if (__value__ == (5557827i32)) {
                    _localPartBytes_5555811 = (_localPartBytes_5555811.__append__(_in[(0 : stdgo.GoInt)]));
                    _in = (_in.__slice__((1 : stdgo.GoInt)) : stdgo.GoString)?.__copy__();
                    _gotoNext = 5557415i32;
                } else if (__value__ == (5558248i32)) {
                    nextCharBreak = true;
                    _gotoNext = 5557415i32;
                } else if (__value__ == (5558288i32)) {
                    if ((_localPartBytes_5555811.length) == ((0 : stdgo.GoInt))) {
                        _gotoNext = 5558316i32;
                    } else {
                        _gotoNext = 5558532i32;
                    };
                } else if (__value__ == (5558316i32)) {
=======
                    _gotoNext = 5610236i32;
                } else if (__value__ == (5610236i32)) {
                    _gotoNext = 5610252i32;
                } else if (__value__ == (5610252i32)) {
                    _localPartBytes_5608236 = (_localPartBytes_5608236.__append__(_in[(0 : stdgo.GoInt)]));
                    _in = (_in.__slice__((1 : stdgo.GoInt)) : stdgo.GoString)?.__copy__();
                    _gotoNext = 5609840i32;
                } else if (__value__ == (5610673i32)) {
                    nextCharBreak = true;
                    _gotoNext = 5609840i32;
                } else if (__value__ == (5610713i32)) {
                    if ((_localPartBytes_5608236.length) == ((0 : stdgo.GoInt))) {
                        _gotoNext = 5610741i32;
                    } else {
                        _gotoNext = 5610957i32;
                    };
                } else if (__value__ == (5610741i32)) {
>>>>>>> 1598d646
                    return {
                        final __tmp__:{ var _0 : stdgo._internal.crypto.x509.X509_t_rfc2821mailbox.T_rfc2821Mailbox; var _1 : Bool; } = { _0 : _mailbox?.__copy__(), _1 : false };
                        _mailbox = __tmp__._0;
                        _ok = __tmp__._1;
                        __tmp__;
                    };
<<<<<<< HEAD
                    _gotoNext = 5558532i32;
                } else if (__value__ == (5558532i32)) {
                    _twoDots_5558532 = (new stdgo.Slice<stdgo.GoUInt8>(2, 2, ...[(46 : stdgo.GoUInt8), (46 : stdgo.GoUInt8)]).__setNumber32__() : stdgo.Slice<stdgo.GoUInt8>);
                    if (((_localPartBytes_5555811[(0 : stdgo.GoInt)] == ((46 : stdgo.GoUInt8)) || _localPartBytes_5555811[((_localPartBytes_5555811.length) - (1 : stdgo.GoInt) : stdgo.GoInt)] == ((46 : stdgo.GoUInt8)) : Bool) || stdgo._internal.bytes.Bytes_contains.contains(_localPartBytes_5555811, _twoDots_5558532) : Bool)) {
                        _gotoNext = 5558687i32;
                    } else {
                        _gotoNext = 5558723i32;
                    };
                } else if (__value__ == (5558687i32)) {
=======
                    _gotoNext = 5610957i32;
                } else if (__value__ == (5610957i32)) {
                    _twoDots_5610957 = (new stdgo.Slice<stdgo.GoUInt8>(2, 2, ...[(46 : stdgo.GoUInt8), (46 : stdgo.GoUInt8)]).__setNumber32__() : stdgo.Slice<stdgo.GoUInt8>);
                    if (((_localPartBytes_5608236[(0 : stdgo.GoInt)] == ((46 : stdgo.GoUInt8)) || _localPartBytes_5608236[((_localPartBytes_5608236.length) - (1 : stdgo.GoInt) : stdgo.GoInt)] == ((46 : stdgo.GoUInt8)) : Bool) || stdgo._internal.bytes.Bytes_contains.contains(_localPartBytes_5608236, _twoDots_5610957) : Bool)) {
                        _gotoNext = 5611112i32;
                    } else {
                        _gotoNext = 5611148i32;
                    };
                } else if (__value__ == (5611112i32)) {
>>>>>>> 1598d646
                    return {
                        final __tmp__:{ var _0 : stdgo._internal.crypto.x509.X509_t_rfc2821mailbox.T_rfc2821Mailbox; var _1 : Bool; } = { _0 : _mailbox?.__copy__(), _1 : false };
                        _mailbox = __tmp__._0;
                        _ok = __tmp__._1;
                        __tmp__;
                    };
<<<<<<< HEAD
                    _gotoNext = 5558723i32;
                } else if (__value__ == (5558723i32)) {
                    if (((_in.length == (0 : stdgo.GoInt)) || (_in[(0 : stdgo.GoInt)] != (64 : stdgo.GoUInt8)) : Bool)) {
                        _gotoNext = 5558755i32;
                    } else {
                        _gotoNext = 5558785i32;
                    };
                } else if (__value__ == (5558755i32)) {
=======
                    _gotoNext = 5611148i32;
                } else if (__value__ == (5611148i32)) {
                    if (((_in.length == (0 : stdgo.GoInt)) || (_in[(0 : stdgo.GoInt)] != (64 : stdgo.GoUInt8)) : Bool)) {
                        _gotoNext = 5611180i32;
                    } else {
                        _gotoNext = 5611210i32;
                    };
                } else if (__value__ == (5611180i32)) {
>>>>>>> 1598d646
                    return {
                        final __tmp__:{ var _0 : stdgo._internal.crypto.x509.X509_t_rfc2821mailbox.T_rfc2821Mailbox; var _1 : Bool; } = { _0 : _mailbox?.__copy__(), _1 : false };
                        _mailbox = __tmp__._0;
                        _ok = __tmp__._1;
                        __tmp__;
                    };
<<<<<<< HEAD
                    _gotoNext = 5558785i32;
                } else if (__value__ == (5558785i32)) {
=======
                    _gotoNext = 5611210i32;
                } else if (__value__ == (5611210i32)) {
>>>>>>> 1598d646
                    _in = (_in.__slice__((1 : stdgo.GoInt)) : stdgo.GoString)?.__copy__();
                    {
                        {
                            var __tmp__ = stdgo._internal.crypto.x509.X509__domaintoreverselabels._domainToReverseLabels(_in?.__copy__());
<<<<<<< HEAD
                            _ok_5558959 = @:tmpset0 __tmp__._1;
                        };
                        if (!_ok_5558959) {
                            _gotoNext = 5558996i32;
                        } else {
                            _gotoNext = 5559027i32;
                        };
                    };
                } else if (__value__ == (5558996i32)) {
=======
                            _ok_5611384 = @:tmpset0 __tmp__._1;
                        };
                        if (!_ok_5611384) {
                            _gotoNext = 5611421i32;
                        } else {
                            _gotoNext = 5611452i32;
                        };
                    };
                } else if (__value__ == (5611421i32)) {
>>>>>>> 1598d646
                    return {
                        final __tmp__:{ var _0 : stdgo._internal.crypto.x509.X509_t_rfc2821mailbox.T_rfc2821Mailbox; var _1 : Bool; } = { _0 : _mailbox?.__copy__(), _1 : false };
                        _mailbox = __tmp__._0;
                        _ok = __tmp__._1;
                        __tmp__;
                    };
<<<<<<< HEAD
                    _gotoNext = 5559027i32;
                } else if (__value__ == (5559027i32)) {
                    _mailbox._local = (_localPartBytes_5555811 : stdgo.GoString)?.__copy__();
=======
                    _gotoNext = 5611452i32;
                } else if (__value__ == (5611452i32)) {
                    _mailbox._local = (_localPartBytes_5608236 : stdgo.GoString)?.__copy__();
>>>>>>> 1598d646
                    _mailbox._domain = _in?.__copy__();
                    return {
                        final __tmp__:{ var _0 : stdgo._internal.crypto.x509.X509_t_rfc2821mailbox.T_rfc2821Mailbox; var _1 : Bool; } = { _0 : _mailbox?.__copy__(), _1 : true };
                        _mailbox = __tmp__._0;
                        _ok = __tmp__._1;
                        __tmp__;
                    };
                    _gotoNext = -1i32;
                };
            };
        };
        throw stdgo.Go.toInterface(("unreachable goto control flow" : stdgo.GoString));
    }<|MERGE_RESOLUTION|>--- conflicted
+++ resolved
@@ -1,15 +1,6 @@
 package stdgo._internal.crypto.x509;
 function _parseRFC2821Mailbox(_in:stdgo.GoString):{ var _0 : stdgo._internal.crypto.x509.X509_t_rfc2821mailbox.T_rfc2821Mailbox; var _1 : Bool; } {
         var _mailbox = ({} : stdgo._internal.crypto.x509.X509_t_rfc2821mailbox.T_rfc2821Mailbox), _ok = false;
-<<<<<<< HEAD
-        var _ok_5558959:Bool = false;
-        var _twoDots_5558532:stdgo.Slice<stdgo.GoUInt8> = (null : stdgo.Slice<stdgo.GoUInt8>);
-        var _c_5557477:stdgo.GoUInt8 = (0 : stdgo.GoUInt8);
-        var nextCharBreak = false;
-        var _c_5556440:stdgo.GoUInt8 = (0 : stdgo.GoUInt8);
-        var quotedStringBreak = false;
-        var _localPartBytes_5555811:stdgo.Slice<stdgo.GoUInt8> = (null : stdgo.Slice<stdgo.GoUInt8>);
-=======
         var _localPartBytes_5608236:stdgo.Slice<stdgo.GoUInt8> = (null : stdgo.Slice<stdgo.GoUInt8>);
         var _ok_5611384:Bool = false;
         var _twoDots_5610957:stdgo.Slice<stdgo.GoUInt8> = (null : stdgo.Slice<stdgo.GoUInt8>);
@@ -17,7 +8,6 @@
         var nextCharBreak = false;
         var _c_5608865:stdgo.GoUInt8 = (0 : stdgo.GoUInt8);
         var quotedStringBreak = false;
->>>>>>> 1598d646
         var _gotoNext = 0i32;
         var __blank__ = _gotoNext == ((0i32 : stdgo.GoInt));
         while (_gotoNext != ((-1i32 : stdgo.GoInt))) {
@@ -25,55 +15,17 @@
                 final __value__ = _gotoNext;
                 if (__value__ == (0i32)) {
                     if ((_in.length) == ((0 : stdgo.GoInt))) {
-<<<<<<< HEAD
-                        _gotoNext = 5555780i32;
-                    } else {
-                        _gotoNext = 5555811i32;
-                    };
-                } else if (__value__ == (5555780i32)) {
-=======
                         _gotoNext = 5608205i32;
                     } else {
                         _gotoNext = 5608236i32;
                     };
                 } else if (__value__ == (5608205i32)) {
->>>>>>> 1598d646
-                    return {
-                        final __tmp__:{ var _0 : stdgo._internal.crypto.x509.X509_t_rfc2821mailbox.T_rfc2821Mailbox; var _1 : Bool; } = { _0 : _mailbox?.__copy__(), _1 : false };
-                        _mailbox = __tmp__._0;
-                        _ok = __tmp__._1;
-                        __tmp__;
-                    };
-<<<<<<< HEAD
-                    _gotoNext = 5555811i32;
-                } else if (__value__ == (5555811i32)) {
-                    _localPartBytes_5555811 = (new stdgo.Slice<stdgo.GoUInt8>((0 : stdgo.GoInt).toBasic(), ((_in.length) / (2 : stdgo.GoInt) : stdgo.GoInt)).__setNumber32__() : stdgo.Slice<stdgo.GoUInt8>);
-                    if (_in[(0 : stdgo.GoInt)] == ((34 : stdgo.GoUInt8))) {
-                        _gotoNext = 5555874i32;
-                    } else {
-                        _gotoNext = 5557378i32;
-                    };
-                } else if (__value__ == (5555874i32)) {
-                    _in = (_in.__slice__((1 : stdgo.GoInt)) : stdgo.GoString)?.__copy__();
-                    _gotoNext = 5556363i32;
-                } else if (__value__ == (5556363i32)) {
-                    var __blank__ = 0i32;
-                    quotedStringBreak = false;
-                    _gotoNext = 5556379i32;
-                } else if (__value__ == (5556379i32)) {
-                    if (!quotedStringBreak) {
-                        _gotoNext = 5556383i32;
-                    } else {
-                        _gotoNext = 5558723i32;
-                    };
-                } else if (__value__ == (5556383i32)) {
-                    if ((_in.length) == ((0 : stdgo.GoInt))) {
-                        _gotoNext = 5556404i32;
-                    } else {
-                        _gotoNext = 5556440i32;
-                    };
-                } else if (__value__ == (5556404i32)) {
-=======
+                    return {
+                        final __tmp__:{ var _0 : stdgo._internal.crypto.x509.X509_t_rfc2821mailbox.T_rfc2821Mailbox; var _1 : Bool; } = { _0 : _mailbox?.__copy__(), _1 : false };
+                        _mailbox = __tmp__._0;
+                        _ok = __tmp__._1;
+                        __tmp__;
+                    };
                     _gotoNext = 5608236i32;
                 } else if (__value__ == (5608236i32)) {
                     _localPartBytes_5608236 = (new stdgo.Slice<stdgo.GoUInt8>((0 : stdgo.GoInt).toBasic(), ((_in.length) / (2 : stdgo.GoInt) : stdgo.GoInt)).__setNumber32__() : stdgo.Slice<stdgo.GoUInt8>);
@@ -102,40 +54,12 @@
                         _gotoNext = 5608865i32;
                     };
                 } else if (__value__ == (5608829i32)) {
->>>>>>> 1598d646
-                    return {
-                        final __tmp__:{ var _0 : stdgo._internal.crypto.x509.X509_t_rfc2821mailbox.T_rfc2821Mailbox; var _1 : Bool; } = { _0 : _mailbox?.__copy__(), _1 : false };
-                        _mailbox = __tmp__._0;
-                        _ok = __tmp__._1;
-                        __tmp__;
-                    };
-<<<<<<< HEAD
-                    _gotoNext = 5556440i32;
-                } else if (__value__ == (5556440i32)) {
-                    _c_5556440 = _in[(0 : stdgo.GoInt)];
-                    _in = (_in.__slice__((1 : stdgo.GoInt)) : stdgo.GoString)?.__copy__();
-                    _gotoNext = 5556470i32;
-                } else if (__value__ == (5556470i32)) {
-                    if (_c_5556440 == ((34 : stdgo.GoUInt8))) {
-                        _gotoNext = 5556482i32;
-                    } else if (_c_5556440 == ((92 : stdgo.GoUInt8))) {
-                        _gotoNext = 5556524i32;
-                    } else if (((((((((_c_5556440 == ((11 : stdgo.GoUInt8)) || _c_5556440 == ((12 : stdgo.GoUInt8)) : Bool) || _c_5556440 == ((32 : stdgo.GoUInt8)) : Bool) || _c_5556440 == ((33 : stdgo.GoUInt8)) : Bool) || _c_5556440 == ((127 : stdgo.GoUInt8)) : Bool) || ((((1 : stdgo.GoUInt8) <= _c_5556440 : Bool) && (_c_5556440 <= (8 : stdgo.GoUInt8) : Bool) : Bool)) : Bool) || ((((14 : stdgo.GoUInt8) <= _c_5556440 : Bool) && (_c_5556440 <= (31 : stdgo.GoUInt8) : Bool) : Bool)) : Bool) || ((((35 : stdgo.GoUInt8) <= _c_5556440 : Bool) && (_c_5556440 <= (91 : stdgo.GoUInt8) : Bool) : Bool)) : Bool) || ((((93 : stdgo.GoUInt8) <= _c_5556440 : Bool) && (_c_5556440 <= (126 : stdgo.GoUInt8) : Bool) : Bool)) : Bool)) {
-                        _gotoNext = 5556847i32;
-                    } else {
-                        _gotoNext = 5557326i32;
-                    };
-                } else if (__value__ == (5556482i32)) {
-                    quotedStringBreak = true;
-                    _gotoNext = 5556379i32;
-                } else if (__value__ == (5556524i32)) {
-                    if ((_in.length) == ((0 : stdgo.GoInt))) {
-                        _gotoNext = 5556579i32;
-                    } else {
-                        _gotoNext = 5556618i32;
-                    };
-                } else if (__value__ == (5556579i32)) {
-=======
+                    return {
+                        final __tmp__:{ var _0 : stdgo._internal.crypto.x509.X509_t_rfc2821mailbox.T_rfc2821Mailbox; var _1 : Bool; } = { _0 : _mailbox?.__copy__(), _1 : false };
+                        _mailbox = __tmp__._0;
+                        _ok = __tmp__._1;
+                        __tmp__;
+                    };
                     _gotoNext = 5608865i32;
                 } else if (__value__ == (5608865i32)) {
                     _c_5608865 = _in[(0 : stdgo.GoInt)];
@@ -161,28 +85,12 @@
                         _gotoNext = 5609043i32;
                     };
                 } else if (__value__ == (5609004i32)) {
->>>>>>> 1598d646
-                    return {
-                        final __tmp__:{ var _0 : stdgo._internal.crypto.x509.X509_t_rfc2821mailbox.T_rfc2821Mailbox; var _1 : Bool; } = { _0 : _mailbox?.__copy__(), _1 : false };
-                        _mailbox = __tmp__._0;
-                        _ok = __tmp__._1;
-                        __tmp__;
-                    };
-<<<<<<< HEAD
-                    _gotoNext = 5556618i32;
-                } else if (__value__ == (5556618i32)) {
-                    if ((((_in[(0 : stdgo.GoInt)] == ((11 : stdgo.GoUInt8)) || _in[(0 : stdgo.GoInt)] == ((12 : stdgo.GoUInt8)) : Bool) || ((((1 : stdgo.GoUInt8) <= _in[(0 : stdgo.GoInt)] : Bool) && (_in[(0 : stdgo.GoInt)] <= (9 : stdgo.GoUInt8) : Bool) : Bool)) : Bool) || ((((14 : stdgo.GoUInt8) <= _in[(0 : stdgo.GoInt)] : Bool) && (_in[(0 : stdgo.GoInt)] <= (127 : stdgo.GoUInt8) : Bool) : Bool)) : Bool)) {
-                        _gotoNext = 5556726i32;
-                    } else {
-                        _gotoNext = 5556808i32;
-                    };
-                } else if (__value__ == (5556726i32)) {
-                    _localPartBytes_5555811 = (_localPartBytes_5555811.__append__(_in[(0 : stdgo.GoInt)]));
-                    _in = (_in.__slice__((1 : stdgo.GoInt)) : stdgo.GoString)?.__copy__();
-                    _gotoNext = 5556379i32;
-                } else if (__value__ == (5556808i32)) {
-                    _gotoNext = 5556808i32;
-=======
+                    return {
+                        final __tmp__:{ var _0 : stdgo._internal.crypto.x509.X509_t_rfc2821mailbox.T_rfc2821Mailbox; var _1 : Bool; } = { _0 : _mailbox?.__copy__(), _1 : false };
+                        _mailbox = __tmp__._0;
+                        _ok = __tmp__._1;
+                        __tmp__;
+                    };
                     _gotoNext = 5609043i32;
                 } else if (__value__ == (5609043i32)) {
                     if ((((_in[(0 : stdgo.GoInt)] == ((11 : stdgo.GoUInt8)) || _in[(0 : stdgo.GoInt)] == ((12 : stdgo.GoUInt8)) : Bool) || ((((1 : stdgo.GoUInt8) <= _in[(0 : stdgo.GoInt)] : Bool) && (_in[(0 : stdgo.GoInt)] <= (9 : stdgo.GoUInt8) : Bool) : Bool)) : Bool) || ((((14 : stdgo.GoUInt8) <= _in[(0 : stdgo.GoInt)] : Bool) && (_in[(0 : stdgo.GoInt)] <= (127 : stdgo.GoUInt8) : Bool) : Bool)) : Bool)) {
@@ -196,7 +104,6 @@
                     _gotoNext = 5608804i32;
                 } else if (__value__ == (5609233i32)) {
                     _gotoNext = 5609233i32;
->>>>>>> 1598d646
                     return {
                         final __tmp__:{ var _0 : stdgo._internal.crypto.x509.X509_t_rfc2821mailbox.T_rfc2821Mailbox; var _1 : Bool; } = { _0 : _mailbox?.__copy__(), _1 : false };
                         _mailbox = __tmp__._0;
@@ -204,60 +111,17 @@
                         __tmp__;
                     };
                     var __blank__ = 0i32;
-<<<<<<< HEAD
-                    _gotoNext = 5556379i32;
-                } else if (__value__ == (5556847i32)) {
-                    _localPartBytes_5555811 = (_localPartBytes_5555811.__append__(_c_5556440));
-                    _gotoNext = 5556379i32;
-                } else if (__value__ == (5557326i32)) {
-=======
                     _gotoNext = 5608804i32;
                 } else if (__value__ == (5609272i32)) {
                     _localPartBytes_5608236 = (_localPartBytes_5608236.__append__(_c_5608865));
                     _gotoNext = 5608804i32;
                 } else if (__value__ == (5609751i32)) {
->>>>>>> 1598d646
-                    return {
-                        final __tmp__:{ var _0 : stdgo._internal.crypto.x509.X509_t_rfc2821mailbox.T_rfc2821Mailbox; var _1 : Bool; } = { _0 : _mailbox?.__copy__(), _1 : false };
-                        _mailbox = __tmp__._0;
-                        _ok = __tmp__._1;
-                        __tmp__;
-                    };
-<<<<<<< HEAD
-                    _gotoNext = 5556379i32;
-                } else if (__value__ == (5557378i32)) {
-                    _gotoNext = 5557378i32;
-                    _gotoNext = 5557403i32;
-                } else if (__value__ == (5557403i32)) {
-                    var __blank__ = 0i32;
-                    nextCharBreak = false;
-                    _gotoNext = 5557415i32;
-                } else if (__value__ == (5557415i32)) {
-                    if (!nextCharBreak && (((_in.length) > (0 : stdgo.GoInt) : Bool))) {
-                        _gotoNext = 5557431i32;
-                    } else {
-                        _gotoNext = 5558288i32;
-                    };
-                } else if (__value__ == (5557431i32)) {
-                    _c_5557477 = _in[(0 : stdgo.GoInt)];
-                    _gotoNext = 5557492i32;
-                } else if (__value__ == (5557492i32)) {
-                    if (_c_5557477 == ((92 : stdgo.GoUInt8))) {
-                        _gotoNext = 5557504i32;
-                    } else if (((((((((((((((((((((((((((48 : stdgo.GoUInt8) <= _c_5557477 : Bool) && (_c_5557477 <= (57 : stdgo.GoUInt8) : Bool) : Bool)) || ((((97 : stdgo.GoUInt8) <= _c_5557477 : Bool) && (_c_5557477 <= (122 : stdgo.GoUInt8) : Bool) : Bool)) : Bool) || ((((65 : stdgo.GoUInt8) <= _c_5557477 : Bool) && (_c_5557477 <= (90 : stdgo.GoUInt8) : Bool) : Bool)) : Bool) || _c_5557477 == ((33 : stdgo.GoUInt8)) : Bool) || _c_5557477 == ((35 : stdgo.GoUInt8)) : Bool) || _c_5557477 == ((36 : stdgo.GoUInt8)) : Bool) || _c_5557477 == ((37 : stdgo.GoUInt8)) : Bool) || _c_5557477 == ((38 : stdgo.GoUInt8)) : Bool) || _c_5557477 == ((39 : stdgo.GoUInt8)) : Bool) || _c_5557477 == ((42 : stdgo.GoUInt8)) : Bool) || _c_5557477 == ((43 : stdgo.GoUInt8)) : Bool) || _c_5557477 == ((45 : stdgo.GoUInt8)) : Bool) || _c_5557477 == ((47 : stdgo.GoUInt8)) : Bool) || _c_5557477 == ((61 : stdgo.GoUInt8)) : Bool) || _c_5557477 == ((63 : stdgo.GoUInt8)) : Bool) || _c_5557477 == ((94 : stdgo.GoUInt8)) : Bool) || _c_5557477 == ((95 : stdgo.GoUInt8)) : Bool) || _c_5557477 == ((96 : stdgo.GoUInt8)) : Bool) || _c_5557477 == ((123 : stdgo.GoUInt8)) : Bool) || _c_5557477 == ((124 : stdgo.GoUInt8)) : Bool) || _c_5557477 == ((125 : stdgo.GoUInt8)) : Bool) || _c_5557477 == ((126 : stdgo.GoUInt8)) : Bool) || (_c_5557477 == (46 : stdgo.GoUInt8)) : Bool)) {
-                        _gotoNext = 5557827i32;
-                    } else {
-                        _gotoNext = 5558248i32;
-                    };
-                } else if (__value__ == (5557504i32)) {
-                    _in = (_in.__slice__((1 : stdgo.GoInt)) : stdgo.GoString)?.__copy__();
-                    if ((_in.length) == ((0 : stdgo.GoInt))) {
-                        _gotoNext = 5557772i32;
-                    } else {
-                        _gotoNext = 5557811i32;
-                    };
-                } else if (__value__ == (5557772i32)) {
-=======
+                    return {
+                        final __tmp__:{ var _0 : stdgo._internal.crypto.x509.X509_t_rfc2821mailbox.T_rfc2821Mailbox; var _1 : Bool; } = { _0 : _mailbox?.__copy__(), _1 : false };
+                        _mailbox = __tmp__._0;
+                        _ok = __tmp__._1;
+                        __tmp__;
+                    };
                     _gotoNext = 5608804i32;
                 } else if (__value__ == (5609803i32)) {
                     _gotoNext = 5609803i32;
@@ -291,32 +155,12 @@
                         _gotoNext = 5610236i32;
                     };
                 } else if (__value__ == (5610197i32)) {
->>>>>>> 1598d646
-                    return {
-                        final __tmp__:{ var _0 : stdgo._internal.crypto.x509.X509_t_rfc2821mailbox.T_rfc2821Mailbox; var _1 : Bool; } = { _0 : _mailbox?.__copy__(), _1 : false };
-                        _mailbox = __tmp__._0;
-                        _ok = __tmp__._1;
-                        __tmp__;
-                    };
-<<<<<<< HEAD
-                    _gotoNext = 5557811i32;
-                } else if (__value__ == (5557811i32)) {
-                    _gotoNext = 5557827i32;
-                } else if (__value__ == (5557827i32)) {
-                    _localPartBytes_5555811 = (_localPartBytes_5555811.__append__(_in[(0 : stdgo.GoInt)]));
-                    _in = (_in.__slice__((1 : stdgo.GoInt)) : stdgo.GoString)?.__copy__();
-                    _gotoNext = 5557415i32;
-                } else if (__value__ == (5558248i32)) {
-                    nextCharBreak = true;
-                    _gotoNext = 5557415i32;
-                } else if (__value__ == (5558288i32)) {
-                    if ((_localPartBytes_5555811.length) == ((0 : stdgo.GoInt))) {
-                        _gotoNext = 5558316i32;
-                    } else {
-                        _gotoNext = 5558532i32;
-                    };
-                } else if (__value__ == (5558316i32)) {
-=======
+                    return {
+                        final __tmp__:{ var _0 : stdgo._internal.crypto.x509.X509_t_rfc2821mailbox.T_rfc2821Mailbox; var _1 : Bool; } = { _0 : _mailbox?.__copy__(), _1 : false };
+                        _mailbox = __tmp__._0;
+                        _ok = __tmp__._1;
+                        __tmp__;
+                    };
                     _gotoNext = 5610236i32;
                 } else if (__value__ == (5610236i32)) {
                     _gotoNext = 5610252i32;
@@ -334,24 +178,12 @@
                         _gotoNext = 5610957i32;
                     };
                 } else if (__value__ == (5610741i32)) {
->>>>>>> 1598d646
-                    return {
-                        final __tmp__:{ var _0 : stdgo._internal.crypto.x509.X509_t_rfc2821mailbox.T_rfc2821Mailbox; var _1 : Bool; } = { _0 : _mailbox?.__copy__(), _1 : false };
-                        _mailbox = __tmp__._0;
-                        _ok = __tmp__._1;
-                        __tmp__;
-                    };
-<<<<<<< HEAD
-                    _gotoNext = 5558532i32;
-                } else if (__value__ == (5558532i32)) {
-                    _twoDots_5558532 = (new stdgo.Slice<stdgo.GoUInt8>(2, 2, ...[(46 : stdgo.GoUInt8), (46 : stdgo.GoUInt8)]).__setNumber32__() : stdgo.Slice<stdgo.GoUInt8>);
-                    if (((_localPartBytes_5555811[(0 : stdgo.GoInt)] == ((46 : stdgo.GoUInt8)) || _localPartBytes_5555811[((_localPartBytes_5555811.length) - (1 : stdgo.GoInt) : stdgo.GoInt)] == ((46 : stdgo.GoUInt8)) : Bool) || stdgo._internal.bytes.Bytes_contains.contains(_localPartBytes_5555811, _twoDots_5558532) : Bool)) {
-                        _gotoNext = 5558687i32;
-                    } else {
-                        _gotoNext = 5558723i32;
-                    };
-                } else if (__value__ == (5558687i32)) {
-=======
+                    return {
+                        final __tmp__:{ var _0 : stdgo._internal.crypto.x509.X509_t_rfc2821mailbox.T_rfc2821Mailbox; var _1 : Bool; } = { _0 : _mailbox?.__copy__(), _1 : false };
+                        _mailbox = __tmp__._0;
+                        _ok = __tmp__._1;
+                        __tmp__;
+                    };
                     _gotoNext = 5610957i32;
                 } else if (__value__ == (5610957i32)) {
                     _twoDots_5610957 = (new stdgo.Slice<stdgo.GoUInt8>(2, 2, ...[(46 : stdgo.GoUInt8), (46 : stdgo.GoUInt8)]).__setNumber32__() : stdgo.Slice<stdgo.GoUInt8>);
@@ -361,23 +193,12 @@
                         _gotoNext = 5611148i32;
                     };
                 } else if (__value__ == (5611112i32)) {
->>>>>>> 1598d646
-                    return {
-                        final __tmp__:{ var _0 : stdgo._internal.crypto.x509.X509_t_rfc2821mailbox.T_rfc2821Mailbox; var _1 : Bool; } = { _0 : _mailbox?.__copy__(), _1 : false };
-                        _mailbox = __tmp__._0;
-                        _ok = __tmp__._1;
-                        __tmp__;
-                    };
-<<<<<<< HEAD
-                    _gotoNext = 5558723i32;
-                } else if (__value__ == (5558723i32)) {
-                    if (((_in.length == (0 : stdgo.GoInt)) || (_in[(0 : stdgo.GoInt)] != (64 : stdgo.GoUInt8)) : Bool)) {
-                        _gotoNext = 5558755i32;
-                    } else {
-                        _gotoNext = 5558785i32;
-                    };
-                } else if (__value__ == (5558755i32)) {
-=======
+                    return {
+                        final __tmp__:{ var _0 : stdgo._internal.crypto.x509.X509_t_rfc2821mailbox.T_rfc2821Mailbox; var _1 : Bool; } = { _0 : _mailbox?.__copy__(), _1 : false };
+                        _mailbox = __tmp__._0;
+                        _ok = __tmp__._1;
+                        __tmp__;
+                    };
                     _gotoNext = 5611148i32;
                 } else if (__value__ == (5611148i32)) {
                     if (((_in.length == (0 : stdgo.GoInt)) || (_in[(0 : stdgo.GoInt)] != (64 : stdgo.GoUInt8)) : Bool)) {
@@ -386,35 +207,18 @@
                         _gotoNext = 5611210i32;
                     };
                 } else if (__value__ == (5611180i32)) {
->>>>>>> 1598d646
-                    return {
-                        final __tmp__:{ var _0 : stdgo._internal.crypto.x509.X509_t_rfc2821mailbox.T_rfc2821Mailbox; var _1 : Bool; } = { _0 : _mailbox?.__copy__(), _1 : false };
-                        _mailbox = __tmp__._0;
-                        _ok = __tmp__._1;
-                        __tmp__;
-                    };
-<<<<<<< HEAD
-                    _gotoNext = 5558785i32;
-                } else if (__value__ == (5558785i32)) {
-=======
+                    return {
+                        final __tmp__:{ var _0 : stdgo._internal.crypto.x509.X509_t_rfc2821mailbox.T_rfc2821Mailbox; var _1 : Bool; } = { _0 : _mailbox?.__copy__(), _1 : false };
+                        _mailbox = __tmp__._0;
+                        _ok = __tmp__._1;
+                        __tmp__;
+                    };
                     _gotoNext = 5611210i32;
                 } else if (__value__ == (5611210i32)) {
->>>>>>> 1598d646
                     _in = (_in.__slice__((1 : stdgo.GoInt)) : stdgo.GoString)?.__copy__();
                     {
                         {
                             var __tmp__ = stdgo._internal.crypto.x509.X509__domaintoreverselabels._domainToReverseLabels(_in?.__copy__());
-<<<<<<< HEAD
-                            _ok_5558959 = @:tmpset0 __tmp__._1;
-                        };
-                        if (!_ok_5558959) {
-                            _gotoNext = 5558996i32;
-                        } else {
-                            _gotoNext = 5559027i32;
-                        };
-                    };
-                } else if (__value__ == (5558996i32)) {
-=======
                             _ok_5611384 = @:tmpset0 __tmp__._1;
                         };
                         if (!_ok_5611384) {
@@ -424,22 +228,15 @@
                         };
                     };
                 } else if (__value__ == (5611421i32)) {
->>>>>>> 1598d646
-                    return {
-                        final __tmp__:{ var _0 : stdgo._internal.crypto.x509.X509_t_rfc2821mailbox.T_rfc2821Mailbox; var _1 : Bool; } = { _0 : _mailbox?.__copy__(), _1 : false };
-                        _mailbox = __tmp__._0;
-                        _ok = __tmp__._1;
-                        __tmp__;
-                    };
-<<<<<<< HEAD
-                    _gotoNext = 5559027i32;
-                } else if (__value__ == (5559027i32)) {
-                    _mailbox._local = (_localPartBytes_5555811 : stdgo.GoString)?.__copy__();
-=======
+                    return {
+                        final __tmp__:{ var _0 : stdgo._internal.crypto.x509.X509_t_rfc2821mailbox.T_rfc2821Mailbox; var _1 : Bool; } = { _0 : _mailbox?.__copy__(), _1 : false };
+                        _mailbox = __tmp__._0;
+                        _ok = __tmp__._1;
+                        __tmp__;
+                    };
                     _gotoNext = 5611452i32;
                 } else if (__value__ == (5611452i32)) {
                     _mailbox._local = (_localPartBytes_5608236 : stdgo.GoString)?.__copy__();
->>>>>>> 1598d646
                     _mailbox._domain = _in?.__copy__();
                     return {
                         final __tmp__:{ var _0 : stdgo._internal.crypto.x509.X509_t_rfc2821mailbox.T_rfc2821Mailbox; var _1 : Bool; } = { _0 : _mailbox?.__copy__(), _1 : true };
