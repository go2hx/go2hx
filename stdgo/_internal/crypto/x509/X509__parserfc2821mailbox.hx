package stdgo._internal.crypto.x509;
function _parseRFC2821Mailbox(_in:stdgo.GoString):{ var _0 : stdgo._internal.crypto.x509.X509_t_rfc2821mailbox.T_rfc2821Mailbox; var _1 : Bool; } {
        var _mailbox = ({} : stdgo._internal.crypto.x509.X509_t_rfc2821mailbox.T_rfc2821Mailbox), _ok = false;
<<<<<<< HEAD
        var _localPartBytes_5608236:stdgo.Slice<stdgo.GoUInt8> = (null : stdgo.Slice<stdgo.GoUInt8>);
        var _ok_5611384:Bool = false;
        var _twoDots_5610957:stdgo.Slice<stdgo.GoUInt8> = (null : stdgo.Slice<stdgo.GoUInt8>);
        var _c_5609902:stdgo.GoUInt8 = (0 : stdgo.GoUInt8);
        var nextCharBreak = false;
        var _c_5608865:stdgo.GoUInt8 = (0 : stdgo.GoUInt8);
        var quotedStringBreak = false;
=======
        var _ok_5524068:Bool = false;
        var _twoDots_5523641:stdgo.Slice<stdgo.GoUInt8> = (null : stdgo.Slice<stdgo.GoUInt8>);
        var _c_5522586:stdgo.GoUInt8 = (0 : stdgo.GoUInt8);
        var nextCharBreak = false;
        var _c_5521549:stdgo.GoUInt8 = (0 : stdgo.GoUInt8);
        var quotedStringBreak = false;
        var _localPartBytes_5520920:stdgo.Slice<stdgo.GoUInt8> = (null : stdgo.Slice<stdgo.GoUInt8>);
>>>>>>> 2dc985c5
        var _gotoNext = 0i32;
        var __blank__ = _gotoNext == ((0i32 : stdgo.GoInt));
        while (_gotoNext != ((-1i32 : stdgo.GoInt))) {
            {
                final __value__ = _gotoNext;
                if (__value__ == (0i32)) {
                    if ((_in.length) == ((0 : stdgo.GoInt))) {
<<<<<<< HEAD
                        _gotoNext = 5608205i32;
                    } else {
                        _gotoNext = 5608236i32;
                    };
                } else if (__value__ == (5608205i32)) {
=======
                        _gotoNext = 5520889i32;
                    } else {
                        _gotoNext = 5520920i32;
                    };
                } else if (__value__ == (5520889i32)) {
>>>>>>> 2dc985c5
                    return {
                        final __tmp__:{ var _0 : stdgo._internal.crypto.x509.X509_t_rfc2821mailbox.T_rfc2821Mailbox; var _1 : Bool; } = { _0 : _mailbox?.__copy__(), _1 : false };
                        _mailbox = __tmp__._0;
                        _ok = __tmp__._1;
                        __tmp__;
                    };
<<<<<<< HEAD
                    _gotoNext = 5608236i32;
                } else if (__value__ == (5608236i32)) {
                    _localPartBytes_5608236 = (new stdgo.Slice<stdgo.GoUInt8>((0 : stdgo.GoInt).toBasic(), ((_in.length) / (2 : stdgo.GoInt) : stdgo.GoInt)).__setNumber32__() : stdgo.Slice<stdgo.GoUInt8>);
                    if (_in[(0 : stdgo.GoInt)] == ((34 : stdgo.GoUInt8))) {
                        _gotoNext = 5608299i32;
                    } else {
                        _gotoNext = 5609803i32;
                    };
                } else if (__value__ == (5608299i32)) {
                    _in = (_in.__slice__((1 : stdgo.GoInt)) : stdgo.GoString)?.__copy__();
                    _gotoNext = 5608788i32;
                } else if (__value__ == (5608788i32)) {
                    var __blank__ = 0i32;
                    quotedStringBreak = false;
                    _gotoNext = 5608804i32;
                } else if (__value__ == (5608804i32)) {
                    if (!quotedStringBreak) {
                        _gotoNext = 5608808i32;
                    } else {
                        _gotoNext = 5611148i32;
                    };
                } else if (__value__ == (5608808i32)) {
                    if ((_in.length) == ((0 : stdgo.GoInt))) {
                        _gotoNext = 5608829i32;
                    } else {
                        _gotoNext = 5608865i32;
                    };
                } else if (__value__ == (5608829i32)) {
=======
                    _gotoNext = 5520920i32;
                } else if (__value__ == (5520920i32)) {
                    _localPartBytes_5520920 = (new stdgo.Slice<stdgo.GoUInt8>((0 : stdgo.GoInt).toBasic(), ((_in.length) / (2 : stdgo.GoInt) : stdgo.GoInt)).__setNumber32__() : stdgo.Slice<stdgo.GoUInt8>);
                    if (_in[(0 : stdgo.GoInt)] == ((34 : stdgo.GoUInt8))) {
                        _gotoNext = 5520983i32;
                    } else {
                        _gotoNext = 5522487i32;
                    };
                } else if (__value__ == (5520983i32)) {
                    _in = (_in.__slice__((1 : stdgo.GoInt)) : stdgo.GoString)?.__copy__();
                    _gotoNext = 5521472i32;
                } else if (__value__ == (5521472i32)) {
                    var __blank__ = 0i32;
                    quotedStringBreak = false;
                    _gotoNext = 5521488i32;
                } else if (__value__ == (5521488i32)) {
                    if (!quotedStringBreak) {
                        _gotoNext = 5521492i32;
                    } else {
                        _gotoNext = 5523832i32;
                    };
                } else if (__value__ == (5521492i32)) {
                    if ((_in.length) == ((0 : stdgo.GoInt))) {
                        _gotoNext = 5521513i32;
                    } else {
                        _gotoNext = 5521549i32;
                    };
                } else if (__value__ == (5521513i32)) {
>>>>>>> 2dc985c5
                    return {
                        final __tmp__:{ var _0 : stdgo._internal.crypto.x509.X509_t_rfc2821mailbox.T_rfc2821Mailbox; var _1 : Bool; } = { _0 : _mailbox?.__copy__(), _1 : false };
                        _mailbox = __tmp__._0;
                        _ok = __tmp__._1;
                        __tmp__;
                    };
<<<<<<< HEAD
                    _gotoNext = 5608865i32;
                } else if (__value__ == (5608865i32)) {
                    _c_5608865 = _in[(0 : stdgo.GoInt)];
                    _in = (_in.__slice__((1 : stdgo.GoInt)) : stdgo.GoString)?.__copy__();
                    _gotoNext = 5608895i32;
                } else if (__value__ == (5608895i32)) {
                    if (_c_5608865 == ((34 : stdgo.GoUInt8))) {
                        _gotoNext = 5608907i32;
                    } else if (_c_5608865 == ((92 : stdgo.GoUInt8))) {
                        _gotoNext = 5608949i32;
                    } else if (((((((((_c_5608865 == ((11 : stdgo.GoUInt8)) || _c_5608865 == ((12 : stdgo.GoUInt8)) : Bool) || _c_5608865 == ((32 : stdgo.GoUInt8)) : Bool) || _c_5608865 == ((33 : stdgo.GoUInt8)) : Bool) || _c_5608865 == ((127 : stdgo.GoUInt8)) : Bool) || ((((1 : stdgo.GoUInt8) <= _c_5608865 : Bool) && (_c_5608865 <= (8 : stdgo.GoUInt8) : Bool) : Bool)) : Bool) || ((((14 : stdgo.GoUInt8) <= _c_5608865 : Bool) && (_c_5608865 <= (31 : stdgo.GoUInt8) : Bool) : Bool)) : Bool) || ((((35 : stdgo.GoUInt8) <= _c_5608865 : Bool) && (_c_5608865 <= (91 : stdgo.GoUInt8) : Bool) : Bool)) : Bool) || ((((93 : stdgo.GoUInt8) <= _c_5608865 : Bool) && (_c_5608865 <= (126 : stdgo.GoUInt8) : Bool) : Bool)) : Bool)) {
                        _gotoNext = 5609272i32;
                    } else {
                        _gotoNext = 5609751i32;
                    };
                } else if (__value__ == (5608907i32)) {
                    quotedStringBreak = true;
                    _gotoNext = 5608804i32;
                } else if (__value__ == (5608949i32)) {
                    if ((_in.length) == ((0 : stdgo.GoInt))) {
                        _gotoNext = 5609004i32;
                    } else {
                        _gotoNext = 5609043i32;
                    };
                } else if (__value__ == (5609004i32)) {
=======
                    _gotoNext = 5521549i32;
                } else if (__value__ == (5521549i32)) {
                    _c_5521549 = _in[(0 : stdgo.GoInt)];
                    _in = (_in.__slice__((1 : stdgo.GoInt)) : stdgo.GoString)?.__copy__();
                    _gotoNext = 5521579i32;
                } else if (__value__ == (5521579i32)) {
                    if (_c_5521549 == ((34 : stdgo.GoUInt8))) {
                        _gotoNext = 5521591i32;
                    } else if (_c_5521549 == ((92 : stdgo.GoUInt8))) {
                        _gotoNext = 5521633i32;
                    } else if (((((((((_c_5521549 == ((11 : stdgo.GoUInt8)) || _c_5521549 == ((12 : stdgo.GoUInt8)) : Bool) || _c_5521549 == ((32 : stdgo.GoUInt8)) : Bool) || _c_5521549 == ((33 : stdgo.GoUInt8)) : Bool) || _c_5521549 == ((127 : stdgo.GoUInt8)) : Bool) || ((((1 : stdgo.GoUInt8) <= _c_5521549 : Bool) && (_c_5521549 <= (8 : stdgo.GoUInt8) : Bool) : Bool)) : Bool) || ((((14 : stdgo.GoUInt8) <= _c_5521549 : Bool) && (_c_5521549 <= (31 : stdgo.GoUInt8) : Bool) : Bool)) : Bool) || ((((35 : stdgo.GoUInt8) <= _c_5521549 : Bool) && (_c_5521549 <= (91 : stdgo.GoUInt8) : Bool) : Bool)) : Bool) || ((((93 : stdgo.GoUInt8) <= _c_5521549 : Bool) && (_c_5521549 <= (126 : stdgo.GoUInt8) : Bool) : Bool)) : Bool)) {
                        _gotoNext = 5521956i32;
                    } else {
                        _gotoNext = 5522435i32;
                    };
                } else if (__value__ == (5521591i32)) {
                    quotedStringBreak = true;
                    _gotoNext = 5521488i32;
                } else if (__value__ == (5521633i32)) {
                    if ((_in.length) == ((0 : stdgo.GoInt))) {
                        _gotoNext = 5521688i32;
                    } else {
                        _gotoNext = 5521727i32;
                    };
                } else if (__value__ == (5521688i32)) {
>>>>>>> 2dc985c5
                    return {
                        final __tmp__:{ var _0 : stdgo._internal.crypto.x509.X509_t_rfc2821mailbox.T_rfc2821Mailbox; var _1 : Bool; } = { _0 : _mailbox?.__copy__(), _1 : false };
                        _mailbox = __tmp__._0;
                        _ok = __tmp__._1;
                        __tmp__;
                    };
<<<<<<< HEAD
                    _gotoNext = 5609043i32;
                } else if (__value__ == (5609043i32)) {
                    if ((((_in[(0 : stdgo.GoInt)] == ((11 : stdgo.GoUInt8)) || _in[(0 : stdgo.GoInt)] == ((12 : stdgo.GoUInt8)) : Bool) || ((((1 : stdgo.GoUInt8) <= _in[(0 : stdgo.GoInt)] : Bool) && (_in[(0 : stdgo.GoInt)] <= (9 : stdgo.GoUInt8) : Bool) : Bool)) : Bool) || ((((14 : stdgo.GoUInt8) <= _in[(0 : stdgo.GoInt)] : Bool) && (_in[(0 : stdgo.GoInt)] <= (127 : stdgo.GoUInt8) : Bool) : Bool)) : Bool)) {
                        _gotoNext = 5609151i32;
                    } else {
                        _gotoNext = 5609233i32;
                    };
                } else if (__value__ == (5609151i32)) {
                    _localPartBytes_5608236 = (_localPartBytes_5608236.__append__(_in[(0 : stdgo.GoInt)]));
                    _in = (_in.__slice__((1 : stdgo.GoInt)) : stdgo.GoString)?.__copy__();
                    _gotoNext = 5608804i32;
                } else if (__value__ == (5609233i32)) {
                    _gotoNext = 5609233i32;
=======
                    _gotoNext = 5521727i32;
                } else if (__value__ == (5521727i32)) {
                    if ((((_in[(0 : stdgo.GoInt)] == ((11 : stdgo.GoUInt8)) || _in[(0 : stdgo.GoInt)] == ((12 : stdgo.GoUInt8)) : Bool) || ((((1 : stdgo.GoUInt8) <= _in[(0 : stdgo.GoInt)] : Bool) && (_in[(0 : stdgo.GoInt)] <= (9 : stdgo.GoUInt8) : Bool) : Bool)) : Bool) || ((((14 : stdgo.GoUInt8) <= _in[(0 : stdgo.GoInt)] : Bool) && (_in[(0 : stdgo.GoInt)] <= (127 : stdgo.GoUInt8) : Bool) : Bool)) : Bool)) {
                        _gotoNext = 5521835i32;
                    } else {
                        _gotoNext = 5521917i32;
                    };
                } else if (__value__ == (5521835i32)) {
                    _localPartBytes_5520920 = (_localPartBytes_5520920.__append__(_in[(0 : stdgo.GoInt)]));
                    _in = (_in.__slice__((1 : stdgo.GoInt)) : stdgo.GoString)?.__copy__();
                    _gotoNext = 5521488i32;
                } else if (__value__ == (5521917i32)) {
                    _gotoNext = 5521917i32;
>>>>>>> 2dc985c5
                    return {
                        final __tmp__:{ var _0 : stdgo._internal.crypto.x509.X509_t_rfc2821mailbox.T_rfc2821Mailbox; var _1 : Bool; } = { _0 : _mailbox?.__copy__(), _1 : false };
                        _mailbox = __tmp__._0;
                        _ok = __tmp__._1;
                        __tmp__;
                    };
                    var __blank__ = 0i32;
<<<<<<< HEAD
                    _gotoNext = 5608804i32;
                } else if (__value__ == (5609272i32)) {
                    _localPartBytes_5608236 = (_localPartBytes_5608236.__append__(_c_5608865));
                    _gotoNext = 5608804i32;
                } else if (__value__ == (5609751i32)) {
=======
                    _gotoNext = 5521488i32;
                } else if (__value__ == (5521956i32)) {
                    _localPartBytes_5520920 = (_localPartBytes_5520920.__append__(_c_5521549));
                    _gotoNext = 5521488i32;
                } else if (__value__ == (5522435i32)) {
>>>>>>> 2dc985c5
                    return {
                        final __tmp__:{ var _0 : stdgo._internal.crypto.x509.X509_t_rfc2821mailbox.T_rfc2821Mailbox; var _1 : Bool; } = { _0 : _mailbox?.__copy__(), _1 : false };
                        _mailbox = __tmp__._0;
                        _ok = __tmp__._1;
                        __tmp__;
                    };
<<<<<<< HEAD
                    _gotoNext = 5608804i32;
                } else if (__value__ == (5609803i32)) {
                    _gotoNext = 5609803i32;
                    _gotoNext = 5609828i32;
                } else if (__value__ == (5609828i32)) {
                    var __blank__ = 0i32;
                    nextCharBreak = false;
                    _gotoNext = 5609840i32;
                } else if (__value__ == (5609840i32)) {
                    if (!nextCharBreak && (((_in.length) > (0 : stdgo.GoInt) : Bool))) {
                        _gotoNext = 5609856i32;
                    } else {
                        _gotoNext = 5610713i32;
                    };
                } else if (__value__ == (5609856i32)) {
                    _c_5609902 = _in[(0 : stdgo.GoInt)];
                    _gotoNext = 5609917i32;
                } else if (__value__ == (5609917i32)) {
                    if (_c_5609902 == ((92 : stdgo.GoUInt8))) {
                        _gotoNext = 5609929i32;
                    } else if (((((((((((((((((((((((((((48 : stdgo.GoUInt8) <= _c_5609902 : Bool) && (_c_5609902 <= (57 : stdgo.GoUInt8) : Bool) : Bool)) || ((((97 : stdgo.GoUInt8) <= _c_5609902 : Bool) && (_c_5609902 <= (122 : stdgo.GoUInt8) : Bool) : Bool)) : Bool) || ((((65 : stdgo.GoUInt8) <= _c_5609902 : Bool) && (_c_5609902 <= (90 : stdgo.GoUInt8) : Bool) : Bool)) : Bool) || _c_5609902 == ((33 : stdgo.GoUInt8)) : Bool) || _c_5609902 == ((35 : stdgo.GoUInt8)) : Bool) || _c_5609902 == ((36 : stdgo.GoUInt8)) : Bool) || _c_5609902 == ((37 : stdgo.GoUInt8)) : Bool) || _c_5609902 == ((38 : stdgo.GoUInt8)) : Bool) || _c_5609902 == ((39 : stdgo.GoUInt8)) : Bool) || _c_5609902 == ((42 : stdgo.GoUInt8)) : Bool) || _c_5609902 == ((43 : stdgo.GoUInt8)) : Bool) || _c_5609902 == ((45 : stdgo.GoUInt8)) : Bool) || _c_5609902 == ((47 : stdgo.GoUInt8)) : Bool) || _c_5609902 == ((61 : stdgo.GoUInt8)) : Bool) || _c_5609902 == ((63 : stdgo.GoUInt8)) : Bool) || _c_5609902 == ((94 : stdgo.GoUInt8)) : Bool) || _c_5609902 == ((95 : stdgo.GoUInt8)) : Bool) || _c_5609902 == ((96 : stdgo.GoUInt8)) : Bool) || _c_5609902 == ((123 : stdgo.GoUInt8)) : Bool) || _c_5609902 == ((124 : stdgo.GoUInt8)) : Bool) || _c_5609902 == ((125 : stdgo.GoUInt8)) : Bool) || _c_5609902 == ((126 : stdgo.GoUInt8)) : Bool) || (_c_5609902 == (46 : stdgo.GoUInt8)) : Bool)) {
                        _gotoNext = 5610252i32;
                    } else {
                        _gotoNext = 5610673i32;
                    };
                } else if (__value__ == (5609929i32)) {
                    _in = (_in.__slice__((1 : stdgo.GoInt)) : stdgo.GoString)?.__copy__();
                    if ((_in.length) == ((0 : stdgo.GoInt))) {
                        _gotoNext = 5610197i32;
                    } else {
                        _gotoNext = 5610236i32;
                    };
                } else if (__value__ == (5610197i32)) {
=======
                    _gotoNext = 5521488i32;
                } else if (__value__ == (5522487i32)) {
                    _gotoNext = 5522487i32;
                    _gotoNext = 5522512i32;
                } else if (__value__ == (5522512i32)) {
                    var __blank__ = 0i32;
                    nextCharBreak = false;
                    _gotoNext = 5522524i32;
                } else if (__value__ == (5522524i32)) {
                    if (!nextCharBreak && (((_in.length) > (0 : stdgo.GoInt) : Bool))) {
                        _gotoNext = 5522540i32;
                    } else {
                        _gotoNext = 5523397i32;
                    };
                } else if (__value__ == (5522540i32)) {
                    _c_5522586 = _in[(0 : stdgo.GoInt)];
                    _gotoNext = 5522601i32;
                } else if (__value__ == (5522601i32)) {
                    if (_c_5522586 == ((92 : stdgo.GoUInt8))) {
                        _gotoNext = 5522613i32;
                    } else if (((((((((((((((((((((((((((48 : stdgo.GoUInt8) <= _c_5522586 : Bool) && (_c_5522586 <= (57 : stdgo.GoUInt8) : Bool) : Bool)) || ((((97 : stdgo.GoUInt8) <= _c_5522586 : Bool) && (_c_5522586 <= (122 : stdgo.GoUInt8) : Bool) : Bool)) : Bool) || ((((65 : stdgo.GoUInt8) <= _c_5522586 : Bool) && (_c_5522586 <= (90 : stdgo.GoUInt8) : Bool) : Bool)) : Bool) || _c_5522586 == ((33 : stdgo.GoUInt8)) : Bool) || _c_5522586 == ((35 : stdgo.GoUInt8)) : Bool) || _c_5522586 == ((36 : stdgo.GoUInt8)) : Bool) || _c_5522586 == ((37 : stdgo.GoUInt8)) : Bool) || _c_5522586 == ((38 : stdgo.GoUInt8)) : Bool) || _c_5522586 == ((39 : stdgo.GoUInt8)) : Bool) || _c_5522586 == ((42 : stdgo.GoUInt8)) : Bool) || _c_5522586 == ((43 : stdgo.GoUInt8)) : Bool) || _c_5522586 == ((45 : stdgo.GoUInt8)) : Bool) || _c_5522586 == ((47 : stdgo.GoUInt8)) : Bool) || _c_5522586 == ((61 : stdgo.GoUInt8)) : Bool) || _c_5522586 == ((63 : stdgo.GoUInt8)) : Bool) || _c_5522586 == ((94 : stdgo.GoUInt8)) : Bool) || _c_5522586 == ((95 : stdgo.GoUInt8)) : Bool) || _c_5522586 == ((96 : stdgo.GoUInt8)) : Bool) || _c_5522586 == ((123 : stdgo.GoUInt8)) : Bool) || _c_5522586 == ((124 : stdgo.GoUInt8)) : Bool) || _c_5522586 == ((125 : stdgo.GoUInt8)) : Bool) || _c_5522586 == ((126 : stdgo.GoUInt8)) : Bool) || (_c_5522586 == (46 : stdgo.GoUInt8)) : Bool)) {
                        _gotoNext = 5522936i32;
                    } else {
                        _gotoNext = 5523357i32;
                    };
                } else if (__value__ == (5522613i32)) {
                    _in = (_in.__slice__((1 : stdgo.GoInt)) : stdgo.GoString)?.__copy__();
                    if ((_in.length) == ((0 : stdgo.GoInt))) {
                        _gotoNext = 5522881i32;
                    } else {
                        _gotoNext = 5522920i32;
                    };
                } else if (__value__ == (5522881i32)) {
>>>>>>> 2dc985c5
                    return {
                        final __tmp__:{ var _0 : stdgo._internal.crypto.x509.X509_t_rfc2821mailbox.T_rfc2821Mailbox; var _1 : Bool; } = { _0 : _mailbox?.__copy__(), _1 : false };
                        _mailbox = __tmp__._0;
                        _ok = __tmp__._1;
                        __tmp__;
                    };
<<<<<<< HEAD
                    _gotoNext = 5610236i32;
                } else if (__value__ == (5610236i32)) {
                    _gotoNext = 5610252i32;
                } else if (__value__ == (5610252i32)) {
                    _localPartBytes_5608236 = (_localPartBytes_5608236.__append__(_in[(0 : stdgo.GoInt)]));
                    _in = (_in.__slice__((1 : stdgo.GoInt)) : stdgo.GoString)?.__copy__();
                    _gotoNext = 5609840i32;
                } else if (__value__ == (5610673i32)) {
                    nextCharBreak = true;
                    _gotoNext = 5609840i32;
                } else if (__value__ == (5610713i32)) {
                    if ((_localPartBytes_5608236.length) == ((0 : stdgo.GoInt))) {
                        _gotoNext = 5610741i32;
                    } else {
                        _gotoNext = 5610957i32;
                    };
                } else if (__value__ == (5610741i32)) {
=======
                    _gotoNext = 5522920i32;
                } else if (__value__ == (5522920i32)) {
                    _gotoNext = 5522936i32;
                } else if (__value__ == (5522936i32)) {
                    _localPartBytes_5520920 = (_localPartBytes_5520920.__append__(_in[(0 : stdgo.GoInt)]));
                    _in = (_in.__slice__((1 : stdgo.GoInt)) : stdgo.GoString)?.__copy__();
                    _gotoNext = 5522524i32;
                } else if (__value__ == (5523357i32)) {
                    nextCharBreak = true;
                    _gotoNext = 5522524i32;
                } else if (__value__ == (5523397i32)) {
                    if ((_localPartBytes_5520920.length) == ((0 : stdgo.GoInt))) {
                        _gotoNext = 5523425i32;
                    } else {
                        _gotoNext = 5523641i32;
                    };
                } else if (__value__ == (5523425i32)) {
>>>>>>> 2dc985c5
                    return {
                        final __tmp__:{ var _0 : stdgo._internal.crypto.x509.X509_t_rfc2821mailbox.T_rfc2821Mailbox; var _1 : Bool; } = { _0 : _mailbox?.__copy__(), _1 : false };
                        _mailbox = __tmp__._0;
                        _ok = __tmp__._1;
                        __tmp__;
                    };
<<<<<<< HEAD
                    _gotoNext = 5610957i32;
                } else if (__value__ == (5610957i32)) {
                    _twoDots_5610957 = (new stdgo.Slice<stdgo.GoUInt8>(2, 2, ...[(46 : stdgo.GoUInt8), (46 : stdgo.GoUInt8)]).__setNumber32__() : stdgo.Slice<stdgo.GoUInt8>);
                    if (((_localPartBytes_5608236[(0 : stdgo.GoInt)] == ((46 : stdgo.GoUInt8)) || _localPartBytes_5608236[((_localPartBytes_5608236.length) - (1 : stdgo.GoInt) : stdgo.GoInt)] == ((46 : stdgo.GoUInt8)) : Bool) || stdgo._internal.bytes.Bytes_contains.contains(_localPartBytes_5608236, _twoDots_5610957) : Bool)) {
                        _gotoNext = 5611112i32;
                    } else {
                        _gotoNext = 5611148i32;
                    };
                } else if (__value__ == (5611112i32)) {
=======
                    _gotoNext = 5523641i32;
                } else if (__value__ == (5523641i32)) {
                    _twoDots_5523641 = (new stdgo.Slice<stdgo.GoUInt8>(2, 2, ...[(46 : stdgo.GoUInt8), (46 : stdgo.GoUInt8)]).__setNumber32__() : stdgo.Slice<stdgo.GoUInt8>);
                    if (((_localPartBytes_5520920[(0 : stdgo.GoInt)] == ((46 : stdgo.GoUInt8)) || _localPartBytes_5520920[((_localPartBytes_5520920.length) - (1 : stdgo.GoInt) : stdgo.GoInt)] == ((46 : stdgo.GoUInt8)) : Bool) || stdgo._internal.bytes.Bytes_contains.contains(_localPartBytes_5520920, _twoDots_5523641) : Bool)) {
                        _gotoNext = 5523796i32;
                    } else {
                        _gotoNext = 5523832i32;
                    };
                } else if (__value__ == (5523796i32)) {
>>>>>>> 2dc985c5
                    return {
                        final __tmp__:{ var _0 : stdgo._internal.crypto.x509.X509_t_rfc2821mailbox.T_rfc2821Mailbox; var _1 : Bool; } = { _0 : _mailbox?.__copy__(), _1 : false };
                        _mailbox = __tmp__._0;
                        _ok = __tmp__._1;
                        __tmp__;
                    };
<<<<<<< HEAD
                    _gotoNext = 5611148i32;
                } else if (__value__ == (5611148i32)) {
                    if (((_in.length == (0 : stdgo.GoInt)) || (_in[(0 : stdgo.GoInt)] != (64 : stdgo.GoUInt8)) : Bool)) {
                        _gotoNext = 5611180i32;
                    } else {
                        _gotoNext = 5611210i32;
                    };
                } else if (__value__ == (5611180i32)) {
=======
                    _gotoNext = 5523832i32;
                } else if (__value__ == (5523832i32)) {
                    if (((_in.length == (0 : stdgo.GoInt)) || (_in[(0 : stdgo.GoInt)] != (64 : stdgo.GoUInt8)) : Bool)) {
                        _gotoNext = 5523864i32;
                    } else {
                        _gotoNext = 5523894i32;
                    };
                } else if (__value__ == (5523864i32)) {
>>>>>>> 2dc985c5
                    return {
                        final __tmp__:{ var _0 : stdgo._internal.crypto.x509.X509_t_rfc2821mailbox.T_rfc2821Mailbox; var _1 : Bool; } = { _0 : _mailbox?.__copy__(), _1 : false };
                        _mailbox = __tmp__._0;
                        _ok = __tmp__._1;
                        __tmp__;
                    };
<<<<<<< HEAD
                    _gotoNext = 5611210i32;
                } else if (__value__ == (5611210i32)) {
=======
                    _gotoNext = 5523894i32;
                } else if (__value__ == (5523894i32)) {
>>>>>>> 2dc985c5
                    _in = (_in.__slice__((1 : stdgo.GoInt)) : stdgo.GoString)?.__copy__();
                    {
                        {
                            var __tmp__ = stdgo._internal.crypto.x509.X509__domaintoreverselabels._domainToReverseLabels(_in?.__copy__());
<<<<<<< HEAD
                            _ok_5611384 = @:tmpset0 __tmp__._1;
                        };
                        if (!_ok_5611384) {
                            _gotoNext = 5611421i32;
                        } else {
                            _gotoNext = 5611452i32;
                        };
                    };
                } else if (__value__ == (5611421i32)) {
=======
                            _ok_5524068 = @:tmpset0 __tmp__._1;
                        };
                        if (!_ok_5524068) {
                            _gotoNext = 5524105i32;
                        } else {
                            _gotoNext = 5524136i32;
                        };
                    };
                } else if (__value__ == (5524105i32)) {
>>>>>>> 2dc985c5
                    return {
                        final __tmp__:{ var _0 : stdgo._internal.crypto.x509.X509_t_rfc2821mailbox.T_rfc2821Mailbox; var _1 : Bool; } = { _0 : _mailbox?.__copy__(), _1 : false };
                        _mailbox = __tmp__._0;
                        _ok = __tmp__._1;
                        __tmp__;
                    };
<<<<<<< HEAD
                    _gotoNext = 5611452i32;
                } else if (__value__ == (5611452i32)) {
                    _mailbox._local = (_localPartBytes_5608236 : stdgo.GoString)?.__copy__();
=======
                    _gotoNext = 5524136i32;
                } else if (__value__ == (5524136i32)) {
                    _mailbox._local = (_localPartBytes_5520920 : stdgo.GoString)?.__copy__();
>>>>>>> 2dc985c5
                    _mailbox._domain = _in?.__copy__();
                    return {
                        final __tmp__:{ var _0 : stdgo._internal.crypto.x509.X509_t_rfc2821mailbox.T_rfc2821Mailbox; var _1 : Bool; } = { _0 : _mailbox?.__copy__(), _1 : true };
                        _mailbox = __tmp__._0;
                        _ok = __tmp__._1;
                        __tmp__;
                    };
                    _gotoNext = -1i32;
                };
            };
        };
        throw stdgo.Go.toInterface(("unreachable goto control flow" : stdgo.GoString));
    }<|MERGE_RESOLUTION|>--- conflicted
+++ resolved
@@ -1,15 +1,6 @@
 package stdgo._internal.crypto.x509;
 function _parseRFC2821Mailbox(_in:stdgo.GoString):{ var _0 : stdgo._internal.crypto.x509.X509_t_rfc2821mailbox.T_rfc2821Mailbox; var _1 : Bool; } {
         var _mailbox = ({} : stdgo._internal.crypto.x509.X509_t_rfc2821mailbox.T_rfc2821Mailbox), _ok = false;
-<<<<<<< HEAD
-        var _localPartBytes_5608236:stdgo.Slice<stdgo.GoUInt8> = (null : stdgo.Slice<stdgo.GoUInt8>);
-        var _ok_5611384:Bool = false;
-        var _twoDots_5610957:stdgo.Slice<stdgo.GoUInt8> = (null : stdgo.Slice<stdgo.GoUInt8>);
-        var _c_5609902:stdgo.GoUInt8 = (0 : stdgo.GoUInt8);
-        var nextCharBreak = false;
-        var _c_5608865:stdgo.GoUInt8 = (0 : stdgo.GoUInt8);
-        var quotedStringBreak = false;
-=======
         var _ok_5524068:Bool = false;
         var _twoDots_5523641:stdgo.Slice<stdgo.GoUInt8> = (null : stdgo.Slice<stdgo.GoUInt8>);
         var _c_5522586:stdgo.GoUInt8 = (0 : stdgo.GoUInt8);
@@ -17,7 +8,6 @@
         var _c_5521549:stdgo.GoUInt8 = (0 : stdgo.GoUInt8);
         var quotedStringBreak = false;
         var _localPartBytes_5520920:stdgo.Slice<stdgo.GoUInt8> = (null : stdgo.Slice<stdgo.GoUInt8>);
->>>>>>> 2dc985c5
         var _gotoNext = 0i32;
         var __blank__ = _gotoNext == ((0i32 : stdgo.GoInt));
         while (_gotoNext != ((-1i32 : stdgo.GoInt))) {
@@ -25,55 +15,17 @@
                 final __value__ = _gotoNext;
                 if (__value__ == (0i32)) {
                     if ((_in.length) == ((0 : stdgo.GoInt))) {
-<<<<<<< HEAD
-                        _gotoNext = 5608205i32;
-                    } else {
-                        _gotoNext = 5608236i32;
-                    };
-                } else if (__value__ == (5608205i32)) {
-=======
                         _gotoNext = 5520889i32;
                     } else {
                         _gotoNext = 5520920i32;
                     };
                 } else if (__value__ == (5520889i32)) {
->>>>>>> 2dc985c5
-                    return {
-                        final __tmp__:{ var _0 : stdgo._internal.crypto.x509.X509_t_rfc2821mailbox.T_rfc2821Mailbox; var _1 : Bool; } = { _0 : _mailbox?.__copy__(), _1 : false };
-                        _mailbox = __tmp__._0;
-                        _ok = __tmp__._1;
-                        __tmp__;
-                    };
-<<<<<<< HEAD
-                    _gotoNext = 5608236i32;
-                } else if (__value__ == (5608236i32)) {
-                    _localPartBytes_5608236 = (new stdgo.Slice<stdgo.GoUInt8>((0 : stdgo.GoInt).toBasic(), ((_in.length) / (2 : stdgo.GoInt) : stdgo.GoInt)).__setNumber32__() : stdgo.Slice<stdgo.GoUInt8>);
-                    if (_in[(0 : stdgo.GoInt)] == ((34 : stdgo.GoUInt8))) {
-                        _gotoNext = 5608299i32;
-                    } else {
-                        _gotoNext = 5609803i32;
-                    };
-                } else if (__value__ == (5608299i32)) {
-                    _in = (_in.__slice__((1 : stdgo.GoInt)) : stdgo.GoString)?.__copy__();
-                    _gotoNext = 5608788i32;
-                } else if (__value__ == (5608788i32)) {
-                    var __blank__ = 0i32;
-                    quotedStringBreak = false;
-                    _gotoNext = 5608804i32;
-                } else if (__value__ == (5608804i32)) {
-                    if (!quotedStringBreak) {
-                        _gotoNext = 5608808i32;
-                    } else {
-                        _gotoNext = 5611148i32;
-                    };
-                } else if (__value__ == (5608808i32)) {
-                    if ((_in.length) == ((0 : stdgo.GoInt))) {
-                        _gotoNext = 5608829i32;
-                    } else {
-                        _gotoNext = 5608865i32;
-                    };
-                } else if (__value__ == (5608829i32)) {
-=======
+                    return {
+                        final __tmp__:{ var _0 : stdgo._internal.crypto.x509.X509_t_rfc2821mailbox.T_rfc2821Mailbox; var _1 : Bool; } = { _0 : _mailbox?.__copy__(), _1 : false };
+                        _mailbox = __tmp__._0;
+                        _ok = __tmp__._1;
+                        __tmp__;
+                    };
                     _gotoNext = 5520920i32;
                 } else if (__value__ == (5520920i32)) {
                     _localPartBytes_5520920 = (new stdgo.Slice<stdgo.GoUInt8>((0 : stdgo.GoInt).toBasic(), ((_in.length) / (2 : stdgo.GoInt) : stdgo.GoInt)).__setNumber32__() : stdgo.Slice<stdgo.GoUInt8>);
@@ -102,40 +54,12 @@
                         _gotoNext = 5521549i32;
                     };
                 } else if (__value__ == (5521513i32)) {
->>>>>>> 2dc985c5
-                    return {
-                        final __tmp__:{ var _0 : stdgo._internal.crypto.x509.X509_t_rfc2821mailbox.T_rfc2821Mailbox; var _1 : Bool; } = { _0 : _mailbox?.__copy__(), _1 : false };
-                        _mailbox = __tmp__._0;
-                        _ok = __tmp__._1;
-                        __tmp__;
-                    };
-<<<<<<< HEAD
-                    _gotoNext = 5608865i32;
-                } else if (__value__ == (5608865i32)) {
-                    _c_5608865 = _in[(0 : stdgo.GoInt)];
-                    _in = (_in.__slice__((1 : stdgo.GoInt)) : stdgo.GoString)?.__copy__();
-                    _gotoNext = 5608895i32;
-                } else if (__value__ == (5608895i32)) {
-                    if (_c_5608865 == ((34 : stdgo.GoUInt8))) {
-                        _gotoNext = 5608907i32;
-                    } else if (_c_5608865 == ((92 : stdgo.GoUInt8))) {
-                        _gotoNext = 5608949i32;
-                    } else if (((((((((_c_5608865 == ((11 : stdgo.GoUInt8)) || _c_5608865 == ((12 : stdgo.GoUInt8)) : Bool) || _c_5608865 == ((32 : stdgo.GoUInt8)) : Bool) || _c_5608865 == ((33 : stdgo.GoUInt8)) : Bool) || _c_5608865 == ((127 : stdgo.GoUInt8)) : Bool) || ((((1 : stdgo.GoUInt8) <= _c_5608865 : Bool) && (_c_5608865 <= (8 : stdgo.GoUInt8) : Bool) : Bool)) : Bool) || ((((14 : stdgo.GoUInt8) <= _c_5608865 : Bool) && (_c_5608865 <= (31 : stdgo.GoUInt8) : Bool) : Bool)) : Bool) || ((((35 : stdgo.GoUInt8) <= _c_5608865 : Bool) && (_c_5608865 <= (91 : stdgo.GoUInt8) : Bool) : Bool)) : Bool) || ((((93 : stdgo.GoUInt8) <= _c_5608865 : Bool) && (_c_5608865 <= (126 : stdgo.GoUInt8) : Bool) : Bool)) : Bool)) {
-                        _gotoNext = 5609272i32;
-                    } else {
-                        _gotoNext = 5609751i32;
-                    };
-                } else if (__value__ == (5608907i32)) {
-                    quotedStringBreak = true;
-                    _gotoNext = 5608804i32;
-                } else if (__value__ == (5608949i32)) {
-                    if ((_in.length) == ((0 : stdgo.GoInt))) {
-                        _gotoNext = 5609004i32;
-                    } else {
-                        _gotoNext = 5609043i32;
-                    };
-                } else if (__value__ == (5609004i32)) {
-=======
+                    return {
+                        final __tmp__:{ var _0 : stdgo._internal.crypto.x509.X509_t_rfc2821mailbox.T_rfc2821Mailbox; var _1 : Bool; } = { _0 : _mailbox?.__copy__(), _1 : false };
+                        _mailbox = __tmp__._0;
+                        _ok = __tmp__._1;
+                        __tmp__;
+                    };
                     _gotoNext = 5521549i32;
                 } else if (__value__ == (5521549i32)) {
                     _c_5521549 = _in[(0 : stdgo.GoInt)];
@@ -161,28 +85,12 @@
                         _gotoNext = 5521727i32;
                     };
                 } else if (__value__ == (5521688i32)) {
->>>>>>> 2dc985c5
-                    return {
-                        final __tmp__:{ var _0 : stdgo._internal.crypto.x509.X509_t_rfc2821mailbox.T_rfc2821Mailbox; var _1 : Bool; } = { _0 : _mailbox?.__copy__(), _1 : false };
-                        _mailbox = __tmp__._0;
-                        _ok = __tmp__._1;
-                        __tmp__;
-                    };
-<<<<<<< HEAD
-                    _gotoNext = 5609043i32;
-                } else if (__value__ == (5609043i32)) {
-                    if ((((_in[(0 : stdgo.GoInt)] == ((11 : stdgo.GoUInt8)) || _in[(0 : stdgo.GoInt)] == ((12 : stdgo.GoUInt8)) : Bool) || ((((1 : stdgo.GoUInt8) <= _in[(0 : stdgo.GoInt)] : Bool) && (_in[(0 : stdgo.GoInt)] <= (9 : stdgo.GoUInt8) : Bool) : Bool)) : Bool) || ((((14 : stdgo.GoUInt8) <= _in[(0 : stdgo.GoInt)] : Bool) && (_in[(0 : stdgo.GoInt)] <= (127 : stdgo.GoUInt8) : Bool) : Bool)) : Bool)) {
-                        _gotoNext = 5609151i32;
-                    } else {
-                        _gotoNext = 5609233i32;
-                    };
-                } else if (__value__ == (5609151i32)) {
-                    _localPartBytes_5608236 = (_localPartBytes_5608236.__append__(_in[(0 : stdgo.GoInt)]));
-                    _in = (_in.__slice__((1 : stdgo.GoInt)) : stdgo.GoString)?.__copy__();
-                    _gotoNext = 5608804i32;
-                } else if (__value__ == (5609233i32)) {
-                    _gotoNext = 5609233i32;
-=======
+                    return {
+                        final __tmp__:{ var _0 : stdgo._internal.crypto.x509.X509_t_rfc2821mailbox.T_rfc2821Mailbox; var _1 : Bool; } = { _0 : _mailbox?.__copy__(), _1 : false };
+                        _mailbox = __tmp__._0;
+                        _ok = __tmp__._1;
+                        __tmp__;
+                    };
                     _gotoNext = 5521727i32;
                 } else if (__value__ == (5521727i32)) {
                     if ((((_in[(0 : stdgo.GoInt)] == ((11 : stdgo.GoUInt8)) || _in[(0 : stdgo.GoInt)] == ((12 : stdgo.GoUInt8)) : Bool) || ((((1 : stdgo.GoUInt8) <= _in[(0 : stdgo.GoInt)] : Bool) && (_in[(0 : stdgo.GoInt)] <= (9 : stdgo.GoUInt8) : Bool) : Bool)) : Bool) || ((((14 : stdgo.GoUInt8) <= _in[(0 : stdgo.GoInt)] : Bool) && (_in[(0 : stdgo.GoInt)] <= (127 : stdgo.GoUInt8) : Bool) : Bool)) : Bool)) {
@@ -196,7 +104,6 @@
                     _gotoNext = 5521488i32;
                 } else if (__value__ == (5521917i32)) {
                     _gotoNext = 5521917i32;
->>>>>>> 2dc985c5
                     return {
                         final __tmp__:{ var _0 : stdgo._internal.crypto.x509.X509_t_rfc2821mailbox.T_rfc2821Mailbox; var _1 : Bool; } = { _0 : _mailbox?.__copy__(), _1 : false };
                         _mailbox = __tmp__._0;
@@ -204,60 +111,17 @@
                         __tmp__;
                     };
                     var __blank__ = 0i32;
-<<<<<<< HEAD
-                    _gotoNext = 5608804i32;
-                } else if (__value__ == (5609272i32)) {
-                    _localPartBytes_5608236 = (_localPartBytes_5608236.__append__(_c_5608865));
-                    _gotoNext = 5608804i32;
-                } else if (__value__ == (5609751i32)) {
-=======
                     _gotoNext = 5521488i32;
                 } else if (__value__ == (5521956i32)) {
                     _localPartBytes_5520920 = (_localPartBytes_5520920.__append__(_c_5521549));
                     _gotoNext = 5521488i32;
                 } else if (__value__ == (5522435i32)) {
->>>>>>> 2dc985c5
-                    return {
-                        final __tmp__:{ var _0 : stdgo._internal.crypto.x509.X509_t_rfc2821mailbox.T_rfc2821Mailbox; var _1 : Bool; } = { _0 : _mailbox?.__copy__(), _1 : false };
-                        _mailbox = __tmp__._0;
-                        _ok = __tmp__._1;
-                        __tmp__;
-                    };
-<<<<<<< HEAD
-                    _gotoNext = 5608804i32;
-                } else if (__value__ == (5609803i32)) {
-                    _gotoNext = 5609803i32;
-                    _gotoNext = 5609828i32;
-                } else if (__value__ == (5609828i32)) {
-                    var __blank__ = 0i32;
-                    nextCharBreak = false;
-                    _gotoNext = 5609840i32;
-                } else if (__value__ == (5609840i32)) {
-                    if (!nextCharBreak && (((_in.length) > (0 : stdgo.GoInt) : Bool))) {
-                        _gotoNext = 5609856i32;
-                    } else {
-                        _gotoNext = 5610713i32;
-                    };
-                } else if (__value__ == (5609856i32)) {
-                    _c_5609902 = _in[(0 : stdgo.GoInt)];
-                    _gotoNext = 5609917i32;
-                } else if (__value__ == (5609917i32)) {
-                    if (_c_5609902 == ((92 : stdgo.GoUInt8))) {
-                        _gotoNext = 5609929i32;
-                    } else if (((((((((((((((((((((((((((48 : stdgo.GoUInt8) <= _c_5609902 : Bool) && (_c_5609902 <= (57 : stdgo.GoUInt8) : Bool) : Bool)) || ((((97 : stdgo.GoUInt8) <= _c_5609902 : Bool) && (_c_5609902 <= (122 : stdgo.GoUInt8) : Bool) : Bool)) : Bool) || ((((65 : stdgo.GoUInt8) <= _c_5609902 : Bool) && (_c_5609902 <= (90 : stdgo.GoUInt8) : Bool) : Bool)) : Bool) || _c_5609902 == ((33 : stdgo.GoUInt8)) : Bool) || _c_5609902 == ((35 : stdgo.GoUInt8)) : Bool) || _c_5609902 == ((36 : stdgo.GoUInt8)) : Bool) || _c_5609902 == ((37 : stdgo.GoUInt8)) : Bool) || _c_5609902 == ((38 : stdgo.GoUInt8)) : Bool) || _c_5609902 == ((39 : stdgo.GoUInt8)) : Bool) || _c_5609902 == ((42 : stdgo.GoUInt8)) : Bool) || _c_5609902 == ((43 : stdgo.GoUInt8)) : Bool) || _c_5609902 == ((45 : stdgo.GoUInt8)) : Bool) || _c_5609902 == ((47 : stdgo.GoUInt8)) : Bool) || _c_5609902 == ((61 : stdgo.GoUInt8)) : Bool) || _c_5609902 == ((63 : stdgo.GoUInt8)) : Bool) || _c_5609902 == ((94 : stdgo.GoUInt8)) : Bool) || _c_5609902 == ((95 : stdgo.GoUInt8)) : Bool) || _c_5609902 == ((96 : stdgo.GoUInt8)) : Bool) || _c_5609902 == ((123 : stdgo.GoUInt8)) : Bool) || _c_5609902 == ((124 : stdgo.GoUInt8)) : Bool) || _c_5609902 == ((125 : stdgo.GoUInt8)) : Bool) || _c_5609902 == ((126 : stdgo.GoUInt8)) : Bool) || (_c_5609902 == (46 : stdgo.GoUInt8)) : Bool)) {
-                        _gotoNext = 5610252i32;
-                    } else {
-                        _gotoNext = 5610673i32;
-                    };
-                } else if (__value__ == (5609929i32)) {
-                    _in = (_in.__slice__((1 : stdgo.GoInt)) : stdgo.GoString)?.__copy__();
-                    if ((_in.length) == ((0 : stdgo.GoInt))) {
-                        _gotoNext = 5610197i32;
-                    } else {
-                        _gotoNext = 5610236i32;
-                    };
-                } else if (__value__ == (5610197i32)) {
-=======
+                    return {
+                        final __tmp__:{ var _0 : stdgo._internal.crypto.x509.X509_t_rfc2821mailbox.T_rfc2821Mailbox; var _1 : Bool; } = { _0 : _mailbox?.__copy__(), _1 : false };
+                        _mailbox = __tmp__._0;
+                        _ok = __tmp__._1;
+                        __tmp__;
+                    };
                     _gotoNext = 5521488i32;
                 } else if (__value__ == (5522487i32)) {
                     _gotoNext = 5522487i32;
@@ -291,32 +155,12 @@
                         _gotoNext = 5522920i32;
                     };
                 } else if (__value__ == (5522881i32)) {
->>>>>>> 2dc985c5
-                    return {
-                        final __tmp__:{ var _0 : stdgo._internal.crypto.x509.X509_t_rfc2821mailbox.T_rfc2821Mailbox; var _1 : Bool; } = { _0 : _mailbox?.__copy__(), _1 : false };
-                        _mailbox = __tmp__._0;
-                        _ok = __tmp__._1;
-                        __tmp__;
-                    };
-<<<<<<< HEAD
-                    _gotoNext = 5610236i32;
-                } else if (__value__ == (5610236i32)) {
-                    _gotoNext = 5610252i32;
-                } else if (__value__ == (5610252i32)) {
-                    _localPartBytes_5608236 = (_localPartBytes_5608236.__append__(_in[(0 : stdgo.GoInt)]));
-                    _in = (_in.__slice__((1 : stdgo.GoInt)) : stdgo.GoString)?.__copy__();
-                    _gotoNext = 5609840i32;
-                } else if (__value__ == (5610673i32)) {
-                    nextCharBreak = true;
-                    _gotoNext = 5609840i32;
-                } else if (__value__ == (5610713i32)) {
-                    if ((_localPartBytes_5608236.length) == ((0 : stdgo.GoInt))) {
-                        _gotoNext = 5610741i32;
-                    } else {
-                        _gotoNext = 5610957i32;
-                    };
-                } else if (__value__ == (5610741i32)) {
-=======
+                    return {
+                        final __tmp__:{ var _0 : stdgo._internal.crypto.x509.X509_t_rfc2821mailbox.T_rfc2821Mailbox; var _1 : Bool; } = { _0 : _mailbox?.__copy__(), _1 : false };
+                        _mailbox = __tmp__._0;
+                        _ok = __tmp__._1;
+                        __tmp__;
+                    };
                     _gotoNext = 5522920i32;
                 } else if (__value__ == (5522920i32)) {
                     _gotoNext = 5522936i32;
@@ -334,24 +178,12 @@
                         _gotoNext = 5523641i32;
                     };
                 } else if (__value__ == (5523425i32)) {
->>>>>>> 2dc985c5
-                    return {
-                        final __tmp__:{ var _0 : stdgo._internal.crypto.x509.X509_t_rfc2821mailbox.T_rfc2821Mailbox; var _1 : Bool; } = { _0 : _mailbox?.__copy__(), _1 : false };
-                        _mailbox = __tmp__._0;
-                        _ok = __tmp__._1;
-                        __tmp__;
-                    };
-<<<<<<< HEAD
-                    _gotoNext = 5610957i32;
-                } else if (__value__ == (5610957i32)) {
-                    _twoDots_5610957 = (new stdgo.Slice<stdgo.GoUInt8>(2, 2, ...[(46 : stdgo.GoUInt8), (46 : stdgo.GoUInt8)]).__setNumber32__() : stdgo.Slice<stdgo.GoUInt8>);
-                    if (((_localPartBytes_5608236[(0 : stdgo.GoInt)] == ((46 : stdgo.GoUInt8)) || _localPartBytes_5608236[((_localPartBytes_5608236.length) - (1 : stdgo.GoInt) : stdgo.GoInt)] == ((46 : stdgo.GoUInt8)) : Bool) || stdgo._internal.bytes.Bytes_contains.contains(_localPartBytes_5608236, _twoDots_5610957) : Bool)) {
-                        _gotoNext = 5611112i32;
-                    } else {
-                        _gotoNext = 5611148i32;
-                    };
-                } else if (__value__ == (5611112i32)) {
-=======
+                    return {
+                        final __tmp__:{ var _0 : stdgo._internal.crypto.x509.X509_t_rfc2821mailbox.T_rfc2821Mailbox; var _1 : Bool; } = { _0 : _mailbox?.__copy__(), _1 : false };
+                        _mailbox = __tmp__._0;
+                        _ok = __tmp__._1;
+                        __tmp__;
+                    };
                     _gotoNext = 5523641i32;
                 } else if (__value__ == (5523641i32)) {
                     _twoDots_5523641 = (new stdgo.Slice<stdgo.GoUInt8>(2, 2, ...[(46 : stdgo.GoUInt8), (46 : stdgo.GoUInt8)]).__setNumber32__() : stdgo.Slice<stdgo.GoUInt8>);
@@ -361,23 +193,12 @@
                         _gotoNext = 5523832i32;
                     };
                 } else if (__value__ == (5523796i32)) {
->>>>>>> 2dc985c5
-                    return {
-                        final __tmp__:{ var _0 : stdgo._internal.crypto.x509.X509_t_rfc2821mailbox.T_rfc2821Mailbox; var _1 : Bool; } = { _0 : _mailbox?.__copy__(), _1 : false };
-                        _mailbox = __tmp__._0;
-                        _ok = __tmp__._1;
-                        __tmp__;
-                    };
-<<<<<<< HEAD
-                    _gotoNext = 5611148i32;
-                } else if (__value__ == (5611148i32)) {
-                    if (((_in.length == (0 : stdgo.GoInt)) || (_in[(0 : stdgo.GoInt)] != (64 : stdgo.GoUInt8)) : Bool)) {
-                        _gotoNext = 5611180i32;
-                    } else {
-                        _gotoNext = 5611210i32;
-                    };
-                } else if (__value__ == (5611180i32)) {
-=======
+                    return {
+                        final __tmp__:{ var _0 : stdgo._internal.crypto.x509.X509_t_rfc2821mailbox.T_rfc2821Mailbox; var _1 : Bool; } = { _0 : _mailbox?.__copy__(), _1 : false };
+                        _mailbox = __tmp__._0;
+                        _ok = __tmp__._1;
+                        __tmp__;
+                    };
                     _gotoNext = 5523832i32;
                 } else if (__value__ == (5523832i32)) {
                     if (((_in.length == (0 : stdgo.GoInt)) || (_in[(0 : stdgo.GoInt)] != (64 : stdgo.GoUInt8)) : Bool)) {
@@ -386,35 +207,18 @@
                         _gotoNext = 5523894i32;
                     };
                 } else if (__value__ == (5523864i32)) {
->>>>>>> 2dc985c5
-                    return {
-                        final __tmp__:{ var _0 : stdgo._internal.crypto.x509.X509_t_rfc2821mailbox.T_rfc2821Mailbox; var _1 : Bool; } = { _0 : _mailbox?.__copy__(), _1 : false };
-                        _mailbox = __tmp__._0;
-                        _ok = __tmp__._1;
-                        __tmp__;
-                    };
-<<<<<<< HEAD
-                    _gotoNext = 5611210i32;
-                } else if (__value__ == (5611210i32)) {
-=======
+                    return {
+                        final __tmp__:{ var _0 : stdgo._internal.crypto.x509.X509_t_rfc2821mailbox.T_rfc2821Mailbox; var _1 : Bool; } = { _0 : _mailbox?.__copy__(), _1 : false };
+                        _mailbox = __tmp__._0;
+                        _ok = __tmp__._1;
+                        __tmp__;
+                    };
                     _gotoNext = 5523894i32;
                 } else if (__value__ == (5523894i32)) {
->>>>>>> 2dc985c5
                     _in = (_in.__slice__((1 : stdgo.GoInt)) : stdgo.GoString)?.__copy__();
                     {
                         {
                             var __tmp__ = stdgo._internal.crypto.x509.X509__domaintoreverselabels._domainToReverseLabels(_in?.__copy__());
-<<<<<<< HEAD
-                            _ok_5611384 = @:tmpset0 __tmp__._1;
-                        };
-                        if (!_ok_5611384) {
-                            _gotoNext = 5611421i32;
-                        } else {
-                            _gotoNext = 5611452i32;
-                        };
-                    };
-                } else if (__value__ == (5611421i32)) {
-=======
                             _ok_5524068 = @:tmpset0 __tmp__._1;
                         };
                         if (!_ok_5524068) {
@@ -424,22 +228,15 @@
                         };
                     };
                 } else if (__value__ == (5524105i32)) {
->>>>>>> 2dc985c5
-                    return {
-                        final __tmp__:{ var _0 : stdgo._internal.crypto.x509.X509_t_rfc2821mailbox.T_rfc2821Mailbox; var _1 : Bool; } = { _0 : _mailbox?.__copy__(), _1 : false };
-                        _mailbox = __tmp__._0;
-                        _ok = __tmp__._1;
-                        __tmp__;
-                    };
-<<<<<<< HEAD
-                    _gotoNext = 5611452i32;
-                } else if (__value__ == (5611452i32)) {
-                    _mailbox._local = (_localPartBytes_5608236 : stdgo.GoString)?.__copy__();
-=======
+                    return {
+                        final __tmp__:{ var _0 : stdgo._internal.crypto.x509.X509_t_rfc2821mailbox.T_rfc2821Mailbox; var _1 : Bool; } = { _0 : _mailbox?.__copy__(), _1 : false };
+                        _mailbox = __tmp__._0;
+                        _ok = __tmp__._1;
+                        __tmp__;
+                    };
                     _gotoNext = 5524136i32;
                 } else if (__value__ == (5524136i32)) {
                     _mailbox._local = (_localPartBytes_5520920 : stdgo.GoString)?.__copy__();
->>>>>>> 2dc985c5
                     _mailbox._domain = _in?.__copy__();
                     return {
                         final __tmp__:{ var _0 : stdgo._internal.crypto.x509.X509_t_rfc2821mailbox.T_rfc2821Mailbox; var _1 : Bool; } = { _0 : _mailbox?.__copy__(), _1 : true };
