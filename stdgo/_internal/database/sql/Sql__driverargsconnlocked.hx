package stdgo._internal.database.sql;
function _driverArgsConnLocked(_ci:stdgo._internal.database.sql.driver.Driver_conn.Conn, _ds:stdgo.Ref<stdgo._internal.database.sql.Sql_t_driverstmt.T_driverStmt>, _args:stdgo.Slice<stdgo.AnyInterface>):{ var _0 : stdgo.Slice<stdgo._internal.database.sql.driver.Driver_namedvalue.NamedValue>; var _1 : stdgo.Error; } {
<<<<<<< HEAD
        var _want_3602555:stdgo.GoInt = (0 : stdgo.GoInt);
        var _nvargs_3602339:stdgo.Slice<stdgo._internal.database.sql.driver.Driver_namedvalue.NamedValue> = (null : stdgo.Slice<stdgo._internal.database.sql.driver.Driver_namedvalue.NamedValue>);
        var _i_3603332_0:stdgo.GoInt = (0 : stdgo.GoInt);
        var _err_3603296:stdgo.Error = (null : stdgo.Error);
        var _cci_3602983:stdgo._internal.database.sql.driver.Driver_columnconverter.ColumnConverter = (null : stdgo._internal.database.sql.driver.Driver_columnconverter.ColumnConverter);
        var _nextCC_3604083:Bool = false;
        var _checker_3604047:stdgo.Ref<stdgo._internal.database.sql.driver.Driver_namedvalue.NamedValue> -> stdgo.Error = null;
        var _np_3603369:stdgo._internal.database.sql.Sql_namedarg.NamedArg = ({} : stdgo._internal.database.sql.Sql_namedarg.NamedArg);
        var _nv_3603347:stdgo.Ref<stdgo._internal.database.sql.driver.Driver_namedvalue.NamedValue> = (null : stdgo.Ref<stdgo._internal.database.sql.driver.Driver_namedvalue.NamedValue>);
        var _arg_3603325:stdgo.AnyInterface = (null : stdgo.AnyInterface);
        var _ok_3602891:Bool = false;
        var _nvc_3602886:stdgo._internal.database.sql.driver.Driver_namedvaluechecker.NamedValueChecker = (null : stdgo._internal.database.sql.driver.Driver_namedvaluechecker.NamedValueChecker);
        var _n_3603311:stdgo.GoInt = (0 : stdgo.GoInt);
        var _cc_3602592:stdgo._internal.database.sql.Sql_t_ccchecker.T_ccChecker = ({} : stdgo._internal.database.sql.Sql_t_ccchecker.T_ccChecker);
        var _si_3602572:stdgo._internal.database.sql.driver.Driver_stmt.Stmt = (null : stdgo._internal.database.sql.driver.Driver_stmt.Stmt);
        var _ok_3603373:Bool = false;
=======
        var _checker_3704395:stdgo.Ref<stdgo._internal.database.sql.driver.Driver_namedvalue.NamedValue> -> stdgo.Error = null;
        var _arg_3703673:stdgo.AnyInterface = (null : stdgo.AnyInterface);
        var _cci_3703331:stdgo._internal.database.sql.driver.Driver_columnconverter.ColumnConverter = (null : stdgo._internal.database.sql.driver.Driver_columnconverter.ColumnConverter);
        var _cc_3702940:stdgo._internal.database.sql.Sql_t_ccchecker.T_ccChecker = ({} : stdgo._internal.database.sql.Sql_t_ccchecker.T_ccChecker);
        var _si_3702920:stdgo._internal.database.sql.driver.Driver_stmt.Stmt = (null : stdgo._internal.database.sql.driver.Driver_stmt.Stmt);
        var _want_3702903:stdgo.GoInt = (0 : stdgo.GoInt);
        var _i_3703680_0:stdgo.GoInt = (0 : stdgo.GoInt);
        var _err_3703644:stdgo.Error = (null : stdgo.Error);
        var _np_3703717:stdgo._internal.database.sql.Sql_namedarg.NamedArg = ({} : stdgo._internal.database.sql.Sql_namedarg.NamedArg);
        var _nv_3703695:stdgo.Ref<stdgo._internal.database.sql.driver.Driver_namedvalue.NamedValue> = (null : stdgo.Ref<stdgo._internal.database.sql.driver.Driver_namedvalue.NamedValue>);
        var _nvc_3703234:stdgo._internal.database.sql.driver.Driver_namedvaluechecker.NamedValueChecker = (null : stdgo._internal.database.sql.driver.Driver_namedvaluechecker.NamedValueChecker);
        var _nextCC_3704431:Bool = false;
        var _ok_3703721:Bool = false;
        var _n_3703659:stdgo.GoInt = (0 : stdgo.GoInt);
        var _ok_3703239:Bool = false;
        var _nvargs_3702687:stdgo.Slice<stdgo._internal.database.sql.driver.Driver_namedvalue.NamedValue> = (null : stdgo.Slice<stdgo._internal.database.sql.driver.Driver_namedvalue.NamedValue>);
>>>>>>> 97b0842d
        var _gotoNext = 0i32;
        var __blank__ = _gotoNext == ((0i32 : stdgo.GoInt));
        while (_gotoNext != ((-1i32 : stdgo.GoInt))) {
            {
                final __value__ = _gotoNext;
                if (__value__ == (0i32)) {
                    _nvargs_3602339 = (new stdgo.Slice<stdgo._internal.database.sql.driver.Driver_namedvalue.NamedValue>((_args.length : stdgo.GoInt).toBasic(), 0, ...[for (i in 0 ... ((_args.length : stdgo.GoInt).toBasic() > 0 ? (_args.length : stdgo.GoInt).toBasic() : 0 : stdgo.GoInt).toBasic()) ({} : stdgo._internal.database.sql.driver.Driver_namedvalue.NamedValue)]) : stdgo.Slice<stdgo._internal.database.sql.driver.Driver_namedvalue.NamedValue>);
                    _want_3602555 = (-1 : stdgo.GoInt);
                    if ((_ds != null && ((_ds : Dynamic).__nil__ == null || !(_ds : Dynamic).__nil__))) {
                        _gotoNext = 3602619i32;
                    } else {
                        _gotoNext = 3602886i32;
                    };
                } else if (__value__ == (3602619i32)) {
                    _si_3602572 = (@:checkr _ds ?? throw "null pointer dereference")._si;
                    _want_3602555 = (@:checkr _ds ?? throw "null pointer dereference")._si.numInput();
                    _cc_3602592._want = _want_3602555;
                    _gotoNext = 3602886i32;
                } else if (__value__ == (3602886i32)) {
                    {
                        var __tmp__ = try {
                            { _0 : (stdgo.Go.typeAssert((stdgo.Go.toInterface(_si_3602572) : stdgo._internal.database.sql.driver.Driver_namedvaluechecker.NamedValueChecker)) : stdgo._internal.database.sql.driver.Driver_namedvaluechecker.NamedValueChecker), _1 : true };
                        } catch(_) {
                            { _0 : (null : stdgo._internal.database.sql.driver.Driver_namedvaluechecker.NamedValueChecker), _1 : false };
                        };
                        _nvc_3602886 = @:tmpset0 __tmp__._0;
                        _ok_3602891 = @:tmpset0 __tmp__._1;
                    };
                    if (!_ok_3602891) {
                        _gotoNext = 3602935i32;
                    } else {
                        _gotoNext = 3602983i32;
                    };
                } else if (__value__ == (3602935i32)) {
                    {
                        var __tmp__ = try {
                            { _0 : (stdgo.Go.typeAssert((stdgo.Go.toInterface(_ci) : stdgo._internal.database.sql.driver.Driver_namedvaluechecker.NamedValueChecker)) : stdgo._internal.database.sql.driver.Driver_namedvaluechecker.NamedValueChecker), _1 : true };
                        } catch(_) {
                            { _0 : (null : stdgo._internal.database.sql.driver.Driver_namedvaluechecker.NamedValueChecker), _1 : false };
                        };
                        _nvc_3602886 = @:tmpset0 __tmp__._0;
                        _ok_3602891 = @:tmpset0 __tmp__._1;
                    };
                    _gotoNext = 3602983i32;
                } else if (__value__ == (3602983i32)) {
                    {
                        var __tmp__ = try {
                            { _0 : (stdgo.Go.typeAssert((stdgo.Go.toInterface(_si_3602572) : stdgo._internal.database.sql.driver.Driver_columnconverter.ColumnConverter)) : stdgo._internal.database.sql.driver.Driver_columnconverter.ColumnConverter), _1 : true };
                        } catch(_) {
                            { _0 : (null : stdgo._internal.database.sql.driver.Driver_columnconverter.ColumnConverter), _1 : false };
                        };
                        _cci_3602983 = @:tmpset0 __tmp__._0;
                        _ok_3602891 = @:tmpset0 __tmp__._1;
                    };
                    if (_ok_3602891) {
                        _gotoNext = 3603029i32;
                    } else {
                        _gotoNext = 3603292i32;
                    };
                } else if (__value__ == (3603029i32)) {
                    _cc_3602592._cci = _cci_3602983;
                    _gotoNext = 3603292i32;
                } else if (__value__ == (3603292i32)) {
                    if ((0i32 : stdgo.GoInt) < (_args.length)) {
                        _gotoNext = 3604671i32;
                    } else {
                        _gotoNext = 3604763i32;
                    };
                } else if (__value__ == (3603322i32)) {
                    _i_3603332_0++;
                    _gotoNext = 3604672i32;
                } else if (__value__ == (3603343i32)) {
                    _arg_3603325 = stdgo.Go.toInterface(_args[(_i_3603332_0 : stdgo.GoInt)]);
                    _nv_3603347 = (stdgo.Go.setRef(_nvargs_3602339[(_n_3603311 : stdgo.GoInt)]) : stdgo.Ref<stdgo._internal.database.sql.driver.Driver_namedvalue.NamedValue>);
                    {
                        {
                            var __tmp__ = try {
                                { _0 : (stdgo.Go.typeAssert((_arg_3603325 : stdgo._internal.database.sql.Sql_namedarg.NamedArg)) : stdgo._internal.database.sql.Sql_namedarg.NamedArg), _1 : true };
                            } catch(_) {
                                { _0 : ({} : stdgo._internal.database.sql.Sql_namedarg.NamedArg), _1 : false };
                            };
                            _np_3603369 = @:tmpset0 __tmp__._0?.__copy__();
                            _ok_3603373 = @:tmpset0 __tmp__._1;
                        };
                        if (_ok_3603373) {
                            _gotoNext = 3603398i32;
                        } else {
                            _gotoNext = 3603528i32;
                        };
                    };
                } else if (__value__ == (3603398i32)) {
                    {
                        _err_3603296 = stdgo._internal.database.sql.Sql__validatenamedvaluename._validateNamedValueName(_np_3603369.name?.__copy__());
                        if (_err_3603296 != null) {
                            _gotoNext = 3603456i32;
                        } else {
                            _gotoNext = 3603486i32;
                        };
                    };
                } else if (__value__ == (3603456i32)) {
                    return { _0 : (null : stdgo.Slice<stdgo._internal.database.sql.driver.Driver_namedvalue.NamedValue>), _1 : _err_3603296 };
                    _gotoNext = 3603486i32;
                } else if (__value__ == (3603486i32)) {
                    _arg_3603325 = _np_3603369.value;
                    (@:checkr _nv_3603347 ?? throw "null pointer dereference").name = _np_3603369.name?.__copy__();
                    _gotoNext = 3603528i32;
                } else if (__value__ == (3603528i32)) {
                    (@:checkr _nv_3603347 ?? throw "null pointer dereference").ordinal = (_n_3603311 + (1 : stdgo.GoInt) : stdgo.GoInt);
                    (@:checkr _nv_3603347 ?? throw "null pointer dereference").value = stdgo.Go.toInterface(_arg_3603325);
                    _checker_3604047 = stdgo._internal.database.sql.Sql__defaultchecknamedvalue._defaultCheckNamedValue;
                    _nextCC_3604083 = false;
                    _gotoNext = 3604101i32;
                } else if (__value__ == (3604101i32)) {
                    if (_nvc_3602886 != null) {
                        _gotoNext = 3604112i32;
                    } else if (_cci_3602983 != null) {
                        _gotoNext = 3604187i32;
                    } else {
                        _gotoNext = 3604242i32;
                    };
                } else if (__value__ == (3604112i32)) {
                    _nextCC_3604083 = _cci_3602983 != null;
                    _checker_3604047 = _nvc_3602886.checkNamedValue;
                    _gotoNext = 3604242i32;
                } else if (__value__ == (3604187i32)) {
                    _checker_3604047 = _cc_3602592.checkNamedValue;
                    _gotoNext = 3604242i32;
                } else if (__value__ == (3604242i32)) {
                    _gotoNext = 3604242i32;
                    _err_3603296 = _checker_3604047(_nv_3603347);
                    _gotoNext = 3604275i32;
                } else if (__value__ == (3604275i32)) {
                    {
                        final __value__ = _err_3603296;
                        if (__value__ == null) {
                            _gotoNext = 3604290i32;
                        } else if (stdgo.Go.toInterface(__value__) == (stdgo.Go.toInterface(stdgo._internal.database.sql.driver.Driver_errremoveargument.errRemoveArgument))) {
                            _gotoNext = 3604321i32;
                        } else if (stdgo.Go.toInterface(__value__) == (stdgo.Go.toInterface(stdgo._internal.database.sql.driver.Driver_errskip.errSkip))) {
                            _gotoNext = 3604401i32;
                        } else {
                            _gotoNext = 3604563i32;
                        };
                    };
                } else if (__value__ == (3604290i32)) {
                    _n_3603311++;
                    _i_3603332_0++;
                    _gotoNext = 3604672i32;
                } else if (__value__ == (3604321i32)) {
                    _nvargs_3602339 = (_nvargs_3602339.__slice__(0, ((_nvargs_3602339.length) - (1 : stdgo.GoInt) : stdgo.GoInt)) : stdgo.Slice<stdgo._internal.database.sql.driver.Driver_namedvalue.NamedValue>);
                    _i_3603332_0++;
                    _gotoNext = 3604672i32;
                } else if (__value__ == (3604401i32)) {
                    if (_nextCC_3604083) {
                        _gotoNext = 3604435i32;
                    } else {
                        _gotoNext = 3604499i32;
                    };
                } else if (__value__ == (3604435i32)) {
                    _nextCC_3604083 = false;
                    _checker_3604047 = _cc_3602592.checkNamedValue;
                    _gotoNext = 3604546i32;
                } else if (__value__ == (3604499i32)) {
                    _gotoNext = 3604499i32;
                    _checker_3604047 = stdgo._internal.database.sql.Sql__defaultchecknamedvalue._defaultCheckNamedValue;
                    var __blank__ = 0i32;
                    _gotoNext = 3604546i32;
                } else if (__value__ == (3604546i32)) {
                    _gotoNext = 3604242i32;
                } else if (__value__ == (3604563i32)) {
                    return { _0 : (null : stdgo.Slice<stdgo._internal.database.sql.driver.Driver_namedvalue.NamedValue>), _1 : stdgo._internal.fmt.Fmt_errorf.errorf(("sql: converting argument %s type: %v" : stdgo.GoString), stdgo.Go.toInterface(stdgo._internal.database.sql.Sql__describenamedvalue._describeNamedValue(_nv_3603347)), stdgo.Go.toInterface(_err_3603296)) };
                    _gotoNext = 3603322i32;
                } else if (__value__ == (3604671i32)) {
                    {
                        final __tmp__0 = 0i32;
                        final __tmp__1 = stdgo.Go.toInterface(_args[(0i32 : stdgo.GoInt)]);
                        _i_3603332_0 = __tmp__0;
                        _arg_3603325 = __tmp__1;
                    };
                    _gotoNext = 3604672i32;
                } else if (__value__ == (3604672i32)) {
                    if (_i_3603332_0 < (_args.length)) {
                        _gotoNext = 3603343i32;
                    } else {
                        _gotoNext = 3604763i32;
                    };
                } else if (__value__ == (3604763i32)) {
                    if (((_want_3602555 != (-1 : stdgo.GoInt)) && (_nvargs_3602339.length != _want_3602555) : Bool)) {
                        _gotoNext = 3604800i32;
                    } else {
                        _gotoNext = 3604889i32;
                    };
                } else if (__value__ == (3604800i32)) {
                    return { _0 : (null : stdgo.Slice<stdgo._internal.database.sql.driver.Driver_namedvalue.NamedValue>), _1 : stdgo._internal.fmt.Fmt_errorf.errorf(("sql: expected %d arguments, got %d" : stdgo.GoString), stdgo.Go.toInterface(_want_3602555), stdgo.Go.toInterface((_nvargs_3602339.length))) };
                    _gotoNext = 3604889i32;
                } else if (__value__ == (3604889i32)) {
                    return { _0 : _nvargs_3602339, _1 : (null : stdgo.Error) };
                    _gotoNext = -1i32;
                };
            };
        };
        throw stdgo.Go.toInterface(("unreachable goto control flow" : stdgo.GoString));
    }<|MERGE_RESOLUTION|>--- conflicted
+++ resolved
@@ -1,23 +1,5 @@
 package stdgo._internal.database.sql;
 function _driverArgsConnLocked(_ci:stdgo._internal.database.sql.driver.Driver_conn.Conn, _ds:stdgo.Ref<stdgo._internal.database.sql.Sql_t_driverstmt.T_driverStmt>, _args:stdgo.Slice<stdgo.AnyInterface>):{ var _0 : stdgo.Slice<stdgo._internal.database.sql.driver.Driver_namedvalue.NamedValue>; var _1 : stdgo.Error; } {
-<<<<<<< HEAD
-        var _want_3602555:stdgo.GoInt = (0 : stdgo.GoInt);
-        var _nvargs_3602339:stdgo.Slice<stdgo._internal.database.sql.driver.Driver_namedvalue.NamedValue> = (null : stdgo.Slice<stdgo._internal.database.sql.driver.Driver_namedvalue.NamedValue>);
-        var _i_3603332_0:stdgo.GoInt = (0 : stdgo.GoInt);
-        var _err_3603296:stdgo.Error = (null : stdgo.Error);
-        var _cci_3602983:stdgo._internal.database.sql.driver.Driver_columnconverter.ColumnConverter = (null : stdgo._internal.database.sql.driver.Driver_columnconverter.ColumnConverter);
-        var _nextCC_3604083:Bool = false;
-        var _checker_3604047:stdgo.Ref<stdgo._internal.database.sql.driver.Driver_namedvalue.NamedValue> -> stdgo.Error = null;
-        var _np_3603369:stdgo._internal.database.sql.Sql_namedarg.NamedArg = ({} : stdgo._internal.database.sql.Sql_namedarg.NamedArg);
-        var _nv_3603347:stdgo.Ref<stdgo._internal.database.sql.driver.Driver_namedvalue.NamedValue> = (null : stdgo.Ref<stdgo._internal.database.sql.driver.Driver_namedvalue.NamedValue>);
-        var _arg_3603325:stdgo.AnyInterface = (null : stdgo.AnyInterface);
-        var _ok_3602891:Bool = false;
-        var _nvc_3602886:stdgo._internal.database.sql.driver.Driver_namedvaluechecker.NamedValueChecker = (null : stdgo._internal.database.sql.driver.Driver_namedvaluechecker.NamedValueChecker);
-        var _n_3603311:stdgo.GoInt = (0 : stdgo.GoInt);
-        var _cc_3602592:stdgo._internal.database.sql.Sql_t_ccchecker.T_ccChecker = ({} : stdgo._internal.database.sql.Sql_t_ccchecker.T_ccChecker);
-        var _si_3602572:stdgo._internal.database.sql.driver.Driver_stmt.Stmt = (null : stdgo._internal.database.sql.driver.Driver_stmt.Stmt);
-        var _ok_3603373:Bool = false;
-=======
         var _checker_3704395:stdgo.Ref<stdgo._internal.database.sql.driver.Driver_namedvalue.NamedValue> -> stdgo.Error = null;
         var _arg_3703673:stdgo.AnyInterface = (null : stdgo.AnyInterface);
         var _cci_3703331:stdgo._internal.database.sql.driver.Driver_columnconverter.ColumnConverter = (null : stdgo._internal.database.sql.driver.Driver_columnconverter.ColumnConverter);
@@ -34,7 +16,6 @@
         var _n_3703659:stdgo.GoInt = (0 : stdgo.GoInt);
         var _ok_3703239:Bool = false;
         var _nvargs_3702687:stdgo.Slice<stdgo._internal.database.sql.driver.Driver_namedvalue.NamedValue> = (null : stdgo.Slice<stdgo._internal.database.sql.driver.Driver_namedvalue.NamedValue>);
->>>>>>> 97b0842d
         var _gotoNext = 0i32;
         var __blank__ = _gotoNext == ((0i32 : stdgo.GoInt));
         while (_gotoNext != ((-1i32 : stdgo.GoInt))) {
