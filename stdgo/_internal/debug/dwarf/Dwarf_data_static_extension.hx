package stdgo._internal.debug.dwarf;
@:keep @:allow(stdgo._internal.debug.dwarf.Dwarf.Data_asInterface) class Data_static_extension {
    @:keep
    @:tdfield
    static public function _offsetToUnit( _d:stdgo.Ref<stdgo._internal.debug.dwarf.Dwarf_data.Data>, _off:stdgo._internal.debug.dwarf.Dwarf_offset.Offset):stdgo.GoInt {
        @:recv var _d:stdgo.Ref<stdgo._internal.debug.dwarf.Dwarf_data.Data> = _d;
        var _next = (stdgo._internal.sort.Sort_search.search(((@:checkr _d ?? throw "null pointer dereference")._unit.length), function(_i:stdgo.GoInt):Bool {
            return ((@:checkr _d ?? throw "null pointer dereference")._unit[(_i : stdgo.GoInt)]._off > _off : Bool);
        }) : stdgo.GoInt);
        if (_next == ((0 : stdgo.GoInt))) {
            return (-1 : stdgo.GoInt);
        };
        var _u = (stdgo.Go.setRef((@:checkr _d ?? throw "null pointer dereference")._unit[(_next - (1 : stdgo.GoInt) : stdgo.GoInt)]) : stdgo.Ref<stdgo._internal.debug.dwarf.Dwarf_t_unit.T_unit>);
        if ((((@:checkr _u ?? throw "null pointer dereference")._off <= _off : Bool) && (_off < ((@:checkr _u ?? throw "null pointer dereference")._off + ((@:checkr _u ?? throw "null pointer dereference")._data.length : stdgo._internal.debug.dwarf.Dwarf_offset.Offset) : stdgo._internal.debug.dwarf.Dwarf_offset.Offset) : Bool) : Bool)) {
            return (_next - (1 : stdgo.GoInt) : stdgo.GoInt);
        };
        return (-1 : stdgo.GoInt);
    }
    @:keep
    @:tdfield
    static public function _parseUnits( _d:stdgo.Ref<stdgo._internal.debug.dwarf.Dwarf_data.Data>):{ var _0 : stdgo.Slice<stdgo._internal.debug.dwarf.Dwarf_t_unit.T_unit>; var _1 : stdgo.Error; } {
        @:recv var _d:stdgo.Ref<stdgo._internal.debug.dwarf.Dwarf_data.Data> = _d;
        var _nunit = (0 : stdgo.GoInt);
        var _b = (stdgo._internal.debug.dwarf.Dwarf__makebuf._makeBuf(_d, stdgo.Go.asInterface((new stdgo._internal.debug.dwarf.Dwarf_t_unknownformat.T_unknownFormat() : stdgo._internal.debug.dwarf.Dwarf_t_unknownformat.T_unknownFormat)), ("info" : stdgo.GoString), (0u32 : stdgo._internal.debug.dwarf.Dwarf_offset.Offset), (@:checkr _d ?? throw "null pointer dereference")._info)?.__copy__() : stdgo._internal.debug.dwarf.Dwarf_t_buf.T_buf);
        while (((_b._data.length) > (0 : stdgo.GoInt) : Bool)) {
            var __tmp__ = @:check2 _b._unitLength(), _len:stdgo._internal.debug.dwarf.Dwarf_offset.Offset = __tmp__._0, __3:Bool = __tmp__._1;
            if (_len != (((_len : stdgo.GoUInt32) : stdgo._internal.debug.dwarf.Dwarf_offset.Offset))) {
                @:check2 _b._error(("unit length overflow" : stdgo.GoString));
                break;
            };
            @:check2 _b._skip((_len : stdgo.GoInt));
            if ((_len > (0u32 : stdgo._internal.debug.dwarf.Dwarf_offset.Offset) : Bool)) {
                _nunit++;
            };
        };
        if (_b._err != null) {
            return { _0 : (null : stdgo.Slice<stdgo._internal.debug.dwarf.Dwarf_t_unit.T_unit>), _1 : _b._err };
        };
        _b = stdgo._internal.debug.dwarf.Dwarf__makebuf._makeBuf(_d, stdgo.Go.asInterface((new stdgo._internal.debug.dwarf.Dwarf_t_unknownformat.T_unknownFormat() : stdgo._internal.debug.dwarf.Dwarf_t_unknownformat.T_unknownFormat)), ("info" : stdgo.GoString), (0u32 : stdgo._internal.debug.dwarf.Dwarf_offset.Offset), (@:checkr _d ?? throw "null pointer dereference")._info)?.__copy__();
        var _units = (new stdgo.Slice<stdgo._internal.debug.dwarf.Dwarf_t_unit.T_unit>((_nunit : stdgo.GoInt).toBasic(), 0, ...[for (i in 0 ... ((_nunit : stdgo.GoInt).toBasic() > 0 ? (_nunit : stdgo.GoInt).toBasic() : 0 : stdgo.GoInt).toBasic()) ({} : stdgo._internal.debug.dwarf.Dwarf_t_unit.T_unit)]) : stdgo.Slice<stdgo._internal.debug.dwarf.Dwarf_t_unit.T_unit>);
        for (_i => _ in _units) {
            var _u = (stdgo.Go.setRef(_units[(_i : stdgo.GoInt)]) : stdgo.Ref<stdgo._internal.debug.dwarf.Dwarf_t_unit.T_unit>);
            (@:checkr _u ?? throw "null pointer dereference")._base = _b._off;
            var _n:stdgo._internal.debug.dwarf.Dwarf_offset.Offset = ((0 : stdgo.GoUInt32) : stdgo._internal.debug.dwarf.Dwarf_offset.Offset);
            if (_b._err != null) {
                return { _0 : (null : stdgo.Slice<stdgo._internal.debug.dwarf.Dwarf_t_unit.T_unit>), _1 : _b._err };
            };
            while (_n == ((0u32 : stdgo._internal.debug.dwarf.Dwarf_offset.Offset))) {
                {
                    var __tmp__ = @:check2 _b._unitLength();
                    _n = @:tmpset0 __tmp__._0;
                    (@:checkr _u ?? throw "null pointer dereference")._is64 = @:tmpset0 __tmp__._1;
                };
            };
            var _dataOff = (_b._off : stdgo._internal.debug.dwarf.Dwarf_offset.Offset);
            var _vers = (@:check2 _b._uint16() : stdgo.GoUInt16);
            if (((_vers < (2 : stdgo.GoUInt16) : Bool) || (_vers > (5 : stdgo.GoUInt16) : Bool) : Bool)) {
                @:check2 _b._error((("unsupported DWARF version " : stdgo.GoString) + stdgo._internal.strconv.Strconv_itoa.itoa((_vers : stdgo.GoInt))?.__copy__() : stdgo.GoString)?.__copy__());
                break;
            };
            (@:checkr _u ?? throw "null pointer dereference")._vers = (_vers : stdgo.GoInt);
            if ((_vers >= (5 : stdgo.GoUInt16) : Bool)) {
                (@:checkr _u ?? throw "null pointer dereference")._utype = @:check2 _b._uint8();
                (@:checkr _u ?? throw "null pointer dereference")._asize = (@:check2 _b._uint8() : stdgo.GoInt);
            };
            var _abbrevOff:stdgo.GoUInt64 = (0 : stdgo.GoUInt64);
            if ((@:checkr _u ?? throw "null pointer dereference")._is64) {
                _abbrevOff = @:check2 _b._uint64();
            } else {
                _abbrevOff = (@:check2 _b._uint32() : stdgo.GoUInt64);
            };
            var __tmp__ = @:check2r _d._parseAbbrev(_abbrevOff, (@:checkr _u ?? throw "null pointer dereference")._vers), _atable:stdgo._internal.debug.dwarf.Dwarf_t_abbrevtable.T_abbrevTable = __tmp__._0, _err:stdgo.Error = __tmp__._1;
            if (_err != null) {
                if (_b._err == null) {
                    _b._err = _err;
                };
                break;
            };
            (@:checkr _u ?? throw "null pointer dereference")._atable = _atable;
            if ((_vers < (5 : stdgo.GoUInt16) : Bool)) {
                (@:checkr _u ?? throw "null pointer dereference")._asize = (@:check2 _b._uint8() : stdgo.GoInt);
            };
            {
                final __value__ = (@:checkr _u ?? throw "null pointer dereference")._utype;
                if (__value__ == ((4 : stdgo.GoUInt8)) || __value__ == ((5 : stdgo.GoUInt8))) {
                    @:check2 _b._uint64();
                } else if (__value__ == ((2 : stdgo.GoUInt8)) || __value__ == ((6 : stdgo.GoUInt8))) {
                    @:check2 _b._uint64();
                    if ((@:checkr _u ?? throw "null pointer dereference")._is64) {
                        @:check2 _b._uint64();
                    } else {
                        @:check2 _b._uint32();
                    };
                };
            };
            (@:checkr _u ?? throw "null pointer dereference")._off = _b._off;
            (@:checkr _u ?? throw "null pointer dereference")._data = @:check2 _b._bytes(((_n - ((_b._off - _dataOff : stdgo._internal.debug.dwarf.Dwarf_offset.Offset)) : stdgo._internal.debug.dwarf.Dwarf_offset.Offset) : stdgo.GoInt));
        };
        if (_b._err != null) {
            return { _0 : (null : stdgo.Slice<stdgo._internal.debug.dwarf.Dwarf_t_unit.T_unit>), _1 : _b._err };
        };
        return { _0 : _units, _1 : (null : stdgo.Error) };
    }
    @:keep
    @:tdfield
    static public function _sigToType( _d:stdgo.Ref<stdgo._internal.debug.dwarf.Dwarf_data.Data>, _sig:stdgo.GoUInt64):{ var _0 : stdgo._internal.debug.dwarf.Dwarf_type_.Type_; var _1 : stdgo.Error; } {
        @:recv var _d:stdgo.Ref<stdgo._internal.debug.dwarf.Dwarf_data.Data> = _d;
        var _tu = ((@:checkr _d ?? throw "null pointer dereference")._typeSigs[_sig] ?? (null : stdgo.Ref<stdgo._internal.debug.dwarf.Dwarf_t_typeunit.T_typeUnit>));
        if ((_tu == null || (_tu : Dynamic).__nil__)) {
            return { _0 : (null : stdgo._internal.debug.dwarf.Dwarf_type_.Type_), _1 : stdgo._internal.fmt.Fmt_errorf.errorf(("no type unit with signature %v" : stdgo.GoString), stdgo.Go.toInterface(_sig)) };
        };
        if ((@:checkr _tu ?? throw "null pointer dereference")._cache != null) {
            return { _0 : (@:checkr _tu ?? throw "null pointer dereference")._cache, _1 : (null : stdgo.Error) };
        };
        var _b = (stdgo._internal.debug.dwarf.Dwarf__makebuf._makeBuf(_d, stdgo.Go.asInterface(_tu), (@:checkr _tu ?? throw "null pointer dereference")._name?.__copy__(), (@:checkr _tu ?? throw "null pointer dereference")._unit._off, (@:checkr _tu ?? throw "null pointer dereference")._unit._data)?.__copy__() : stdgo._internal.debug.dwarf.Dwarf_t_buf.T_buf);
        var _r = (stdgo.Go.setRef(({ _d : _d, _tu : _tu, _b : _b?.__copy__() } : stdgo._internal.debug.dwarf.Dwarf_t_typeunitreader.T_typeUnitReader)) : stdgo.Ref<stdgo._internal.debug.dwarf.Dwarf_t_typeunitreader.T_typeUnitReader>);
        var __tmp__ = @:check2r _d._readType((@:checkr _tu ?? throw "null pointer dereference")._name?.__copy__(), stdgo.Go.asInterface(_r), (@:checkr _tu ?? throw "null pointer dereference")._toff, (({
            final x = new stdgo.GoMap.GoIntMap<stdgo._internal.debug.dwarf.Dwarf_type_.Type_>();
            x.__defaultValue__ = () -> (null : stdgo._internal.debug.dwarf.Dwarf_type_.Type_);
            {};
            x;
        } : stdgo.GoMap<stdgo._internal.debug.dwarf.Dwarf_offset.Offset, stdgo._internal.debug.dwarf.Dwarf_type_.Type_>) : stdgo.GoMap<stdgo._internal.debug.dwarf.Dwarf_offset.Offset, stdgo._internal.debug.dwarf.Dwarf_type_.Type_>), null), _t:stdgo._internal.debug.dwarf.Dwarf_type_.Type_ = __tmp__._0, _err:stdgo.Error = __tmp__._1;
        if (_err != null) {
            return { _0 : (null : stdgo._internal.debug.dwarf.Dwarf_type_.Type_), _1 : _err };
        };
        (@:checkr _tu ?? throw "null pointer dereference")._cache = _t;
        return { _0 : _t, _1 : (null : stdgo.Error) };
    }
    @:keep
    @:tdfield
    static public function _parseTypes( _d:stdgo.Ref<stdgo._internal.debug.dwarf.Dwarf_data.Data>, _name:stdgo.GoString, _types:stdgo.Slice<stdgo.GoUInt8>):stdgo.Error {
        @:recv var _d:stdgo.Ref<stdgo._internal.debug.dwarf.Dwarf_data.Data> = _d;
        var _b = (stdgo._internal.debug.dwarf.Dwarf__makebuf._makeBuf(_d, stdgo.Go.asInterface((new stdgo._internal.debug.dwarf.Dwarf_t_unknownformat.T_unknownFormat() : stdgo._internal.debug.dwarf.Dwarf_t_unknownformat.T_unknownFormat)), _name?.__copy__(), (0u32 : stdgo._internal.debug.dwarf.Dwarf_offset.Offset), _types)?.__copy__() : stdgo._internal.debug.dwarf.Dwarf_t_buf.T_buf);
        while (((_b._data.length) > (0 : stdgo.GoInt) : Bool)) {
            var _base = (_b._off : stdgo._internal.debug.dwarf.Dwarf_offset.Offset);
            var __tmp__ = @:check2 _b._unitLength(), _n:stdgo._internal.debug.dwarf.Dwarf_offset.Offset = __tmp__._0, _dwarf64:Bool = __tmp__._1;
            if (_n != (((_n : stdgo.GoUInt32) : stdgo._internal.debug.dwarf.Dwarf_offset.Offset))) {
                @:check2 _b._error(("type unit length overflow" : stdgo.GoString));
                return _b._err;
            };
            var _hdroff = (_b._off : stdgo._internal.debug.dwarf.Dwarf_offset.Offset);
            var _vers = (@:check2 _b._uint16() : stdgo.GoInt);
            if (_vers != ((4 : stdgo.GoInt))) {
                @:check2 _b._error((("unsupported DWARF version " : stdgo.GoString) + stdgo._internal.strconv.Strconv_itoa.itoa(_vers)?.__copy__() : stdgo.GoString)?.__copy__());
                return _b._err;
            };
            var _ao:stdgo.GoUInt64 = (0 : stdgo.GoUInt64);
            if (!_dwarf64) {
                _ao = (@:check2 _b._uint32() : stdgo.GoUInt64);
            } else {
                _ao = @:check2 _b._uint64();
            };
            var __tmp__ = @:check2r _d._parseAbbrev(_ao, _vers), _atable:stdgo._internal.debug.dwarf.Dwarf_t_abbrevtable.T_abbrevTable = __tmp__._0, _err:stdgo.Error = __tmp__._1;
            if (_err != null) {
                return _err;
            };
            var _asize = (@:check2 _b._uint8() : stdgo.GoUInt8);
            var _sig = (@:check2 _b._uint64() : stdgo.GoUInt64);
            var _toff:stdgo.GoUInt32 = (0 : stdgo.GoUInt32);
            if (!_dwarf64) {
                _toff = @:check2 _b._uint32();
            } else {
                var _to64 = (@:check2 _b._uint64() : stdgo.GoUInt64);
                if (_to64 != (((_to64 : stdgo.GoUInt32) : stdgo.GoUInt64))) {
                    @:check2 _b._error(("type unit type offset overflow" : stdgo.GoString));
                    return _b._err;
                };
                _toff = (_to64 : stdgo.GoUInt32);
            };
            var _boff = (_b._off : stdgo._internal.debug.dwarf.Dwarf_offset.Offset);
            (@:checkr _d ?? throw "null pointer dereference")._typeSigs[_sig] = (stdgo.Go.setRef(({ _unit : ({ _base : _base, _off : _boff, _data : @:check2 _b._bytes(((_n - ((_b._off - _hdroff : stdgo._internal.debug.dwarf.Dwarf_offset.Offset)) : stdgo._internal.debug.dwarf.Dwarf_offset.Offset) : stdgo.GoInt)), _atable : _atable, _asize : (_asize : stdgo.GoInt), _vers : _vers, _is64 : _dwarf64 } : stdgo._internal.debug.dwarf.Dwarf_t_unit.T_unit), _toff : (_toff : stdgo._internal.debug.dwarf.Dwarf_offset.Offset), _name : _name?.__copy__() } : stdgo._internal.debug.dwarf.Dwarf_t_typeunit.T_typeUnit)) : stdgo.Ref<stdgo._internal.debug.dwarf.Dwarf_t_typeunit.T_typeUnit>);
            if (_b._err != null) {
                return _b._err;
            };
        };
        return (null : stdgo.Error);
    }
    @:keep
    @:tdfield
    static public function _readType( _d:stdgo.Ref<stdgo._internal.debug.dwarf.Dwarf_data.Data>, _name:stdgo.GoString, _r:stdgo._internal.debug.dwarf.Dwarf_t_typereader.T_typeReader, _off:stdgo._internal.debug.dwarf.Dwarf_offset.Offset, _typeCache:stdgo.GoMap<stdgo._internal.debug.dwarf.Dwarf_offset.Offset, stdgo._internal.debug.dwarf.Dwarf_type_.Type_>, _fixups:stdgo.Ref<stdgo._internal.debug.dwarf.Dwarf_t_typefixer.T_typeFixer>):{ var _0 : stdgo._internal.debug.dwarf.Dwarf_type_.Type_; var _1 : stdgo.Error; } {
        @:recv var _d:stdgo.Ref<stdgo._internal.debug.dwarf.Dwarf_data.Data> = _d;
        var __deferstack__:Array<{ var ran : Bool; var f : Void -> Void; }> = [];
        try {
<<<<<<< HEAD
            var _ok_3739377:Bool = false;
            var _haveBitOffset_3738574:Bool = false;
            var _t_3740239:stdgo.Ref<stdgo._internal.debug.dwarf.Dwarf_enumtype.EnumType> = (null : stdgo.Ref<stdgo._internal.debug.dwarf.Dwarf_enumtype.EnumType>);
            var _b_3739374:stdgo.GoInt64 = (0 : stdgo.GoInt64);
            var _count_3733940:stdgo.GoInt64 = (0 : stdgo.GoInt64);
            var _next_3731977:() -> stdgo.Ref<stdgo._internal.debug.dwarf.Dwarf_entry.Entry> = null;
            var _t_3742508:stdgo.Ref<stdgo._internal.debug.dwarf.Dwarf_unsupportedtype.UnsupportedType> = (null : stdgo.Ref<stdgo._internal.debug.dwarf.Dwarf_unsupportedtype.UnsupportedType>);
            var _t_3742941:stdgo.Ref<stdgo._internal.debug.dwarf.Dwarf_ptrtype.PtrType> = (null : stdgo.Ref<stdgo._internal.debug.dwarf.Dwarf_ptrtype.PtrType>);
            var _t_3737415:stdgo.Ref<stdgo._internal.debug.dwarf.Dwarf_structtype.StructType> = (null : stdgo.Ref<stdgo._internal.debug.dwarf.Dwarf_structtype.StructType>);
            var _t_3740928:stdgo.Ref<stdgo._internal.debug.dwarf.Dwarf_ptrtype.PtrType> = (null : stdgo.Ref<stdgo._internal.debug.dwarf.Dwarf_ptrtype.PtrType>);
            var _t_3736225:stdgo.Ref<stdgo._internal.debug.dwarf.Dwarf_basictype.BasicType> = (null : stdgo.Ref<stdgo._internal.debug.dwarf.Dwarf_basictype.BasicType>);
            var _t_3741431:stdgo.Ref<stdgo._internal.debug.dwarf.Dwarf_functype.FuncType> = (null : stdgo.Ref<stdgo._internal.debug.dwarf.Dwarf_functype.FuncType>);
            var _ok_3733947:Bool = false;
            var _typeOf_3732780:stdgo.Ref<stdgo._internal.debug.dwarf.Dwarf_entry.Entry> -> stdgo._internal.debug.dwarf.Dwarf_type_.Type_ = null;
            var _f_3740452:stdgo.Ref<stdgo._internal.debug.dwarf.Dwarf_enumvalue_.EnumValue_> = (null : stdgo.Ref<stdgo._internal.debug.dwarf.Dwarf_enumvalue_.EnumValue_>);
            var _f_3737929:stdgo.Ref<stdgo._internal.debug.dwarf.Dwarf_structfield.StructField> = (null : stdgo.Ref<stdgo._internal.debug.dwarf.Dwarf_structfield.StructField>);
            var _fixer_3731679:stdgo._internal.debug.dwarf.Dwarf_t_typefixer.T_typeFixer = ({} : stdgo._internal.debug.dwarf.Dwarf_t_typefixer.T_typeFixer);
            var _val_3740612:stdgo.Slice<stdgo.Ref<stdgo._internal.debug.dwarf.Dwarf_enumvalue_.EnumValue_>> = (null : stdgo.Slice<stdgo.Ref<stdgo._internal.debug.dwarf.Dwarf_enumvalue_.EnumValue_>>);
            var _b_3738168:stdgo._internal.debug.dwarf.Dwarf_t_buf.T_buf = ({} : stdgo._internal.debug.dwarf.Dwarf_t_buf.T_buf);
            var _enc_3735216:stdgo.GoInt64 = (0 : stdgo.GoInt64);
            var _nextDepth_3731914:stdgo.GoInt = (0 : stdgo.GoInt);
            var _t_3742769:stdgo.Ref<stdgo._internal.debug.dwarf.Dwarf_typedeftype.TypedefType> = (null : stdgo.Ref<stdgo._internal.debug.dwarf.Dwarf_typedeftype.TypedefType>);
            var _t_3742251:stdgo.Ref<stdgo._internal.debug.dwarf.Dwarf_unspecifiedtype.UnspecifiedType> = (null : stdgo.Ref<stdgo._internal.debug.dwarf.Dwarf_unspecifiedtype.UnspecifiedType>);
            var _t_3742033:stdgo.Ref<stdgo._internal.debug.dwarf.Dwarf_typedeftype.TypedefType> = (null : stdgo.Ref<stdgo._internal.debug.dwarf.Dwarf_typedeftype.TypedefType>);
            var _byteSize_3735831:stdgo.GoInt64 = (0 : stdgo.GoInt64);
            var _ok_3735221:Bool = false;
            var _t_3733542:stdgo.Ref<stdgo._internal.debug.dwarf.Dwarf_arraytype.ArrayType> = (null : stdgo.Ref<stdgo._internal.debug.dwarf.Dwarf_arraytype.ArrayType>);
            var _ok_3731120:Bool = false;
            var _ok_3742666:Bool = false;
            var _lastFieldByteOffset_3737805:stdgo.GoInt64 = (0 : stdgo.GoInt64);
            var _kid_3741584:stdgo.Ref<stdgo._internal.debug.dwarf.Dwarf_entry.Entry> = (null : stdgo.Ref<stdgo._internal.debug.dwarf.Dwarf_entry.Entry>);
            var _haveDataBitOffset_3738600:Bool = false;
            var _e_3731180:stdgo.Ref<stdgo._internal.debug.dwarf.Dwarf_entry.Entry> = (null : stdgo.Ref<stdgo._internal.debug.dwarf.Dwarf_entry.Entry>);
            var _t_3731117:stdgo._internal.debug.dwarf.Dwarf_type_.Type_ = (null : stdgo._internal.debug.dwarf.Dwarf_type_.Type_);
            var _b_3742663:stdgo.GoInt64 = (0 : stdgo.GoInt64);
            var _loc_3738079:stdgo.Slice<stdgo.GoUInt8> = (null : stdgo.Slice<stdgo.GoUInt8>);
            var _err_3731183:stdgo.Error = (null : stdgo.Error);
            var _t_3739691:stdgo.Ref<stdgo._internal.debug.dwarf.Dwarf_qualtype.QualType> = (null : stdgo.Ref<stdgo._internal.debug.dwarf.Dwarf_qualtype.QualType>);
            var _lastFieldType_3737750:stdgo.Ref<stdgo._internal.debug.dwarf.Dwarf_type_.Type_> = (null : stdgo.Ref<stdgo._internal.debug.dwarf.Dwarf_type_.Type_>);
            var _kid_3733756:stdgo.Ref<stdgo._internal.debug.dwarf.Dwarf_entry.Entry> = (null : stdgo.Ref<stdgo._internal.debug.dwarf.Dwarf_entry.Entry>);
            var _kid_3737837:stdgo.Ref<stdgo._internal.debug.dwarf.Dwarf_entry.Entry> = (null : stdgo.Ref<stdgo._internal.debug.dwarf.Dwarf_entry.Entry>);
            var _name_3735178:stdgo.GoString = ("" : stdgo.GoString);
            var _typ_3731903:stdgo._internal.debug.dwarf.Dwarf_type_.Type_ = (null : stdgo._internal.debug.dwarf.Dwarf_type_.Type_);
            var _tkid_3741633:stdgo._internal.debug.dwarf.Dwarf_type_.Type_ = (null : stdgo._internal.debug.dwarf.Dwarf_type_.Type_);
            var _n_3740566:stdgo.GoInt = (0 : stdgo.GoInt);
            var _loc_3738449:stdgo.GoInt64 = (0 : stdgo.GoInt64);
            var _lastFieldBitSize_3737776:stdgo.GoInt64 = (0 : stdgo.GoInt64);
            var _haveBitOffset_3736344:Bool = false;
            var _dims_3733737:stdgo.Slice<stdgo.GoInt64> = (null : stdgo.Slice<stdgo.GoInt64>);
            var _kid_3740373:stdgo.Ref<stdgo._internal.debug.dwarf.Dwarf_entry.Entry> = (null : stdgo.Ref<stdgo._internal.debug.dwarf.Dwarf_entry.Entry>);
            var _haveDataBitOffset_3736369:Bool = false;
            var _i_3734521:stdgo.GoInt = (0 : stdgo.GoInt);
            var _addressSize_3731238:stdgo.GoInt = (0 : stdgo.GoInt);
=======
            var _f_3718338:stdgo.Ref<stdgo._internal.debug.dwarf.Dwarf_enumvalue_.EnumValue_> = (null : stdgo.Ref<stdgo._internal.debug.dwarf.Dwarf_enumvalue_.EnumValue_>);
            var _f_3715815:stdgo.Ref<stdgo._internal.debug.dwarf.Dwarf_structfield.StructField> = (null : stdgo.Ref<stdgo._internal.debug.dwarf.Dwarf_structfield.StructField>);
            var _dims_3711623:stdgo.Slice<stdgo.GoInt64> = (null : stdgo.Slice<stdgo.GoInt64>);
            var _b_3720549:stdgo.GoInt64 = (0 : stdgo.GoInt64);
            var _t_3719317:stdgo.Ref<stdgo._internal.debug.dwarf.Dwarf_functype.FuncType> = (null : stdgo.Ref<stdgo._internal.debug.dwarf.Dwarf_functype.FuncType>);
            var _loc_3715965:stdgo.Slice<stdgo.GoUInt8> = (null : stdgo.Slice<stdgo.GoUInt8>);
            var _name_3713064:stdgo.GoString = ("" : stdgo.GoString);
            var _t_3719919:stdgo.Ref<stdgo._internal.debug.dwarf.Dwarf_typedeftype.TypedefType> = (null : stdgo.Ref<stdgo._internal.debug.dwarf.Dwarf_typedeftype.TypedefType>);
            var _tkid_3719519:stdgo._internal.debug.dwarf.Dwarf_type_.Type_ = (null : stdgo._internal.debug.dwarf.Dwarf_type_.Type_);
            var _kid_3711642:stdgo.Ref<stdgo._internal.debug.dwarf.Dwarf_entry.Entry> = (null : stdgo.Ref<stdgo._internal.debug.dwarf.Dwarf_entry.Entry>);
            var _addressSize_3709124:stdgo.GoInt = (0 : stdgo.GoInt);
            var _t_3711428:stdgo.Ref<stdgo._internal.debug.dwarf.Dwarf_arraytype.ArrayType> = (null : stdgo.Ref<stdgo._internal.debug.dwarf.Dwarf_arraytype.ArrayType>);
            var _ok_3717263:Bool = false;
            var _t_3715301:stdgo.Ref<stdgo._internal.debug.dwarf.Dwarf_structtype.StructType> = (null : stdgo.Ref<stdgo._internal.debug.dwarf.Dwarf_structtype.StructType>);
            var _ok_3709006:Bool = false;
            var _t_3718125:stdgo.Ref<stdgo._internal.debug.dwarf.Dwarf_enumtype.EnumType> = (null : stdgo.Ref<stdgo._internal.debug.dwarf.Dwarf_enumtype.EnumType>);
            var _haveDataBitOffset_3716486:Bool = false;
            var _loc_3716335:stdgo.GoInt64 = (0 : stdgo.GoInt64);
            var _ok_3711833:Bool = false;
            var _kid_3719470:stdgo.Ref<stdgo._internal.debug.dwarf.Dwarf_entry.Entry> = (null : stdgo.Ref<stdgo._internal.debug.dwarf.Dwarf_entry.Entry>);
            var _lastFieldType_3715636:stdgo.Ref<stdgo._internal.debug.dwarf.Dwarf_type_.Type_> = (null : stdgo.Ref<stdgo._internal.debug.dwarf.Dwarf_type_.Type_>);
            var _typ_3709789:stdgo._internal.debug.dwarf.Dwarf_type_.Type_ = (null : stdgo._internal.debug.dwarf.Dwarf_type_.Type_);
            var _fixer_3709565:stdgo._internal.debug.dwarf.Dwarf_t_typefixer.T_typeFixer = ({} : stdgo._internal.debug.dwarf.Dwarf_t_typefixer.T_typeFixer);
            var _err_3709069:stdgo.Error = (null : stdgo.Error);
            var _t_3720137:stdgo.Ref<stdgo._internal.debug.dwarf.Dwarf_unspecifiedtype.UnspecifiedType> = (null : stdgo.Ref<stdgo._internal.debug.dwarf.Dwarf_unspecifiedtype.UnspecifiedType>);
            var _t_3717577:stdgo.Ref<stdgo._internal.debug.dwarf.Dwarf_qualtype.QualType> = (null : stdgo.Ref<stdgo._internal.debug.dwarf.Dwarf_qualtype.QualType>);
            var _haveDataBitOffset_3714255:Bool = false;
            var _next_3709863:() -> stdgo.Ref<stdgo._internal.debug.dwarf.Dwarf_entry.Entry> = null;
            var _haveBitOffset_3716460:Bool = false;
            var _byteSize_3713717:stdgo.GoInt64 = (0 : stdgo.GoInt64);
            var _t_3709003:stdgo._internal.debug.dwarf.Dwarf_type_.Type_ = (null : stdgo._internal.debug.dwarf.Dwarf_type_.Type_);
            var _kid_3718259:stdgo.Ref<stdgo._internal.debug.dwarf.Dwarf_entry.Entry> = (null : stdgo.Ref<stdgo._internal.debug.dwarf.Dwarf_entry.Entry>);
            var _lastFieldBitSize_3715662:stdgo.GoInt64 = (0 : stdgo.GoInt64);
            var _i_3712407:stdgo.GoInt = (0 : stdgo.GoInt);
            var _ok_3720552:Bool = false;
            var _b_3717260:stdgo.GoInt64 = (0 : stdgo.GoInt64);
            var _lastFieldByteOffset_3715691:stdgo.GoInt64 = (0 : stdgo.GoInt64);
            var _val_3718498:stdgo.Slice<stdgo.Ref<stdgo._internal.debug.dwarf.Dwarf_enumvalue_.EnumValue_>> = (null : stdgo.Slice<stdgo.Ref<stdgo._internal.debug.dwarf.Dwarf_enumvalue_.EnumValue_>>);
            var _b_3716054:stdgo._internal.debug.dwarf.Dwarf_t_buf.T_buf = ({} : stdgo._internal.debug.dwarf.Dwarf_t_buf.T_buf);
            var _nextDepth_3709800:stdgo.GoInt = (0 : stdgo.GoInt);
            var _t_3720655:stdgo.Ref<stdgo._internal.debug.dwarf.Dwarf_typedeftype.TypedefType> = (null : stdgo.Ref<stdgo._internal.debug.dwarf.Dwarf_typedeftype.TypedefType>);
            var _t_3720394:stdgo.Ref<stdgo._internal.debug.dwarf.Dwarf_unsupportedtype.UnsupportedType> = (null : stdgo.Ref<stdgo._internal.debug.dwarf.Dwarf_unsupportedtype.UnsupportedType>);
            var _ok_3713107:Bool = false;
            var _count_3711826:stdgo.GoInt64 = (0 : stdgo.GoInt64);
            var _t_3718814:stdgo.Ref<stdgo._internal.debug.dwarf.Dwarf_ptrtype.PtrType> = (null : stdgo.Ref<stdgo._internal.debug.dwarf.Dwarf_ptrtype.PtrType>);
            var _kid_3715723:stdgo.Ref<stdgo._internal.debug.dwarf.Dwarf_entry.Entry> = (null : stdgo.Ref<stdgo._internal.debug.dwarf.Dwarf_entry.Entry>);
            var _t_3714111:stdgo.Ref<stdgo._internal.debug.dwarf.Dwarf_basictype.BasicType> = (null : stdgo.Ref<stdgo._internal.debug.dwarf.Dwarf_basictype.BasicType>);
            var _typeOf_3710666:stdgo.Ref<stdgo._internal.debug.dwarf.Dwarf_entry.Entry> -> stdgo._internal.debug.dwarf.Dwarf_type_.Type_ = null;
            var _n_3718452:stdgo.GoInt = (0 : stdgo.GoInt);
            var _haveBitOffset_3714230:Bool = false;
            var _enc_3713102:stdgo.GoInt64 = (0 : stdgo.GoInt64);
            var _e_3709066:stdgo.Ref<stdgo._internal.debug.dwarf.Dwarf_entry.Entry> = (null : stdgo.Ref<stdgo._internal.debug.dwarf.Dwarf_entry.Entry>);
            var _t_3720827:stdgo.Ref<stdgo._internal.debug.dwarf.Dwarf_ptrtype.PtrType> = (null : stdgo.Ref<stdgo._internal.debug.dwarf.Dwarf_ptrtype.PtrType>);
>>>>>>> 75a1cf92
            var _gotoNext = 0i32;
            var __blank__ = _gotoNext == ((0i32 : stdgo.GoInt));
            while (_gotoNext != ((-1i32 : stdgo.GoInt))) {
                {
                    final __value__ = _gotoNext;
                    if (__value__ == (0i32)) {
<<<<<<< HEAD
                        var __blank__ = _loc_3738079;
                        _gotoNext = 3738483i32;
                        {
                            {
                                var __tmp__ = (_typeCache != null && _typeCache.exists(_off) ? { _0 : _typeCache[_off], _1 : true } : { _0 : (null : stdgo._internal.debug.dwarf.Dwarf_type_.Type_), _1 : false });
                                _t_3731117 = @:tmpset0 __tmp__._0;
                                _ok_3731120 = @:tmpset0 __tmp__._1;
                            };
                            if (_ok_3731120) {
                                _gotoNext = 3731145i32;
                            } else {
                                _gotoNext = 3731167i32;
                            };
                        };
                    } else if (__value__ == (3731145i32)) {
                        return { _0 : _t_3731117, _1 : (null : stdgo.Error) };
                        _gotoNext = 3731167i32;
                    } else if (__value__ == (3731167i32)) {
                        _r.seek(_off);
                        {
                            var __tmp__ = _r.next();
                            _e_3731180 = @:tmpset0 __tmp__._0;
                            _err_3731183 = @:tmpset0 __tmp__._1;
                        };
                        if (_err_3731183 != null) {
                            _gotoNext = 3731214i32;
                        } else {
                            _gotoNext = 3731238i32;
                        };
                    } else if (__value__ == (3731214i32)) {
                        return { _0 : (null : stdgo._internal.debug.dwarf.Dwarf_type_.Type_), _1 : _err_3731183 };
                        _gotoNext = 3731238i32;
                    } else if (__value__ == (3731238i32)) {
                        _addressSize_3731238 = _r.addressSize();
                        if (((_e_3731180 == null || (_e_3731180 : Dynamic).__nil__) || ((@:checkr _e_3731180 ?? throw "null pointer dereference").offset != _off) : Bool)) {
                            _gotoNext = 3731301i32;
                        } else {
                            _gotoNext = 3731654i32;
                        };
                    } else if (__value__ == (3731301i32)) {
                        return { _0 : (null : stdgo._internal.debug.dwarf.Dwarf_type_.Type_), _1 : stdgo.Go.asInterface((new stdgo._internal.debug.dwarf.Dwarf_decodeerror.DecodeError(_name?.__copy__(), _off, ("no type at offset" : stdgo.GoString)) : stdgo._internal.debug.dwarf.Dwarf_decodeerror.DecodeError)) };
                        _gotoNext = 3731654i32;
                    } else if (__value__ == (3731654i32)) {
                        if ((_fixups == null || (_fixups : Dynamic).__nil__)) {
                            _gotoNext = 3731671i32;
                        } else {
                            _gotoNext = 3731899i32;
                        };
                    } else if (__value__ == (3731671i32)) {
                        {
                            __deferstack__.unshift({ ran : false, f : () -> ({
                                var a = function():Void {
                                    @:check2 _fixer_3731679._apply();
=======
                        var __blank__ = _loc_3715965;
                        _gotoNext = 3716369i32;
                        {
                            {
                                var __tmp__ = (_typeCache != null && _typeCache.exists(_off) ? { _0 : _typeCache[_off], _1 : true } : { _0 : (null : stdgo._internal.debug.dwarf.Dwarf_type_.Type_), _1 : false });
                                _t_3709003 = @:tmpset0 __tmp__._0;
                                _ok_3709006 = @:tmpset0 __tmp__._1;
                            };
                            if (_ok_3709006) {
                                _gotoNext = 3709031i32;
                            } else {
                                _gotoNext = 3709053i32;
                            };
                        };
                    } else if (__value__ == (3709031i32)) {
                        return { _0 : _t_3709003, _1 : (null : stdgo.Error) };
                        _gotoNext = 3709053i32;
                    } else if (__value__ == (3709053i32)) {
                        _r.seek(_off);
                        {
                            var __tmp__ = _r.next();
                            _e_3709066 = @:tmpset0 __tmp__._0;
                            _err_3709069 = @:tmpset0 __tmp__._1;
                        };
                        if (_err_3709069 != null) {
                            _gotoNext = 3709100i32;
                        } else {
                            _gotoNext = 3709124i32;
                        };
                    } else if (__value__ == (3709100i32)) {
                        return { _0 : (null : stdgo._internal.debug.dwarf.Dwarf_type_.Type_), _1 : _err_3709069 };
                        _gotoNext = 3709124i32;
                    } else if (__value__ == (3709124i32)) {
                        _addressSize_3709124 = _r.addressSize();
                        if (((_e_3709066 == null || (_e_3709066 : Dynamic).__nil__) || ((@:checkr _e_3709066 ?? throw "null pointer dereference").offset != _off) : Bool)) {
                            _gotoNext = 3709187i32;
                        } else {
                            _gotoNext = 3709540i32;
                        };
                    } else if (__value__ == (3709187i32)) {
                        return { _0 : (null : stdgo._internal.debug.dwarf.Dwarf_type_.Type_), _1 : stdgo.Go.asInterface((new stdgo._internal.debug.dwarf.Dwarf_decodeerror.DecodeError(_name?.__copy__(), _off, ("no type at offset" : stdgo.GoString)) : stdgo._internal.debug.dwarf.Dwarf_decodeerror.DecodeError)) };
                        _gotoNext = 3709540i32;
                    } else if (__value__ == (3709540i32)) {
                        if ((_fixups == null || (_fixups : Dynamic).__nil__)) {
                            _gotoNext = 3709557i32;
                        } else {
                            _gotoNext = 3709785i32;
                        };
                    } else if (__value__ == (3709557i32)) {
                        {
                            __deferstack__.unshift({ ran : false, f : () -> ({
                                var a = function():Void {
                                    @:check2 _fixer_3709565._apply();
>>>>>>> 75a1cf92
                                };
                                a();
                            }) });
                        };
<<<<<<< HEAD
                        _fixups = (stdgo.Go.setRef(_fixer_3731679) : stdgo.Ref<stdgo._internal.debug.dwarf.Dwarf_t_typefixer.T_typeFixer>);
                        _gotoNext = 3731899i32;
                    } else if (__value__ == (3731899i32)) {
                        _nextDepth_3731914 = (0 : stdgo.GoInt);
                        _next_3731977 = function():stdgo.Ref<stdgo._internal.debug.dwarf.Dwarf_entry.Entry> {
                            if (!(@:checkr _e_3731180 ?? throw "null pointer dereference").children) {
=======
                        _fixups = (stdgo.Go.setRef(_fixer_3709565) : stdgo.Ref<stdgo._internal.debug.dwarf.Dwarf_t_typefixer.T_typeFixer>);
                        _gotoNext = 3709785i32;
                    } else if (__value__ == (3709785i32)) {
                        _nextDepth_3709800 = (0 : stdgo.GoInt);
                        _next_3709863 = function():stdgo.Ref<stdgo._internal.debug.dwarf.Dwarf_entry.Entry> {
                            if (!(@:checkr _e_3709066 ?? throw "null pointer dereference").children) {
>>>>>>> 75a1cf92
                                return null;
                            };
                            while (true) {
                                var __tmp__ = _r.next(), _kid:stdgo.Ref<stdgo._internal.debug.dwarf.Dwarf_entry.Entry> = __tmp__._0, _err1:stdgo.Error = __tmp__._1;
                                if (_err1 != null) {
<<<<<<< HEAD
                                    _err_3731183 = _err1;
                                    return null;
                                };
                                if ((_kid == null || (_kid : Dynamic).__nil__)) {
                                    _err_3731183 = stdgo.Go.asInterface((new stdgo._internal.debug.dwarf.Dwarf_decodeerror.DecodeError(_name?.__copy__(), _r._offset(), ("unexpected end of DWARF entries" : stdgo.GoString)) : stdgo._internal.debug.dwarf.Dwarf_decodeerror.DecodeError));
                                    return null;
                                };
                                if ((@:checkr _kid ?? throw "null pointer dereference").tag == ((0u32 : stdgo._internal.debug.dwarf.Dwarf_tag.Tag))) {
                                    if ((_nextDepth_3731914 > (0 : stdgo.GoInt) : Bool)) {
                                        _nextDepth_3731914--;
=======
                                    _err_3709069 = _err1;
                                    return null;
                                };
                                if ((_kid == null || (_kid : Dynamic).__nil__)) {
                                    _err_3709069 = stdgo.Go.asInterface((new stdgo._internal.debug.dwarf.Dwarf_decodeerror.DecodeError(_name?.__copy__(), _r._offset(), ("unexpected end of DWARF entries" : stdgo.GoString)) : stdgo._internal.debug.dwarf.Dwarf_decodeerror.DecodeError));
                                    return null;
                                };
                                if ((@:checkr _kid ?? throw "null pointer dereference").tag == ((0u32 : stdgo._internal.debug.dwarf.Dwarf_tag.Tag))) {
                                    if ((_nextDepth_3709800 > (0 : stdgo.GoInt) : Bool)) {
                                        _nextDepth_3709800--;
>>>>>>> 75a1cf92
                                        continue;
                                    };
                                    return null;
                                };
                                if ((@:checkr _kid ?? throw "null pointer dereference").children) {
<<<<<<< HEAD
                                    _nextDepth_3731914++;
                                };
                                if ((_nextDepth_3731914 > (0 : stdgo.GoInt) : Bool)) {
=======
                                    _nextDepth_3709800++;
                                };
                                if ((_nextDepth_3709800 > (0 : stdgo.GoInt) : Bool)) {
>>>>>>> 75a1cf92
                                    continue;
                                };
                                return _kid;
                            };
                        };
<<<<<<< HEAD
                        _typeOf_3732780 = function(_e:stdgo.Ref<stdgo._internal.debug.dwarf.Dwarf_entry.Entry>):stdgo._internal.debug.dwarf.Dwarf_type_.Type_ {
=======
                        _typeOf_3710666 = function(_e:stdgo.Ref<stdgo._internal.debug.dwarf.Dwarf_entry.Entry>):stdgo._internal.debug.dwarf.Dwarf_type_.Type_ {
>>>>>>> 75a1cf92
                            var _tval = (@:check2r _e.val((73u32 : stdgo._internal.debug.dwarf.Dwarf_attr.Attr)) : stdgo.AnyInterface);
                            var _t:stdgo._internal.debug.dwarf.Dwarf_type_.Type_ = (null : stdgo._internal.debug.dwarf.Dwarf_type_.Type_);
                            {
                                final __type__ = _tval;
                                if (stdgo.Go.typeEquals((__type__ : stdgo._internal.debug.dwarf.Dwarf_offset.Offset))) {
                                    var _toff:stdgo._internal.debug.dwarf.Dwarf_offset.Offset = __type__ == null ? ((0 : stdgo.GoUInt32) : stdgo._internal.debug.dwarf.Dwarf_offset.Offset) : __type__.__underlying__() == null ? ((0 : stdgo.GoUInt32) : stdgo._internal.debug.dwarf.Dwarf_offset.Offset) : __type__ == null ? ((0 : stdgo.GoUInt32) : stdgo._internal.debug.dwarf.Dwarf_offset.Offset) : __type__.__underlying__().value;
                                    {
                                        {
                                            var __tmp__ = @:check2r _d._readType(_name?.__copy__(), _r._clone(), _toff, _typeCache, _fixups);
                                            _t = @:tmpset0 __tmp__._0;
<<<<<<< HEAD
                                            _err_3731183 = @:tmpset0 __tmp__._1;
                                        };
                                        if (_err_3731183 != null) {
=======
                                            _err_3709069 = @:tmpset0 __tmp__._1;
                                        };
                                        if (_err_3709069 != null) {
>>>>>>> 75a1cf92
                                            return (null : stdgo._internal.debug.dwarf.Dwarf_type_.Type_);
                                        };
                                    };
                                } else if (stdgo.Go.typeEquals((__type__ : stdgo.GoUInt64))) {
                                    var _toff:stdgo.GoUInt64 = __type__ == null ? 0 : __type__.__underlying__() == null ? 0 : __type__ == null ? 0 : __type__.__underlying__().value;
                                    {
                                        {
                                            var __tmp__ = @:check2r _d._sigToType(_toff);
                                            _t = @:tmpset0 __tmp__._0;
<<<<<<< HEAD
                                            _err_3731183 = @:tmpset0 __tmp__._1;
                                        };
                                        if (_err_3731183 != null) {
=======
                                            _err_3709069 = @:tmpset0 __tmp__._1;
                                        };
                                        if (_err_3709069 != null) {
>>>>>>> 75a1cf92
                                            return (null : stdgo._internal.debug.dwarf.Dwarf_type_.Type_);
                                        };
                                    };
                                } else {
                                    var _toff:stdgo.AnyInterface = __type__?.__underlying__();
                                    return stdgo.Go.asInterface((stdgo.Go.setRef(({} : stdgo._internal.debug.dwarf.Dwarf_voidtype.VoidType)) : stdgo.Ref<stdgo._internal.debug.dwarf.Dwarf_voidtype.VoidType>));
                                };
                            };
                            return _t;
                        };
<<<<<<< HEAD
                        _gotoNext = 3733180i32;
                    } else if (__value__ == (3733180i32)) {
                        {
                            final __value__ = (@:checkr _e_3731180 ?? throw "null pointer dereference").tag;
                            if (__value__ == ((1u32 : stdgo._internal.debug.dwarf.Dwarf_tag.Tag))) {
                                _gotoNext = 3733196i32;
                            } else if (__value__ == ((36u32 : stdgo._internal.debug.dwarf.Dwarf_tag.Tag))) {
                                _gotoNext = 3734614i32;
                            } else if (__value__ == ((2u32 : stdgo._internal.debug.dwarf.Dwarf_tag.Tag)) || __value__ == ((19u32 : stdgo._internal.debug.dwarf.Dwarf_tag.Tag)) || __value__ == ((23u32 : stdgo._internal.debug.dwarf.Dwarf_tag.Tag))) {
                                _gotoNext = 3736662i32;
                            } else if (__value__ == ((38u32 : stdgo._internal.debug.dwarf.Dwarf_tag.Tag)) || __value__ == ((53u32 : stdgo._internal.debug.dwarf.Dwarf_tag.Tag)) || __value__ == ((55u32 : stdgo._internal.debug.dwarf.Dwarf_tag.Tag))) {
                                _gotoNext = 3739560i32;
                            } else if (__value__ == ((4u32 : stdgo._internal.debug.dwarf.Dwarf_tag.Tag))) {
                                _gotoNext = 3739955i32;
                            } else if (__value__ == ((15u32 : stdgo._internal.debug.dwarf.Dwarf_tag.Tag))) {
                                _gotoNext = 3740746i32;
                            } else if (__value__ == ((21u32 : stdgo._internal.debug.dwarf.Dwarf_tag.Tag))) {
                                _gotoNext = 3741067i32;
                            } else if (__value__ == ((22u32 : stdgo._internal.debug.dwarf.Dwarf_tag.Tag))) {
                                _gotoNext = 3741894i32;
                            } else if (__value__ == ((59u32 : stdgo._internal.debug.dwarf.Dwarf_tag.Tag))) {
                                _gotoNext = 3742148i32;
                            } else {
                                _gotoNext = 3742349i32;
                            };
                        };
                    } else if (__value__ == (3733196i32)) {
                        _t_3733542 = (stdgo.Go.setRef(({} : stdgo._internal.debug.dwarf.Dwarf_arraytype.ArrayType)) : stdgo.Ref<stdgo._internal.debug.dwarf.Dwarf_arraytype.ArrayType>);
                        _typ_3731903 = stdgo.Go.asInterface(_t_3733542);
                        _typeCache[_off] = stdgo.Go.asInterface(_t_3733542);
                        {
                            (@:checkr _t_3733542 ?? throw "null pointer dereference").type = _typeOf_3732780(_e_3731180);
                            if (_err_3731183 != null) {
                                _gotoNext = 3733629i32;
                            } else {
                                _gotoNext = 3733651i32;
                            };
                        };
                    } else if (__value__ == (3733629i32)) {
                        _gotoNext = 3743028i32;
                    } else if (__value__ == (3733651i32)) {
                        {
                            var __tmp__ = try {
                                { _0 : (stdgo.Go.typeAssert((@:check2r _e_3731180.val((46u32 : stdgo._internal.debug.dwarf.Dwarf_attr.Attr)) : stdgo.GoInt64)) : stdgo.GoInt64), _1 : true };
                            } catch(_) {
                                { _0 : (0 : stdgo.GoInt64), _1 : false };
                            };
                            (@:checkr _t_3733542 ?? throw "null pointer dereference").strideBitSize = @:tmpset0 __tmp__._0;
                        };
                        _kid_3733756 = _next_3731977();
                        _gotoNext = 3733752i32;
                    } else if (__value__ == (3733752i32)) {
                        if ((_kid_3733756 != null && ((_kid_3733756 : Dynamic).__nil__ == null || !(_kid_3733756 : Dynamic).__nil__))) {
                            _gotoNext = 3733796i32;
                        } else {
                            _gotoNext = 3734413i32;
                        };
                    } else if (__value__ == (3733783i32)) {
                        _kid_3733756 = _next_3731977();
                        _gotoNext = 3733752i32;
                    } else if (__value__ == (3733796i32)) {
                        _gotoNext = 3733894i32;
                    } else if (__value__ == (3733894i32)) {
                        {
                            final __value__ = (@:checkr _kid_3733756 ?? throw "null pointer dereference").tag;
                            if (__value__ == ((33u32 : stdgo._internal.debug.dwarf.Dwarf_tag.Tag))) {
                                _gotoNext = 3733914i32;
                            } else if (__value__ == ((4u32 : stdgo._internal.debug.dwarf.Dwarf_tag.Tag))) {
                                _gotoNext = 3734273i32;
                            } else {
                                _gotoNext = 3733783i32;
                            };
                        };
                    } else if (__value__ == (3733914i32)) {
                        {
                            var __tmp__ = try {
                                { _0 : (stdgo.Go.typeAssert((@:check2r _kid_3733756.val((55u32 : stdgo._internal.debug.dwarf.Dwarf_attr.Attr)) : stdgo.GoInt64)) : stdgo.GoInt64), _1 : true };
                            } catch(_) {
                                { _0 : (0 : stdgo.GoInt64), _1 : false };
                            };
                            _count_3733940 = @:tmpset0 __tmp__._0;
                            _ok_3733947 = @:tmpset0 __tmp__._1;
                        };
                        if (!_ok_3733947) {
                            _gotoNext = 3733991i32;
                        } else {
                            _gotoNext = 3734243i32;
                        };
                    } else if (__value__ == (3733991i32)) {
                        {
                            var __tmp__ = try {
                                { _0 : (stdgo.Go.typeAssert((@:check2r _kid_3733756.val((47u32 : stdgo._internal.debug.dwarf.Dwarf_attr.Attr)) : stdgo.GoInt64)) : stdgo.GoInt64), _1 : true };
                            } catch(_) {
                                { _0 : (0 : stdgo.GoInt64), _1 : false };
                            };
                            _count_3733940 = @:tmpset0 __tmp__._0;
                            _ok_3733947 = @:tmpset0 __tmp__._1;
                        };
                        if (_ok_3733947) {
                            _gotoNext = 3734107i32;
                        } else if ((_dims_3733737.length) == ((0 : stdgo.GoInt))) {
                            _gotoNext = 3734193i32;
                        } else {
                            _gotoNext = 3734243i32;
                        };
                    } else if (__value__ == (3734107i32)) {
                        _count_3733940++;
                        _gotoNext = 3734243i32;
                    } else if (__value__ == (3734193i32)) {
                        _count_3733940 = (-1i64 : stdgo.GoInt64);
                        _gotoNext = 3734243i32;
                    } else if (__value__ == (3734243i32)) {
                        _dims_3733737 = (_dims_3733737.__append__(_count_3733940));
                        _gotoNext = 3733783i32;
                    } else if (__value__ == (3734273i32)) {
                        _err_3731183 = stdgo.Go.asInterface((new stdgo._internal.debug.dwarf.Dwarf_decodeerror.DecodeError(_name?.__copy__(), (@:checkr _kid_3733756 ?? throw "null pointer dereference").offset, ("cannot handle enumeration type as array bound" : stdgo.GoString)) : stdgo._internal.debug.dwarf.Dwarf_decodeerror.DecodeError));
                        _gotoNext = 3743028i32;
                    } else if (__value__ == (3734413i32)) {
                        if ((_dims_3733737.length) == ((0 : stdgo.GoInt))) {
                            _gotoNext = 3734431i32;
                        } else {
                            _gotoNext = 3734497i32;
                        };
                    } else if (__value__ == (3734431i32)) {
                        _dims_3733737 = (new stdgo.Slice<stdgo.GoInt64>(1, 1, ...[(-1i64 : stdgo.GoInt64)]).__setNumber64__() : stdgo.Slice<stdgo.GoInt64>);
                        _gotoNext = 3734497i32;
                    } else if (__value__ == (3734497i32)) {
                        (@:checkr _t_3733542 ?? throw "null pointer dereference").count = _dims_3733737[(0 : stdgo.GoInt)];
                        _i_3734521 = ((_dims_3733737.length) - (1 : stdgo.GoInt) : stdgo.GoInt);
                        _gotoNext = 3734517i32;
                    } else if (__value__ == (3734517i32)) {
                        if ((_i_3734521 >= (1 : stdgo.GoInt) : Bool)) {
                            _gotoNext = 3734553i32;
                        } else {
                            _gotoNext = 3742625i32;
                        };
                    } else if (__value__ == (3734553i32)) {
                        (@:checkr _t_3733542 ?? throw "null pointer dereference").type = stdgo.Go.asInterface((stdgo.Go.setRef(({ type : (@:checkr _t_3733542 ?? throw "null pointer dereference").type, count : _dims_3733737[(_i_3734521 : stdgo.GoInt)] } : stdgo._internal.debug.dwarf.Dwarf_arraytype.ArrayType)) : stdgo.Ref<stdgo._internal.debug.dwarf.Dwarf_arraytype.ArrayType>));
                        _i_3734521--;
                        _gotoNext = 3734517i32;
                    } else if (__value__ == (3734614i32)) {
                        {
                            var __tmp__ = try {
                                { _0 : (stdgo.Go.typeAssert((@:check2r _e_3731180.val((3u32 : stdgo._internal.debug.dwarf.Dwarf_attr.Attr)) : stdgo.GoString)) : stdgo.GoString), _1 : true };
                            } catch(_) {
                                { _0 : ("" : stdgo.GoString), _1 : false };
                            };
                            _name_3735178 = @:tmpset0 __tmp__._0?.__copy__();
                        };
                        {
                            var __tmp__ = try {
                                { _0 : (stdgo.Go.typeAssert((@:check2r _e_3731180.val((62u32 : stdgo._internal.debug.dwarf.Dwarf_attr.Attr)) : stdgo.GoInt64)) : stdgo.GoInt64), _1 : true };
                            } catch(_) {
                                { _0 : (0 : stdgo.GoInt64), _1 : false };
                            };
                            _enc_3735216 = @:tmpset0 __tmp__._0;
                            _ok_3735221 = @:tmpset0 __tmp__._1;
                        };
                        if (!_ok_3735221) {
                            _gotoNext = 3735264i32;
                        } else {
                            _gotoNext = 3735365i32;
                        };
                    } else if (__value__ == (3735264i32)) {
                        _err_3731183 = stdgo.Go.asInterface((new stdgo._internal.debug.dwarf.Dwarf_decodeerror.DecodeError(_name_3735178?.__copy__(), (@:checkr _e_3731180 ?? throw "null pointer dereference").offset, (("missing encoding attribute for " : stdgo.GoString) + _name_3735178?.__copy__() : stdgo.GoString)?.__copy__()) : stdgo._internal.debug.dwarf.Dwarf_decodeerror.DecodeError));
                        _gotoNext = 3743028i32;
                    } else if (__value__ == (3735365i32)) {
                        _gotoNext = 3735365i32;
                        {
                            final __value__ = _enc_3735216;
                            if (__value__ == ((1i64 : stdgo.GoInt64))) {
                                _gotoNext = 3735484i32;
                            } else if (__value__ == ((2i64 : stdgo.GoInt64))) {
                                _gotoNext = 3735526i32;
                            } else if (__value__ == ((3i64 : stdgo.GoInt64))) {
                                _gotoNext = 3735568i32;
                            } else if (__value__ == ((4i64 : stdgo.GoInt64))) {
                                _gotoNext = 3735981i32;
                            } else if (__value__ == ((5i64 : stdgo.GoInt64))) {
                                _gotoNext = 3736022i32;
                            } else if (__value__ == ((7i64 : stdgo.GoInt64))) {
                                _gotoNext = 3736062i32;
                            } else if (__value__ == ((6i64 : stdgo.GoInt64))) {
                                _gotoNext = 3736105i32;
                            } else if (__value__ == ((8i64 : stdgo.GoInt64))) {
                                _gotoNext = 3736150i32;
                            } else {
                                _gotoNext = 3735380i32;
                            };
                        };
                    } else if (__value__ == (3735380i32)) {
                        _err_3731183 = stdgo.Go.asInterface((new stdgo._internal.debug.dwarf.Dwarf_decodeerror.DecodeError(_name_3735178?.__copy__(), (@:checkr _e_3731180 ?? throw "null pointer dereference").offset, ("unrecognized encoding attribute value" : stdgo.GoString)) : stdgo._internal.debug.dwarf.Dwarf_decodeerror.DecodeError));
                        _gotoNext = 3743028i32;
                    } else if (__value__ == (3735484i32)) {
                        _typ_3731903 = stdgo.Go.asInterface((stdgo.Go.setRef(({} : stdgo._internal.debug.dwarf.Dwarf_addrtype.AddrType)) : stdgo.Ref<stdgo._internal.debug.dwarf.Dwarf_addrtype.AddrType>));
                        _gotoNext = 3736202i32;
                    } else if (__value__ == (3735526i32)) {
                        _typ_3731903 = stdgo.Go.asInterface((stdgo.Go.setRef(({} : stdgo._internal.debug.dwarf.Dwarf_booltype.BoolType)) : stdgo.Ref<stdgo._internal.debug.dwarf.Dwarf_booltype.BoolType>));
                        _gotoNext = 3736202i32;
                    } else if (__value__ == (3735568i32)) {
                        _typ_3731903 = stdgo.Go.asInterface((stdgo.Go.setRef(({} : stdgo._internal.debug.dwarf.Dwarf_complextype.ComplexType)) : stdgo.Ref<stdgo._internal.debug.dwarf.Dwarf_complextype.ComplexType>));
                        if (_name_3735178 == (("complex" : stdgo.GoString))) {
                            _gotoNext = 3735640i32;
                        } else {
                            _gotoNext = 3736202i32;
                        };
                    } else if (__value__ == (3735640i32)) {
                        _gotoNext = 3735824i32;
                    } else if (__value__ == (3735824i32)) {
                        {
                            {
                                var __tmp__ = try {
                                    { _0 : (stdgo.Go.typeAssert((@:check2r _e_3731180.val((11u32 : stdgo._internal.debug.dwarf.Dwarf_attr.Attr)) : stdgo.GoInt64)) : stdgo.GoInt64), _1 : true };
                                } catch(_) {
                                    { _0 : (0 : stdgo.GoInt64), _1 : false };
                                };
                                _byteSize_3735831 = @:tmpset0 __tmp__._0;
                            };
                            {
                                final __value__ = _byteSize_3735831;
                                if (__value__ == ((8i64 : stdgo.GoInt64))) {
                                    _gotoNext = 3735890i32;
                                } else if (__value__ == ((16i64 : stdgo.GoInt64))) {
                                    _gotoNext = 3735930i32;
                                } else {
                                    _gotoNext = 3736202i32;
                                };
                            };
                        };
                    } else if (__value__ == (3735890i32)) {
                        _name_3735178 = ("complex float" : stdgo.GoString);
                        _gotoNext = 3736202i32;
                    } else if (__value__ == (3735930i32)) {
                        _name_3735178 = ("complex double" : stdgo.GoString);
                        _gotoNext = 3736202i32;
                    } else if (__value__ == (3735981i32)) {
                        _typ_3731903 = stdgo.Go.asInterface((stdgo.Go.setRef(({} : stdgo._internal.debug.dwarf.Dwarf_floattype.FloatType)) : stdgo.Ref<stdgo._internal.debug.dwarf.Dwarf_floattype.FloatType>));
                        _gotoNext = 3736202i32;
                    } else if (__value__ == (3736022i32)) {
                        _typ_3731903 = stdgo.Go.asInterface((stdgo.Go.setRef(({} : stdgo._internal.debug.dwarf.Dwarf_inttype.IntType)) : stdgo.Ref<stdgo._internal.debug.dwarf.Dwarf_inttype.IntType>));
                        _gotoNext = 3736202i32;
                    } else if (__value__ == (3736062i32)) {
                        _typ_3731903 = stdgo.Go.asInterface((stdgo.Go.setRef(({} : stdgo._internal.debug.dwarf.Dwarf_uinttype.UintType)) : stdgo.Ref<stdgo._internal.debug.dwarf.Dwarf_uinttype.UintType>));
                        _gotoNext = 3736202i32;
                    } else if (__value__ == (3736105i32)) {
                        _typ_3731903 = stdgo.Go.asInterface((stdgo.Go.setRef(({} : stdgo._internal.debug.dwarf.Dwarf_chartype.CharType)) : stdgo.Ref<stdgo._internal.debug.dwarf.Dwarf_chartype.CharType>));
                        _gotoNext = 3736202i32;
                    } else if (__value__ == (3736150i32)) {
                        _typ_3731903 = stdgo.Go.asInterface((stdgo.Go.setRef(({} : stdgo._internal.debug.dwarf.Dwarf_uchartype.UcharType)) : stdgo.Ref<stdgo._internal.debug.dwarf.Dwarf_uchartype.UcharType>));
                        _gotoNext = 3736202i32;
                    } else if (__value__ == (3736202i32)) {
                        _typeCache[_off] = _typ_3731903;
                        _t_3736225 = (stdgo.Go.typeAssert((stdgo.Go.toInterface(_typ_3731903) : stdgo._internal.debug.dwarf.Dwarf_t__interface_0.T__interface_0)) : stdgo._internal.debug.dwarf.Dwarf_t__interface_0.T__interface_0).basic();
                        (@:checkr _t_3736225 ?? throw "null pointer dereference").commonType.name = _name_3735178?.__copy__();
                        {
                            var __tmp__ = try {
                                { _0 : (stdgo.Go.typeAssert((@:check2r _e_3731180.val((13u32 : stdgo._internal.debug.dwarf.Dwarf_attr.Attr)) : stdgo.GoInt64)) : stdgo.GoInt64), _1 : true };
                            } catch(_) {
                                { _0 : (0 : stdgo.GoInt64), _1 : false };
                            };
                            (@:checkr _t_3736225 ?? throw "null pointer dereference").bitSize = @:tmpset0 __tmp__._0;
                        };
                        _haveBitOffset_3736344 = false;
                        _haveDataBitOffset_3736369 = false;
                        {
                            var __tmp__ = try {
                                { _0 : (stdgo.Go.typeAssert((@:check2r _e_3731180.val((12u32 : stdgo._internal.debug.dwarf.Dwarf_attr.Attr)) : stdgo.GoInt64)) : stdgo.GoInt64), _1 : true };
                            } catch(_) {
                                { _0 : (0 : stdgo.GoInt64), _1 : false };
                            };
                            (@:checkr _t_3736225 ?? throw "null pointer dereference").bitOffset = @:tmpset0 __tmp__._0;
                            _haveBitOffset_3736344 = @:tmpset0 __tmp__._1;
                        };
                        {
                            var __tmp__ = try {
                                { _0 : (stdgo.Go.typeAssert((@:check2r _e_3731180.val((107u32 : stdgo._internal.debug.dwarf.Dwarf_attr.Attr)) : stdgo.GoInt64)) : stdgo.GoInt64), _1 : true };
                            } catch(_) {
                                { _0 : (0 : stdgo.GoInt64), _1 : false };
                            };
                            (@:checkr _t_3736225 ?? throw "null pointer dereference").dataBitOffset = @:tmpset0 __tmp__._0;
                            _haveDataBitOffset_3736369 = @:tmpset0 __tmp__._1;
                        };
                        if ((_haveBitOffset_3736344 && _haveDataBitOffset_3736369 : Bool)) {
                            _gotoNext = 3736568i32;
                        } else {
                            _gotoNext = 3742625i32;
                        };
                    } else if (__value__ == (3736568i32)) {
                        _err_3731183 = stdgo.Go.asInterface((new stdgo._internal.debug.dwarf.Dwarf_decodeerror.DecodeError(_name_3735178?.__copy__(), (@:checkr _e_3731180 ?? throw "null pointer dereference").offset, ("duplicate bit offset attributes" : stdgo.GoString)) : stdgo._internal.debug.dwarf.Dwarf_decodeerror.DecodeError));
                        _gotoNext = 3743028i32;
                    } else if (__value__ == (3736662i32)) {
                        _t_3737415 = (stdgo.Go.setRef(({} : stdgo._internal.debug.dwarf.Dwarf_structtype.StructType)) : stdgo.Ref<stdgo._internal.debug.dwarf.Dwarf_structtype.StructType>);
                        _typ_3731903 = stdgo.Go.asInterface(_t_3737415);
                        _typeCache[_off] = stdgo.Go.asInterface(_t_3737415);
                        _gotoNext = 3737469i32;
                    } else if (__value__ == (3737469i32)) {
                        {
                            final __value__ = (@:checkr _e_3731180 ?? throw "null pointer dereference").tag;
                            if (__value__ == ((2u32 : stdgo._internal.debug.dwarf.Dwarf_tag.Tag))) {
                                _gotoNext = 3737486i32;
                            } else if (__value__ == ((19u32 : stdgo._internal.debug.dwarf.Dwarf_tag.Tag))) {
                                _gotoNext = 3737527i32;
                            } else if (__value__ == ((23u32 : stdgo._internal.debug.dwarf.Dwarf_tag.Tag))) {
                                _gotoNext = 3737570i32;
                            } else {
                                _gotoNext = 3737615i32;
                            };
                        };
                    } else if (__value__ == (3737486i32)) {
                        (@:checkr _t_3737415 ?? throw "null pointer dereference").kind = ("class" : stdgo.GoString);
                        _gotoNext = 3737615i32;
                    } else if (__value__ == (3737527i32)) {
                        (@:checkr _t_3737415 ?? throw "null pointer dereference").kind = ("struct" : stdgo.GoString);
                        _gotoNext = 3737615i32;
                    } else if (__value__ == (3737570i32)) {
                        (@:checkr _t_3737415 ?? throw "null pointer dereference").kind = ("union" : stdgo.GoString);
                        _gotoNext = 3737615i32;
                    } else if (__value__ == (3737615i32)) {
                        {
                            var __tmp__ = try {
                                { _0 : (stdgo.Go.typeAssert((@:check2r _e_3731180.val((3u32 : stdgo._internal.debug.dwarf.Dwarf_attr.Attr)) : stdgo.GoString)) : stdgo.GoString), _1 : true };
                            } catch(_) {
                                { _0 : ("" : stdgo.GoString), _1 : false };
                            };
                            (@:checkr _t_3737415 ?? throw "null pointer dereference").structName = @:tmpset0 __tmp__._0?.__copy__();
                        };
                        (@:checkr _t_3737415 ?? throw "null pointer dereference").incomplete = @:check2r _e_3731180.val((60u32 : stdgo._internal.debug.dwarf.Dwarf_attr.Attr)) != null;
                        (@:checkr _t_3737415 ?? throw "null pointer dereference").field = (new stdgo.Slice<stdgo.Ref<stdgo._internal.debug.dwarf.Dwarf_structfield.StructField>>((0 : stdgo.GoInt).toBasic(), (8 : stdgo.GoInt)) : stdgo.Slice<stdgo.Ref<stdgo._internal.debug.dwarf.Dwarf_structfield.StructField>>);
                        _kid_3737837 = _next_3731977();
                        _gotoNext = 3737833i32;
                    } else if (__value__ == (3737833i32)) {
                        if ((_kid_3737837 != null && ((_kid_3737837 : Dynamic).__nil__ == null || !(_kid_3737837 : Dynamic).__nil__))) {
                            _gotoNext = 3737877i32;
                        } else {
                            _gotoNext = 3739348i32;
                        };
                    } else if (__value__ == (3737877i32)) {
                        if ((@:checkr _kid_3737837 ?? throw "null pointer dereference").tag != ((13u32 : stdgo._internal.debug.dwarf.Dwarf_tag.Tag))) {
                            _gotoNext = 3737906i32;
                        } else {
                            _gotoNext = 3737929i32;
                        };
                    } else if (__value__ == (3737906i32)) {
                        _kid_3737837 = _next_3731977();
                        _gotoNext = 3737833i32;
                    } else if (__value__ == (3737929i32)) {
                        _f_3737929 = (stdgo.Go.setRef(({} : stdgo._internal.debug.dwarf.Dwarf_structfield.StructField)) : stdgo.Ref<stdgo._internal.debug.dwarf.Dwarf_structfield.StructField>);
                        {
                            (@:checkr _f_3737929 ?? throw "null pointer dereference").type = _typeOf_3732780(_kid_3737837);
                            if (_err_3731183 != null) {
                                _gotoNext = 3737990i32;
                            } else {
                                _gotoNext = 3738015i32;
                            };
                        };
                    } else if (__value__ == (3737990i32)) {
                        _gotoNext = 3743028i32;
                    } else if (__value__ == (3738015i32)) {
                        var __blank__ = 0i32;
                        _gotoNext = 3738015i32;
                        {
                            final __type__ = @:check2r _kid_3737837.val((56u32 : stdgo._internal.debug.dwarf.Dwarf_attr.Attr));
                            if (stdgo.Go.typeEquals((__type__ : stdgo.Slice<stdgo.GoUInt8>))) {
                                var _loc:stdgo.Slice<stdgo.GoUInt8> = __type__ == null ? (null : stdgo.Slice<stdgo.GoUInt8>) : __type__.__underlying__() == null ? (null : stdgo.Slice<stdgo.GoUInt8>) : __type__ == null ? (null : stdgo.Slice<stdgo.GoUInt8>) : __type__.__underlying__().value;
                                _loc_3738079 = _loc;
                                _gotoNext = 3738068i32;
                            } else if (stdgo.Go.typeEquals((__type__ : stdgo.GoInt64))) {
                                var _loc:stdgo.GoInt64 = __type__ == null ? 0 : __type__.__underlying__() == null ? 0 : __type__ == null ? 0 : __type__.__underlying__().value;
                                _loc_3738449 = _loc;
                                _gotoNext = 3738439i32;
                            } else {
                                var _loc:stdgo.AnyInterface = __type__?.__underlying__();
                                _gotoNext = 3738483i32;
                            };
                        };
                    } else if (__value__ == (3738068i32)) {
                        _b_3738168 = stdgo._internal.debug.dwarf.Dwarf__makebuf._makeBuf(_d, stdgo.Go.asInterface((new stdgo._internal.debug.dwarf.Dwarf_t_unknownformat.T_unknownFormat() : stdgo._internal.debug.dwarf.Dwarf_t_unknownformat.T_unknownFormat)), ("location" : stdgo.GoString), (0u32 : stdgo._internal.debug.dwarf.Dwarf_offset.Offset), _loc_3738079)?.__copy__();
                        if (@:check2 _b_3738168._uint8() != ((35 : stdgo.GoUInt8))) {
                            _gotoNext = 3738254i32;
                        } else {
                            _gotoNext = 3738344i32;
                        };
                    } else if (__value__ == (3738254i32)) {
                        _err_3731183 = stdgo.Go.asInterface((new stdgo._internal.debug.dwarf.Dwarf_decodeerror.DecodeError(_name?.__copy__(), (@:checkr _kid_3737837 ?? throw "null pointer dereference").offset, ("unexpected opcode" : stdgo.GoString)) : stdgo._internal.debug.dwarf.Dwarf_decodeerror.DecodeError));
                        _gotoNext = 3743028i32;
                    } else if (__value__ == (3738344i32)) {
                        (@:checkr _f_3737929 ?? throw "null pointer dereference").byteOffset = (@:check2 _b_3738168._uint() : stdgo.GoInt64);
                        if (_b_3738168._err != null) {
                            _gotoNext = 3738395i32;
                        } else {
                            _gotoNext = 0i32;
                        };
                    } else if (__value__ == (3738395i32)) {
                        _err_3731183 = _b_3738168._err;
                        _gotoNext = 3743028i32;
                    } else if (__value__ == (3738439i32)) {
                        (@:checkr _f_3737929 ?? throw "null pointer dereference").byteOffset = _loc_3738449;
                        var __blank__ = _loc_3738449;
                        _gotoNext = 3738483i32;
                    } else if (__value__ == (3738483i32)) {
                        {
                            var __tmp__ = try {
                                { _0 : (stdgo.Go.typeAssert((@:check2r _kid_3737837.val((3u32 : stdgo._internal.debug.dwarf.Dwarf_attr.Attr)) : stdgo.GoString)) : stdgo.GoString), _1 : true };
                            } catch(_) {
                                { _0 : ("" : stdgo.GoString), _1 : false };
                            };
                            (@:checkr _f_3737929 ?? throw "null pointer dereference").name = @:tmpset0 __tmp__._0?.__copy__();
                        };
                        {
                            var __tmp__ = try {
                                { _0 : (stdgo.Go.typeAssert((@:check2r _kid_3737837.val((11u32 : stdgo._internal.debug.dwarf.Dwarf_attr.Attr)) : stdgo.GoInt64)) : stdgo.GoInt64), _1 : true };
                            } catch(_) {
                                { _0 : (0 : stdgo.GoInt64), _1 : false };
                            };
                            (@:checkr _f_3737929 ?? throw "null pointer dereference").byteSize = @:tmpset0 __tmp__._0;
                        };
                        _haveBitOffset_3738574 = false;
                        _haveDataBitOffset_3738600 = false;
                        {
                            var __tmp__ = try {
                                { _0 : (stdgo.Go.typeAssert((@:check2r _kid_3737837.val((12u32 : stdgo._internal.debug.dwarf.Dwarf_attr.Attr)) : stdgo.GoInt64)) : stdgo.GoInt64), _1 : true };
                            } catch(_) {
                                { _0 : (0 : stdgo.GoInt64), _1 : false };
                            };
                            (@:checkr _f_3737929 ?? throw "null pointer dereference").bitOffset = @:tmpset0 __tmp__._0;
                            _haveBitOffset_3738574 = @:tmpset0 __tmp__._1;
                        };
                        {
                            var __tmp__ = try {
                                { _0 : (stdgo.Go.typeAssert((@:check2r _kid_3737837.val((107u32 : stdgo._internal.debug.dwarf.Dwarf_attr.Attr)) : stdgo.GoInt64)) : stdgo.GoInt64), _1 : true };
                            } catch(_) {
                                { _0 : (0 : stdgo.GoInt64), _1 : false };
                            };
                            (@:checkr _f_3737929 ?? throw "null pointer dereference").dataBitOffset = @:tmpset0 __tmp__._0;
                            _haveDataBitOffset_3738600 = @:tmpset0 __tmp__._1;
                        };
                        if ((_haveBitOffset_3738574 && _haveDataBitOffset_3738600 : Bool)) {
                            _gotoNext = 3738806i32;
                        } else {
                            _gotoNext = 3738904i32;
                        };
                    } else if (__value__ == (3738806i32)) {
                        _err_3731183 = stdgo.Go.asInterface((new stdgo._internal.debug.dwarf.Dwarf_decodeerror.DecodeError(_name?.__copy__(), (@:checkr _e_3731180 ?? throw "null pointer dereference").offset, ("duplicate bit offset attributes" : stdgo.GoString)) : stdgo._internal.debug.dwarf.Dwarf_decodeerror.DecodeError));
                        _gotoNext = 3743028i32;
                    } else if (__value__ == (3738904i32)) {
                        {
                            var __tmp__ = try {
                                { _0 : (stdgo.Go.typeAssert((@:check2r _kid_3737837.val((13u32 : stdgo._internal.debug.dwarf.Dwarf_attr.Attr)) : stdgo.GoInt64)) : stdgo.GoInt64), _1 : true };
                            } catch(_) {
                                { _0 : (0 : stdgo.GoInt64), _1 : false };
                            };
                            (@:checkr _f_3737929 ?? throw "null pointer dereference").bitSize = @:tmpset0 __tmp__._0;
                        };
                        (@:checkr _t_3737415 ?? throw "null pointer dereference").field = ((@:checkr _t_3737415 ?? throw "null pointer dereference").field.__append__(_f_3737929));
                        if (((_lastFieldBitSize_3737776 == ((0i64 : stdgo.GoInt64)) && _lastFieldByteOffset_3737805 == ((@:checkr _f_3737929 ?? throw "null pointer dereference").byteOffset) : Bool) && ((@:checkr _t_3737415 ?? throw "null pointer dereference").kind != ("union" : stdgo.GoString)) : Bool)) {
                            _gotoNext = 3739069i32;
                        } else {
                            _gotoNext = 3739248i32;
                        };
                    } else if (__value__ == (3739069i32)) {
                        @:check2r _fixups._recordArrayType(_lastFieldType_3737750);
                        _gotoNext = 3739248i32;
                    } else if (__value__ == (3739248i32)) {
                        _lastFieldType_3737750 = (stdgo.Go.setRef((@:checkr _f_3737929 ?? throw "null pointer dereference").type) : stdgo.Ref<stdgo._internal.debug.dwarf.Dwarf_type_.Type_>);
                        _lastFieldByteOffset_3737805 = (@:checkr _f_3737929 ?? throw "null pointer dereference").byteOffset;
                        _lastFieldBitSize_3737776 = (@:checkr _f_3737929 ?? throw "null pointer dereference").bitSize;
                        _kid_3737837 = _next_3731977();
                        _gotoNext = 3737833i32;
                    } else if (__value__ == (3739348i32)) {
                        if ((@:checkr _t_3737415 ?? throw "null pointer dereference").kind != (("union" : stdgo.GoString))) {
                            _gotoNext = 3739369i32;
                        } else {
                            _gotoNext = 3742625i32;
                        };
                    } else if (__value__ == (3739369i32)) {
                        {
                            var __tmp__ = try {
                                { _0 : (stdgo.Go.typeAssert((@:check2r _e_3731180.val((11u32 : stdgo._internal.debug.dwarf.Dwarf_attr.Attr)) : stdgo.GoInt64)) : stdgo.GoInt64), _1 : true };
                            } catch(_) {
                                { _0 : (0 : stdgo.GoInt64), _1 : false };
                            };
                            _b_3739374 = @:tmpset0 __tmp__._0;
                            _ok_3739377 = @:tmpset0 __tmp__._1;
                        };
                        if ((_ok_3739377 && (_b_3739374 == _lastFieldByteOffset_3737805) : Bool)) {
                            _gotoNext = 3739448i32;
                        } else {
                            _gotoNext = 3742625i32;
                        };
                    } else if (__value__ == (3739448i32)) {
                        @:check2r _fixups._recordArrayType(_lastFieldType_3737750);
                        _gotoNext = 3742625i32;
                    } else if (__value__ == (3739560i32)) {
                        _t_3739691 = (stdgo.Go.setRef(({} : stdgo._internal.debug.dwarf.Dwarf_qualtype.QualType)) : stdgo.Ref<stdgo._internal.debug.dwarf.Dwarf_qualtype.QualType>);
                        _typ_3731903 = stdgo.Go.asInterface(_t_3739691);
                        _typeCache[_off] = stdgo.Go.asInterface(_t_3739691);
                        {
                            (@:checkr _t_3739691 ?? throw "null pointer dereference").type = _typeOf_3732780(_e_3731180);
                            if (_err_3731183 != null) {
                                _gotoNext = 3739777i32;
                            } else {
                                _gotoNext = 3739799i32;
                            };
                        };
                    } else if (__value__ == (3739777i32)) {
                        _gotoNext = 3743028i32;
                    } else if (__value__ == (3739799i32)) {
                        _gotoNext = 3739799i32;
                        {
                            final __value__ = (@:checkr _e_3731180 ?? throw "null pointer dereference").tag;
                            if (__value__ == ((38u32 : stdgo._internal.debug.dwarf.Dwarf_tag.Tag))) {
                                _gotoNext = 3739816i32;
                            } else if (__value__ == ((55u32 : stdgo._internal.debug.dwarf.Dwarf_tag.Tag))) {
                                _gotoNext = 3739857i32;
                            } else if (__value__ == ((53u32 : stdgo._internal.debug.dwarf.Dwarf_tag.Tag))) {
                                _gotoNext = 3739904i32;
                            } else {
                                _gotoNext = 3742625i32;
                            };
                        };
                    } else if (__value__ == (3739816i32)) {
                        (@:checkr _t_3739691 ?? throw "null pointer dereference").qual = ("const" : stdgo.GoString);
                        _gotoNext = 3742625i32;
                    } else if (__value__ == (3739857i32)) {
                        (@:checkr _t_3739691 ?? throw "null pointer dereference").qual = ("restrict" : stdgo.GoString);
                        _gotoNext = 3742625i32;
                    } else if (__value__ == (3739904i32)) {
                        (@:checkr _t_3739691 ?? throw "null pointer dereference").qual = ("volatile" : stdgo.GoString);
                        _gotoNext = 3742625i32;
                    } else if (__value__ == (3739955i32)) {
                        _t_3740239 = (stdgo.Go.setRef(({} : stdgo._internal.debug.dwarf.Dwarf_enumtype.EnumType)) : stdgo.Ref<stdgo._internal.debug.dwarf.Dwarf_enumtype.EnumType>);
                        _typ_3731903 = stdgo.Go.asInterface(_t_3740239);
                        _typeCache[_off] = stdgo.Go.asInterface(_t_3740239);
                        {
                            var __tmp__ = try {
                                { _0 : (stdgo.Go.typeAssert((@:check2r _e_3731180.val((3u32 : stdgo._internal.debug.dwarf.Dwarf_attr.Attr)) : stdgo.GoString)) : stdgo.GoString), _1 : true };
                            } catch(_) {
                                { _0 : ("" : stdgo.GoString), _1 : false };
                            };
                            (@:checkr _t_3740239 ?? throw "null pointer dereference").enumName = @:tmpset0 __tmp__._0?.__copy__();
                        };
                        (@:checkr _t_3740239 ?? throw "null pointer dereference").val = (new stdgo.Slice<stdgo.Ref<stdgo._internal.debug.dwarf.Dwarf_enumvalue_.EnumValue_>>((0 : stdgo.GoInt).toBasic(), (8 : stdgo.GoInt)) : stdgo.Slice<stdgo.Ref<stdgo._internal.debug.dwarf.Dwarf_enumvalue_.EnumValue_>>);
                        _kid_3740373 = _next_3731977();
                        _gotoNext = 3740369i32;
                    } else if (__value__ == (3740369i32)) {
                        if ((_kid_3740373 != null && ((_kid_3740373 : Dynamic).__nil__ == null || !(_kid_3740373 : Dynamic).__nil__))) {
                            _gotoNext = 3740413i32;
                        } else {
                            _gotoNext = 3742625i32;
                        };
                    } else if (__value__ == (3740400i32)) {
                        _kid_3740373 = _next_3731977();
                        _gotoNext = 3740369i32;
                    } else if (__value__ == (3740413i32)) {
                        if ((@:checkr _kid_3740373 ?? throw "null pointer dereference").tag == ((40u32 : stdgo._internal.debug.dwarf.Dwarf_tag.Tag))) {
                            _gotoNext = 3740446i32;
                        } else {
                            _gotoNext = 3740400i32;
                        };
                    } else if (__value__ == (3740446i32)) {
                        _f_3740452 = (stdgo.Go.setRef(({} : stdgo._internal.debug.dwarf.Dwarf_enumvalue_.EnumValue_)) : stdgo.Ref<stdgo._internal.debug.dwarf.Dwarf_enumvalue_.EnumValue_>);
                        {
                            var __tmp__ = try {
                                { _0 : (stdgo.Go.typeAssert((@:check2r _kid_3740373.val((3u32 : stdgo._internal.debug.dwarf.Dwarf_attr.Attr)) : stdgo.GoString)) : stdgo.GoString), _1 : true };
                            } catch(_) {
                                { _0 : ("" : stdgo.GoString), _1 : false };
                            };
                            (@:checkr _f_3740452 ?? throw "null pointer dereference").name = @:tmpset0 __tmp__._0?.__copy__();
                        };
                        {
                            var __tmp__ = try {
                                { _0 : (stdgo.Go.typeAssert((@:check2r _kid_3740373.val((28u32 : stdgo._internal.debug.dwarf.Dwarf_attr.Attr)) : stdgo.GoInt64)) : stdgo.GoInt64), _1 : true };
                            } catch(_) {
                                { _0 : (0 : stdgo.GoInt64), _1 : false };
                            };
                            (@:checkr _f_3740452 ?? throw "null pointer dereference").val = @:tmpset0 __tmp__._0;
                        };
                        _n_3740566 = ((@:checkr _t_3740239 ?? throw "null pointer dereference").val.length);
                        if ((_n_3740566 >= (@:checkr _t_3740239 ?? throw "null pointer dereference").val.capacity : Bool)) {
                            _gotoNext = 3740605i32;
                        } else {
                            _gotoNext = 3740695i32;
                        };
                    } else if (__value__ == (3740605i32)) {
                        _val_3740612 = (new stdgo.Slice<stdgo.Ref<stdgo._internal.debug.dwarf.Dwarf_enumvalue_.EnumValue_>>((_n_3740566 : stdgo.GoInt).toBasic(), (_n_3740566 * (2 : stdgo.GoInt) : stdgo.GoInt)) : stdgo.Slice<stdgo.Ref<stdgo._internal.debug.dwarf.Dwarf_enumvalue_.EnumValue_>>);
                        _val_3740612.__copyTo__((@:checkr _t_3740239 ?? throw "null pointer dereference").val);
                        (@:checkr _t_3740239 ?? throw "null pointer dereference").val = _val_3740612;
                        _gotoNext = 3740695i32;
                    } else if (__value__ == (3740695i32)) {
                        (@:checkr _t_3740239 ?? throw "null pointer dereference").val = ((@:checkr _t_3740239 ?? throw "null pointer dereference").val.__slice__((0 : stdgo.GoInt), (_n_3740566 + (1 : stdgo.GoInt) : stdgo.GoInt)) : stdgo.Slice<stdgo.Ref<stdgo._internal.debug.dwarf.Dwarf_enumvalue_.EnumValue_>>);
                        (@:checkr _t_3740239 ?? throw "null pointer dereference").val[(_n_3740566 : stdgo.GoInt)] = _f_3740452;
                        _gotoNext = 3740400i32;
                    } else if (__value__ == (3740746i32)) {
                        _t_3740928 = (stdgo.Go.setRef(({} : stdgo._internal.debug.dwarf.Dwarf_ptrtype.PtrType)) : stdgo.Ref<stdgo._internal.debug.dwarf.Dwarf_ptrtype.PtrType>);
                        _typ_3731903 = stdgo.Go.asInterface(_t_3740928);
                        _typeCache[_off] = stdgo.Go.asInterface(_t_3740928);
                        if (@:check2r _e_3731180.val((73u32 : stdgo._internal.debug.dwarf.Dwarf_attr.Attr)) == null) {
                            _gotoNext = 3741005i32;
                        } else {
                            _gotoNext = 3741046i32;
                        };
                    } else if (__value__ == (3741005i32)) {
                        (@:checkr _t_3740928 ?? throw "null pointer dereference").type = stdgo.Go.asInterface((stdgo.Go.setRef((new stdgo._internal.debug.dwarf.Dwarf_voidtype.VoidType() : stdgo._internal.debug.dwarf.Dwarf_voidtype.VoidType)) : stdgo.Ref<stdgo._internal.debug.dwarf.Dwarf_voidtype.VoidType>));
                        _gotoNext = 3742625i32;
                    } else if (__value__ == (3741046i32)) {
                        (@:checkr _t_3740928 ?? throw "null pointer dereference").type = _typeOf_3732780(_e_3731180);
                        _gotoNext = 3742625i32;
                    } else if (__value__ == (3741067i32)) {
                        _t_3741431 = (stdgo.Go.setRef(({} : stdgo._internal.debug.dwarf.Dwarf_functype.FuncType)) : stdgo.Ref<stdgo._internal.debug.dwarf.Dwarf_functype.FuncType>);
                        _typ_3731903 = stdgo.Go.asInterface(_t_3741431);
                        _typeCache[_off] = stdgo.Go.asInterface(_t_3741431);
                        {
                            (@:checkr _t_3741431 ?? throw "null pointer dereference").returnType = _typeOf_3732780(_e_3731180);
                            if (_err_3731183 != null) {
                                _gotoNext = 3741523i32;
                            } else {
                                _gotoNext = 3741545i32;
                            };
                        };
                    } else if (__value__ == (3741523i32)) {
                        _gotoNext = 3743028i32;
                    } else if (__value__ == (3741545i32)) {
                        (@:checkr _t_3741431 ?? throw "null pointer dereference").paramType = (new stdgo.Slice<stdgo._internal.debug.dwarf.Dwarf_type_.Type_>((0 : stdgo.GoInt).toBasic(), (8 : stdgo.GoInt)) : stdgo.Slice<stdgo._internal.debug.dwarf.Dwarf_type_.Type_>);
                        _kid_3741584 = _next_3731977();
                        _gotoNext = 3741580i32;
                    } else if (__value__ == (3741580i32)) {
                        if ((_kid_3741584 != null && ((_kid_3741584 : Dynamic).__nil__ == null || !(_kid_3741584 : Dynamic).__nil__))) {
                            _gotoNext = 3741624i32;
                        } else {
                            _gotoNext = 3742625i32;
                        };
                    } else if (__value__ == (3741624i32)) {
                        _gotoNext = 3741646i32;
                    } else if (__value__ == (3741646i32)) {
                        {
                            final __value__ = (@:checkr _kid_3741584 ?? throw "null pointer dereference").tag;
                            if (__value__ == ((5u32 : stdgo._internal.debug.dwarf.Dwarf_tag.Tag))) {
                                _gotoNext = 3741691i32;
                            } else if (__value__ == ((24u32 : stdgo._internal.debug.dwarf.Dwarf_tag.Tag))) {
                                _gotoNext = 3741781i32;
                            } else {
                                _gotoNext = 3741666i32;
                            };
                        };
                    } else if (__value__ == (3741666i32)) {
                        _kid_3741584 = _next_3731977();
                        _gotoNext = 3741580i32;
                    } else if (__value__ == (3741691i32)) {
                        {
                            _tkid_3741633 = _typeOf_3732780(_kid_3741584);
                            if (_err_3731183 != null) {
                                _gotoNext = 3741754i32;
                            } else {
                                _gotoNext = 3741848i32;
                            };
                        };
                    } else if (__value__ == (3741754i32)) {
                        _gotoNext = 3743028i32;
                    } else if (__value__ == (3741781i32)) {
                        _tkid_3741633 = stdgo.Go.asInterface((stdgo.Go.setRef((new stdgo._internal.debug.dwarf.Dwarf_dotdotdottype.DotDotDotType() : stdgo._internal.debug.dwarf.Dwarf_dotdotdottype.DotDotDotType)) : stdgo.Ref<stdgo._internal.debug.dwarf.Dwarf_dotdotdottype.DotDotDotType>));
                        _gotoNext = 3741848i32;
                    } else if (__value__ == (3741848i32)) {
                        (@:checkr _t_3741431 ?? throw "null pointer dereference").paramType = ((@:checkr _t_3741431 ?? throw "null pointer dereference").paramType.__append__(_tkid_3741633));
                        _kid_3741584 = _next_3731977();
                        _gotoNext = 3741580i32;
                    } else if (__value__ == (3741894i32)) {
                        _t_3742033 = (stdgo.Go.setRef(({} : stdgo._internal.debug.dwarf.Dwarf_typedeftype.TypedefType)) : stdgo.Ref<stdgo._internal.debug.dwarf.Dwarf_typedeftype.TypedefType>);
                        _typ_3731903 = stdgo.Go.asInterface(_t_3742033);
                        _typeCache[_off] = stdgo.Go.asInterface(_t_3742033);
                        {
                            var __tmp__ = try {
                                { _0 : (stdgo.Go.typeAssert((@:check2r _e_3731180.val((3u32 : stdgo._internal.debug.dwarf.Dwarf_attr.Attr)) : stdgo.GoString)) : stdgo.GoString), _1 : true };
                            } catch(_) {
                                { _0 : ("" : stdgo.GoString), _1 : false };
                            };
                            (@:checkr _t_3742033 ?? throw "null pointer dereference").commonType.name = @:tmpset0 __tmp__._0?.__copy__();
                        };
                        (@:checkr _t_3742033 ?? throw "null pointer dereference").type = _typeOf_3732780(_e_3731180);
                        _gotoNext = 3742625i32;
                    } else if (__value__ == (3742148i32)) {
                        _t_3742251 = (stdgo.Go.setRef(({} : stdgo._internal.debug.dwarf.Dwarf_unspecifiedtype.UnspecifiedType)) : stdgo.Ref<stdgo._internal.debug.dwarf.Dwarf_unspecifiedtype.UnspecifiedType>);
                        _typ_3731903 = stdgo.Go.asInterface(_t_3742251);
                        _typeCache[_off] = stdgo.Go.asInterface(_t_3742251);
                        {
                            var __tmp__ = try {
                                { _0 : (stdgo.Go.typeAssert((@:check2r _e_3731180.val((3u32 : stdgo._internal.debug.dwarf.Dwarf_attr.Attr)) : stdgo.GoString)) : stdgo.GoString), _1 : true };
                            } catch(_) {
                                { _0 : ("" : stdgo.GoString), _1 : false };
                            };
                            (@:checkr _t_3742251 ?? throw "null pointer dereference").basicType.commonType.name = @:tmpset0 __tmp__._0?.__copy__();
                        };
                        _gotoNext = 3742625i32;
                    } else if (__value__ == (3742349i32)) {
                        _t_3742508 = (stdgo.Go.setRef(({} : stdgo._internal.debug.dwarf.Dwarf_unsupportedtype.UnsupportedType)) : stdgo.Ref<stdgo._internal.debug.dwarf.Dwarf_unsupportedtype.UnsupportedType>);
                        _typ_3731903 = stdgo.Go.asInterface(_t_3742508);
                        _typeCache[_off] = stdgo.Go.asInterface(_t_3742508);
                        (@:checkr _t_3742508 ?? throw "null pointer dereference").tag = (@:checkr _e_3731180 ?? throw "null pointer dereference").tag;
                        {
                            var __tmp__ = try {
                                { _0 : (stdgo.Go.typeAssert((@:check2r _e_3731180.val((3u32 : stdgo._internal.debug.dwarf.Dwarf_attr.Attr)) : stdgo.GoString)) : stdgo.GoString), _1 : true };
                            } catch(_) {
                                { _0 : ("" : stdgo.GoString), _1 : false };
                            };
                            (@:checkr _t_3742508 ?? throw "null pointer dereference").commonType.name = @:tmpset0 __tmp__._0?.__copy__();
                        };
                        _gotoNext = 3742625i32;
                    } else if (__value__ == (3742625i32)) {
                        if (_err_3731183 != null) {
                            _gotoNext = 3742639i32;
                        } else {
                            _gotoNext = 3742659i32;
                        };
                    } else if (__value__ == (3742639i32)) {
                        _gotoNext = 3743028i32;
                    } else if (__value__ == (3742659i32)) {
                        {
                            var __tmp__ = try {
                                { _0 : (stdgo.Go.typeAssert((@:check2r _e_3731180.val((11u32 : stdgo._internal.debug.dwarf.Dwarf_attr.Attr)) : stdgo.GoInt64)) : stdgo.GoInt64), _1 : true };
                            } catch(_) {
                                { _0 : (0 : stdgo.GoInt64), _1 : false };
                            };
                            _b_3742663 = @:tmpset0 __tmp__._0;
                            _ok_3742666 = @:tmpset0 __tmp__._1;
                        };
                        if (!_ok_3742666) {
                            _gotoNext = 3742709i32;
                        } else {
                            _gotoNext = 3742981i32;
                        };
                        {
                            _gotoNext = 3742659i32;
                        };
                    } else if (__value__ == (3742709i32)) {
                        _b_3742663 = (-1i64 : stdgo.GoInt64);
                        var __blank__ = 0i32;
                        _gotoNext = 3742724i32;
                    } else if (__value__ == (3742724i32)) {
                        {
                            final __type__ = _typ_3731903;
                            if (stdgo.Go.typeEquals((__type__ : stdgo.Ref<stdgo._internal.debug.dwarf.Dwarf_typedeftype.TypedefType>))) {
                                var _t:stdgo.Ref<stdgo._internal.debug.dwarf.Dwarf_typedeftype.TypedefType> = __type__ == null ? (null : stdgo.Ref<stdgo._internal.debug.dwarf.Dwarf_typedeftype.TypedefType>) : __type__.__underlying__() == null ? (null : stdgo.Ref<stdgo._internal.debug.dwarf.Dwarf_typedeftype.TypedefType>) : __type__ == null ? (null : stdgo.Ref<stdgo._internal.debug.dwarf.Dwarf_typedeftype.TypedefType>) : __type__.__underlying__().value;
                                _t_3742769 = _t;
                                _gotoNext = 3742752i32;
                            } else if (stdgo.Go.typeEquals((__type__ : stdgo.Ref<stdgo._internal.debug.dwarf.Dwarf_ptrtype.PtrType>))) {
                                var _t:stdgo.Ref<stdgo._internal.debug.dwarf.Dwarf_ptrtype.PtrType> = __type__ == null ? (null : stdgo.Ref<stdgo._internal.debug.dwarf.Dwarf_ptrtype.PtrType>) : __type__.__underlying__() == null ? (null : stdgo.Ref<stdgo._internal.debug.dwarf.Dwarf_ptrtype.PtrType>) : __type__ == null ? (null : stdgo.Ref<stdgo._internal.debug.dwarf.Dwarf_ptrtype.PtrType>) : __type__.__underlying__().value;
                                _t_3742941 = _t;
                                _gotoNext = 3742928i32;
                            } else {
                                var _t:stdgo._internal.debug.dwarf.Dwarf_type_.Type_ = __type__ == null ? (null : stdgo._internal.debug.dwarf.Dwarf_type_.Type_) : cast __type__;
                                _gotoNext = 3742981i32;
                            };
                        };
                        _gotoNext = 3742981i32;
                    } else if (__value__ == (3742752i32)) {
                        (@:checkr _fixups ?? throw "null pointer dereference")._typedefs = ((@:checkr _fixups ?? throw "null pointer dereference")._typedefs.__append__(_t_3742769));
                        var __blank__ = _t_3742769;
                        _gotoNext = 3742981i32;
                    } else if (__value__ == (3742928i32)) {
                        _b_3742663 = (_addressSize_3731238 : stdgo.GoInt64);
                        var __blank__ = _t_3742941;
                        _gotoNext = 3742981i32;
                    } else if (__value__ == (3742981i32)) {
                        _typ_3731903.common().byteSize = _b_3742663;
                        _gotoNext = 3743011i32;
                    } else if (__value__ == (3743011i32)) {
                        {
                            final __ret__:{ var _0 : stdgo._internal.debug.dwarf.Dwarf_type_.Type_; var _1 : stdgo.Error; } = { _0 : _typ_3731903, _1 : (null : stdgo.Error) };
=======
                        _gotoNext = 3711066i32;
                    } else if (__value__ == (3711066i32)) {
                        {
                            final __value__ = (@:checkr _e_3709066 ?? throw "null pointer dereference").tag;
                            if (__value__ == ((1u32 : stdgo._internal.debug.dwarf.Dwarf_tag.Tag))) {
                                _gotoNext = 3711082i32;
                            } else if (__value__ == ((36u32 : stdgo._internal.debug.dwarf.Dwarf_tag.Tag))) {
                                _gotoNext = 3712500i32;
                            } else if (__value__ == ((2u32 : stdgo._internal.debug.dwarf.Dwarf_tag.Tag)) || __value__ == ((19u32 : stdgo._internal.debug.dwarf.Dwarf_tag.Tag)) || __value__ == ((23u32 : stdgo._internal.debug.dwarf.Dwarf_tag.Tag))) {
                                _gotoNext = 3714548i32;
                            } else if (__value__ == ((38u32 : stdgo._internal.debug.dwarf.Dwarf_tag.Tag)) || __value__ == ((53u32 : stdgo._internal.debug.dwarf.Dwarf_tag.Tag)) || __value__ == ((55u32 : stdgo._internal.debug.dwarf.Dwarf_tag.Tag))) {
                                _gotoNext = 3717446i32;
                            } else if (__value__ == ((4u32 : stdgo._internal.debug.dwarf.Dwarf_tag.Tag))) {
                                _gotoNext = 3717841i32;
                            } else if (__value__ == ((15u32 : stdgo._internal.debug.dwarf.Dwarf_tag.Tag))) {
                                _gotoNext = 3718632i32;
                            } else if (__value__ == ((21u32 : stdgo._internal.debug.dwarf.Dwarf_tag.Tag))) {
                                _gotoNext = 3718953i32;
                            } else if (__value__ == ((22u32 : stdgo._internal.debug.dwarf.Dwarf_tag.Tag))) {
                                _gotoNext = 3719780i32;
                            } else if (__value__ == ((59u32 : stdgo._internal.debug.dwarf.Dwarf_tag.Tag))) {
                                _gotoNext = 3720034i32;
                            } else {
                                _gotoNext = 3720235i32;
                            };
                        };
                    } else if (__value__ == (3711082i32)) {
                        _t_3711428 = (stdgo.Go.setRef(({} : stdgo._internal.debug.dwarf.Dwarf_arraytype.ArrayType)) : stdgo.Ref<stdgo._internal.debug.dwarf.Dwarf_arraytype.ArrayType>);
                        _typ_3709789 = stdgo.Go.asInterface(_t_3711428);
                        _typeCache[_off] = stdgo.Go.asInterface(_t_3711428);
                        {
                            (@:checkr _t_3711428 ?? throw "null pointer dereference").type = _typeOf_3710666(_e_3709066);
                            if (_err_3709069 != null) {
                                _gotoNext = 3711515i32;
                            } else {
                                _gotoNext = 3711537i32;
                            };
                        };
                    } else if (__value__ == (3711515i32)) {
                        _gotoNext = 3720914i32;
                    } else if (__value__ == (3711537i32)) {
                        {
                            var __tmp__ = try {
                                { _0 : (stdgo.Go.typeAssert((@:check2r _e_3709066.val((46u32 : stdgo._internal.debug.dwarf.Dwarf_attr.Attr)) : stdgo.GoInt64)) : stdgo.GoInt64), _1 : true };
                            } catch(_) {
                                { _0 : (0 : stdgo.GoInt64), _1 : false };
                            };
                            (@:checkr _t_3711428 ?? throw "null pointer dereference").strideBitSize = @:tmpset0 __tmp__._0;
                        };
                        _kid_3711642 = _next_3709863();
                        _gotoNext = 3711638i32;
                    } else if (__value__ == (3711638i32)) {
                        if ((_kid_3711642 != null && ((_kid_3711642 : Dynamic).__nil__ == null || !(_kid_3711642 : Dynamic).__nil__))) {
                            _gotoNext = 3711682i32;
                        } else {
                            _gotoNext = 3712299i32;
                        };
                    } else if (__value__ == (3711669i32)) {
                        _kid_3711642 = _next_3709863();
                        _gotoNext = 3711638i32;
                    } else if (__value__ == (3711682i32)) {
                        _gotoNext = 3711780i32;
                    } else if (__value__ == (3711780i32)) {
                        {
                            final __value__ = (@:checkr _kid_3711642 ?? throw "null pointer dereference").tag;
                            if (__value__ == ((33u32 : stdgo._internal.debug.dwarf.Dwarf_tag.Tag))) {
                                _gotoNext = 3711800i32;
                            } else if (__value__ == ((4u32 : stdgo._internal.debug.dwarf.Dwarf_tag.Tag))) {
                                _gotoNext = 3712159i32;
                            } else {
                                _gotoNext = 3711669i32;
                            };
                        };
                    } else if (__value__ == (3711800i32)) {
                        {
                            var __tmp__ = try {
                                { _0 : (stdgo.Go.typeAssert((@:check2r _kid_3711642.val((55u32 : stdgo._internal.debug.dwarf.Dwarf_attr.Attr)) : stdgo.GoInt64)) : stdgo.GoInt64), _1 : true };
                            } catch(_) {
                                { _0 : (0 : stdgo.GoInt64), _1 : false };
                            };
                            _count_3711826 = @:tmpset0 __tmp__._0;
                            _ok_3711833 = @:tmpset0 __tmp__._1;
                        };
                        if (!_ok_3711833) {
                            _gotoNext = 3711877i32;
                        } else {
                            _gotoNext = 3712129i32;
                        };
                    } else if (__value__ == (3711877i32)) {
                        {
                            var __tmp__ = try {
                                { _0 : (stdgo.Go.typeAssert((@:check2r _kid_3711642.val((47u32 : stdgo._internal.debug.dwarf.Dwarf_attr.Attr)) : stdgo.GoInt64)) : stdgo.GoInt64), _1 : true };
                            } catch(_) {
                                { _0 : (0 : stdgo.GoInt64), _1 : false };
                            };
                            _count_3711826 = @:tmpset0 __tmp__._0;
                            _ok_3711833 = @:tmpset0 __tmp__._1;
                        };
                        if (_ok_3711833) {
                            _gotoNext = 3711993i32;
                        } else if ((_dims_3711623.length) == ((0 : stdgo.GoInt))) {
                            _gotoNext = 3712079i32;
                        } else {
                            _gotoNext = 3712129i32;
                        };
                    } else if (__value__ == (3711993i32)) {
                        _count_3711826++;
                        _gotoNext = 3712129i32;
                    } else if (__value__ == (3712079i32)) {
                        _count_3711826 = (-1i64 : stdgo.GoInt64);
                        _gotoNext = 3712129i32;
                    } else if (__value__ == (3712129i32)) {
                        _dims_3711623 = (_dims_3711623.__append__(_count_3711826));
                        _gotoNext = 3711669i32;
                    } else if (__value__ == (3712159i32)) {
                        _err_3709069 = stdgo.Go.asInterface((new stdgo._internal.debug.dwarf.Dwarf_decodeerror.DecodeError(_name?.__copy__(), (@:checkr _kid_3711642 ?? throw "null pointer dereference").offset, ("cannot handle enumeration type as array bound" : stdgo.GoString)) : stdgo._internal.debug.dwarf.Dwarf_decodeerror.DecodeError));
                        _gotoNext = 3720914i32;
                    } else if (__value__ == (3712299i32)) {
                        if ((_dims_3711623.length) == ((0 : stdgo.GoInt))) {
                            _gotoNext = 3712317i32;
                        } else {
                            _gotoNext = 3712383i32;
                        };
                    } else if (__value__ == (3712317i32)) {
                        _dims_3711623 = (new stdgo.Slice<stdgo.GoInt64>(1, 1, ...[(-1i64 : stdgo.GoInt64)]).__setNumber64__() : stdgo.Slice<stdgo.GoInt64>);
                        _gotoNext = 3712383i32;
                    } else if (__value__ == (3712383i32)) {
                        (@:checkr _t_3711428 ?? throw "null pointer dereference").count = _dims_3711623[(0 : stdgo.GoInt)];
                        _i_3712407 = ((_dims_3711623.length) - (1 : stdgo.GoInt) : stdgo.GoInt);
                        _gotoNext = 3712403i32;
                    } else if (__value__ == (3712403i32)) {
                        if ((_i_3712407 >= (1 : stdgo.GoInt) : Bool)) {
                            _gotoNext = 3712439i32;
                        } else {
                            _gotoNext = 3720511i32;
                        };
                    } else if (__value__ == (3712439i32)) {
                        (@:checkr _t_3711428 ?? throw "null pointer dereference").type = stdgo.Go.asInterface((stdgo.Go.setRef(({ type : (@:checkr _t_3711428 ?? throw "null pointer dereference").type, count : _dims_3711623[(_i_3712407 : stdgo.GoInt)] } : stdgo._internal.debug.dwarf.Dwarf_arraytype.ArrayType)) : stdgo.Ref<stdgo._internal.debug.dwarf.Dwarf_arraytype.ArrayType>));
                        _i_3712407--;
                        _gotoNext = 3712403i32;
                    } else if (__value__ == (3712500i32)) {
                        {
                            var __tmp__ = try {
                                { _0 : (stdgo.Go.typeAssert((@:check2r _e_3709066.val((3u32 : stdgo._internal.debug.dwarf.Dwarf_attr.Attr)) : stdgo.GoString)) : stdgo.GoString), _1 : true };
                            } catch(_) {
                                { _0 : ("" : stdgo.GoString), _1 : false };
                            };
                            _name_3713064 = @:tmpset0 __tmp__._0?.__copy__();
                        };
                        {
                            var __tmp__ = try {
                                { _0 : (stdgo.Go.typeAssert((@:check2r _e_3709066.val((62u32 : stdgo._internal.debug.dwarf.Dwarf_attr.Attr)) : stdgo.GoInt64)) : stdgo.GoInt64), _1 : true };
                            } catch(_) {
                                { _0 : (0 : stdgo.GoInt64), _1 : false };
                            };
                            _enc_3713102 = @:tmpset0 __tmp__._0;
                            _ok_3713107 = @:tmpset0 __tmp__._1;
                        };
                        if (!_ok_3713107) {
                            _gotoNext = 3713150i32;
                        } else {
                            _gotoNext = 3713251i32;
                        };
                    } else if (__value__ == (3713150i32)) {
                        _err_3709069 = stdgo.Go.asInterface((new stdgo._internal.debug.dwarf.Dwarf_decodeerror.DecodeError(_name_3713064?.__copy__(), (@:checkr _e_3709066 ?? throw "null pointer dereference").offset, (("missing encoding attribute for " : stdgo.GoString) + _name_3713064?.__copy__() : stdgo.GoString)?.__copy__()) : stdgo._internal.debug.dwarf.Dwarf_decodeerror.DecodeError));
                        _gotoNext = 3720914i32;
                    } else if (__value__ == (3713251i32)) {
                        _gotoNext = 3713251i32;
                        {
                            final __value__ = _enc_3713102;
                            if (__value__ == ((1i64 : stdgo.GoInt64))) {
                                _gotoNext = 3713370i32;
                            } else if (__value__ == ((2i64 : stdgo.GoInt64))) {
                                _gotoNext = 3713412i32;
                            } else if (__value__ == ((3i64 : stdgo.GoInt64))) {
                                _gotoNext = 3713454i32;
                            } else if (__value__ == ((4i64 : stdgo.GoInt64))) {
                                _gotoNext = 3713867i32;
                            } else if (__value__ == ((5i64 : stdgo.GoInt64))) {
                                _gotoNext = 3713908i32;
                            } else if (__value__ == ((7i64 : stdgo.GoInt64))) {
                                _gotoNext = 3713948i32;
                            } else if (__value__ == ((6i64 : stdgo.GoInt64))) {
                                _gotoNext = 3713991i32;
                            } else if (__value__ == ((8i64 : stdgo.GoInt64))) {
                                _gotoNext = 3714036i32;
                            } else {
                                _gotoNext = 3713266i32;
                            };
                        };
                    } else if (__value__ == (3713266i32)) {
                        _err_3709069 = stdgo.Go.asInterface((new stdgo._internal.debug.dwarf.Dwarf_decodeerror.DecodeError(_name_3713064?.__copy__(), (@:checkr _e_3709066 ?? throw "null pointer dereference").offset, ("unrecognized encoding attribute value" : stdgo.GoString)) : stdgo._internal.debug.dwarf.Dwarf_decodeerror.DecodeError));
                        _gotoNext = 3720914i32;
                    } else if (__value__ == (3713370i32)) {
                        _typ_3709789 = stdgo.Go.asInterface((stdgo.Go.setRef(({} : stdgo._internal.debug.dwarf.Dwarf_addrtype.AddrType)) : stdgo.Ref<stdgo._internal.debug.dwarf.Dwarf_addrtype.AddrType>));
                        _gotoNext = 3714088i32;
                    } else if (__value__ == (3713412i32)) {
                        _typ_3709789 = stdgo.Go.asInterface((stdgo.Go.setRef(({} : stdgo._internal.debug.dwarf.Dwarf_booltype.BoolType)) : stdgo.Ref<stdgo._internal.debug.dwarf.Dwarf_booltype.BoolType>));
                        _gotoNext = 3714088i32;
                    } else if (__value__ == (3713454i32)) {
                        _typ_3709789 = stdgo.Go.asInterface((stdgo.Go.setRef(({} : stdgo._internal.debug.dwarf.Dwarf_complextype.ComplexType)) : stdgo.Ref<stdgo._internal.debug.dwarf.Dwarf_complextype.ComplexType>));
                        if (_name_3713064 == (("complex" : stdgo.GoString))) {
                            _gotoNext = 3713526i32;
                        } else {
                            _gotoNext = 3714088i32;
                        };
                    } else if (__value__ == (3713526i32)) {
                        _gotoNext = 3713710i32;
                    } else if (__value__ == (3713710i32)) {
                        {
                            {
                                var __tmp__ = try {
                                    { _0 : (stdgo.Go.typeAssert((@:check2r _e_3709066.val((11u32 : stdgo._internal.debug.dwarf.Dwarf_attr.Attr)) : stdgo.GoInt64)) : stdgo.GoInt64), _1 : true };
                                } catch(_) {
                                    { _0 : (0 : stdgo.GoInt64), _1 : false };
                                };
                                _byteSize_3713717 = @:tmpset0 __tmp__._0;
                            };
                            {
                                final __value__ = _byteSize_3713717;
                                if (__value__ == ((8i64 : stdgo.GoInt64))) {
                                    _gotoNext = 3713776i32;
                                } else if (__value__ == ((16i64 : stdgo.GoInt64))) {
                                    _gotoNext = 3713816i32;
                                } else {
                                    _gotoNext = 3714088i32;
                                };
                            };
                        };
                    } else if (__value__ == (3713776i32)) {
                        _name_3713064 = ("complex float" : stdgo.GoString);
                        _gotoNext = 3714088i32;
                    } else if (__value__ == (3713816i32)) {
                        _name_3713064 = ("complex double" : stdgo.GoString);
                        _gotoNext = 3714088i32;
                    } else if (__value__ == (3713867i32)) {
                        _typ_3709789 = stdgo.Go.asInterface((stdgo.Go.setRef(({} : stdgo._internal.debug.dwarf.Dwarf_floattype.FloatType)) : stdgo.Ref<stdgo._internal.debug.dwarf.Dwarf_floattype.FloatType>));
                        _gotoNext = 3714088i32;
                    } else if (__value__ == (3713908i32)) {
                        _typ_3709789 = stdgo.Go.asInterface((stdgo.Go.setRef(({} : stdgo._internal.debug.dwarf.Dwarf_inttype.IntType)) : stdgo.Ref<stdgo._internal.debug.dwarf.Dwarf_inttype.IntType>));
                        _gotoNext = 3714088i32;
                    } else if (__value__ == (3713948i32)) {
                        _typ_3709789 = stdgo.Go.asInterface((stdgo.Go.setRef(({} : stdgo._internal.debug.dwarf.Dwarf_uinttype.UintType)) : stdgo.Ref<stdgo._internal.debug.dwarf.Dwarf_uinttype.UintType>));
                        _gotoNext = 3714088i32;
                    } else if (__value__ == (3713991i32)) {
                        _typ_3709789 = stdgo.Go.asInterface((stdgo.Go.setRef(({} : stdgo._internal.debug.dwarf.Dwarf_chartype.CharType)) : stdgo.Ref<stdgo._internal.debug.dwarf.Dwarf_chartype.CharType>));
                        _gotoNext = 3714088i32;
                    } else if (__value__ == (3714036i32)) {
                        _typ_3709789 = stdgo.Go.asInterface((stdgo.Go.setRef(({} : stdgo._internal.debug.dwarf.Dwarf_uchartype.UcharType)) : stdgo.Ref<stdgo._internal.debug.dwarf.Dwarf_uchartype.UcharType>));
                        _gotoNext = 3714088i32;
                    } else if (__value__ == (3714088i32)) {
                        _typeCache[_off] = _typ_3709789;
                        _t_3714111 = (stdgo.Go.typeAssert((stdgo.Go.toInterface(_typ_3709789) : stdgo._internal.debug.dwarf.Dwarf_t__interface_0.T__interface_0)) : stdgo._internal.debug.dwarf.Dwarf_t__interface_0.T__interface_0).basic();
                        (@:checkr _t_3714111 ?? throw "null pointer dereference").commonType.name = _name_3713064?.__copy__();
                        {
                            var __tmp__ = try {
                                { _0 : (stdgo.Go.typeAssert((@:check2r _e_3709066.val((13u32 : stdgo._internal.debug.dwarf.Dwarf_attr.Attr)) : stdgo.GoInt64)) : stdgo.GoInt64), _1 : true };
                            } catch(_) {
                                { _0 : (0 : stdgo.GoInt64), _1 : false };
                            };
                            (@:checkr _t_3714111 ?? throw "null pointer dereference").bitSize = @:tmpset0 __tmp__._0;
                        };
                        _haveBitOffset_3714230 = false;
                        _haveDataBitOffset_3714255 = false;
                        {
                            var __tmp__ = try {
                                { _0 : (stdgo.Go.typeAssert((@:check2r _e_3709066.val((12u32 : stdgo._internal.debug.dwarf.Dwarf_attr.Attr)) : stdgo.GoInt64)) : stdgo.GoInt64), _1 : true };
                            } catch(_) {
                                { _0 : (0 : stdgo.GoInt64), _1 : false };
                            };
                            (@:checkr _t_3714111 ?? throw "null pointer dereference").bitOffset = @:tmpset0 __tmp__._0;
                            _haveBitOffset_3714230 = @:tmpset0 __tmp__._1;
                        };
                        {
                            var __tmp__ = try {
                                { _0 : (stdgo.Go.typeAssert((@:check2r _e_3709066.val((107u32 : stdgo._internal.debug.dwarf.Dwarf_attr.Attr)) : stdgo.GoInt64)) : stdgo.GoInt64), _1 : true };
                            } catch(_) {
                                { _0 : (0 : stdgo.GoInt64), _1 : false };
                            };
                            (@:checkr _t_3714111 ?? throw "null pointer dereference").dataBitOffset = @:tmpset0 __tmp__._0;
                            _haveDataBitOffset_3714255 = @:tmpset0 __tmp__._1;
                        };
                        if ((_haveBitOffset_3714230 && _haveDataBitOffset_3714255 : Bool)) {
                            _gotoNext = 3714454i32;
                        } else {
                            _gotoNext = 3720511i32;
                        };
                    } else if (__value__ == (3714454i32)) {
                        _err_3709069 = stdgo.Go.asInterface((new stdgo._internal.debug.dwarf.Dwarf_decodeerror.DecodeError(_name_3713064?.__copy__(), (@:checkr _e_3709066 ?? throw "null pointer dereference").offset, ("duplicate bit offset attributes" : stdgo.GoString)) : stdgo._internal.debug.dwarf.Dwarf_decodeerror.DecodeError));
                        _gotoNext = 3720914i32;
                    } else if (__value__ == (3714548i32)) {
                        _t_3715301 = (stdgo.Go.setRef(({} : stdgo._internal.debug.dwarf.Dwarf_structtype.StructType)) : stdgo.Ref<stdgo._internal.debug.dwarf.Dwarf_structtype.StructType>);
                        _typ_3709789 = stdgo.Go.asInterface(_t_3715301);
                        _typeCache[_off] = stdgo.Go.asInterface(_t_3715301);
                        _gotoNext = 3715355i32;
                    } else if (__value__ == (3715355i32)) {
                        {
                            final __value__ = (@:checkr _e_3709066 ?? throw "null pointer dereference").tag;
                            if (__value__ == ((2u32 : stdgo._internal.debug.dwarf.Dwarf_tag.Tag))) {
                                _gotoNext = 3715372i32;
                            } else if (__value__ == ((19u32 : stdgo._internal.debug.dwarf.Dwarf_tag.Tag))) {
                                _gotoNext = 3715413i32;
                            } else if (__value__ == ((23u32 : stdgo._internal.debug.dwarf.Dwarf_tag.Tag))) {
                                _gotoNext = 3715456i32;
                            } else {
                                _gotoNext = 3715501i32;
                            };
                        };
                    } else if (__value__ == (3715372i32)) {
                        (@:checkr _t_3715301 ?? throw "null pointer dereference").kind = ("class" : stdgo.GoString);
                        _gotoNext = 3715501i32;
                    } else if (__value__ == (3715413i32)) {
                        (@:checkr _t_3715301 ?? throw "null pointer dereference").kind = ("struct" : stdgo.GoString);
                        _gotoNext = 3715501i32;
                    } else if (__value__ == (3715456i32)) {
                        (@:checkr _t_3715301 ?? throw "null pointer dereference").kind = ("union" : stdgo.GoString);
                        _gotoNext = 3715501i32;
                    } else if (__value__ == (3715501i32)) {
                        {
                            var __tmp__ = try {
                                { _0 : (stdgo.Go.typeAssert((@:check2r _e_3709066.val((3u32 : stdgo._internal.debug.dwarf.Dwarf_attr.Attr)) : stdgo.GoString)) : stdgo.GoString), _1 : true };
                            } catch(_) {
                                { _0 : ("" : stdgo.GoString), _1 : false };
                            };
                            (@:checkr _t_3715301 ?? throw "null pointer dereference").structName = @:tmpset0 __tmp__._0?.__copy__();
                        };
                        (@:checkr _t_3715301 ?? throw "null pointer dereference").incomplete = @:check2r _e_3709066.val((60u32 : stdgo._internal.debug.dwarf.Dwarf_attr.Attr)) != null;
                        (@:checkr _t_3715301 ?? throw "null pointer dereference").field = (new stdgo.Slice<stdgo.Ref<stdgo._internal.debug.dwarf.Dwarf_structfield.StructField>>((0 : stdgo.GoInt).toBasic(), (8 : stdgo.GoInt)) : stdgo.Slice<stdgo.Ref<stdgo._internal.debug.dwarf.Dwarf_structfield.StructField>>);
                        _kid_3715723 = _next_3709863();
                        _gotoNext = 3715719i32;
                    } else if (__value__ == (3715719i32)) {
                        if ((_kid_3715723 != null && ((_kid_3715723 : Dynamic).__nil__ == null || !(_kid_3715723 : Dynamic).__nil__))) {
                            _gotoNext = 3715763i32;
                        } else {
                            _gotoNext = 3717234i32;
                        };
                    } else if (__value__ == (3715763i32)) {
                        if ((@:checkr _kid_3715723 ?? throw "null pointer dereference").tag != ((13u32 : stdgo._internal.debug.dwarf.Dwarf_tag.Tag))) {
                            _gotoNext = 3715792i32;
                        } else {
                            _gotoNext = 3715815i32;
                        };
                    } else if (__value__ == (3715792i32)) {
                        _kid_3715723 = _next_3709863();
                        _gotoNext = 3715719i32;
                    } else if (__value__ == (3715815i32)) {
                        _f_3715815 = (stdgo.Go.setRef(({} : stdgo._internal.debug.dwarf.Dwarf_structfield.StructField)) : stdgo.Ref<stdgo._internal.debug.dwarf.Dwarf_structfield.StructField>);
                        {
                            (@:checkr _f_3715815 ?? throw "null pointer dereference").type = _typeOf_3710666(_kid_3715723);
                            if (_err_3709069 != null) {
                                _gotoNext = 3715876i32;
                            } else {
                                _gotoNext = 3715901i32;
                            };
                        };
                    } else if (__value__ == (3715876i32)) {
                        _gotoNext = 3720914i32;
                    } else if (__value__ == (3715901i32)) {
                        var __blank__ = 0i32;
                        _gotoNext = 3715901i32;
                        {
                            final __type__ = @:check2r _kid_3715723.val((56u32 : stdgo._internal.debug.dwarf.Dwarf_attr.Attr));
                            if (stdgo.Go.typeEquals((__type__ : stdgo.Slice<stdgo.GoUInt8>))) {
                                var _loc:stdgo.Slice<stdgo.GoUInt8> = __type__ == null ? (null : stdgo.Slice<stdgo.GoUInt8>) : __type__.__underlying__() == null ? (null : stdgo.Slice<stdgo.GoUInt8>) : __type__ == null ? (null : stdgo.Slice<stdgo.GoUInt8>) : __type__.__underlying__().value;
                                _loc_3715965 = _loc;
                                _gotoNext = 3715954i32;
                            } else if (stdgo.Go.typeEquals((__type__ : stdgo.GoInt64))) {
                                var _loc:stdgo.GoInt64 = __type__ == null ? 0 : __type__.__underlying__() == null ? 0 : __type__ == null ? 0 : __type__.__underlying__().value;
                                _loc_3716335 = _loc;
                                _gotoNext = 3716325i32;
                            } else {
                                var _loc:stdgo.AnyInterface = __type__?.__underlying__();
                                _gotoNext = 3716369i32;
                            };
                        };
                    } else if (__value__ == (3715954i32)) {
                        _b_3716054 = stdgo._internal.debug.dwarf.Dwarf__makebuf._makeBuf(_d, stdgo.Go.asInterface((new stdgo._internal.debug.dwarf.Dwarf_t_unknownformat.T_unknownFormat() : stdgo._internal.debug.dwarf.Dwarf_t_unknownformat.T_unknownFormat)), ("location" : stdgo.GoString), (0u32 : stdgo._internal.debug.dwarf.Dwarf_offset.Offset), _loc_3715965)?.__copy__();
                        if (@:check2 _b_3716054._uint8() != ((35 : stdgo.GoUInt8))) {
                            _gotoNext = 3716140i32;
                        } else {
                            _gotoNext = 3716230i32;
                        };
                    } else if (__value__ == (3716140i32)) {
                        _err_3709069 = stdgo.Go.asInterface((new stdgo._internal.debug.dwarf.Dwarf_decodeerror.DecodeError(_name?.__copy__(), (@:checkr _kid_3715723 ?? throw "null pointer dereference").offset, ("unexpected opcode" : stdgo.GoString)) : stdgo._internal.debug.dwarf.Dwarf_decodeerror.DecodeError));
                        _gotoNext = 3720914i32;
                    } else if (__value__ == (3716230i32)) {
                        (@:checkr _f_3715815 ?? throw "null pointer dereference").byteOffset = (@:check2 _b_3716054._uint() : stdgo.GoInt64);
                        if (_b_3716054._err != null) {
                            _gotoNext = 3716281i32;
                        } else {
                            _gotoNext = 0i32;
                        };
                    } else if (__value__ == (3716281i32)) {
                        _err_3709069 = _b_3716054._err;
                        _gotoNext = 3720914i32;
                    } else if (__value__ == (3716325i32)) {
                        (@:checkr _f_3715815 ?? throw "null pointer dereference").byteOffset = _loc_3716335;
                        var __blank__ = _loc_3716335;
                        _gotoNext = 3716369i32;
                    } else if (__value__ == (3716369i32)) {
                        {
                            var __tmp__ = try {
                                { _0 : (stdgo.Go.typeAssert((@:check2r _kid_3715723.val((3u32 : stdgo._internal.debug.dwarf.Dwarf_attr.Attr)) : stdgo.GoString)) : stdgo.GoString), _1 : true };
                            } catch(_) {
                                { _0 : ("" : stdgo.GoString), _1 : false };
                            };
                            (@:checkr _f_3715815 ?? throw "null pointer dereference").name = @:tmpset0 __tmp__._0?.__copy__();
                        };
                        {
                            var __tmp__ = try {
                                { _0 : (stdgo.Go.typeAssert((@:check2r _kid_3715723.val((11u32 : stdgo._internal.debug.dwarf.Dwarf_attr.Attr)) : stdgo.GoInt64)) : stdgo.GoInt64), _1 : true };
                            } catch(_) {
                                { _0 : (0 : stdgo.GoInt64), _1 : false };
                            };
                            (@:checkr _f_3715815 ?? throw "null pointer dereference").byteSize = @:tmpset0 __tmp__._0;
                        };
                        _haveBitOffset_3716460 = false;
                        _haveDataBitOffset_3716486 = false;
                        {
                            var __tmp__ = try {
                                { _0 : (stdgo.Go.typeAssert((@:check2r _kid_3715723.val((12u32 : stdgo._internal.debug.dwarf.Dwarf_attr.Attr)) : stdgo.GoInt64)) : stdgo.GoInt64), _1 : true };
                            } catch(_) {
                                { _0 : (0 : stdgo.GoInt64), _1 : false };
                            };
                            (@:checkr _f_3715815 ?? throw "null pointer dereference").bitOffset = @:tmpset0 __tmp__._0;
                            _haveBitOffset_3716460 = @:tmpset0 __tmp__._1;
                        };
                        {
                            var __tmp__ = try {
                                { _0 : (stdgo.Go.typeAssert((@:check2r _kid_3715723.val((107u32 : stdgo._internal.debug.dwarf.Dwarf_attr.Attr)) : stdgo.GoInt64)) : stdgo.GoInt64), _1 : true };
                            } catch(_) {
                                { _0 : (0 : stdgo.GoInt64), _1 : false };
                            };
                            (@:checkr _f_3715815 ?? throw "null pointer dereference").dataBitOffset = @:tmpset0 __tmp__._0;
                            _haveDataBitOffset_3716486 = @:tmpset0 __tmp__._1;
                        };
                        if ((_haveBitOffset_3716460 && _haveDataBitOffset_3716486 : Bool)) {
                            _gotoNext = 3716692i32;
                        } else {
                            _gotoNext = 3716790i32;
                        };
                    } else if (__value__ == (3716692i32)) {
                        _err_3709069 = stdgo.Go.asInterface((new stdgo._internal.debug.dwarf.Dwarf_decodeerror.DecodeError(_name?.__copy__(), (@:checkr _e_3709066 ?? throw "null pointer dereference").offset, ("duplicate bit offset attributes" : stdgo.GoString)) : stdgo._internal.debug.dwarf.Dwarf_decodeerror.DecodeError));
                        _gotoNext = 3720914i32;
                    } else if (__value__ == (3716790i32)) {
                        {
                            var __tmp__ = try {
                                { _0 : (stdgo.Go.typeAssert((@:check2r _kid_3715723.val((13u32 : stdgo._internal.debug.dwarf.Dwarf_attr.Attr)) : stdgo.GoInt64)) : stdgo.GoInt64), _1 : true };
                            } catch(_) {
                                { _0 : (0 : stdgo.GoInt64), _1 : false };
                            };
                            (@:checkr _f_3715815 ?? throw "null pointer dereference").bitSize = @:tmpset0 __tmp__._0;
                        };
                        (@:checkr _t_3715301 ?? throw "null pointer dereference").field = ((@:checkr _t_3715301 ?? throw "null pointer dereference").field.__append__(_f_3715815));
                        if (((_lastFieldBitSize_3715662 == ((0i64 : stdgo.GoInt64)) && _lastFieldByteOffset_3715691 == ((@:checkr _f_3715815 ?? throw "null pointer dereference").byteOffset) : Bool) && ((@:checkr _t_3715301 ?? throw "null pointer dereference").kind != ("union" : stdgo.GoString)) : Bool)) {
                            _gotoNext = 3716955i32;
                        } else {
                            _gotoNext = 3717134i32;
                        };
                    } else if (__value__ == (3716955i32)) {
                        @:check2r _fixups._recordArrayType(_lastFieldType_3715636);
                        _gotoNext = 3717134i32;
                    } else if (__value__ == (3717134i32)) {
                        _lastFieldType_3715636 = (stdgo.Go.setRef((@:checkr _f_3715815 ?? throw "null pointer dereference").type) : stdgo.Ref<stdgo._internal.debug.dwarf.Dwarf_type_.Type_>);
                        _lastFieldByteOffset_3715691 = (@:checkr _f_3715815 ?? throw "null pointer dereference").byteOffset;
                        _lastFieldBitSize_3715662 = (@:checkr _f_3715815 ?? throw "null pointer dereference").bitSize;
                        _kid_3715723 = _next_3709863();
                        _gotoNext = 3715719i32;
                    } else if (__value__ == (3717234i32)) {
                        if ((@:checkr _t_3715301 ?? throw "null pointer dereference").kind != (("union" : stdgo.GoString))) {
                            _gotoNext = 3717255i32;
                        } else {
                            _gotoNext = 3720511i32;
                        };
                    } else if (__value__ == (3717255i32)) {
                        {
                            var __tmp__ = try {
                                { _0 : (stdgo.Go.typeAssert((@:check2r _e_3709066.val((11u32 : stdgo._internal.debug.dwarf.Dwarf_attr.Attr)) : stdgo.GoInt64)) : stdgo.GoInt64), _1 : true };
                            } catch(_) {
                                { _0 : (0 : stdgo.GoInt64), _1 : false };
                            };
                            _b_3717260 = @:tmpset0 __tmp__._0;
                            _ok_3717263 = @:tmpset0 __tmp__._1;
                        };
                        if ((_ok_3717263 && (_b_3717260 == _lastFieldByteOffset_3715691) : Bool)) {
                            _gotoNext = 3717334i32;
                        } else {
                            _gotoNext = 3720511i32;
                        };
                    } else if (__value__ == (3717334i32)) {
                        @:check2r _fixups._recordArrayType(_lastFieldType_3715636);
                        _gotoNext = 3720511i32;
                    } else if (__value__ == (3717446i32)) {
                        _t_3717577 = (stdgo.Go.setRef(({} : stdgo._internal.debug.dwarf.Dwarf_qualtype.QualType)) : stdgo.Ref<stdgo._internal.debug.dwarf.Dwarf_qualtype.QualType>);
                        _typ_3709789 = stdgo.Go.asInterface(_t_3717577);
                        _typeCache[_off] = stdgo.Go.asInterface(_t_3717577);
                        {
                            (@:checkr _t_3717577 ?? throw "null pointer dereference").type = _typeOf_3710666(_e_3709066);
                            if (_err_3709069 != null) {
                                _gotoNext = 3717663i32;
                            } else {
                                _gotoNext = 3717685i32;
                            };
                        };
                    } else if (__value__ == (3717663i32)) {
                        _gotoNext = 3720914i32;
                    } else if (__value__ == (3717685i32)) {
                        _gotoNext = 3717685i32;
                        {
                            final __value__ = (@:checkr _e_3709066 ?? throw "null pointer dereference").tag;
                            if (__value__ == ((38u32 : stdgo._internal.debug.dwarf.Dwarf_tag.Tag))) {
                                _gotoNext = 3717702i32;
                            } else if (__value__ == ((55u32 : stdgo._internal.debug.dwarf.Dwarf_tag.Tag))) {
                                _gotoNext = 3717743i32;
                            } else if (__value__ == ((53u32 : stdgo._internal.debug.dwarf.Dwarf_tag.Tag))) {
                                _gotoNext = 3717790i32;
                            } else {
                                _gotoNext = 3720511i32;
                            };
                        };
                    } else if (__value__ == (3717702i32)) {
                        (@:checkr _t_3717577 ?? throw "null pointer dereference").qual = ("const" : stdgo.GoString);
                        _gotoNext = 3720511i32;
                    } else if (__value__ == (3717743i32)) {
                        (@:checkr _t_3717577 ?? throw "null pointer dereference").qual = ("restrict" : stdgo.GoString);
                        _gotoNext = 3720511i32;
                    } else if (__value__ == (3717790i32)) {
                        (@:checkr _t_3717577 ?? throw "null pointer dereference").qual = ("volatile" : stdgo.GoString);
                        _gotoNext = 3720511i32;
                    } else if (__value__ == (3717841i32)) {
                        _t_3718125 = (stdgo.Go.setRef(({} : stdgo._internal.debug.dwarf.Dwarf_enumtype.EnumType)) : stdgo.Ref<stdgo._internal.debug.dwarf.Dwarf_enumtype.EnumType>);
                        _typ_3709789 = stdgo.Go.asInterface(_t_3718125);
                        _typeCache[_off] = stdgo.Go.asInterface(_t_3718125);
                        {
                            var __tmp__ = try {
                                { _0 : (stdgo.Go.typeAssert((@:check2r _e_3709066.val((3u32 : stdgo._internal.debug.dwarf.Dwarf_attr.Attr)) : stdgo.GoString)) : stdgo.GoString), _1 : true };
                            } catch(_) {
                                { _0 : ("" : stdgo.GoString), _1 : false };
                            };
                            (@:checkr _t_3718125 ?? throw "null pointer dereference").enumName = @:tmpset0 __tmp__._0?.__copy__();
                        };
                        (@:checkr _t_3718125 ?? throw "null pointer dereference").val = (new stdgo.Slice<stdgo.Ref<stdgo._internal.debug.dwarf.Dwarf_enumvalue_.EnumValue_>>((0 : stdgo.GoInt).toBasic(), (8 : stdgo.GoInt)) : stdgo.Slice<stdgo.Ref<stdgo._internal.debug.dwarf.Dwarf_enumvalue_.EnumValue_>>);
                        _kid_3718259 = _next_3709863();
                        _gotoNext = 3718255i32;
                    } else if (__value__ == (3718255i32)) {
                        if ((_kid_3718259 != null && ((_kid_3718259 : Dynamic).__nil__ == null || !(_kid_3718259 : Dynamic).__nil__))) {
                            _gotoNext = 3718299i32;
                        } else {
                            _gotoNext = 3720511i32;
                        };
                    } else if (__value__ == (3718286i32)) {
                        _kid_3718259 = _next_3709863();
                        _gotoNext = 3718255i32;
                    } else if (__value__ == (3718299i32)) {
                        if ((@:checkr _kid_3718259 ?? throw "null pointer dereference").tag == ((40u32 : stdgo._internal.debug.dwarf.Dwarf_tag.Tag))) {
                            _gotoNext = 3718332i32;
                        } else {
                            _gotoNext = 3718286i32;
                        };
                    } else if (__value__ == (3718332i32)) {
                        _f_3718338 = (stdgo.Go.setRef(({} : stdgo._internal.debug.dwarf.Dwarf_enumvalue_.EnumValue_)) : stdgo.Ref<stdgo._internal.debug.dwarf.Dwarf_enumvalue_.EnumValue_>);
                        {
                            var __tmp__ = try {
                                { _0 : (stdgo.Go.typeAssert((@:check2r _kid_3718259.val((3u32 : stdgo._internal.debug.dwarf.Dwarf_attr.Attr)) : stdgo.GoString)) : stdgo.GoString), _1 : true };
                            } catch(_) {
                                { _0 : ("" : stdgo.GoString), _1 : false };
                            };
                            (@:checkr _f_3718338 ?? throw "null pointer dereference").name = @:tmpset0 __tmp__._0?.__copy__();
                        };
                        {
                            var __tmp__ = try {
                                { _0 : (stdgo.Go.typeAssert((@:check2r _kid_3718259.val((28u32 : stdgo._internal.debug.dwarf.Dwarf_attr.Attr)) : stdgo.GoInt64)) : stdgo.GoInt64), _1 : true };
                            } catch(_) {
                                { _0 : (0 : stdgo.GoInt64), _1 : false };
                            };
                            (@:checkr _f_3718338 ?? throw "null pointer dereference").val = @:tmpset0 __tmp__._0;
                        };
                        _n_3718452 = ((@:checkr _t_3718125 ?? throw "null pointer dereference").val.length);
                        if ((_n_3718452 >= (@:checkr _t_3718125 ?? throw "null pointer dereference").val.capacity : Bool)) {
                            _gotoNext = 3718491i32;
                        } else {
                            _gotoNext = 3718581i32;
                        };
                    } else if (__value__ == (3718491i32)) {
                        _val_3718498 = (new stdgo.Slice<stdgo.Ref<stdgo._internal.debug.dwarf.Dwarf_enumvalue_.EnumValue_>>((_n_3718452 : stdgo.GoInt).toBasic(), (_n_3718452 * (2 : stdgo.GoInt) : stdgo.GoInt)) : stdgo.Slice<stdgo.Ref<stdgo._internal.debug.dwarf.Dwarf_enumvalue_.EnumValue_>>);
                        _val_3718498.__copyTo__((@:checkr _t_3718125 ?? throw "null pointer dereference").val);
                        (@:checkr _t_3718125 ?? throw "null pointer dereference").val = _val_3718498;
                        _gotoNext = 3718581i32;
                    } else if (__value__ == (3718581i32)) {
                        (@:checkr _t_3718125 ?? throw "null pointer dereference").val = ((@:checkr _t_3718125 ?? throw "null pointer dereference").val.__slice__((0 : stdgo.GoInt), (_n_3718452 + (1 : stdgo.GoInt) : stdgo.GoInt)) : stdgo.Slice<stdgo.Ref<stdgo._internal.debug.dwarf.Dwarf_enumvalue_.EnumValue_>>);
                        (@:checkr _t_3718125 ?? throw "null pointer dereference").val[(_n_3718452 : stdgo.GoInt)] = _f_3718338;
                        _gotoNext = 3718286i32;
                    } else if (__value__ == (3718632i32)) {
                        _t_3718814 = (stdgo.Go.setRef(({} : stdgo._internal.debug.dwarf.Dwarf_ptrtype.PtrType)) : stdgo.Ref<stdgo._internal.debug.dwarf.Dwarf_ptrtype.PtrType>);
                        _typ_3709789 = stdgo.Go.asInterface(_t_3718814);
                        _typeCache[_off] = stdgo.Go.asInterface(_t_3718814);
                        if (@:check2r _e_3709066.val((73u32 : stdgo._internal.debug.dwarf.Dwarf_attr.Attr)) == null) {
                            _gotoNext = 3718891i32;
                        } else {
                            _gotoNext = 3718932i32;
                        };
                    } else if (__value__ == (3718891i32)) {
                        (@:checkr _t_3718814 ?? throw "null pointer dereference").type = stdgo.Go.asInterface((stdgo.Go.setRef((new stdgo._internal.debug.dwarf.Dwarf_voidtype.VoidType() : stdgo._internal.debug.dwarf.Dwarf_voidtype.VoidType)) : stdgo.Ref<stdgo._internal.debug.dwarf.Dwarf_voidtype.VoidType>));
                        _gotoNext = 3720511i32;
                    } else if (__value__ == (3718932i32)) {
                        (@:checkr _t_3718814 ?? throw "null pointer dereference").type = _typeOf_3710666(_e_3709066);
                        _gotoNext = 3720511i32;
                    } else if (__value__ == (3718953i32)) {
                        _t_3719317 = (stdgo.Go.setRef(({} : stdgo._internal.debug.dwarf.Dwarf_functype.FuncType)) : stdgo.Ref<stdgo._internal.debug.dwarf.Dwarf_functype.FuncType>);
                        _typ_3709789 = stdgo.Go.asInterface(_t_3719317);
                        _typeCache[_off] = stdgo.Go.asInterface(_t_3719317);
                        {
                            (@:checkr _t_3719317 ?? throw "null pointer dereference").returnType = _typeOf_3710666(_e_3709066);
                            if (_err_3709069 != null) {
                                _gotoNext = 3719409i32;
                            } else {
                                _gotoNext = 3719431i32;
                            };
                        };
                    } else if (__value__ == (3719409i32)) {
                        _gotoNext = 3720914i32;
                    } else if (__value__ == (3719431i32)) {
                        (@:checkr _t_3719317 ?? throw "null pointer dereference").paramType = (new stdgo.Slice<stdgo._internal.debug.dwarf.Dwarf_type_.Type_>((0 : stdgo.GoInt).toBasic(), (8 : stdgo.GoInt)) : stdgo.Slice<stdgo._internal.debug.dwarf.Dwarf_type_.Type_>);
                        _kid_3719470 = _next_3709863();
                        _gotoNext = 3719466i32;
                    } else if (__value__ == (3719466i32)) {
                        if ((_kid_3719470 != null && ((_kid_3719470 : Dynamic).__nil__ == null || !(_kid_3719470 : Dynamic).__nil__))) {
                            _gotoNext = 3719510i32;
                        } else {
                            _gotoNext = 3720511i32;
                        };
                    } else if (__value__ == (3719510i32)) {
                        _gotoNext = 3719532i32;
                    } else if (__value__ == (3719532i32)) {
                        {
                            final __value__ = (@:checkr _kid_3719470 ?? throw "null pointer dereference").tag;
                            if (__value__ == ((5u32 : stdgo._internal.debug.dwarf.Dwarf_tag.Tag))) {
                                _gotoNext = 3719577i32;
                            } else if (__value__ == ((24u32 : stdgo._internal.debug.dwarf.Dwarf_tag.Tag))) {
                                _gotoNext = 3719667i32;
                            } else {
                                _gotoNext = 3719552i32;
                            };
                        };
                    } else if (__value__ == (3719552i32)) {
                        _kid_3719470 = _next_3709863();
                        _gotoNext = 3719466i32;
                    } else if (__value__ == (3719577i32)) {
                        {
                            _tkid_3719519 = _typeOf_3710666(_kid_3719470);
                            if (_err_3709069 != null) {
                                _gotoNext = 3719640i32;
                            } else {
                                _gotoNext = 3719734i32;
                            };
                        };
                    } else if (__value__ == (3719640i32)) {
                        _gotoNext = 3720914i32;
                    } else if (__value__ == (3719667i32)) {
                        _tkid_3719519 = stdgo.Go.asInterface((stdgo.Go.setRef((new stdgo._internal.debug.dwarf.Dwarf_dotdotdottype.DotDotDotType() : stdgo._internal.debug.dwarf.Dwarf_dotdotdottype.DotDotDotType)) : stdgo.Ref<stdgo._internal.debug.dwarf.Dwarf_dotdotdottype.DotDotDotType>));
                        _gotoNext = 3719734i32;
                    } else if (__value__ == (3719734i32)) {
                        (@:checkr _t_3719317 ?? throw "null pointer dereference").paramType = ((@:checkr _t_3719317 ?? throw "null pointer dereference").paramType.__append__(_tkid_3719519));
                        _kid_3719470 = _next_3709863();
                        _gotoNext = 3719466i32;
                    } else if (__value__ == (3719780i32)) {
                        _t_3719919 = (stdgo.Go.setRef(({} : stdgo._internal.debug.dwarf.Dwarf_typedeftype.TypedefType)) : stdgo.Ref<stdgo._internal.debug.dwarf.Dwarf_typedeftype.TypedefType>);
                        _typ_3709789 = stdgo.Go.asInterface(_t_3719919);
                        _typeCache[_off] = stdgo.Go.asInterface(_t_3719919);
                        {
                            var __tmp__ = try {
                                { _0 : (stdgo.Go.typeAssert((@:check2r _e_3709066.val((3u32 : stdgo._internal.debug.dwarf.Dwarf_attr.Attr)) : stdgo.GoString)) : stdgo.GoString), _1 : true };
                            } catch(_) {
                                { _0 : ("" : stdgo.GoString), _1 : false };
                            };
                            (@:checkr _t_3719919 ?? throw "null pointer dereference").commonType.name = @:tmpset0 __tmp__._0?.__copy__();
                        };
                        (@:checkr _t_3719919 ?? throw "null pointer dereference").type = _typeOf_3710666(_e_3709066);
                        _gotoNext = 3720511i32;
                    } else if (__value__ == (3720034i32)) {
                        _t_3720137 = (stdgo.Go.setRef(({} : stdgo._internal.debug.dwarf.Dwarf_unspecifiedtype.UnspecifiedType)) : stdgo.Ref<stdgo._internal.debug.dwarf.Dwarf_unspecifiedtype.UnspecifiedType>);
                        _typ_3709789 = stdgo.Go.asInterface(_t_3720137);
                        _typeCache[_off] = stdgo.Go.asInterface(_t_3720137);
                        {
                            var __tmp__ = try {
                                { _0 : (stdgo.Go.typeAssert((@:check2r _e_3709066.val((3u32 : stdgo._internal.debug.dwarf.Dwarf_attr.Attr)) : stdgo.GoString)) : stdgo.GoString), _1 : true };
                            } catch(_) {
                                { _0 : ("" : stdgo.GoString), _1 : false };
                            };
                            (@:checkr _t_3720137 ?? throw "null pointer dereference").basicType.commonType.name = @:tmpset0 __tmp__._0?.__copy__();
                        };
                        _gotoNext = 3720511i32;
                    } else if (__value__ == (3720235i32)) {
                        _t_3720394 = (stdgo.Go.setRef(({} : stdgo._internal.debug.dwarf.Dwarf_unsupportedtype.UnsupportedType)) : stdgo.Ref<stdgo._internal.debug.dwarf.Dwarf_unsupportedtype.UnsupportedType>);
                        _typ_3709789 = stdgo.Go.asInterface(_t_3720394);
                        _typeCache[_off] = stdgo.Go.asInterface(_t_3720394);
                        (@:checkr _t_3720394 ?? throw "null pointer dereference").tag = (@:checkr _e_3709066 ?? throw "null pointer dereference").tag;
                        {
                            var __tmp__ = try {
                                { _0 : (stdgo.Go.typeAssert((@:check2r _e_3709066.val((3u32 : stdgo._internal.debug.dwarf.Dwarf_attr.Attr)) : stdgo.GoString)) : stdgo.GoString), _1 : true };
                            } catch(_) {
                                { _0 : ("" : stdgo.GoString), _1 : false };
                            };
                            (@:checkr _t_3720394 ?? throw "null pointer dereference").commonType.name = @:tmpset0 __tmp__._0?.__copy__();
                        };
                        _gotoNext = 3720511i32;
                    } else if (__value__ == (3720511i32)) {
                        if (_err_3709069 != null) {
                            _gotoNext = 3720525i32;
                        } else {
                            _gotoNext = 3720545i32;
                        };
                    } else if (__value__ == (3720525i32)) {
                        _gotoNext = 3720914i32;
                    } else if (__value__ == (3720545i32)) {
                        {
                            var __tmp__ = try {
                                { _0 : (stdgo.Go.typeAssert((@:check2r _e_3709066.val((11u32 : stdgo._internal.debug.dwarf.Dwarf_attr.Attr)) : stdgo.GoInt64)) : stdgo.GoInt64), _1 : true };
                            } catch(_) {
                                { _0 : (0 : stdgo.GoInt64), _1 : false };
                            };
                            _b_3720549 = @:tmpset0 __tmp__._0;
                            _ok_3720552 = @:tmpset0 __tmp__._1;
                        };
                        if (!_ok_3720552) {
                            _gotoNext = 3720595i32;
                        } else {
                            _gotoNext = 3720867i32;
                        };
                        {
                            _gotoNext = 3720545i32;
                        };
                    } else if (__value__ == (3720595i32)) {
                        _b_3720549 = (-1i64 : stdgo.GoInt64);
                        var __blank__ = 0i32;
                        _gotoNext = 3720610i32;
                    } else if (__value__ == (3720610i32)) {
                        {
                            final __type__ = _typ_3709789;
                            if (stdgo.Go.typeEquals((__type__ : stdgo.Ref<stdgo._internal.debug.dwarf.Dwarf_typedeftype.TypedefType>))) {
                                var _t:stdgo.Ref<stdgo._internal.debug.dwarf.Dwarf_typedeftype.TypedefType> = __type__ == null ? (null : stdgo.Ref<stdgo._internal.debug.dwarf.Dwarf_typedeftype.TypedefType>) : __type__.__underlying__() == null ? (null : stdgo.Ref<stdgo._internal.debug.dwarf.Dwarf_typedeftype.TypedefType>) : __type__ == null ? (null : stdgo.Ref<stdgo._internal.debug.dwarf.Dwarf_typedeftype.TypedefType>) : __type__.__underlying__().value;
                                _t_3720655 = _t;
                                _gotoNext = 3720638i32;
                            } else if (stdgo.Go.typeEquals((__type__ : stdgo.Ref<stdgo._internal.debug.dwarf.Dwarf_ptrtype.PtrType>))) {
                                var _t:stdgo.Ref<stdgo._internal.debug.dwarf.Dwarf_ptrtype.PtrType> = __type__ == null ? (null : stdgo.Ref<stdgo._internal.debug.dwarf.Dwarf_ptrtype.PtrType>) : __type__.__underlying__() == null ? (null : stdgo.Ref<stdgo._internal.debug.dwarf.Dwarf_ptrtype.PtrType>) : __type__ == null ? (null : stdgo.Ref<stdgo._internal.debug.dwarf.Dwarf_ptrtype.PtrType>) : __type__.__underlying__().value;
                                _t_3720827 = _t;
                                _gotoNext = 3720814i32;
                            } else {
                                var _t:stdgo._internal.debug.dwarf.Dwarf_type_.Type_ = __type__ == null ? (null : stdgo._internal.debug.dwarf.Dwarf_type_.Type_) : cast __type__;
                                _gotoNext = 3720867i32;
                            };
                        };
                        _gotoNext = 3720867i32;
                    } else if (__value__ == (3720638i32)) {
                        (@:checkr _fixups ?? throw "null pointer dereference")._typedefs = ((@:checkr _fixups ?? throw "null pointer dereference")._typedefs.__append__(_t_3720655));
                        var __blank__ = _t_3720655;
                        _gotoNext = 3720867i32;
                    } else if (__value__ == (3720814i32)) {
                        _b_3720549 = (_addressSize_3709124 : stdgo.GoInt64);
                        var __blank__ = _t_3720827;
                        _gotoNext = 3720867i32;
                    } else if (__value__ == (3720867i32)) {
                        _typ_3709789.common().byteSize = _b_3720549;
                        _gotoNext = 3720897i32;
                    } else if (__value__ == (3720897i32)) {
                        {
                            final __ret__:{ var _0 : stdgo._internal.debug.dwarf.Dwarf_type_.Type_; var _1 : stdgo.Error; } = { _0 : _typ_3709789, _1 : (null : stdgo.Error) };
>>>>>>> 75a1cf92
                            for (defer in __deferstack__) {
                                if (defer.ran) continue;
                                defer.ran = true;
                                defer.f();
                            };
                            return __ret__;
                        };
<<<<<<< HEAD
                        _gotoNext = 3743028i32;
                    } else if (__value__ == (3743028i32)) {
                        if (_typeCache != null) _typeCache.remove(_off);
                        {
                            final __ret__:{ var _0 : stdgo._internal.debug.dwarf.Dwarf_type_.Type_; var _1 : stdgo.Error; } = { _0 : (null : stdgo._internal.debug.dwarf.Dwarf_type_.Type_), _1 : _err_3731183 };
=======
                        _gotoNext = 3720914i32;
                    } else if (__value__ == (3720914i32)) {
                        if (_typeCache != null) _typeCache.remove(_off);
                        {
                            final __ret__:{ var _0 : stdgo._internal.debug.dwarf.Dwarf_type_.Type_; var _1 : stdgo.Error; } = { _0 : (null : stdgo._internal.debug.dwarf.Dwarf_type_.Type_), _1 : _err_3709069 };
>>>>>>> 75a1cf92
                            for (defer in __deferstack__) {
                                if (defer.ran) continue;
                                defer.ran = true;
                                defer.f();
                            };
                            return __ret__;
                        };
                        _gotoNext = -1i32;
                    };
                };
            };
            throw stdgo.Go.toInterface(("unreachable goto control flow" : stdgo.GoString));
            {
                for (defer in __deferstack__) {
                    if (defer.ran) continue;
                    defer.ran = true;
                    defer.f();
                };
                if (stdgo.Go.recover_exception != null) {
                    final e = stdgo.Go.recover_exception;
                    stdgo.Go.recover_exception = null;
                    throw e;
                };
                return { _0 : (null : stdgo._internal.debug.dwarf.Dwarf_type_.Type_), _1 : (null : stdgo.Error) };
            };
        } catch(__exception__) {
            {
                var exe:Dynamic = __exception__.native;
                if ((exe is haxe.ValueException)) exe = exe.value;
                if (!(exe is stdgo.AnyInterface.AnyInterfaceData)) {
                    if (__exception__.message == "__return__") throw "__return__";
                    exe = stdgo.Go.toInterface(__exception__.message);
                };
                stdgo.Go.recover_exception = exe;
                {
                    function f() {
                        try {
                            {
                                for (defer in __deferstack__) {
                                    if (defer.ran) continue;
                                    defer.ran = true;
                                    defer.f();
                                };
                            };
                        } catch(__exception__2) {
                            var exe:Dynamic = __exception__2.native;
                            if ((exe is haxe.ValueException)) exe = exe.value;
                            if (!(exe is stdgo.AnyInterface.AnyInterfaceData)) {
                                if (__exception__.message == "__return__") throw "__return__";
                                exe = stdgo.Go.toInterface(__exception__.message);
                            };
                            stdgo.Go.recover_exception = exe;
                            f();
                        };
                    };
                    f();
                };
                if (stdgo.Go.recover_exception != null) {
                    final e = stdgo.Go.recover_exception;
                    stdgo.Go.recover_exception = null;
                    throw e;
                };
                return { _0 : (null : stdgo._internal.debug.dwarf.Dwarf_type_.Type_), _1 : (null : stdgo.Error) };
            };
        };
    }
    @:keep
    @:tdfield
    static public function type( _d:stdgo.Ref<stdgo._internal.debug.dwarf.Dwarf_data.Data>, _off:stdgo._internal.debug.dwarf.Dwarf_offset.Offset):{ var _0 : stdgo._internal.debug.dwarf.Dwarf_type_.Type_; var _1 : stdgo.Error; } {
        @:recv var _d:stdgo.Ref<stdgo._internal.debug.dwarf.Dwarf_data.Data> = _d;
        return @:check2r _d._readType(("info" : stdgo.GoString), stdgo.Go.asInterface(@:check2r _d.reader()), _off, (@:checkr _d ?? throw "null pointer dereference")._typeCache, null);
    }
    @:keep
    @:tdfield
    static public function addSection( _d:stdgo.Ref<stdgo._internal.debug.dwarf.Dwarf_data.Data>, _name:stdgo.GoString, _contents:stdgo.Slice<stdgo.GoUInt8>):stdgo.Error {
        @:recv var _d:stdgo.Ref<stdgo._internal.debug.dwarf.Dwarf_data.Data> = _d;
        var _err:stdgo.Error = (null : stdgo.Error);
        {
            final __value__ = _name;
            if (__value__ == ((".debug_addr" : stdgo.GoString))) {
                (@:checkr _d ?? throw "null pointer dereference")._addr = _contents;
            } else if (__value__ == ((".debug_line_str" : stdgo.GoString))) {
                (@:checkr _d ?? throw "null pointer dereference")._lineStr = _contents;
            } else if (__value__ == ((".debug_str_offsets" : stdgo.GoString))) {
                (@:checkr _d ?? throw "null pointer dereference")._strOffsets = _contents;
            } else if (__value__ == ((".debug_rnglists" : stdgo.GoString))) {
                (@:checkr _d ?? throw "null pointer dereference")._rngLists = _contents;
            };
        };
        return _err;
    }
    @:keep
    @:tdfield
    static public function addTypes( _d:stdgo.Ref<stdgo._internal.debug.dwarf.Dwarf_data.Data>, _name:stdgo.GoString, _types:stdgo.Slice<stdgo.GoUInt8>):stdgo.Error {
        @:recv var _d:stdgo.Ref<stdgo._internal.debug.dwarf.Dwarf_data.Data> = _d;
        return @:check2r _d._parseTypes(_name?.__copy__(), _types);
    }
    @:keep
    @:tdfield
    static public function lineReader( _d:stdgo.Ref<stdgo._internal.debug.dwarf.Dwarf_data.Data>, _cu:stdgo.Ref<stdgo._internal.debug.dwarf.Dwarf_entry.Entry>):{ var _0 : stdgo.Ref<stdgo._internal.debug.dwarf.Dwarf_linereader.LineReader>; var _1 : stdgo.Error; } {
        @:recv var _d:stdgo.Ref<stdgo._internal.debug.dwarf.Dwarf_data.Data> = _d;
        if ((@:checkr _d ?? throw "null pointer dereference")._line == null) {
            return { _0 : null, _1 : (null : stdgo.Error) };
        };
        var __tmp__ = try {
            { _0 : (stdgo.Go.typeAssert((@:check2r _cu.val((16u32 : stdgo._internal.debug.dwarf.Dwarf_attr.Attr)) : stdgo.GoInt64)) : stdgo.GoInt64), _1 : true };
        } catch(_) {
            { _0 : (0 : stdgo.GoInt64), _1 : false };
        }, _off = __tmp__._0, _ok = __tmp__._1;
        if (!_ok) {
            return { _0 : null, _1 : (null : stdgo.Error) };
        };
        if (((_off < (0i64 : stdgo.GoInt64) : Bool) || (_off > ((@:checkr _d ?? throw "null pointer dereference")._line.length : stdgo.GoInt64) : Bool) : Bool)) {
            return { _0 : null, _1 : stdgo._internal.errors.Errors_new_.new_(("AttrStmtList value out of range" : stdgo.GoString)) };
        };
        var __tmp__ = try {
            { _0 : (stdgo.Go.typeAssert((@:check2r _cu.val((27u32 : stdgo._internal.debug.dwarf.Dwarf_attr.Attr)) : stdgo.GoString)) : stdgo.GoString), _1 : true };
        } catch(_) {
            { _0 : ("" : stdgo.GoString), _1 : false };
        }, _compDir = __tmp__._0, __3 = __tmp__._1;
        var _u = (stdgo.Go.setRef((@:checkr _d ?? throw "null pointer dereference")._unit[(@:check2r _d._offsetToUnit((@:checkr _cu ?? throw "null pointer dereference").offset) : stdgo.GoInt)]) : stdgo.Ref<stdgo._internal.debug.dwarf.Dwarf_t_unit.T_unit>);
        var _buf = (stdgo._internal.debug.dwarf.Dwarf__makebuf._makeBuf(_d, stdgo.Go.asInterface(_u), ("line" : stdgo.GoString), (_off : stdgo._internal.debug.dwarf.Dwarf_offset.Offset), ((@:checkr _d ?? throw "null pointer dereference")._line.__slice__(_off) : stdgo.Slice<stdgo.GoUInt8>))?.__copy__() : stdgo._internal.debug.dwarf.Dwarf_t_buf.T_buf);
        var _r = ({ _buf : _buf, _section : (@:checkr _d ?? throw "null pointer dereference")._line, _str : (@:checkr _d ?? throw "null pointer dereference")._str, _lineStr : (@:checkr _d ?? throw "null pointer dereference")._lineStr } : stdgo._internal.debug.dwarf.Dwarf_linereader.LineReader);
        {
            var _err = (@:check2 _r._readHeader(_compDir?.__copy__()) : stdgo.Error);
            if (_err != null) {
                return { _0 : null, _1 : _err };
            };
        };
        @:check2 _r.reset();
        return { _0 : (stdgo.Go.setRef(_r) : stdgo.Ref<stdgo._internal.debug.dwarf.Dwarf_linereader.LineReader>), _1 : (null : stdgo.Error) };
    }
    @:keep
    @:tdfield
    static public function _debugAddr( _d:stdgo.Ref<stdgo._internal.debug.dwarf.Dwarf_data.Data>, _format:stdgo._internal.debug.dwarf.Dwarf_t_dataformat.T_dataFormat, _addrBase:stdgo.GoUInt64, _idx:stdgo.GoUInt64):{ var _0 : stdgo.GoUInt64; var _1 : stdgo.Error; } {
        @:recv var _d:stdgo.Ref<stdgo._internal.debug.dwarf.Dwarf_data.Data> = _d;
        var _off = ((_idx * (_format._addrsize() : stdgo.GoUInt64) : stdgo.GoUInt64) + _addrBase : stdgo.GoUInt64);
        if (((_off : stdgo.GoInt) : stdgo.GoUInt64) != (_off)) {
            return { _0 : (0i64 : stdgo.GoUInt64), _1 : stdgo._internal.errors.Errors_new_.new_(("offset out of range" : stdgo.GoString)) };
        };
        var _b = (stdgo._internal.debug.dwarf.Dwarf__makebuf._makeBuf(_d, _format, ("addr" : stdgo.GoString), (0u32 : stdgo._internal.debug.dwarf.Dwarf_offset.Offset), (@:checkr _d ?? throw "null pointer dereference")._addr)?.__copy__() : stdgo._internal.debug.dwarf.Dwarf_t_buf.T_buf);
        @:check2 _b._skip((_off : stdgo.GoInt));
        var _val = (@:check2 _b._addr() : stdgo.GoUInt64);
        if (_b._err != null) {
            return { _0 : (0i64 : stdgo.GoUInt64), _1 : _b._err };
        };
        return { _0 : _val, _1 : (null : stdgo.Error) };
    }
    @:keep
    @:tdfield
    static public function _dwarf5Ranges( _d:stdgo.Ref<stdgo._internal.debug.dwarf.Dwarf_data.Data>, _u:stdgo.Ref<stdgo._internal.debug.dwarf.Dwarf_t_unit.T_unit>, _cu:stdgo.Ref<stdgo._internal.debug.dwarf.Dwarf_entry.Entry>, _base:stdgo.GoUInt64, _ranges:stdgo.GoInt64, _ret:stdgo.Slice<stdgo.GoArray<stdgo.GoUInt64>>):{ var _0 : stdgo.Slice<stdgo.GoArray<stdgo.GoUInt64>>; var _1 : stdgo.Error; } {
        @:recv var _d:stdgo.Ref<stdgo._internal.debug.dwarf.Dwarf_data.Data> = _d;
        if (((_ranges < (0i64 : stdgo.GoInt64) : Bool) || (_ranges > ((@:checkr _d ?? throw "null pointer dereference")._rngLists.length : stdgo.GoInt64) : Bool) : Bool)) {
            return { _0 : (null : stdgo.Slice<stdgo.GoArray<stdgo.GoUInt64>>), _1 : stdgo._internal.fmt.Fmt_errorf.errorf(("invalid rnglist offset %d (max %d)" : stdgo.GoString), stdgo.Go.toInterface(_ranges), stdgo.Go.toInterface(((@:checkr _d ?? throw "null pointer dereference")._ranges.length))) };
        };
        var _addrBase:stdgo.GoInt64 = (0 : stdgo.GoInt64);
        if ((_cu != null && ((_cu : Dynamic).__nil__ == null || !(_cu : Dynamic).__nil__))) {
            {
                var __tmp__ = try {
                    { _0 : (stdgo.Go.typeAssert((@:check2r _cu.val((115u32 : stdgo._internal.debug.dwarf.Dwarf_attr.Attr)) : stdgo.GoInt64)) : stdgo.GoInt64), _1 : true };
                } catch(_) {
                    { _0 : (0 : stdgo.GoInt64), _1 : false };
                };
                _addrBase = @:tmpset0 __tmp__._0;
            };
        };
        var _buf = (stdgo._internal.debug.dwarf.Dwarf__makebuf._makeBuf(_d, stdgo.Go.asInterface(_u), ("rnglists" : stdgo.GoString), (0u32 : stdgo._internal.debug.dwarf.Dwarf_offset.Offset), (@:checkr _d ?? throw "null pointer dereference")._rngLists)?.__copy__() : stdgo._internal.debug.dwarf.Dwarf_t_buf.T_buf);
        @:check2 _buf._skip((_ranges : stdgo.GoInt));
        while (true) {
            var _opcode = (@:check2 _buf._uint8() : stdgo.GoUInt8);
            {
                final __value__ = _opcode;
                if (__value__ == ((0 : stdgo.GoUInt8))) {
                    if (_buf._err != null) {
                        return { _0 : (null : stdgo.Slice<stdgo.GoArray<stdgo.GoUInt64>>), _1 : _buf._err };
                    };
                    return { _0 : _ret, _1 : (null : stdgo.Error) };
                } else if (__value__ == ((1 : stdgo.GoUInt8))) {
                    var _baseIdx = (@:check2 _buf._uint() : stdgo.GoUInt64);
                    var _err:stdgo.Error = (null : stdgo.Error);
                    {
                        var __tmp__ = @:check2r _d._debugAddr(stdgo.Go.asInterface(_u), (_addrBase : stdgo.GoUInt64), _baseIdx);
                        _base = @:tmpset0 __tmp__._0;
                        _err = @:tmpset0 __tmp__._1;
                    };
                    if (_err != null) {
                        return { _0 : (null : stdgo.Slice<stdgo.GoArray<stdgo.GoUInt64>>), _1 : _err };
                    };
                } else if (__value__ == ((2 : stdgo.GoUInt8))) {
                    var _startIdx = (@:check2 _buf._uint() : stdgo.GoUInt64);
                    var _endIdx = (@:check2 _buf._uint() : stdgo.GoUInt64);
                    var __tmp__ = @:check2r _d._debugAddr(stdgo.Go.asInterface(_u), (_addrBase : stdgo.GoUInt64), _startIdx), _start:stdgo.GoUInt64 = __tmp__._0, _err:stdgo.Error = __tmp__._1;
                    if (_err != null) {
                        return { _0 : (null : stdgo.Slice<stdgo.GoArray<stdgo.GoUInt64>>), _1 : _err };
                    };
                    var __tmp__ = @:check2r _d._debugAddr(stdgo.Go.asInterface(_u), (_addrBase : stdgo.GoUInt64), _endIdx), _end:stdgo.GoUInt64 = __tmp__._0, _err:stdgo.Error = __tmp__._1;
                    if (_err != null) {
                        return { _0 : (null : stdgo.Slice<stdgo.GoArray<stdgo.GoUInt64>>), _1 : _err };
                    };
                    _ret = (_ret.__append__((new stdgo.GoArray<stdgo.GoUInt64>(2, 2, ...[_start, _end]).__setNumber64__() : stdgo.GoArray<stdgo.GoUInt64>)?.__copy__()));
                } else if (__value__ == ((3 : stdgo.GoUInt8))) {
                    var _startIdx = (@:check2 _buf._uint() : stdgo.GoUInt64);
                    var _len = (@:check2 _buf._uint() : stdgo.GoUInt64);
                    var __tmp__ = @:check2r _d._debugAddr(stdgo.Go.asInterface(_u), (_addrBase : stdgo.GoUInt64), _startIdx), _start:stdgo.GoUInt64 = __tmp__._0, _err:stdgo.Error = __tmp__._1;
                    if (_err != null) {
                        return { _0 : (null : stdgo.Slice<stdgo.GoArray<stdgo.GoUInt64>>), _1 : _err };
                    };
                    _ret = (_ret.__append__((new stdgo.GoArray<stdgo.GoUInt64>(2, 2, ...[_start, (_start + _len : stdgo.GoUInt64)]).__setNumber64__() : stdgo.GoArray<stdgo.GoUInt64>)?.__copy__()));
                } else if (__value__ == ((4 : stdgo.GoUInt8))) {
                    var _off1 = (@:check2 _buf._uint() : stdgo.GoUInt64);
                    var _off2 = (@:check2 _buf._uint() : stdgo.GoUInt64);
                    _ret = (_ret.__append__((new stdgo.GoArray<stdgo.GoUInt64>(2, 2, ...[(_base + _off1 : stdgo.GoUInt64), (_base + _off2 : stdgo.GoUInt64)]).__setNumber64__() : stdgo.GoArray<stdgo.GoUInt64>)?.__copy__()));
                } else if (__value__ == ((5 : stdgo.GoUInt8))) {
                    _base = @:check2 _buf._addr();
                } else if (__value__ == ((6 : stdgo.GoUInt8))) {
                    var _start = (@:check2 _buf._addr() : stdgo.GoUInt64);
                    var _end = (@:check2 _buf._addr() : stdgo.GoUInt64);
                    _ret = (_ret.__append__((new stdgo.GoArray<stdgo.GoUInt64>(2, 2, ...[_start, _end]).__setNumber64__() : stdgo.GoArray<stdgo.GoUInt64>)?.__copy__()));
                } else if (__value__ == ((7 : stdgo.GoUInt8))) {
                    var _start = (@:check2 _buf._addr() : stdgo.GoUInt64);
                    var _len = (@:check2 _buf._uint() : stdgo.GoUInt64);
                    _ret = (_ret.__append__((new stdgo.GoArray<stdgo.GoUInt64>(2, 2, ...[_start, (_start + _len : stdgo.GoUInt64)]).__setNumber64__() : stdgo.GoArray<stdgo.GoUInt64>)?.__copy__()));
                };
            };
        };
    }
    @:keep
    @:tdfield
    static public function _dwarf2Ranges( _d:stdgo.Ref<stdgo._internal.debug.dwarf.Dwarf_data.Data>, _u:stdgo.Ref<stdgo._internal.debug.dwarf.Dwarf_t_unit.T_unit>, _base:stdgo.GoUInt64, _ranges:stdgo.GoInt64, _ret:stdgo.Slice<stdgo.GoArray<stdgo.GoUInt64>>):{ var _0 : stdgo.Slice<stdgo.GoArray<stdgo.GoUInt64>>; var _1 : stdgo.Error; } {
        @:recv var _d:stdgo.Ref<stdgo._internal.debug.dwarf.Dwarf_data.Data> = _d;
        if (((_ranges < (0i64 : stdgo.GoInt64) : Bool) || (_ranges > ((@:checkr _d ?? throw "null pointer dereference")._ranges.length : stdgo.GoInt64) : Bool) : Bool)) {
            return { _0 : (null : stdgo.Slice<stdgo.GoArray<stdgo.GoUInt64>>), _1 : stdgo._internal.fmt.Fmt_errorf.errorf(("invalid range offset %d (max %d)" : stdgo.GoString), stdgo.Go.toInterface(_ranges), stdgo.Go.toInterface(((@:checkr _d ?? throw "null pointer dereference")._ranges.length))) };
        };
        var _buf = (stdgo._internal.debug.dwarf.Dwarf__makebuf._makeBuf(_d, stdgo.Go.asInterface(_u), ("ranges" : stdgo.GoString), (_ranges : stdgo._internal.debug.dwarf.Dwarf_offset.Offset), ((@:checkr _d ?? throw "null pointer dereference")._ranges.__slice__(_ranges) : stdgo.Slice<stdgo.GoUInt8>))?.__copy__() : stdgo._internal.debug.dwarf.Dwarf_t_buf.T_buf);
        while (((_buf._data.length) > (0 : stdgo.GoInt) : Bool)) {
            var _low = (@:check2 _buf._addr() : stdgo.GoUInt64);
            var _high = (@:check2 _buf._addr() : stdgo.GoUInt64);
            if (((_low == (0i64 : stdgo.GoUInt64)) && (_high == (0i64 : stdgo.GoUInt64)) : Bool)) {
                break;
            };
            if (_low == (((-1i64 : stdgo.GoUInt64) >> (((((8 : stdgo.GoInt) - @:check2r _u._addrsize() : stdgo.GoInt)) * (8 : stdgo.GoInt) : stdgo.GoInt) : stdgo.GoUInt) : stdgo.GoUInt64))) {
                _base = _high;
            } else {
                _ret = (_ret.__append__((new stdgo.GoArray<stdgo.GoUInt64>(2, 2, ...[(_base + _low : stdgo.GoUInt64), (_base + _high : stdgo.GoUInt64)]).__setNumber64__() : stdgo.GoArray<stdgo.GoUInt64>)?.__copy__()));
            };
        };
        return { _0 : _ret, _1 : (null : stdgo.Error) };
    }
    @:keep
    @:tdfield
    static public function _baseAddressForEntry( _d:stdgo.Ref<stdgo._internal.debug.dwarf.Dwarf_data.Data>, _e:stdgo.Ref<stdgo._internal.debug.dwarf.Dwarf_entry.Entry>):{ var _0 : stdgo.Ref<stdgo._internal.debug.dwarf.Dwarf_entry.Entry>; var _1 : stdgo.GoUInt64; var _2 : stdgo.Error; } {
        @:recv var _d:stdgo.Ref<stdgo._internal.debug.dwarf.Dwarf_data.Data> = _d;
        var _cu:stdgo.Ref<stdgo._internal.debug.dwarf.Dwarf_entry.Entry> = (null : stdgo.Ref<stdgo._internal.debug.dwarf.Dwarf_entry.Entry>);
        if ((@:checkr _e ?? throw "null pointer dereference").tag == ((17u32 : stdgo._internal.debug.dwarf.Dwarf_tag.Tag))) {
            _cu = _e;
        } else {
            var _i = (@:check2r _d._offsetToUnit((@:checkr _e ?? throw "null pointer dereference").offset) : stdgo.GoInt);
            if (_i == ((-1 : stdgo.GoInt))) {
                return { _0 : null, _1 : (0i64 : stdgo.GoUInt64), _2 : stdgo._internal.errors.Errors_new_.new_(("no unit for entry" : stdgo.GoString)) };
            };
            var _u = (stdgo.Go.setRef((@:checkr _d ?? throw "null pointer dereference")._unit[(_i : stdgo.GoInt)]) : stdgo.Ref<stdgo._internal.debug.dwarf.Dwarf_t_unit.T_unit>);
            var _b = (stdgo._internal.debug.dwarf.Dwarf__makebuf._makeBuf(_d, stdgo.Go.asInterface(_u), ("info" : stdgo.GoString), (@:checkr _u ?? throw "null pointer dereference")._off, (@:checkr _u ?? throw "null pointer dereference")._data)?.__copy__() : stdgo._internal.debug.dwarf.Dwarf_t_buf.T_buf);
            _cu = @:check2 _b._entry(null, (@:checkr _u ?? throw "null pointer dereference")._atable, (@:checkr _u ?? throw "null pointer dereference")._base, (@:checkr _u ?? throw "null pointer dereference")._vers);
            if (_b._err != null) {
                return { _0 : null, _1 : (0i64 : stdgo.GoUInt64), _2 : _b._err };
            };
        };
        {
            var __tmp__ = try {
                { _0 : (stdgo.Go.typeAssert((@:check2r _cu.val((82u32 : stdgo._internal.debug.dwarf.Dwarf_attr.Attr)) : stdgo.GoUInt64)) : stdgo.GoUInt64), _1 : true };
            } catch(_) {
                { _0 : (0 : stdgo.GoUInt64), _1 : false };
            }, _cuEntry = __tmp__._0, _cuEntryOK = __tmp__._1;
            if (_cuEntryOK) {
                return { _0 : _cu, _1 : _cuEntry, _2 : (null : stdgo.Error) };
            } else {
                var __tmp__ = try {
                    { _0 : (stdgo.Go.typeAssert((@:check2r _cu.val((17u32 : stdgo._internal.debug.dwarf.Dwarf_attr.Attr)) : stdgo.GoUInt64)) : stdgo.GoUInt64), _1 : true };
                } catch(_) {
                    { _0 : (0 : stdgo.GoUInt64), _1 : false };
                }, _cuLow = __tmp__._0, _cuLowOK = __tmp__._1;
                if (_cuLowOK) {
                    return { _0 : _cu, _1 : _cuLow, _2 : (null : stdgo.Error) };
                };
            };
        };
        return { _0 : _cu, _1 : (0i64 : stdgo.GoUInt64), _2 : (null : stdgo.Error) };
    }
    @:keep
    @:tdfield
    static public function ranges( _d:stdgo.Ref<stdgo._internal.debug.dwarf.Dwarf_data.Data>, _e:stdgo.Ref<stdgo._internal.debug.dwarf.Dwarf_entry.Entry>):{ var _0 : stdgo.Slice<stdgo.GoArray<stdgo.GoUInt64>>; var _1 : stdgo.Error; } {
        @:recv var _d:stdgo.Ref<stdgo._internal.debug.dwarf.Dwarf_data.Data> = _d;
        var _ret:stdgo.Slice<stdgo.GoArray<stdgo.GoUInt64>> = (null : stdgo.Slice<stdgo.GoArray<stdgo.GoUInt64>>);
        var __tmp__ = try {
            { _0 : (stdgo.Go.typeAssert((@:check2r _e.val((17u32 : stdgo._internal.debug.dwarf.Dwarf_attr.Attr)) : stdgo.GoUInt64)) : stdgo.GoUInt64), _1 : true };
        } catch(_) {
            { _0 : (0 : stdgo.GoUInt64), _1 : false };
        }, _low = __tmp__._0, _lowOK = __tmp__._1;
        var _high:stdgo.GoUInt64 = (0 : stdgo.GoUInt64);
        var _highOK:Bool = false;
        var _highField = @:check2r _e.attrField((18u32 : stdgo._internal.debug.dwarf.Dwarf_attr.Attr));
        if ((_highField != null && ((_highField : Dynamic).__nil__ == null || !(_highField : Dynamic).__nil__))) {
            {
                final __value__ = (@:checkr _highField ?? throw "null pointer dereference").class_;
                if (__value__ == ((1 : stdgo._internal.debug.dwarf.Dwarf_class_.Class_))) {
                    {
                        var __tmp__ = try {
                            { _0 : (stdgo.Go.typeAssert(((@:checkr _highField ?? throw "null pointer dereference").val : stdgo.GoUInt64)) : stdgo.GoUInt64), _1 : true };
                        } catch(_) {
                            { _0 : (0 : stdgo.GoUInt64), _1 : false };
                        };
                        _high = @:tmpset0 __tmp__._0;
                        _highOK = @:tmpset0 __tmp__._1;
                    };
                } else if (__value__ == ((3 : stdgo._internal.debug.dwarf.Dwarf_class_.Class_))) {
                    var __tmp__ = try {
                        { _0 : (stdgo.Go.typeAssert(((@:checkr _highField ?? throw "null pointer dereference").val : stdgo.GoInt64)) : stdgo.GoInt64), _1 : true };
                    } catch(_) {
                        { _0 : (0 : stdgo.GoInt64), _1 : false };
                    }, _off = __tmp__._0, _ok = __tmp__._1;
                    if (_ok) {
                        _high = (_low + (_off : stdgo.GoUInt64) : stdgo.GoUInt64);
                        _highOK = true;
                    };
                };
            };
        };
        if ((_lowOK && _highOK : Bool)) {
            _ret = (_ret.__append__((new stdgo.GoArray<stdgo.GoUInt64>(2, 2, ...[_low, _high]).__setNumber64__() : stdgo.GoArray<stdgo.GoUInt64>)?.__copy__()));
        };
        var _u:stdgo.Ref<stdgo._internal.debug.dwarf.Dwarf_t_unit.T_unit> = (null : stdgo.Ref<stdgo._internal.debug.dwarf.Dwarf_t_unit.T_unit>);
        {
            var _uidx = (@:check2r _d._offsetToUnit((@:checkr _e ?? throw "null pointer dereference").offset) : stdgo.GoInt);
            if (((_uidx >= (0 : stdgo.GoInt) : Bool) && (_uidx < ((@:checkr _d ?? throw "null pointer dereference")._unit.length) : Bool) : Bool)) {
                _u = (stdgo.Go.setRef((@:checkr _d ?? throw "null pointer dereference")._unit[(_uidx : stdgo.GoInt)]) : stdgo.Ref<stdgo._internal.debug.dwarf.Dwarf_t_unit.T_unit>);
            };
        };
        if ((((_u != null && ((_u : Dynamic).__nil__ == null || !(_u : Dynamic).__nil__)) && ((@:checkr _u ?? throw "null pointer dereference")._vers >= (5 : stdgo.GoInt) : Bool) : Bool) && ((@:checkr _d ?? throw "null pointer dereference")._rngLists != null) : Bool)) {
            var _field = @:check2r _e.attrField((85u32 : stdgo._internal.debug.dwarf.Dwarf_attr.Attr));
            if ((_field == null || (_field : Dynamic).__nil__)) {
                return { _0 : _ret, _1 : (null : stdgo.Error) };
            };
            {
                final __value__ = (@:checkr _field ?? throw "null pointer dereference").class_;
                if (__value__ == ((9 : stdgo._internal.debug.dwarf.Dwarf_class_.Class_))) {
                    var __tmp__ = try {
                        { _0 : (stdgo.Go.typeAssert(((@:checkr _field ?? throw "null pointer dereference").val : stdgo.GoInt64)) : stdgo.GoInt64), _1 : true };
                    } catch(_) {
                        { _0 : (0 : stdgo.GoInt64), _1 : false };
                    }, _ranges = __tmp__._0, _rangesOK = __tmp__._1;
                    if (!_rangesOK) {
                        return { _0 : _ret, _1 : (null : stdgo.Error) };
                    };
                    var __tmp__ = @:check2r _d._baseAddressForEntry(_e), _cu:stdgo.Ref<stdgo._internal.debug.dwarf.Dwarf_entry.Entry> = __tmp__._0, _base:stdgo.GoUInt64 = __tmp__._1, _err:stdgo.Error = __tmp__._2;
                    if (_err != null) {
                        return { _0 : (null : stdgo.Slice<stdgo.GoArray<stdgo.GoUInt64>>), _1 : _err };
                    };
                    return @:check2r _d._dwarf5Ranges(_u, _cu, _base, _ranges, _ret);
                } else if (__value__ == ((17 : stdgo._internal.debug.dwarf.Dwarf_class_.Class_))) {
                    var __tmp__ = try {
                        { _0 : (stdgo.Go.typeAssert(((@:checkr _field ?? throw "null pointer dereference").val : stdgo.GoUInt64)) : stdgo.GoUInt64), _1 : true };
                    } catch(_) {
                        { _0 : (0 : stdgo.GoUInt64), _1 : false };
                    }, _rnglist = __tmp__._0, _ok = __tmp__._1;
                    if (!_ok) {
                        return { _0 : _ret, _1 : (null : stdgo.Error) };
                    };
                    var __tmp__ = @:check2r _d._baseAddressForEntry(_e), _cu:stdgo.Ref<stdgo._internal.debug.dwarf.Dwarf_entry.Entry> = __tmp__._0, _base:stdgo.GoUInt64 = __tmp__._1, _err:stdgo.Error = __tmp__._2;
                    if (_err != null) {
                        return { _0 : (null : stdgo.Slice<stdgo.GoArray<stdgo.GoUInt64>>), _1 : _err };
                    };
                    return @:check2r _d._dwarf5Ranges(_u, _cu, _base, (_rnglist : stdgo.GoInt64), _ret);
                } else {
                    return { _0 : _ret, _1 : (null : stdgo.Error) };
                };
            };
        };
        var __tmp__ = try {
            { _0 : (stdgo.Go.typeAssert((@:check2r _e.val((85u32 : stdgo._internal.debug.dwarf.Dwarf_attr.Attr)) : stdgo.GoInt64)) : stdgo.GoInt64), _1 : true };
        } catch(_) {
            { _0 : (0 : stdgo.GoInt64), _1 : false };
        }, _ranges = __tmp__._0, _rangesOK = __tmp__._1;
        if ((_rangesOK && ((@:checkr _d ?? throw "null pointer dereference")._ranges != null) : Bool)) {
            var __tmp__ = @:check2r _d._baseAddressForEntry(_e), __3:stdgo.Ref<stdgo._internal.debug.dwarf.Dwarf_entry.Entry> = __tmp__._0, _base:stdgo.GoUInt64 = __tmp__._1, _err:stdgo.Error = __tmp__._2;
            if (_err != null) {
                return { _0 : (null : stdgo.Slice<stdgo.GoArray<stdgo.GoUInt64>>), _1 : _err };
            };
            return @:check2r _d._dwarf2Ranges(_u, _base, _ranges, _ret);
        };
        return { _0 : _ret, _1 : (null : stdgo.Error) };
    }
    @:keep
    @:tdfield
    static public function reader( _d:stdgo.Ref<stdgo._internal.debug.dwarf.Dwarf_data.Data>):stdgo.Ref<stdgo._internal.debug.dwarf.Dwarf_reader.Reader> {
        @:recv var _d:stdgo.Ref<stdgo._internal.debug.dwarf.Dwarf_data.Data> = _d;
        var _r = (stdgo.Go.setRef(({ _d : _d } : stdgo._internal.debug.dwarf.Dwarf_reader.Reader)) : stdgo.Ref<stdgo._internal.debug.dwarf.Dwarf_reader.Reader>);
        @:check2r _r.seek((0u32 : stdgo._internal.debug.dwarf.Dwarf_offset.Offset));
        return _r;
    }
    @:keep
    @:tdfield
    static public function _parseAbbrev( _d:stdgo.Ref<stdgo._internal.debug.dwarf.Dwarf_data.Data>, _off:stdgo.GoUInt64, _vers:stdgo.GoInt):{ var _0 : stdgo._internal.debug.dwarf.Dwarf_t_abbrevtable.T_abbrevTable; var _1 : stdgo.Error; } {
        @:recv var _d:stdgo.Ref<stdgo._internal.debug.dwarf.Dwarf_data.Data> = _d;
        {
            var __tmp__ = ((@:checkr _d ?? throw "null pointer dereference")._abbrevCache != null && (@:checkr _d ?? throw "null pointer dereference")._abbrevCache.exists(_off) ? { _0 : (@:checkr _d ?? throw "null pointer dereference")._abbrevCache[_off], _1 : true } : { _0 : (null : stdgo._internal.debug.dwarf.Dwarf_t_abbrevtable.T_abbrevTable), _1 : false }), _m:stdgo._internal.debug.dwarf.Dwarf_t_abbrevtable.T_abbrevTable = __tmp__._0, _ok:Bool = __tmp__._1;
            if (_ok) {
                return { _0 : _m, _1 : (null : stdgo.Error) };
            };
        };
        var _data = (@:checkr _d ?? throw "null pointer dereference")._abbrev;
        if ((_off > (_data.length : stdgo.GoUInt64) : Bool)) {
            _data = (null : stdgo.Slice<stdgo.GoUInt8>);
        } else {
            _data = (_data.__slice__(_off) : stdgo.Slice<stdgo.GoUInt8>);
        };
        var _b = (stdgo._internal.debug.dwarf.Dwarf__makebuf._makeBuf(_d, stdgo.Go.asInterface((new stdgo._internal.debug.dwarf.Dwarf_t_unknownformat.T_unknownFormat() : stdgo._internal.debug.dwarf.Dwarf_t_unknownformat.T_unknownFormat)), ("abbrev" : stdgo.GoString), (0u32 : stdgo._internal.debug.dwarf.Dwarf_offset.Offset), _data)?.__copy__() : stdgo._internal.debug.dwarf.Dwarf_t_buf.T_buf);
        var _m = ((({
            final x = new stdgo.GoMap.GoIntMap<stdgo._internal.debug.dwarf.Dwarf_t_abbrev.T_abbrev>();
            x.__defaultValue__ = () -> ({} : stdgo._internal.debug.dwarf.Dwarf_t_abbrev.T_abbrev);
            {};
            x;
        } : stdgo.GoMap<stdgo.GoUInt32, stdgo._internal.debug.dwarf.Dwarf_t_abbrev.T_abbrev>) : stdgo._internal.debug.dwarf.Dwarf_t_abbrevtable.T_abbrevTable) : stdgo._internal.debug.dwarf.Dwarf_t_abbrevtable.T_abbrevTable);
        while (true) {
            var _id = (@:check2 _b._uint() : stdgo.GoUInt32);
            if (_id == ((0u32 : stdgo.GoUInt32))) {
                break;
            };
            var _n = (0 : stdgo.GoInt);
            var _b1 = (_b?.__copy__() : stdgo._internal.debug.dwarf.Dwarf_t_buf.T_buf);
            @:check2 _b1._uint();
            @:check2 _b1._uint8();
            while (true) {
                var _tag = (@:check2 _b1._uint() : stdgo.GoUInt64);
                var _fmt = (@:check2 _b1._uint() : stdgo.GoUInt64);
                if (((_tag == (0i64 : stdgo.GoUInt64)) && (_fmt == (0i64 : stdgo.GoUInt64)) : Bool)) {
                    break;
                };
                if ((_fmt : stdgo._internal.debug.dwarf.Dwarf_t_format.T_format) == ((33u32 : stdgo._internal.debug.dwarf.Dwarf_t_format.T_format))) {
                    @:check2 _b1._int();
                };
                _n++;
            };
            if (_b1._err != null) {
                return { _0 : null, _1 : _b1._err };
            };
            var _a:stdgo._internal.debug.dwarf.Dwarf_t_abbrev.T_abbrev = ({} : stdgo._internal.debug.dwarf.Dwarf_t_abbrev.T_abbrev);
            _a._tag = (@:check2 _b._uint() : stdgo._internal.debug.dwarf.Dwarf_tag.Tag);
            _a._children = @:check2 _b._uint8() != ((0 : stdgo.GoUInt8));
            _a._field = (new stdgo.Slice<stdgo._internal.debug.dwarf.Dwarf_t_afield.T_afield>((_n : stdgo.GoInt).toBasic(), 0, ...[for (i in 0 ... ((_n : stdgo.GoInt).toBasic() > 0 ? (_n : stdgo.GoInt).toBasic() : 0 : stdgo.GoInt).toBasic()) ({} : stdgo._internal.debug.dwarf.Dwarf_t_afield.T_afield)]) : stdgo.Slice<stdgo._internal.debug.dwarf.Dwarf_t_afield.T_afield>);
            for (_i => _ in _a._field) {
                _a._field[(_i : stdgo.GoInt)]._attr = (@:check2 _b._uint() : stdgo._internal.debug.dwarf.Dwarf_attr.Attr);
                _a._field[(_i : stdgo.GoInt)]._fmt = (@:check2 _b._uint() : stdgo._internal.debug.dwarf.Dwarf_t_format.T_format);
                _a._field[(_i : stdgo.GoInt)]._class = stdgo._internal.debug.dwarf.Dwarf__formtoclass._formToClass(_a._field[(_i : stdgo.GoInt)]._fmt, _a._field[(_i : stdgo.GoInt)]._attr, _vers, (stdgo.Go.setRef(_b) : stdgo.Ref<stdgo._internal.debug.dwarf.Dwarf_t_buf.T_buf>));
                if (_a._field[(_i : stdgo.GoInt)]._fmt == ((33u32 : stdgo._internal.debug.dwarf.Dwarf_t_format.T_format))) {
                    _a._field[(_i : stdgo.GoInt)]._val = @:check2 _b._int();
                };
            };
            @:check2 _b._uint();
            @:check2 _b._uint();
            _m[_id] = _a?.__copy__();
        };
        if (_b._err != null) {
            return { _0 : null, _1 : _b._err };
        };
        (@:checkr _d ?? throw "null pointer dereference")._abbrevCache[_off] = _m;
        return { _0 : _m, _1 : (null : stdgo.Error) };
    }
}<|MERGE_RESOLUTION|>--- conflicted
+++ resolved
@@ -181,61 +181,6 @@
         @:recv var _d:stdgo.Ref<stdgo._internal.debug.dwarf.Dwarf_data.Data> = _d;
         var __deferstack__:Array<{ var ran : Bool; var f : Void -> Void; }> = [];
         try {
-<<<<<<< HEAD
-            var _ok_3739377:Bool = false;
-            var _haveBitOffset_3738574:Bool = false;
-            var _t_3740239:stdgo.Ref<stdgo._internal.debug.dwarf.Dwarf_enumtype.EnumType> = (null : stdgo.Ref<stdgo._internal.debug.dwarf.Dwarf_enumtype.EnumType>);
-            var _b_3739374:stdgo.GoInt64 = (0 : stdgo.GoInt64);
-            var _count_3733940:stdgo.GoInt64 = (0 : stdgo.GoInt64);
-            var _next_3731977:() -> stdgo.Ref<stdgo._internal.debug.dwarf.Dwarf_entry.Entry> = null;
-            var _t_3742508:stdgo.Ref<stdgo._internal.debug.dwarf.Dwarf_unsupportedtype.UnsupportedType> = (null : stdgo.Ref<stdgo._internal.debug.dwarf.Dwarf_unsupportedtype.UnsupportedType>);
-            var _t_3742941:stdgo.Ref<stdgo._internal.debug.dwarf.Dwarf_ptrtype.PtrType> = (null : stdgo.Ref<stdgo._internal.debug.dwarf.Dwarf_ptrtype.PtrType>);
-            var _t_3737415:stdgo.Ref<stdgo._internal.debug.dwarf.Dwarf_structtype.StructType> = (null : stdgo.Ref<stdgo._internal.debug.dwarf.Dwarf_structtype.StructType>);
-            var _t_3740928:stdgo.Ref<stdgo._internal.debug.dwarf.Dwarf_ptrtype.PtrType> = (null : stdgo.Ref<stdgo._internal.debug.dwarf.Dwarf_ptrtype.PtrType>);
-            var _t_3736225:stdgo.Ref<stdgo._internal.debug.dwarf.Dwarf_basictype.BasicType> = (null : stdgo.Ref<stdgo._internal.debug.dwarf.Dwarf_basictype.BasicType>);
-            var _t_3741431:stdgo.Ref<stdgo._internal.debug.dwarf.Dwarf_functype.FuncType> = (null : stdgo.Ref<stdgo._internal.debug.dwarf.Dwarf_functype.FuncType>);
-            var _ok_3733947:Bool = false;
-            var _typeOf_3732780:stdgo.Ref<stdgo._internal.debug.dwarf.Dwarf_entry.Entry> -> stdgo._internal.debug.dwarf.Dwarf_type_.Type_ = null;
-            var _f_3740452:stdgo.Ref<stdgo._internal.debug.dwarf.Dwarf_enumvalue_.EnumValue_> = (null : stdgo.Ref<stdgo._internal.debug.dwarf.Dwarf_enumvalue_.EnumValue_>);
-            var _f_3737929:stdgo.Ref<stdgo._internal.debug.dwarf.Dwarf_structfield.StructField> = (null : stdgo.Ref<stdgo._internal.debug.dwarf.Dwarf_structfield.StructField>);
-            var _fixer_3731679:stdgo._internal.debug.dwarf.Dwarf_t_typefixer.T_typeFixer = ({} : stdgo._internal.debug.dwarf.Dwarf_t_typefixer.T_typeFixer);
-            var _val_3740612:stdgo.Slice<stdgo.Ref<stdgo._internal.debug.dwarf.Dwarf_enumvalue_.EnumValue_>> = (null : stdgo.Slice<stdgo.Ref<stdgo._internal.debug.dwarf.Dwarf_enumvalue_.EnumValue_>>);
-            var _b_3738168:stdgo._internal.debug.dwarf.Dwarf_t_buf.T_buf = ({} : stdgo._internal.debug.dwarf.Dwarf_t_buf.T_buf);
-            var _enc_3735216:stdgo.GoInt64 = (0 : stdgo.GoInt64);
-            var _nextDepth_3731914:stdgo.GoInt = (0 : stdgo.GoInt);
-            var _t_3742769:stdgo.Ref<stdgo._internal.debug.dwarf.Dwarf_typedeftype.TypedefType> = (null : stdgo.Ref<stdgo._internal.debug.dwarf.Dwarf_typedeftype.TypedefType>);
-            var _t_3742251:stdgo.Ref<stdgo._internal.debug.dwarf.Dwarf_unspecifiedtype.UnspecifiedType> = (null : stdgo.Ref<stdgo._internal.debug.dwarf.Dwarf_unspecifiedtype.UnspecifiedType>);
-            var _t_3742033:stdgo.Ref<stdgo._internal.debug.dwarf.Dwarf_typedeftype.TypedefType> = (null : stdgo.Ref<stdgo._internal.debug.dwarf.Dwarf_typedeftype.TypedefType>);
-            var _byteSize_3735831:stdgo.GoInt64 = (0 : stdgo.GoInt64);
-            var _ok_3735221:Bool = false;
-            var _t_3733542:stdgo.Ref<stdgo._internal.debug.dwarf.Dwarf_arraytype.ArrayType> = (null : stdgo.Ref<stdgo._internal.debug.dwarf.Dwarf_arraytype.ArrayType>);
-            var _ok_3731120:Bool = false;
-            var _ok_3742666:Bool = false;
-            var _lastFieldByteOffset_3737805:stdgo.GoInt64 = (0 : stdgo.GoInt64);
-            var _kid_3741584:stdgo.Ref<stdgo._internal.debug.dwarf.Dwarf_entry.Entry> = (null : stdgo.Ref<stdgo._internal.debug.dwarf.Dwarf_entry.Entry>);
-            var _haveDataBitOffset_3738600:Bool = false;
-            var _e_3731180:stdgo.Ref<stdgo._internal.debug.dwarf.Dwarf_entry.Entry> = (null : stdgo.Ref<stdgo._internal.debug.dwarf.Dwarf_entry.Entry>);
-            var _t_3731117:stdgo._internal.debug.dwarf.Dwarf_type_.Type_ = (null : stdgo._internal.debug.dwarf.Dwarf_type_.Type_);
-            var _b_3742663:stdgo.GoInt64 = (0 : stdgo.GoInt64);
-            var _loc_3738079:stdgo.Slice<stdgo.GoUInt8> = (null : stdgo.Slice<stdgo.GoUInt8>);
-            var _err_3731183:stdgo.Error = (null : stdgo.Error);
-            var _t_3739691:stdgo.Ref<stdgo._internal.debug.dwarf.Dwarf_qualtype.QualType> = (null : stdgo.Ref<stdgo._internal.debug.dwarf.Dwarf_qualtype.QualType>);
-            var _lastFieldType_3737750:stdgo.Ref<stdgo._internal.debug.dwarf.Dwarf_type_.Type_> = (null : stdgo.Ref<stdgo._internal.debug.dwarf.Dwarf_type_.Type_>);
-            var _kid_3733756:stdgo.Ref<stdgo._internal.debug.dwarf.Dwarf_entry.Entry> = (null : stdgo.Ref<stdgo._internal.debug.dwarf.Dwarf_entry.Entry>);
-            var _kid_3737837:stdgo.Ref<stdgo._internal.debug.dwarf.Dwarf_entry.Entry> = (null : stdgo.Ref<stdgo._internal.debug.dwarf.Dwarf_entry.Entry>);
-            var _name_3735178:stdgo.GoString = ("" : stdgo.GoString);
-            var _typ_3731903:stdgo._internal.debug.dwarf.Dwarf_type_.Type_ = (null : stdgo._internal.debug.dwarf.Dwarf_type_.Type_);
-            var _tkid_3741633:stdgo._internal.debug.dwarf.Dwarf_type_.Type_ = (null : stdgo._internal.debug.dwarf.Dwarf_type_.Type_);
-            var _n_3740566:stdgo.GoInt = (0 : stdgo.GoInt);
-            var _loc_3738449:stdgo.GoInt64 = (0 : stdgo.GoInt64);
-            var _lastFieldBitSize_3737776:stdgo.GoInt64 = (0 : stdgo.GoInt64);
-            var _haveBitOffset_3736344:Bool = false;
-            var _dims_3733737:stdgo.Slice<stdgo.GoInt64> = (null : stdgo.Slice<stdgo.GoInt64>);
-            var _kid_3740373:stdgo.Ref<stdgo._internal.debug.dwarf.Dwarf_entry.Entry> = (null : stdgo.Ref<stdgo._internal.debug.dwarf.Dwarf_entry.Entry>);
-            var _haveDataBitOffset_3736369:Bool = false;
-            var _i_3734521:stdgo.GoInt = (0 : stdgo.GoInt);
-            var _addressSize_3731238:stdgo.GoInt = (0 : stdgo.GoInt);
-=======
             var _f_3718338:stdgo.Ref<stdgo._internal.debug.dwarf.Dwarf_enumvalue_.EnumValue_> = (null : stdgo.Ref<stdgo._internal.debug.dwarf.Dwarf_enumvalue_.EnumValue_>);
             var _f_3715815:stdgo.Ref<stdgo._internal.debug.dwarf.Dwarf_structfield.StructField> = (null : stdgo.Ref<stdgo._internal.debug.dwarf.Dwarf_structfield.StructField>);
             var _dims_3711623:stdgo.Slice<stdgo.GoInt64> = (null : stdgo.Slice<stdgo.GoInt64>);
@@ -289,68 +234,12 @@
             var _enc_3713102:stdgo.GoInt64 = (0 : stdgo.GoInt64);
             var _e_3709066:stdgo.Ref<stdgo._internal.debug.dwarf.Dwarf_entry.Entry> = (null : stdgo.Ref<stdgo._internal.debug.dwarf.Dwarf_entry.Entry>);
             var _t_3720827:stdgo.Ref<stdgo._internal.debug.dwarf.Dwarf_ptrtype.PtrType> = (null : stdgo.Ref<stdgo._internal.debug.dwarf.Dwarf_ptrtype.PtrType>);
->>>>>>> 75a1cf92
             var _gotoNext = 0i32;
             var __blank__ = _gotoNext == ((0i32 : stdgo.GoInt));
             while (_gotoNext != ((-1i32 : stdgo.GoInt))) {
                 {
                     final __value__ = _gotoNext;
                     if (__value__ == (0i32)) {
-<<<<<<< HEAD
-                        var __blank__ = _loc_3738079;
-                        _gotoNext = 3738483i32;
-                        {
-                            {
-                                var __tmp__ = (_typeCache != null && _typeCache.exists(_off) ? { _0 : _typeCache[_off], _1 : true } : { _0 : (null : stdgo._internal.debug.dwarf.Dwarf_type_.Type_), _1 : false });
-                                _t_3731117 = @:tmpset0 __tmp__._0;
-                                _ok_3731120 = @:tmpset0 __tmp__._1;
-                            };
-                            if (_ok_3731120) {
-                                _gotoNext = 3731145i32;
-                            } else {
-                                _gotoNext = 3731167i32;
-                            };
-                        };
-                    } else if (__value__ == (3731145i32)) {
-                        return { _0 : _t_3731117, _1 : (null : stdgo.Error) };
-                        _gotoNext = 3731167i32;
-                    } else if (__value__ == (3731167i32)) {
-                        _r.seek(_off);
-                        {
-                            var __tmp__ = _r.next();
-                            _e_3731180 = @:tmpset0 __tmp__._0;
-                            _err_3731183 = @:tmpset0 __tmp__._1;
-                        };
-                        if (_err_3731183 != null) {
-                            _gotoNext = 3731214i32;
-                        } else {
-                            _gotoNext = 3731238i32;
-                        };
-                    } else if (__value__ == (3731214i32)) {
-                        return { _0 : (null : stdgo._internal.debug.dwarf.Dwarf_type_.Type_), _1 : _err_3731183 };
-                        _gotoNext = 3731238i32;
-                    } else if (__value__ == (3731238i32)) {
-                        _addressSize_3731238 = _r.addressSize();
-                        if (((_e_3731180 == null || (_e_3731180 : Dynamic).__nil__) || ((@:checkr _e_3731180 ?? throw "null pointer dereference").offset != _off) : Bool)) {
-                            _gotoNext = 3731301i32;
-                        } else {
-                            _gotoNext = 3731654i32;
-                        };
-                    } else if (__value__ == (3731301i32)) {
-                        return { _0 : (null : stdgo._internal.debug.dwarf.Dwarf_type_.Type_), _1 : stdgo.Go.asInterface((new stdgo._internal.debug.dwarf.Dwarf_decodeerror.DecodeError(_name?.__copy__(), _off, ("no type at offset" : stdgo.GoString)) : stdgo._internal.debug.dwarf.Dwarf_decodeerror.DecodeError)) };
-                        _gotoNext = 3731654i32;
-                    } else if (__value__ == (3731654i32)) {
-                        if ((_fixups == null || (_fixups : Dynamic).__nil__)) {
-                            _gotoNext = 3731671i32;
-                        } else {
-                            _gotoNext = 3731899i32;
-                        };
-                    } else if (__value__ == (3731671i32)) {
-                        {
-                            __deferstack__.unshift({ ran : false, f : () -> ({
-                                var a = function():Void {
-                                    @:check2 _fixer_3731679._apply();
-=======
                         var __blank__ = _loc_3715965;
                         _gotoNext = 3716369i32;
                         {
@@ -404,43 +293,21 @@
                             __deferstack__.unshift({ ran : false, f : () -> ({
                                 var a = function():Void {
                                     @:check2 _fixer_3709565._apply();
->>>>>>> 75a1cf92
                                 };
                                 a();
                             }) });
                         };
-<<<<<<< HEAD
-                        _fixups = (stdgo.Go.setRef(_fixer_3731679) : stdgo.Ref<stdgo._internal.debug.dwarf.Dwarf_t_typefixer.T_typeFixer>);
-                        _gotoNext = 3731899i32;
-                    } else if (__value__ == (3731899i32)) {
-                        _nextDepth_3731914 = (0 : stdgo.GoInt);
-                        _next_3731977 = function():stdgo.Ref<stdgo._internal.debug.dwarf.Dwarf_entry.Entry> {
-                            if (!(@:checkr _e_3731180 ?? throw "null pointer dereference").children) {
-=======
                         _fixups = (stdgo.Go.setRef(_fixer_3709565) : stdgo.Ref<stdgo._internal.debug.dwarf.Dwarf_t_typefixer.T_typeFixer>);
                         _gotoNext = 3709785i32;
                     } else if (__value__ == (3709785i32)) {
                         _nextDepth_3709800 = (0 : stdgo.GoInt);
                         _next_3709863 = function():stdgo.Ref<stdgo._internal.debug.dwarf.Dwarf_entry.Entry> {
                             if (!(@:checkr _e_3709066 ?? throw "null pointer dereference").children) {
->>>>>>> 75a1cf92
                                 return null;
                             };
                             while (true) {
                                 var __tmp__ = _r.next(), _kid:stdgo.Ref<stdgo._internal.debug.dwarf.Dwarf_entry.Entry> = __tmp__._0, _err1:stdgo.Error = __tmp__._1;
                                 if (_err1 != null) {
-<<<<<<< HEAD
-                                    _err_3731183 = _err1;
-                                    return null;
-                                };
-                                if ((_kid == null || (_kid : Dynamic).__nil__)) {
-                                    _err_3731183 = stdgo.Go.asInterface((new stdgo._internal.debug.dwarf.Dwarf_decodeerror.DecodeError(_name?.__copy__(), _r._offset(), ("unexpected end of DWARF entries" : stdgo.GoString)) : stdgo._internal.debug.dwarf.Dwarf_decodeerror.DecodeError));
-                                    return null;
-                                };
-                                if ((@:checkr _kid ?? throw "null pointer dereference").tag == ((0u32 : stdgo._internal.debug.dwarf.Dwarf_tag.Tag))) {
-                                    if ((_nextDepth_3731914 > (0 : stdgo.GoInt) : Bool)) {
-                                        _nextDepth_3731914--;
-=======
                                     _err_3709069 = _err1;
                                     return null;
                                 };
@@ -451,31 +318,20 @@
                                 if ((@:checkr _kid ?? throw "null pointer dereference").tag == ((0u32 : stdgo._internal.debug.dwarf.Dwarf_tag.Tag))) {
                                     if ((_nextDepth_3709800 > (0 : stdgo.GoInt) : Bool)) {
                                         _nextDepth_3709800--;
->>>>>>> 75a1cf92
                                         continue;
                                     };
                                     return null;
                                 };
                                 if ((@:checkr _kid ?? throw "null pointer dereference").children) {
-<<<<<<< HEAD
-                                    _nextDepth_3731914++;
-                                };
-                                if ((_nextDepth_3731914 > (0 : stdgo.GoInt) : Bool)) {
-=======
                                     _nextDepth_3709800++;
                                 };
                                 if ((_nextDepth_3709800 > (0 : stdgo.GoInt) : Bool)) {
->>>>>>> 75a1cf92
                                     continue;
                                 };
                                 return _kid;
                             };
                         };
-<<<<<<< HEAD
-                        _typeOf_3732780 = function(_e:stdgo.Ref<stdgo._internal.debug.dwarf.Dwarf_entry.Entry>):stdgo._internal.debug.dwarf.Dwarf_type_.Type_ {
-=======
                         _typeOf_3710666 = function(_e:stdgo.Ref<stdgo._internal.debug.dwarf.Dwarf_entry.Entry>):stdgo._internal.debug.dwarf.Dwarf_type_.Type_ {
->>>>>>> 75a1cf92
                             var _tval = (@:check2r _e.val((73u32 : stdgo._internal.debug.dwarf.Dwarf_attr.Attr)) : stdgo.AnyInterface);
                             var _t:stdgo._internal.debug.dwarf.Dwarf_type_.Type_ = (null : stdgo._internal.debug.dwarf.Dwarf_type_.Type_);
                             {
@@ -486,15 +342,9 @@
                                         {
                                             var __tmp__ = @:check2r _d._readType(_name?.__copy__(), _r._clone(), _toff, _typeCache, _fixups);
                                             _t = @:tmpset0 __tmp__._0;
-<<<<<<< HEAD
-                                            _err_3731183 = @:tmpset0 __tmp__._1;
-                                        };
-                                        if (_err_3731183 != null) {
-=======
                                             _err_3709069 = @:tmpset0 __tmp__._1;
                                         };
                                         if (_err_3709069 != null) {
->>>>>>> 75a1cf92
                                             return (null : stdgo._internal.debug.dwarf.Dwarf_type_.Type_);
                                         };
                                     };
@@ -504,15 +354,9 @@
                                         {
                                             var __tmp__ = @:check2r _d._sigToType(_toff);
                                             _t = @:tmpset0 __tmp__._0;
-<<<<<<< HEAD
-                                            _err_3731183 = @:tmpset0 __tmp__._1;
-                                        };
-                                        if (_err_3731183 != null) {
-=======
                                             _err_3709069 = @:tmpset0 __tmp__._1;
                                         };
                                         if (_err_3709069 != null) {
->>>>>>> 75a1cf92
                                             return (null : stdgo._internal.debug.dwarf.Dwarf_type_.Type_);
                                         };
                                     };
@@ -523,775 +367,6 @@
                             };
                             return _t;
                         };
-<<<<<<< HEAD
-                        _gotoNext = 3733180i32;
-                    } else if (__value__ == (3733180i32)) {
-                        {
-                            final __value__ = (@:checkr _e_3731180 ?? throw "null pointer dereference").tag;
-                            if (__value__ == ((1u32 : stdgo._internal.debug.dwarf.Dwarf_tag.Tag))) {
-                                _gotoNext = 3733196i32;
-                            } else if (__value__ == ((36u32 : stdgo._internal.debug.dwarf.Dwarf_tag.Tag))) {
-                                _gotoNext = 3734614i32;
-                            } else if (__value__ == ((2u32 : stdgo._internal.debug.dwarf.Dwarf_tag.Tag)) || __value__ == ((19u32 : stdgo._internal.debug.dwarf.Dwarf_tag.Tag)) || __value__ == ((23u32 : stdgo._internal.debug.dwarf.Dwarf_tag.Tag))) {
-                                _gotoNext = 3736662i32;
-                            } else if (__value__ == ((38u32 : stdgo._internal.debug.dwarf.Dwarf_tag.Tag)) || __value__ == ((53u32 : stdgo._internal.debug.dwarf.Dwarf_tag.Tag)) || __value__ == ((55u32 : stdgo._internal.debug.dwarf.Dwarf_tag.Tag))) {
-                                _gotoNext = 3739560i32;
-                            } else if (__value__ == ((4u32 : stdgo._internal.debug.dwarf.Dwarf_tag.Tag))) {
-                                _gotoNext = 3739955i32;
-                            } else if (__value__ == ((15u32 : stdgo._internal.debug.dwarf.Dwarf_tag.Tag))) {
-                                _gotoNext = 3740746i32;
-                            } else if (__value__ == ((21u32 : stdgo._internal.debug.dwarf.Dwarf_tag.Tag))) {
-                                _gotoNext = 3741067i32;
-                            } else if (__value__ == ((22u32 : stdgo._internal.debug.dwarf.Dwarf_tag.Tag))) {
-                                _gotoNext = 3741894i32;
-                            } else if (__value__ == ((59u32 : stdgo._internal.debug.dwarf.Dwarf_tag.Tag))) {
-                                _gotoNext = 3742148i32;
-                            } else {
-                                _gotoNext = 3742349i32;
-                            };
-                        };
-                    } else if (__value__ == (3733196i32)) {
-                        _t_3733542 = (stdgo.Go.setRef(({} : stdgo._internal.debug.dwarf.Dwarf_arraytype.ArrayType)) : stdgo.Ref<stdgo._internal.debug.dwarf.Dwarf_arraytype.ArrayType>);
-                        _typ_3731903 = stdgo.Go.asInterface(_t_3733542);
-                        _typeCache[_off] = stdgo.Go.asInterface(_t_3733542);
-                        {
-                            (@:checkr _t_3733542 ?? throw "null pointer dereference").type = _typeOf_3732780(_e_3731180);
-                            if (_err_3731183 != null) {
-                                _gotoNext = 3733629i32;
-                            } else {
-                                _gotoNext = 3733651i32;
-                            };
-                        };
-                    } else if (__value__ == (3733629i32)) {
-                        _gotoNext = 3743028i32;
-                    } else if (__value__ == (3733651i32)) {
-                        {
-                            var __tmp__ = try {
-                                { _0 : (stdgo.Go.typeAssert((@:check2r _e_3731180.val((46u32 : stdgo._internal.debug.dwarf.Dwarf_attr.Attr)) : stdgo.GoInt64)) : stdgo.GoInt64), _1 : true };
-                            } catch(_) {
-                                { _0 : (0 : stdgo.GoInt64), _1 : false };
-                            };
-                            (@:checkr _t_3733542 ?? throw "null pointer dereference").strideBitSize = @:tmpset0 __tmp__._0;
-                        };
-                        _kid_3733756 = _next_3731977();
-                        _gotoNext = 3733752i32;
-                    } else if (__value__ == (3733752i32)) {
-                        if ((_kid_3733756 != null && ((_kid_3733756 : Dynamic).__nil__ == null || !(_kid_3733756 : Dynamic).__nil__))) {
-                            _gotoNext = 3733796i32;
-                        } else {
-                            _gotoNext = 3734413i32;
-                        };
-                    } else if (__value__ == (3733783i32)) {
-                        _kid_3733756 = _next_3731977();
-                        _gotoNext = 3733752i32;
-                    } else if (__value__ == (3733796i32)) {
-                        _gotoNext = 3733894i32;
-                    } else if (__value__ == (3733894i32)) {
-                        {
-                            final __value__ = (@:checkr _kid_3733756 ?? throw "null pointer dereference").tag;
-                            if (__value__ == ((33u32 : stdgo._internal.debug.dwarf.Dwarf_tag.Tag))) {
-                                _gotoNext = 3733914i32;
-                            } else if (__value__ == ((4u32 : stdgo._internal.debug.dwarf.Dwarf_tag.Tag))) {
-                                _gotoNext = 3734273i32;
-                            } else {
-                                _gotoNext = 3733783i32;
-                            };
-                        };
-                    } else if (__value__ == (3733914i32)) {
-                        {
-                            var __tmp__ = try {
-                                { _0 : (stdgo.Go.typeAssert((@:check2r _kid_3733756.val((55u32 : stdgo._internal.debug.dwarf.Dwarf_attr.Attr)) : stdgo.GoInt64)) : stdgo.GoInt64), _1 : true };
-                            } catch(_) {
-                                { _0 : (0 : stdgo.GoInt64), _1 : false };
-                            };
-                            _count_3733940 = @:tmpset0 __tmp__._0;
-                            _ok_3733947 = @:tmpset0 __tmp__._1;
-                        };
-                        if (!_ok_3733947) {
-                            _gotoNext = 3733991i32;
-                        } else {
-                            _gotoNext = 3734243i32;
-                        };
-                    } else if (__value__ == (3733991i32)) {
-                        {
-                            var __tmp__ = try {
-                                { _0 : (stdgo.Go.typeAssert((@:check2r _kid_3733756.val((47u32 : stdgo._internal.debug.dwarf.Dwarf_attr.Attr)) : stdgo.GoInt64)) : stdgo.GoInt64), _1 : true };
-                            } catch(_) {
-                                { _0 : (0 : stdgo.GoInt64), _1 : false };
-                            };
-                            _count_3733940 = @:tmpset0 __tmp__._0;
-                            _ok_3733947 = @:tmpset0 __tmp__._1;
-                        };
-                        if (_ok_3733947) {
-                            _gotoNext = 3734107i32;
-                        } else if ((_dims_3733737.length) == ((0 : stdgo.GoInt))) {
-                            _gotoNext = 3734193i32;
-                        } else {
-                            _gotoNext = 3734243i32;
-                        };
-                    } else if (__value__ == (3734107i32)) {
-                        _count_3733940++;
-                        _gotoNext = 3734243i32;
-                    } else if (__value__ == (3734193i32)) {
-                        _count_3733940 = (-1i64 : stdgo.GoInt64);
-                        _gotoNext = 3734243i32;
-                    } else if (__value__ == (3734243i32)) {
-                        _dims_3733737 = (_dims_3733737.__append__(_count_3733940));
-                        _gotoNext = 3733783i32;
-                    } else if (__value__ == (3734273i32)) {
-                        _err_3731183 = stdgo.Go.asInterface((new stdgo._internal.debug.dwarf.Dwarf_decodeerror.DecodeError(_name?.__copy__(), (@:checkr _kid_3733756 ?? throw "null pointer dereference").offset, ("cannot handle enumeration type as array bound" : stdgo.GoString)) : stdgo._internal.debug.dwarf.Dwarf_decodeerror.DecodeError));
-                        _gotoNext = 3743028i32;
-                    } else if (__value__ == (3734413i32)) {
-                        if ((_dims_3733737.length) == ((0 : stdgo.GoInt))) {
-                            _gotoNext = 3734431i32;
-                        } else {
-                            _gotoNext = 3734497i32;
-                        };
-                    } else if (__value__ == (3734431i32)) {
-                        _dims_3733737 = (new stdgo.Slice<stdgo.GoInt64>(1, 1, ...[(-1i64 : stdgo.GoInt64)]).__setNumber64__() : stdgo.Slice<stdgo.GoInt64>);
-                        _gotoNext = 3734497i32;
-                    } else if (__value__ == (3734497i32)) {
-                        (@:checkr _t_3733542 ?? throw "null pointer dereference").count = _dims_3733737[(0 : stdgo.GoInt)];
-                        _i_3734521 = ((_dims_3733737.length) - (1 : stdgo.GoInt) : stdgo.GoInt);
-                        _gotoNext = 3734517i32;
-                    } else if (__value__ == (3734517i32)) {
-                        if ((_i_3734521 >= (1 : stdgo.GoInt) : Bool)) {
-                            _gotoNext = 3734553i32;
-                        } else {
-                            _gotoNext = 3742625i32;
-                        };
-                    } else if (__value__ == (3734553i32)) {
-                        (@:checkr _t_3733542 ?? throw "null pointer dereference").type = stdgo.Go.asInterface((stdgo.Go.setRef(({ type : (@:checkr _t_3733542 ?? throw "null pointer dereference").type, count : _dims_3733737[(_i_3734521 : stdgo.GoInt)] } : stdgo._internal.debug.dwarf.Dwarf_arraytype.ArrayType)) : stdgo.Ref<stdgo._internal.debug.dwarf.Dwarf_arraytype.ArrayType>));
-                        _i_3734521--;
-                        _gotoNext = 3734517i32;
-                    } else if (__value__ == (3734614i32)) {
-                        {
-                            var __tmp__ = try {
-                                { _0 : (stdgo.Go.typeAssert((@:check2r _e_3731180.val((3u32 : stdgo._internal.debug.dwarf.Dwarf_attr.Attr)) : stdgo.GoString)) : stdgo.GoString), _1 : true };
-                            } catch(_) {
-                                { _0 : ("" : stdgo.GoString), _1 : false };
-                            };
-                            _name_3735178 = @:tmpset0 __tmp__._0?.__copy__();
-                        };
-                        {
-                            var __tmp__ = try {
-                                { _0 : (stdgo.Go.typeAssert((@:check2r _e_3731180.val((62u32 : stdgo._internal.debug.dwarf.Dwarf_attr.Attr)) : stdgo.GoInt64)) : stdgo.GoInt64), _1 : true };
-                            } catch(_) {
-                                { _0 : (0 : stdgo.GoInt64), _1 : false };
-                            };
-                            _enc_3735216 = @:tmpset0 __tmp__._0;
-                            _ok_3735221 = @:tmpset0 __tmp__._1;
-                        };
-                        if (!_ok_3735221) {
-                            _gotoNext = 3735264i32;
-                        } else {
-                            _gotoNext = 3735365i32;
-                        };
-                    } else if (__value__ == (3735264i32)) {
-                        _err_3731183 = stdgo.Go.asInterface((new stdgo._internal.debug.dwarf.Dwarf_decodeerror.DecodeError(_name_3735178?.__copy__(), (@:checkr _e_3731180 ?? throw "null pointer dereference").offset, (("missing encoding attribute for " : stdgo.GoString) + _name_3735178?.__copy__() : stdgo.GoString)?.__copy__()) : stdgo._internal.debug.dwarf.Dwarf_decodeerror.DecodeError));
-                        _gotoNext = 3743028i32;
-                    } else if (__value__ == (3735365i32)) {
-                        _gotoNext = 3735365i32;
-                        {
-                            final __value__ = _enc_3735216;
-                            if (__value__ == ((1i64 : stdgo.GoInt64))) {
-                                _gotoNext = 3735484i32;
-                            } else if (__value__ == ((2i64 : stdgo.GoInt64))) {
-                                _gotoNext = 3735526i32;
-                            } else if (__value__ == ((3i64 : stdgo.GoInt64))) {
-                                _gotoNext = 3735568i32;
-                            } else if (__value__ == ((4i64 : stdgo.GoInt64))) {
-                                _gotoNext = 3735981i32;
-                            } else if (__value__ == ((5i64 : stdgo.GoInt64))) {
-                                _gotoNext = 3736022i32;
-                            } else if (__value__ == ((7i64 : stdgo.GoInt64))) {
-                                _gotoNext = 3736062i32;
-                            } else if (__value__ == ((6i64 : stdgo.GoInt64))) {
-                                _gotoNext = 3736105i32;
-                            } else if (__value__ == ((8i64 : stdgo.GoInt64))) {
-                                _gotoNext = 3736150i32;
-                            } else {
-                                _gotoNext = 3735380i32;
-                            };
-                        };
-                    } else if (__value__ == (3735380i32)) {
-                        _err_3731183 = stdgo.Go.asInterface((new stdgo._internal.debug.dwarf.Dwarf_decodeerror.DecodeError(_name_3735178?.__copy__(), (@:checkr _e_3731180 ?? throw "null pointer dereference").offset, ("unrecognized encoding attribute value" : stdgo.GoString)) : stdgo._internal.debug.dwarf.Dwarf_decodeerror.DecodeError));
-                        _gotoNext = 3743028i32;
-                    } else if (__value__ == (3735484i32)) {
-                        _typ_3731903 = stdgo.Go.asInterface((stdgo.Go.setRef(({} : stdgo._internal.debug.dwarf.Dwarf_addrtype.AddrType)) : stdgo.Ref<stdgo._internal.debug.dwarf.Dwarf_addrtype.AddrType>));
-                        _gotoNext = 3736202i32;
-                    } else if (__value__ == (3735526i32)) {
-                        _typ_3731903 = stdgo.Go.asInterface((stdgo.Go.setRef(({} : stdgo._internal.debug.dwarf.Dwarf_booltype.BoolType)) : stdgo.Ref<stdgo._internal.debug.dwarf.Dwarf_booltype.BoolType>));
-                        _gotoNext = 3736202i32;
-                    } else if (__value__ == (3735568i32)) {
-                        _typ_3731903 = stdgo.Go.asInterface((stdgo.Go.setRef(({} : stdgo._internal.debug.dwarf.Dwarf_complextype.ComplexType)) : stdgo.Ref<stdgo._internal.debug.dwarf.Dwarf_complextype.ComplexType>));
-                        if (_name_3735178 == (("complex" : stdgo.GoString))) {
-                            _gotoNext = 3735640i32;
-                        } else {
-                            _gotoNext = 3736202i32;
-                        };
-                    } else if (__value__ == (3735640i32)) {
-                        _gotoNext = 3735824i32;
-                    } else if (__value__ == (3735824i32)) {
-                        {
-                            {
-                                var __tmp__ = try {
-                                    { _0 : (stdgo.Go.typeAssert((@:check2r _e_3731180.val((11u32 : stdgo._internal.debug.dwarf.Dwarf_attr.Attr)) : stdgo.GoInt64)) : stdgo.GoInt64), _1 : true };
-                                } catch(_) {
-                                    { _0 : (0 : stdgo.GoInt64), _1 : false };
-                                };
-                                _byteSize_3735831 = @:tmpset0 __tmp__._0;
-                            };
-                            {
-                                final __value__ = _byteSize_3735831;
-                                if (__value__ == ((8i64 : stdgo.GoInt64))) {
-                                    _gotoNext = 3735890i32;
-                                } else if (__value__ == ((16i64 : stdgo.GoInt64))) {
-                                    _gotoNext = 3735930i32;
-                                } else {
-                                    _gotoNext = 3736202i32;
-                                };
-                            };
-                        };
-                    } else if (__value__ == (3735890i32)) {
-                        _name_3735178 = ("complex float" : stdgo.GoString);
-                        _gotoNext = 3736202i32;
-                    } else if (__value__ == (3735930i32)) {
-                        _name_3735178 = ("complex double" : stdgo.GoString);
-                        _gotoNext = 3736202i32;
-                    } else if (__value__ == (3735981i32)) {
-                        _typ_3731903 = stdgo.Go.asInterface((stdgo.Go.setRef(({} : stdgo._internal.debug.dwarf.Dwarf_floattype.FloatType)) : stdgo.Ref<stdgo._internal.debug.dwarf.Dwarf_floattype.FloatType>));
-                        _gotoNext = 3736202i32;
-                    } else if (__value__ == (3736022i32)) {
-                        _typ_3731903 = stdgo.Go.asInterface((stdgo.Go.setRef(({} : stdgo._internal.debug.dwarf.Dwarf_inttype.IntType)) : stdgo.Ref<stdgo._internal.debug.dwarf.Dwarf_inttype.IntType>));
-                        _gotoNext = 3736202i32;
-                    } else if (__value__ == (3736062i32)) {
-                        _typ_3731903 = stdgo.Go.asInterface((stdgo.Go.setRef(({} : stdgo._internal.debug.dwarf.Dwarf_uinttype.UintType)) : stdgo.Ref<stdgo._internal.debug.dwarf.Dwarf_uinttype.UintType>));
-                        _gotoNext = 3736202i32;
-                    } else if (__value__ == (3736105i32)) {
-                        _typ_3731903 = stdgo.Go.asInterface((stdgo.Go.setRef(({} : stdgo._internal.debug.dwarf.Dwarf_chartype.CharType)) : stdgo.Ref<stdgo._internal.debug.dwarf.Dwarf_chartype.CharType>));
-                        _gotoNext = 3736202i32;
-                    } else if (__value__ == (3736150i32)) {
-                        _typ_3731903 = stdgo.Go.asInterface((stdgo.Go.setRef(({} : stdgo._internal.debug.dwarf.Dwarf_uchartype.UcharType)) : stdgo.Ref<stdgo._internal.debug.dwarf.Dwarf_uchartype.UcharType>));
-                        _gotoNext = 3736202i32;
-                    } else if (__value__ == (3736202i32)) {
-                        _typeCache[_off] = _typ_3731903;
-                        _t_3736225 = (stdgo.Go.typeAssert((stdgo.Go.toInterface(_typ_3731903) : stdgo._internal.debug.dwarf.Dwarf_t__interface_0.T__interface_0)) : stdgo._internal.debug.dwarf.Dwarf_t__interface_0.T__interface_0).basic();
-                        (@:checkr _t_3736225 ?? throw "null pointer dereference").commonType.name = _name_3735178?.__copy__();
-                        {
-                            var __tmp__ = try {
-                                { _0 : (stdgo.Go.typeAssert((@:check2r _e_3731180.val((13u32 : stdgo._internal.debug.dwarf.Dwarf_attr.Attr)) : stdgo.GoInt64)) : stdgo.GoInt64), _1 : true };
-                            } catch(_) {
-                                { _0 : (0 : stdgo.GoInt64), _1 : false };
-                            };
-                            (@:checkr _t_3736225 ?? throw "null pointer dereference").bitSize = @:tmpset0 __tmp__._0;
-                        };
-                        _haveBitOffset_3736344 = false;
-                        _haveDataBitOffset_3736369 = false;
-                        {
-                            var __tmp__ = try {
-                                { _0 : (stdgo.Go.typeAssert((@:check2r _e_3731180.val((12u32 : stdgo._internal.debug.dwarf.Dwarf_attr.Attr)) : stdgo.GoInt64)) : stdgo.GoInt64), _1 : true };
-                            } catch(_) {
-                                { _0 : (0 : stdgo.GoInt64), _1 : false };
-                            };
-                            (@:checkr _t_3736225 ?? throw "null pointer dereference").bitOffset = @:tmpset0 __tmp__._0;
-                            _haveBitOffset_3736344 = @:tmpset0 __tmp__._1;
-                        };
-                        {
-                            var __tmp__ = try {
-                                { _0 : (stdgo.Go.typeAssert((@:check2r _e_3731180.val((107u32 : stdgo._internal.debug.dwarf.Dwarf_attr.Attr)) : stdgo.GoInt64)) : stdgo.GoInt64), _1 : true };
-                            } catch(_) {
-                                { _0 : (0 : stdgo.GoInt64), _1 : false };
-                            };
-                            (@:checkr _t_3736225 ?? throw "null pointer dereference").dataBitOffset = @:tmpset0 __tmp__._0;
-                            _haveDataBitOffset_3736369 = @:tmpset0 __tmp__._1;
-                        };
-                        if ((_haveBitOffset_3736344 && _haveDataBitOffset_3736369 : Bool)) {
-                            _gotoNext = 3736568i32;
-                        } else {
-                            _gotoNext = 3742625i32;
-                        };
-                    } else if (__value__ == (3736568i32)) {
-                        _err_3731183 = stdgo.Go.asInterface((new stdgo._internal.debug.dwarf.Dwarf_decodeerror.DecodeError(_name_3735178?.__copy__(), (@:checkr _e_3731180 ?? throw "null pointer dereference").offset, ("duplicate bit offset attributes" : stdgo.GoString)) : stdgo._internal.debug.dwarf.Dwarf_decodeerror.DecodeError));
-                        _gotoNext = 3743028i32;
-                    } else if (__value__ == (3736662i32)) {
-                        _t_3737415 = (stdgo.Go.setRef(({} : stdgo._internal.debug.dwarf.Dwarf_structtype.StructType)) : stdgo.Ref<stdgo._internal.debug.dwarf.Dwarf_structtype.StructType>);
-                        _typ_3731903 = stdgo.Go.asInterface(_t_3737415);
-                        _typeCache[_off] = stdgo.Go.asInterface(_t_3737415);
-                        _gotoNext = 3737469i32;
-                    } else if (__value__ == (3737469i32)) {
-                        {
-                            final __value__ = (@:checkr _e_3731180 ?? throw "null pointer dereference").tag;
-                            if (__value__ == ((2u32 : stdgo._internal.debug.dwarf.Dwarf_tag.Tag))) {
-                                _gotoNext = 3737486i32;
-                            } else if (__value__ == ((19u32 : stdgo._internal.debug.dwarf.Dwarf_tag.Tag))) {
-                                _gotoNext = 3737527i32;
-                            } else if (__value__ == ((23u32 : stdgo._internal.debug.dwarf.Dwarf_tag.Tag))) {
-                                _gotoNext = 3737570i32;
-                            } else {
-                                _gotoNext = 3737615i32;
-                            };
-                        };
-                    } else if (__value__ == (3737486i32)) {
-                        (@:checkr _t_3737415 ?? throw "null pointer dereference").kind = ("class" : stdgo.GoString);
-                        _gotoNext = 3737615i32;
-                    } else if (__value__ == (3737527i32)) {
-                        (@:checkr _t_3737415 ?? throw "null pointer dereference").kind = ("struct" : stdgo.GoString);
-                        _gotoNext = 3737615i32;
-                    } else if (__value__ == (3737570i32)) {
-                        (@:checkr _t_3737415 ?? throw "null pointer dereference").kind = ("union" : stdgo.GoString);
-                        _gotoNext = 3737615i32;
-                    } else if (__value__ == (3737615i32)) {
-                        {
-                            var __tmp__ = try {
-                                { _0 : (stdgo.Go.typeAssert((@:check2r _e_3731180.val((3u32 : stdgo._internal.debug.dwarf.Dwarf_attr.Attr)) : stdgo.GoString)) : stdgo.GoString), _1 : true };
-                            } catch(_) {
-                                { _0 : ("" : stdgo.GoString), _1 : false };
-                            };
-                            (@:checkr _t_3737415 ?? throw "null pointer dereference").structName = @:tmpset0 __tmp__._0?.__copy__();
-                        };
-                        (@:checkr _t_3737415 ?? throw "null pointer dereference").incomplete = @:check2r _e_3731180.val((60u32 : stdgo._internal.debug.dwarf.Dwarf_attr.Attr)) != null;
-                        (@:checkr _t_3737415 ?? throw "null pointer dereference").field = (new stdgo.Slice<stdgo.Ref<stdgo._internal.debug.dwarf.Dwarf_structfield.StructField>>((0 : stdgo.GoInt).toBasic(), (8 : stdgo.GoInt)) : stdgo.Slice<stdgo.Ref<stdgo._internal.debug.dwarf.Dwarf_structfield.StructField>>);
-                        _kid_3737837 = _next_3731977();
-                        _gotoNext = 3737833i32;
-                    } else if (__value__ == (3737833i32)) {
-                        if ((_kid_3737837 != null && ((_kid_3737837 : Dynamic).__nil__ == null || !(_kid_3737837 : Dynamic).__nil__))) {
-                            _gotoNext = 3737877i32;
-                        } else {
-                            _gotoNext = 3739348i32;
-                        };
-                    } else if (__value__ == (3737877i32)) {
-                        if ((@:checkr _kid_3737837 ?? throw "null pointer dereference").tag != ((13u32 : stdgo._internal.debug.dwarf.Dwarf_tag.Tag))) {
-                            _gotoNext = 3737906i32;
-                        } else {
-                            _gotoNext = 3737929i32;
-                        };
-                    } else if (__value__ == (3737906i32)) {
-                        _kid_3737837 = _next_3731977();
-                        _gotoNext = 3737833i32;
-                    } else if (__value__ == (3737929i32)) {
-                        _f_3737929 = (stdgo.Go.setRef(({} : stdgo._internal.debug.dwarf.Dwarf_structfield.StructField)) : stdgo.Ref<stdgo._internal.debug.dwarf.Dwarf_structfield.StructField>);
-                        {
-                            (@:checkr _f_3737929 ?? throw "null pointer dereference").type = _typeOf_3732780(_kid_3737837);
-                            if (_err_3731183 != null) {
-                                _gotoNext = 3737990i32;
-                            } else {
-                                _gotoNext = 3738015i32;
-                            };
-                        };
-                    } else if (__value__ == (3737990i32)) {
-                        _gotoNext = 3743028i32;
-                    } else if (__value__ == (3738015i32)) {
-                        var __blank__ = 0i32;
-                        _gotoNext = 3738015i32;
-                        {
-                            final __type__ = @:check2r _kid_3737837.val((56u32 : stdgo._internal.debug.dwarf.Dwarf_attr.Attr));
-                            if (stdgo.Go.typeEquals((__type__ : stdgo.Slice<stdgo.GoUInt8>))) {
-                                var _loc:stdgo.Slice<stdgo.GoUInt8> = __type__ == null ? (null : stdgo.Slice<stdgo.GoUInt8>) : __type__.__underlying__() == null ? (null : stdgo.Slice<stdgo.GoUInt8>) : __type__ == null ? (null : stdgo.Slice<stdgo.GoUInt8>) : __type__.__underlying__().value;
-                                _loc_3738079 = _loc;
-                                _gotoNext = 3738068i32;
-                            } else if (stdgo.Go.typeEquals((__type__ : stdgo.GoInt64))) {
-                                var _loc:stdgo.GoInt64 = __type__ == null ? 0 : __type__.__underlying__() == null ? 0 : __type__ == null ? 0 : __type__.__underlying__().value;
-                                _loc_3738449 = _loc;
-                                _gotoNext = 3738439i32;
-                            } else {
-                                var _loc:stdgo.AnyInterface = __type__?.__underlying__();
-                                _gotoNext = 3738483i32;
-                            };
-                        };
-                    } else if (__value__ == (3738068i32)) {
-                        _b_3738168 = stdgo._internal.debug.dwarf.Dwarf__makebuf._makeBuf(_d, stdgo.Go.asInterface((new stdgo._internal.debug.dwarf.Dwarf_t_unknownformat.T_unknownFormat() : stdgo._internal.debug.dwarf.Dwarf_t_unknownformat.T_unknownFormat)), ("location" : stdgo.GoString), (0u32 : stdgo._internal.debug.dwarf.Dwarf_offset.Offset), _loc_3738079)?.__copy__();
-                        if (@:check2 _b_3738168._uint8() != ((35 : stdgo.GoUInt8))) {
-                            _gotoNext = 3738254i32;
-                        } else {
-                            _gotoNext = 3738344i32;
-                        };
-                    } else if (__value__ == (3738254i32)) {
-                        _err_3731183 = stdgo.Go.asInterface((new stdgo._internal.debug.dwarf.Dwarf_decodeerror.DecodeError(_name?.__copy__(), (@:checkr _kid_3737837 ?? throw "null pointer dereference").offset, ("unexpected opcode" : stdgo.GoString)) : stdgo._internal.debug.dwarf.Dwarf_decodeerror.DecodeError));
-                        _gotoNext = 3743028i32;
-                    } else if (__value__ == (3738344i32)) {
-                        (@:checkr _f_3737929 ?? throw "null pointer dereference").byteOffset = (@:check2 _b_3738168._uint() : stdgo.GoInt64);
-                        if (_b_3738168._err != null) {
-                            _gotoNext = 3738395i32;
-                        } else {
-                            _gotoNext = 0i32;
-                        };
-                    } else if (__value__ == (3738395i32)) {
-                        _err_3731183 = _b_3738168._err;
-                        _gotoNext = 3743028i32;
-                    } else if (__value__ == (3738439i32)) {
-                        (@:checkr _f_3737929 ?? throw "null pointer dereference").byteOffset = _loc_3738449;
-                        var __blank__ = _loc_3738449;
-                        _gotoNext = 3738483i32;
-                    } else if (__value__ == (3738483i32)) {
-                        {
-                            var __tmp__ = try {
-                                { _0 : (stdgo.Go.typeAssert((@:check2r _kid_3737837.val((3u32 : stdgo._internal.debug.dwarf.Dwarf_attr.Attr)) : stdgo.GoString)) : stdgo.GoString), _1 : true };
-                            } catch(_) {
-                                { _0 : ("" : stdgo.GoString), _1 : false };
-                            };
-                            (@:checkr _f_3737929 ?? throw "null pointer dereference").name = @:tmpset0 __tmp__._0?.__copy__();
-                        };
-                        {
-                            var __tmp__ = try {
-                                { _0 : (stdgo.Go.typeAssert((@:check2r _kid_3737837.val((11u32 : stdgo._internal.debug.dwarf.Dwarf_attr.Attr)) : stdgo.GoInt64)) : stdgo.GoInt64), _1 : true };
-                            } catch(_) {
-                                { _0 : (0 : stdgo.GoInt64), _1 : false };
-                            };
-                            (@:checkr _f_3737929 ?? throw "null pointer dereference").byteSize = @:tmpset0 __tmp__._0;
-                        };
-                        _haveBitOffset_3738574 = false;
-                        _haveDataBitOffset_3738600 = false;
-                        {
-                            var __tmp__ = try {
-                                { _0 : (stdgo.Go.typeAssert((@:check2r _kid_3737837.val((12u32 : stdgo._internal.debug.dwarf.Dwarf_attr.Attr)) : stdgo.GoInt64)) : stdgo.GoInt64), _1 : true };
-                            } catch(_) {
-                                { _0 : (0 : stdgo.GoInt64), _1 : false };
-                            };
-                            (@:checkr _f_3737929 ?? throw "null pointer dereference").bitOffset = @:tmpset0 __tmp__._0;
-                            _haveBitOffset_3738574 = @:tmpset0 __tmp__._1;
-                        };
-                        {
-                            var __tmp__ = try {
-                                { _0 : (stdgo.Go.typeAssert((@:check2r _kid_3737837.val((107u32 : stdgo._internal.debug.dwarf.Dwarf_attr.Attr)) : stdgo.GoInt64)) : stdgo.GoInt64), _1 : true };
-                            } catch(_) {
-                                { _0 : (0 : stdgo.GoInt64), _1 : false };
-                            };
-                            (@:checkr _f_3737929 ?? throw "null pointer dereference").dataBitOffset = @:tmpset0 __tmp__._0;
-                            _haveDataBitOffset_3738600 = @:tmpset0 __tmp__._1;
-                        };
-                        if ((_haveBitOffset_3738574 && _haveDataBitOffset_3738600 : Bool)) {
-                            _gotoNext = 3738806i32;
-                        } else {
-                            _gotoNext = 3738904i32;
-                        };
-                    } else if (__value__ == (3738806i32)) {
-                        _err_3731183 = stdgo.Go.asInterface((new stdgo._internal.debug.dwarf.Dwarf_decodeerror.DecodeError(_name?.__copy__(), (@:checkr _e_3731180 ?? throw "null pointer dereference").offset, ("duplicate bit offset attributes" : stdgo.GoString)) : stdgo._internal.debug.dwarf.Dwarf_decodeerror.DecodeError));
-                        _gotoNext = 3743028i32;
-                    } else if (__value__ == (3738904i32)) {
-                        {
-                            var __tmp__ = try {
-                                { _0 : (stdgo.Go.typeAssert((@:check2r _kid_3737837.val((13u32 : stdgo._internal.debug.dwarf.Dwarf_attr.Attr)) : stdgo.GoInt64)) : stdgo.GoInt64), _1 : true };
-                            } catch(_) {
-                                { _0 : (0 : stdgo.GoInt64), _1 : false };
-                            };
-                            (@:checkr _f_3737929 ?? throw "null pointer dereference").bitSize = @:tmpset0 __tmp__._0;
-                        };
-                        (@:checkr _t_3737415 ?? throw "null pointer dereference").field = ((@:checkr _t_3737415 ?? throw "null pointer dereference").field.__append__(_f_3737929));
-                        if (((_lastFieldBitSize_3737776 == ((0i64 : stdgo.GoInt64)) && _lastFieldByteOffset_3737805 == ((@:checkr _f_3737929 ?? throw "null pointer dereference").byteOffset) : Bool) && ((@:checkr _t_3737415 ?? throw "null pointer dereference").kind != ("union" : stdgo.GoString)) : Bool)) {
-                            _gotoNext = 3739069i32;
-                        } else {
-                            _gotoNext = 3739248i32;
-                        };
-                    } else if (__value__ == (3739069i32)) {
-                        @:check2r _fixups._recordArrayType(_lastFieldType_3737750);
-                        _gotoNext = 3739248i32;
-                    } else if (__value__ == (3739248i32)) {
-                        _lastFieldType_3737750 = (stdgo.Go.setRef((@:checkr _f_3737929 ?? throw "null pointer dereference").type) : stdgo.Ref<stdgo._internal.debug.dwarf.Dwarf_type_.Type_>);
-                        _lastFieldByteOffset_3737805 = (@:checkr _f_3737929 ?? throw "null pointer dereference").byteOffset;
-                        _lastFieldBitSize_3737776 = (@:checkr _f_3737929 ?? throw "null pointer dereference").bitSize;
-                        _kid_3737837 = _next_3731977();
-                        _gotoNext = 3737833i32;
-                    } else if (__value__ == (3739348i32)) {
-                        if ((@:checkr _t_3737415 ?? throw "null pointer dereference").kind != (("union" : stdgo.GoString))) {
-                            _gotoNext = 3739369i32;
-                        } else {
-                            _gotoNext = 3742625i32;
-                        };
-                    } else if (__value__ == (3739369i32)) {
-                        {
-                            var __tmp__ = try {
-                                { _0 : (stdgo.Go.typeAssert((@:check2r _e_3731180.val((11u32 : stdgo._internal.debug.dwarf.Dwarf_attr.Attr)) : stdgo.GoInt64)) : stdgo.GoInt64), _1 : true };
-                            } catch(_) {
-                                { _0 : (0 : stdgo.GoInt64), _1 : false };
-                            };
-                            _b_3739374 = @:tmpset0 __tmp__._0;
-                            _ok_3739377 = @:tmpset0 __tmp__._1;
-                        };
-                        if ((_ok_3739377 && (_b_3739374 == _lastFieldByteOffset_3737805) : Bool)) {
-                            _gotoNext = 3739448i32;
-                        } else {
-                            _gotoNext = 3742625i32;
-                        };
-                    } else if (__value__ == (3739448i32)) {
-                        @:check2r _fixups._recordArrayType(_lastFieldType_3737750);
-                        _gotoNext = 3742625i32;
-                    } else if (__value__ == (3739560i32)) {
-                        _t_3739691 = (stdgo.Go.setRef(({} : stdgo._internal.debug.dwarf.Dwarf_qualtype.QualType)) : stdgo.Ref<stdgo._internal.debug.dwarf.Dwarf_qualtype.QualType>);
-                        _typ_3731903 = stdgo.Go.asInterface(_t_3739691);
-                        _typeCache[_off] = stdgo.Go.asInterface(_t_3739691);
-                        {
-                            (@:checkr _t_3739691 ?? throw "null pointer dereference").type = _typeOf_3732780(_e_3731180);
-                            if (_err_3731183 != null) {
-                                _gotoNext = 3739777i32;
-                            } else {
-                                _gotoNext = 3739799i32;
-                            };
-                        };
-                    } else if (__value__ == (3739777i32)) {
-                        _gotoNext = 3743028i32;
-                    } else if (__value__ == (3739799i32)) {
-                        _gotoNext = 3739799i32;
-                        {
-                            final __value__ = (@:checkr _e_3731180 ?? throw "null pointer dereference").tag;
-                            if (__value__ == ((38u32 : stdgo._internal.debug.dwarf.Dwarf_tag.Tag))) {
-                                _gotoNext = 3739816i32;
-                            } else if (__value__ == ((55u32 : stdgo._internal.debug.dwarf.Dwarf_tag.Tag))) {
-                                _gotoNext = 3739857i32;
-                            } else if (__value__ == ((53u32 : stdgo._internal.debug.dwarf.Dwarf_tag.Tag))) {
-                                _gotoNext = 3739904i32;
-                            } else {
-                                _gotoNext = 3742625i32;
-                            };
-                        };
-                    } else if (__value__ == (3739816i32)) {
-                        (@:checkr _t_3739691 ?? throw "null pointer dereference").qual = ("const" : stdgo.GoString);
-                        _gotoNext = 3742625i32;
-                    } else if (__value__ == (3739857i32)) {
-                        (@:checkr _t_3739691 ?? throw "null pointer dereference").qual = ("restrict" : stdgo.GoString);
-                        _gotoNext = 3742625i32;
-                    } else if (__value__ == (3739904i32)) {
-                        (@:checkr _t_3739691 ?? throw "null pointer dereference").qual = ("volatile" : stdgo.GoString);
-                        _gotoNext = 3742625i32;
-                    } else if (__value__ == (3739955i32)) {
-                        _t_3740239 = (stdgo.Go.setRef(({} : stdgo._internal.debug.dwarf.Dwarf_enumtype.EnumType)) : stdgo.Ref<stdgo._internal.debug.dwarf.Dwarf_enumtype.EnumType>);
-                        _typ_3731903 = stdgo.Go.asInterface(_t_3740239);
-                        _typeCache[_off] = stdgo.Go.asInterface(_t_3740239);
-                        {
-                            var __tmp__ = try {
-                                { _0 : (stdgo.Go.typeAssert((@:check2r _e_3731180.val((3u32 : stdgo._internal.debug.dwarf.Dwarf_attr.Attr)) : stdgo.GoString)) : stdgo.GoString), _1 : true };
-                            } catch(_) {
-                                { _0 : ("" : stdgo.GoString), _1 : false };
-                            };
-                            (@:checkr _t_3740239 ?? throw "null pointer dereference").enumName = @:tmpset0 __tmp__._0?.__copy__();
-                        };
-                        (@:checkr _t_3740239 ?? throw "null pointer dereference").val = (new stdgo.Slice<stdgo.Ref<stdgo._internal.debug.dwarf.Dwarf_enumvalue_.EnumValue_>>((0 : stdgo.GoInt).toBasic(), (8 : stdgo.GoInt)) : stdgo.Slice<stdgo.Ref<stdgo._internal.debug.dwarf.Dwarf_enumvalue_.EnumValue_>>);
-                        _kid_3740373 = _next_3731977();
-                        _gotoNext = 3740369i32;
-                    } else if (__value__ == (3740369i32)) {
-                        if ((_kid_3740373 != null && ((_kid_3740373 : Dynamic).__nil__ == null || !(_kid_3740373 : Dynamic).__nil__))) {
-                            _gotoNext = 3740413i32;
-                        } else {
-                            _gotoNext = 3742625i32;
-                        };
-                    } else if (__value__ == (3740400i32)) {
-                        _kid_3740373 = _next_3731977();
-                        _gotoNext = 3740369i32;
-                    } else if (__value__ == (3740413i32)) {
-                        if ((@:checkr _kid_3740373 ?? throw "null pointer dereference").tag == ((40u32 : stdgo._internal.debug.dwarf.Dwarf_tag.Tag))) {
-                            _gotoNext = 3740446i32;
-                        } else {
-                            _gotoNext = 3740400i32;
-                        };
-                    } else if (__value__ == (3740446i32)) {
-                        _f_3740452 = (stdgo.Go.setRef(({} : stdgo._internal.debug.dwarf.Dwarf_enumvalue_.EnumValue_)) : stdgo.Ref<stdgo._internal.debug.dwarf.Dwarf_enumvalue_.EnumValue_>);
-                        {
-                            var __tmp__ = try {
-                                { _0 : (stdgo.Go.typeAssert((@:check2r _kid_3740373.val((3u32 : stdgo._internal.debug.dwarf.Dwarf_attr.Attr)) : stdgo.GoString)) : stdgo.GoString), _1 : true };
-                            } catch(_) {
-                                { _0 : ("" : stdgo.GoString), _1 : false };
-                            };
-                            (@:checkr _f_3740452 ?? throw "null pointer dereference").name = @:tmpset0 __tmp__._0?.__copy__();
-                        };
-                        {
-                            var __tmp__ = try {
-                                { _0 : (stdgo.Go.typeAssert((@:check2r _kid_3740373.val((28u32 : stdgo._internal.debug.dwarf.Dwarf_attr.Attr)) : stdgo.GoInt64)) : stdgo.GoInt64), _1 : true };
-                            } catch(_) {
-                                { _0 : (0 : stdgo.GoInt64), _1 : false };
-                            };
-                            (@:checkr _f_3740452 ?? throw "null pointer dereference").val = @:tmpset0 __tmp__._0;
-                        };
-                        _n_3740566 = ((@:checkr _t_3740239 ?? throw "null pointer dereference").val.length);
-                        if ((_n_3740566 >= (@:checkr _t_3740239 ?? throw "null pointer dereference").val.capacity : Bool)) {
-                            _gotoNext = 3740605i32;
-                        } else {
-                            _gotoNext = 3740695i32;
-                        };
-                    } else if (__value__ == (3740605i32)) {
-                        _val_3740612 = (new stdgo.Slice<stdgo.Ref<stdgo._internal.debug.dwarf.Dwarf_enumvalue_.EnumValue_>>((_n_3740566 : stdgo.GoInt).toBasic(), (_n_3740566 * (2 : stdgo.GoInt) : stdgo.GoInt)) : stdgo.Slice<stdgo.Ref<stdgo._internal.debug.dwarf.Dwarf_enumvalue_.EnumValue_>>);
-                        _val_3740612.__copyTo__((@:checkr _t_3740239 ?? throw "null pointer dereference").val);
-                        (@:checkr _t_3740239 ?? throw "null pointer dereference").val = _val_3740612;
-                        _gotoNext = 3740695i32;
-                    } else if (__value__ == (3740695i32)) {
-                        (@:checkr _t_3740239 ?? throw "null pointer dereference").val = ((@:checkr _t_3740239 ?? throw "null pointer dereference").val.__slice__((0 : stdgo.GoInt), (_n_3740566 + (1 : stdgo.GoInt) : stdgo.GoInt)) : stdgo.Slice<stdgo.Ref<stdgo._internal.debug.dwarf.Dwarf_enumvalue_.EnumValue_>>);
-                        (@:checkr _t_3740239 ?? throw "null pointer dereference").val[(_n_3740566 : stdgo.GoInt)] = _f_3740452;
-                        _gotoNext = 3740400i32;
-                    } else if (__value__ == (3740746i32)) {
-                        _t_3740928 = (stdgo.Go.setRef(({} : stdgo._internal.debug.dwarf.Dwarf_ptrtype.PtrType)) : stdgo.Ref<stdgo._internal.debug.dwarf.Dwarf_ptrtype.PtrType>);
-                        _typ_3731903 = stdgo.Go.asInterface(_t_3740928);
-                        _typeCache[_off] = stdgo.Go.asInterface(_t_3740928);
-                        if (@:check2r _e_3731180.val((73u32 : stdgo._internal.debug.dwarf.Dwarf_attr.Attr)) == null) {
-                            _gotoNext = 3741005i32;
-                        } else {
-                            _gotoNext = 3741046i32;
-                        };
-                    } else if (__value__ == (3741005i32)) {
-                        (@:checkr _t_3740928 ?? throw "null pointer dereference").type = stdgo.Go.asInterface((stdgo.Go.setRef((new stdgo._internal.debug.dwarf.Dwarf_voidtype.VoidType() : stdgo._internal.debug.dwarf.Dwarf_voidtype.VoidType)) : stdgo.Ref<stdgo._internal.debug.dwarf.Dwarf_voidtype.VoidType>));
-                        _gotoNext = 3742625i32;
-                    } else if (__value__ == (3741046i32)) {
-                        (@:checkr _t_3740928 ?? throw "null pointer dereference").type = _typeOf_3732780(_e_3731180);
-                        _gotoNext = 3742625i32;
-                    } else if (__value__ == (3741067i32)) {
-                        _t_3741431 = (stdgo.Go.setRef(({} : stdgo._internal.debug.dwarf.Dwarf_functype.FuncType)) : stdgo.Ref<stdgo._internal.debug.dwarf.Dwarf_functype.FuncType>);
-                        _typ_3731903 = stdgo.Go.asInterface(_t_3741431);
-                        _typeCache[_off] = stdgo.Go.asInterface(_t_3741431);
-                        {
-                            (@:checkr _t_3741431 ?? throw "null pointer dereference").returnType = _typeOf_3732780(_e_3731180);
-                            if (_err_3731183 != null) {
-                                _gotoNext = 3741523i32;
-                            } else {
-                                _gotoNext = 3741545i32;
-                            };
-                        };
-                    } else if (__value__ == (3741523i32)) {
-                        _gotoNext = 3743028i32;
-                    } else if (__value__ == (3741545i32)) {
-                        (@:checkr _t_3741431 ?? throw "null pointer dereference").paramType = (new stdgo.Slice<stdgo._internal.debug.dwarf.Dwarf_type_.Type_>((0 : stdgo.GoInt).toBasic(), (8 : stdgo.GoInt)) : stdgo.Slice<stdgo._internal.debug.dwarf.Dwarf_type_.Type_>);
-                        _kid_3741584 = _next_3731977();
-                        _gotoNext = 3741580i32;
-                    } else if (__value__ == (3741580i32)) {
-                        if ((_kid_3741584 != null && ((_kid_3741584 : Dynamic).__nil__ == null || !(_kid_3741584 : Dynamic).__nil__))) {
-                            _gotoNext = 3741624i32;
-                        } else {
-                            _gotoNext = 3742625i32;
-                        };
-                    } else if (__value__ == (3741624i32)) {
-                        _gotoNext = 3741646i32;
-                    } else if (__value__ == (3741646i32)) {
-                        {
-                            final __value__ = (@:checkr _kid_3741584 ?? throw "null pointer dereference").tag;
-                            if (__value__ == ((5u32 : stdgo._internal.debug.dwarf.Dwarf_tag.Tag))) {
-                                _gotoNext = 3741691i32;
-                            } else if (__value__ == ((24u32 : stdgo._internal.debug.dwarf.Dwarf_tag.Tag))) {
-                                _gotoNext = 3741781i32;
-                            } else {
-                                _gotoNext = 3741666i32;
-                            };
-                        };
-                    } else if (__value__ == (3741666i32)) {
-                        _kid_3741584 = _next_3731977();
-                        _gotoNext = 3741580i32;
-                    } else if (__value__ == (3741691i32)) {
-                        {
-                            _tkid_3741633 = _typeOf_3732780(_kid_3741584);
-                            if (_err_3731183 != null) {
-                                _gotoNext = 3741754i32;
-                            } else {
-                                _gotoNext = 3741848i32;
-                            };
-                        };
-                    } else if (__value__ == (3741754i32)) {
-                        _gotoNext = 3743028i32;
-                    } else if (__value__ == (3741781i32)) {
-                        _tkid_3741633 = stdgo.Go.asInterface((stdgo.Go.setRef((new stdgo._internal.debug.dwarf.Dwarf_dotdotdottype.DotDotDotType() : stdgo._internal.debug.dwarf.Dwarf_dotdotdottype.DotDotDotType)) : stdgo.Ref<stdgo._internal.debug.dwarf.Dwarf_dotdotdottype.DotDotDotType>));
-                        _gotoNext = 3741848i32;
-                    } else if (__value__ == (3741848i32)) {
-                        (@:checkr _t_3741431 ?? throw "null pointer dereference").paramType = ((@:checkr _t_3741431 ?? throw "null pointer dereference").paramType.__append__(_tkid_3741633));
-                        _kid_3741584 = _next_3731977();
-                        _gotoNext = 3741580i32;
-                    } else if (__value__ == (3741894i32)) {
-                        _t_3742033 = (stdgo.Go.setRef(({} : stdgo._internal.debug.dwarf.Dwarf_typedeftype.TypedefType)) : stdgo.Ref<stdgo._internal.debug.dwarf.Dwarf_typedeftype.TypedefType>);
-                        _typ_3731903 = stdgo.Go.asInterface(_t_3742033);
-                        _typeCache[_off] = stdgo.Go.asInterface(_t_3742033);
-                        {
-                            var __tmp__ = try {
-                                { _0 : (stdgo.Go.typeAssert((@:check2r _e_3731180.val((3u32 : stdgo._internal.debug.dwarf.Dwarf_attr.Attr)) : stdgo.GoString)) : stdgo.GoString), _1 : true };
-                            } catch(_) {
-                                { _0 : ("" : stdgo.GoString), _1 : false };
-                            };
-                            (@:checkr _t_3742033 ?? throw "null pointer dereference").commonType.name = @:tmpset0 __tmp__._0?.__copy__();
-                        };
-                        (@:checkr _t_3742033 ?? throw "null pointer dereference").type = _typeOf_3732780(_e_3731180);
-                        _gotoNext = 3742625i32;
-                    } else if (__value__ == (3742148i32)) {
-                        _t_3742251 = (stdgo.Go.setRef(({} : stdgo._internal.debug.dwarf.Dwarf_unspecifiedtype.UnspecifiedType)) : stdgo.Ref<stdgo._internal.debug.dwarf.Dwarf_unspecifiedtype.UnspecifiedType>);
-                        _typ_3731903 = stdgo.Go.asInterface(_t_3742251);
-                        _typeCache[_off] = stdgo.Go.asInterface(_t_3742251);
-                        {
-                            var __tmp__ = try {
-                                { _0 : (stdgo.Go.typeAssert((@:check2r _e_3731180.val((3u32 : stdgo._internal.debug.dwarf.Dwarf_attr.Attr)) : stdgo.GoString)) : stdgo.GoString), _1 : true };
-                            } catch(_) {
-                                { _0 : ("" : stdgo.GoString), _1 : false };
-                            };
-                            (@:checkr _t_3742251 ?? throw "null pointer dereference").basicType.commonType.name = @:tmpset0 __tmp__._0?.__copy__();
-                        };
-                        _gotoNext = 3742625i32;
-                    } else if (__value__ == (3742349i32)) {
-                        _t_3742508 = (stdgo.Go.setRef(({} : stdgo._internal.debug.dwarf.Dwarf_unsupportedtype.UnsupportedType)) : stdgo.Ref<stdgo._internal.debug.dwarf.Dwarf_unsupportedtype.UnsupportedType>);
-                        _typ_3731903 = stdgo.Go.asInterface(_t_3742508);
-                        _typeCache[_off] = stdgo.Go.asInterface(_t_3742508);
-                        (@:checkr _t_3742508 ?? throw "null pointer dereference").tag = (@:checkr _e_3731180 ?? throw "null pointer dereference").tag;
-                        {
-                            var __tmp__ = try {
-                                { _0 : (stdgo.Go.typeAssert((@:check2r _e_3731180.val((3u32 : stdgo._internal.debug.dwarf.Dwarf_attr.Attr)) : stdgo.GoString)) : stdgo.GoString), _1 : true };
-                            } catch(_) {
-                                { _0 : ("" : stdgo.GoString), _1 : false };
-                            };
-                            (@:checkr _t_3742508 ?? throw "null pointer dereference").commonType.name = @:tmpset0 __tmp__._0?.__copy__();
-                        };
-                        _gotoNext = 3742625i32;
-                    } else if (__value__ == (3742625i32)) {
-                        if (_err_3731183 != null) {
-                            _gotoNext = 3742639i32;
-                        } else {
-                            _gotoNext = 3742659i32;
-                        };
-                    } else if (__value__ == (3742639i32)) {
-                        _gotoNext = 3743028i32;
-                    } else if (__value__ == (3742659i32)) {
-                        {
-                            var __tmp__ = try {
-                                { _0 : (stdgo.Go.typeAssert((@:check2r _e_3731180.val((11u32 : stdgo._internal.debug.dwarf.Dwarf_attr.Attr)) : stdgo.GoInt64)) : stdgo.GoInt64), _1 : true };
-                            } catch(_) {
-                                { _0 : (0 : stdgo.GoInt64), _1 : false };
-                            };
-                            _b_3742663 = @:tmpset0 __tmp__._0;
-                            _ok_3742666 = @:tmpset0 __tmp__._1;
-                        };
-                        if (!_ok_3742666) {
-                            _gotoNext = 3742709i32;
-                        } else {
-                            _gotoNext = 3742981i32;
-                        };
-                        {
-                            _gotoNext = 3742659i32;
-                        };
-                    } else if (__value__ == (3742709i32)) {
-                        _b_3742663 = (-1i64 : stdgo.GoInt64);
-                        var __blank__ = 0i32;
-                        _gotoNext = 3742724i32;
-                    } else if (__value__ == (3742724i32)) {
-                        {
-                            final __type__ = _typ_3731903;
-                            if (stdgo.Go.typeEquals((__type__ : stdgo.Ref<stdgo._internal.debug.dwarf.Dwarf_typedeftype.TypedefType>))) {
-                                var _t:stdgo.Ref<stdgo._internal.debug.dwarf.Dwarf_typedeftype.TypedefType> = __type__ == null ? (null : stdgo.Ref<stdgo._internal.debug.dwarf.Dwarf_typedeftype.TypedefType>) : __type__.__underlying__() == null ? (null : stdgo.Ref<stdgo._internal.debug.dwarf.Dwarf_typedeftype.TypedefType>) : __type__ == null ? (null : stdgo.Ref<stdgo._internal.debug.dwarf.Dwarf_typedeftype.TypedefType>) : __type__.__underlying__().value;
-                                _t_3742769 = _t;
-                                _gotoNext = 3742752i32;
-                            } else if (stdgo.Go.typeEquals((__type__ : stdgo.Ref<stdgo._internal.debug.dwarf.Dwarf_ptrtype.PtrType>))) {
-                                var _t:stdgo.Ref<stdgo._internal.debug.dwarf.Dwarf_ptrtype.PtrType> = __type__ == null ? (null : stdgo.Ref<stdgo._internal.debug.dwarf.Dwarf_ptrtype.PtrType>) : __type__.__underlying__() == null ? (null : stdgo.Ref<stdgo._internal.debug.dwarf.Dwarf_ptrtype.PtrType>) : __type__ == null ? (null : stdgo.Ref<stdgo._internal.debug.dwarf.Dwarf_ptrtype.PtrType>) : __type__.__underlying__().value;
-                                _t_3742941 = _t;
-                                _gotoNext = 3742928i32;
-                            } else {
-                                var _t:stdgo._internal.debug.dwarf.Dwarf_type_.Type_ = __type__ == null ? (null : stdgo._internal.debug.dwarf.Dwarf_type_.Type_) : cast __type__;
-                                _gotoNext = 3742981i32;
-                            };
-                        };
-                        _gotoNext = 3742981i32;
-                    } else if (__value__ == (3742752i32)) {
-                        (@:checkr _fixups ?? throw "null pointer dereference")._typedefs = ((@:checkr _fixups ?? throw "null pointer dereference")._typedefs.__append__(_t_3742769));
-                        var __blank__ = _t_3742769;
-                        _gotoNext = 3742981i32;
-                    } else if (__value__ == (3742928i32)) {
-                        _b_3742663 = (_addressSize_3731238 : stdgo.GoInt64);
-                        var __blank__ = _t_3742941;
-                        _gotoNext = 3742981i32;
-                    } else if (__value__ == (3742981i32)) {
-                        _typ_3731903.common().byteSize = _b_3742663;
-                        _gotoNext = 3743011i32;
-                    } else if (__value__ == (3743011i32)) {
-                        {
-                            final __ret__:{ var _0 : stdgo._internal.debug.dwarf.Dwarf_type_.Type_; var _1 : stdgo.Error; } = { _0 : _typ_3731903, _1 : (null : stdgo.Error) };
-=======
                         _gotoNext = 3711066i32;
                     } else if (__value__ == (3711066i32)) {
                         {
@@ -2059,7 +1134,6 @@
                     } else if (__value__ == (3720897i32)) {
                         {
                             final __ret__:{ var _0 : stdgo._internal.debug.dwarf.Dwarf_type_.Type_; var _1 : stdgo.Error; } = { _0 : _typ_3709789, _1 : (null : stdgo.Error) };
->>>>>>> 75a1cf92
                             for (defer in __deferstack__) {
                                 if (defer.ran) continue;
                                 defer.ran = true;
@@ -2067,19 +1141,11 @@
                             };
                             return __ret__;
                         };
-<<<<<<< HEAD
-                        _gotoNext = 3743028i32;
-                    } else if (__value__ == (3743028i32)) {
-                        if (_typeCache != null) _typeCache.remove(_off);
-                        {
-                            final __ret__:{ var _0 : stdgo._internal.debug.dwarf.Dwarf_type_.Type_; var _1 : stdgo.Error; } = { _0 : (null : stdgo._internal.debug.dwarf.Dwarf_type_.Type_), _1 : _err_3731183 };
-=======
                         _gotoNext = 3720914i32;
                     } else if (__value__ == (3720914i32)) {
                         if (_typeCache != null) _typeCache.remove(_off);
                         {
                             final __ret__:{ var _0 : stdgo._internal.debug.dwarf.Dwarf_type_.Type_; var _1 : stdgo.Error; } = { _0 : (null : stdgo._internal.debug.dwarf.Dwarf_type_.Type_), _1 : _err_3709069 };
->>>>>>> 75a1cf92
                             for (defer in __deferstack__) {
                                 if (defer.ran) continue;
                                 defer.ran = true;
