--- conflicted
+++ resolved
@@ -181,61 +181,6 @@
         @:recv var _d:stdgo.Ref<stdgo._internal.debug.dwarf.Dwarf_data.Data> = _d;
         var __deferstack__:Array<{ var ran : Bool; var f : Void -> Void; }> = [];
         try {
-<<<<<<< HEAD
-            var _tkid_3656002:stdgo._internal.debug.dwarf.Dwarf_type_.Type_ = (null : stdgo._internal.debug.dwarf.Dwarf_type_.Type_);
-            var _kid_3652206:stdgo.Ref<stdgo._internal.debug.dwarf.Dwarf_entry.Entry> = (null : stdgo.Ref<stdgo._internal.debug.dwarf.Dwarf_entry.Entry>);
-            var _nextDepth_3646283:stdgo.GoInt = (0 : stdgo.GoInt);
-            var _byteSize_3650200:stdgo.GoInt64 = (0 : stdgo.GoInt64);
-            var _ok_3645489:Bool = false;
-            var _kid_3654742:stdgo.Ref<stdgo._internal.debug.dwarf.Dwarf_entry.Entry> = (null : stdgo.Ref<stdgo._internal.debug.dwarf.Dwarf_entry.Entry>);
-            var _t_3654060:stdgo.Ref<stdgo._internal.debug.dwarf.Dwarf_qualtype.QualType> = (null : stdgo.Ref<stdgo._internal.debug.dwarf.Dwarf_qualtype.QualType>);
-            var _haveBitOffset_3650713:Bool = false;
-            var _t_3656402:stdgo.Ref<stdgo._internal.debug.dwarf.Dwarf_typedeftype.TypedefType> = (null : stdgo.Ref<stdgo._internal.debug.dwarf.Dwarf_typedeftype.TypedefType>);
-            var _ok_3653746:Bool = false;
-            var _t_3650594:stdgo.Ref<stdgo._internal.debug.dwarf.Dwarf_basictype.BasicType> = (null : stdgo.Ref<stdgo._internal.debug.dwarf.Dwarf_basictype.BasicType>);
-            var _i_3648890:stdgo.GoInt = (0 : stdgo.GoInt);
-            var _ok_3649590:Bool = false;
-            var _count_3648309:stdgo.GoInt64 = (0 : stdgo.GoInt64);
-            var _t_3655800:stdgo.Ref<stdgo._internal.debug.dwarf.Dwarf_functype.FuncType> = (null : stdgo.Ref<stdgo._internal.debug.dwarf.Dwarf_functype.FuncType>);
-            var _t_3655297:stdgo.Ref<stdgo._internal.debug.dwarf.Dwarf_ptrtype.PtrType> = (null : stdgo.Ref<stdgo._internal.debug.dwarf.Dwarf_ptrtype.PtrType>);
-            var _lastFieldByteOffset_3652174:stdgo.GoInt64 = (0 : stdgo.GoInt64);
-            var _enc_3649585:stdgo.GoInt64 = (0 : stdgo.GoInt64);
-            var _typ_3646272:stdgo._internal.debug.dwarf.Dwarf_type_.Type_ = (null : stdgo._internal.debug.dwarf.Dwarf_type_.Type_);
-            var _addressSize_3645607:stdgo.GoInt = (0 : stdgo.GoInt);
-            var _t_3645486:stdgo._internal.debug.dwarf.Dwarf_type_.Type_ = (null : stdgo._internal.debug.dwarf.Dwarf_type_.Type_);
-            var _t_3657138:stdgo.Ref<stdgo._internal.debug.dwarf.Dwarf_typedeftype.TypedefType> = (null : stdgo.Ref<stdgo._internal.debug.dwarf.Dwarf_typedeftype.TypedefType>);
-            var _loc_3652818:stdgo.GoInt64 = (0 : stdgo.GoInt64);
-            var _lastFieldBitSize_3652145:stdgo.GoInt64 = (0 : stdgo.GoInt64);
-            var _t_3657310:stdgo.Ref<stdgo._internal.debug.dwarf.Dwarf_ptrtype.PtrType> = (null : stdgo.Ref<stdgo._internal.debug.dwarf.Dwarf_ptrtype.PtrType>);
-            var _n_3654935:stdgo.GoInt = (0 : stdgo.GoInt);
-            var _b_3653743:stdgo.GoInt64 = (0 : stdgo.GoInt64);
-            var _next_3646346:() -> stdgo.Ref<stdgo._internal.debug.dwarf.Dwarf_entry.Entry> = null;
-            var _loc_3652448:stdgo.Slice<stdgo.GoUInt8> = (null : stdgo.Slice<stdgo.GoUInt8>);
-            var _f_3654821:stdgo.Ref<stdgo._internal.debug.dwarf.Dwarf_enumvalue_.EnumValue_> = (null : stdgo.Ref<stdgo._internal.debug.dwarf.Dwarf_enumvalue_.EnumValue_>);
-            var _t_3654608:stdgo.Ref<stdgo._internal.debug.dwarf.Dwarf_enumtype.EnumType> = (null : stdgo.Ref<stdgo._internal.debug.dwarf.Dwarf_enumtype.EnumType>);
-            var _haveBitOffset_3652943:Bool = false;
-            var _lastFieldType_3652119:stdgo.Ref<stdgo._internal.debug.dwarf.Dwarf_type_.Type_> = (null : stdgo.Ref<stdgo._internal.debug.dwarf.Dwarf_type_.Type_>);
-            var _err_3645552:stdgo.Error = (null : stdgo.Error);
-            var _e_3645549:stdgo.Ref<stdgo._internal.debug.dwarf.Dwarf_entry.Entry> = (null : stdgo.Ref<stdgo._internal.debug.dwarf.Dwarf_entry.Entry>);
-            var _t_3656620:stdgo.Ref<stdgo._internal.debug.dwarf.Dwarf_unspecifiedtype.UnspecifiedType> = (null : stdgo.Ref<stdgo._internal.debug.dwarf.Dwarf_unspecifiedtype.UnspecifiedType>);
-            var _haveDataBitOffset_3652969:Bool = false;
-            var _t_3651784:stdgo.Ref<stdgo._internal.debug.dwarf.Dwarf_structtype.StructType> = (null : stdgo.Ref<stdgo._internal.debug.dwarf.Dwarf_structtype.StructType>);
-            var _t_3647911:stdgo.Ref<stdgo._internal.debug.dwarf.Dwarf_arraytype.ArrayType> = (null : stdgo.Ref<stdgo._internal.debug.dwarf.Dwarf_arraytype.ArrayType>);
-            var _kid_3655953:stdgo.Ref<stdgo._internal.debug.dwarf.Dwarf_entry.Entry> = (null : stdgo.Ref<stdgo._internal.debug.dwarf.Dwarf_entry.Entry>);
-            var _haveDataBitOffset_3650738:Bool = false;
-            var _ok_3657035:Bool = false;
-            var _b_3657032:stdgo.GoInt64 = (0 : stdgo.GoInt64);
-            var _t_3656877:stdgo.Ref<stdgo._internal.debug.dwarf.Dwarf_unsupportedtype.UnsupportedType> = (null : stdgo.Ref<stdgo._internal.debug.dwarf.Dwarf_unsupportedtype.UnsupportedType>);
-            var _val_3654981:stdgo.Slice<stdgo.Ref<stdgo._internal.debug.dwarf.Dwarf_enumvalue_.EnumValue_>> = (null : stdgo.Slice<stdgo.Ref<stdgo._internal.debug.dwarf.Dwarf_enumvalue_.EnumValue_>>);
-            var _f_3652298:stdgo.Ref<stdgo._internal.debug.dwarf.Dwarf_structfield.StructField> = (null : stdgo.Ref<stdgo._internal.debug.dwarf.Dwarf_structfield.StructField>);
-            var _kid_3648125:stdgo.Ref<stdgo._internal.debug.dwarf.Dwarf_entry.Entry> = (null : stdgo.Ref<stdgo._internal.debug.dwarf.Dwarf_entry.Entry>);
-            var _typeOf_3647149:stdgo.Ref<stdgo._internal.debug.dwarf.Dwarf_entry.Entry> -> stdgo._internal.debug.dwarf.Dwarf_type_.Type_ = null;
-            var _b_3652537:stdgo._internal.debug.dwarf.Dwarf_t_buf.T_buf = ({} : stdgo._internal.debug.dwarf.Dwarf_t_buf.T_buf);
-            var _name_3649547:stdgo.GoString = ("" : stdgo.GoString);
-            var _fixer_3646048:stdgo._internal.debug.dwarf.Dwarf_t_typefixer.T_typeFixer = ({} : stdgo._internal.debug.dwarf.Dwarf_t_typefixer.T_typeFixer);
-            var _ok_3648316:Bool = false;
-            var _dims_3648106:stdgo.Slice<stdgo.GoInt64> = (null : stdgo.Slice<stdgo.GoInt64>);
-=======
             var _t_3743118:stdgo.Ref<stdgo._internal.debug.dwarf.Dwarf_ptrtype.PtrType> = (null : stdgo.Ref<stdgo._internal.debug.dwarf.Dwarf_ptrtype.PtrType>);
             var _t_3742685:stdgo.Ref<stdgo._internal.debug.dwarf.Dwarf_unsupportedtype.UnsupportedType> = (null : stdgo.Ref<stdgo._internal.debug.dwarf.Dwarf_unsupportedtype.UnsupportedType>);
             var _tkid_3741810:stdgo._internal.debug.dwarf.Dwarf_type_.Type_ = (null : stdgo._internal.debug.dwarf.Dwarf_type_.Type_);
@@ -289,68 +234,12 @@
             var _loc_3738256:stdgo.Slice<stdgo.GoUInt8> = (null : stdgo.Slice<stdgo.GoUInt8>);
             var _t_3736402:stdgo.Ref<stdgo._internal.debug.dwarf.Dwarf_basictype.BasicType> = (null : stdgo.Ref<stdgo._internal.debug.dwarf.Dwarf_basictype.BasicType>);
             var _byteSize_3736008:stdgo.GoInt64 = (0 : stdgo.GoInt64);
->>>>>>> 1598d646
             var _gotoNext = 0i32;
             var __blank__ = _gotoNext == ((0i32 : stdgo.GoInt));
             while (_gotoNext != ((-1i32 : stdgo.GoInt))) {
                 {
                     final __value__ = _gotoNext;
                     if (__value__ == (0i32)) {
-<<<<<<< HEAD
-                        var __blank__ = _loc_3652448;
-                        _gotoNext = 3652852i32;
-                        {
-                            {
-                                var __tmp__ = (_typeCache != null && _typeCache.exists(_off) ? { _0 : _typeCache[_off], _1 : true } : { _0 : (null : stdgo._internal.debug.dwarf.Dwarf_type_.Type_), _1 : false });
-                                _t_3645486 = @:tmpset0 __tmp__._0;
-                                _ok_3645489 = @:tmpset0 __tmp__._1;
-                            };
-                            if (_ok_3645489) {
-                                _gotoNext = 3645514i32;
-                            } else {
-                                _gotoNext = 3645536i32;
-                            };
-                        };
-                    } else if (__value__ == (3645514i32)) {
-                        return { _0 : _t_3645486, _1 : (null : stdgo.Error) };
-                        _gotoNext = 3645536i32;
-                    } else if (__value__ == (3645536i32)) {
-                        _r.seek(_off);
-                        {
-                            var __tmp__ = _r.next();
-                            _e_3645549 = @:tmpset0 __tmp__._0;
-                            _err_3645552 = @:tmpset0 __tmp__._1;
-                        };
-                        if (_err_3645552 != null) {
-                            _gotoNext = 3645583i32;
-                        } else {
-                            _gotoNext = 3645607i32;
-                        };
-                    } else if (__value__ == (3645583i32)) {
-                        return { _0 : (null : stdgo._internal.debug.dwarf.Dwarf_type_.Type_), _1 : _err_3645552 };
-                        _gotoNext = 3645607i32;
-                    } else if (__value__ == (3645607i32)) {
-                        _addressSize_3645607 = _r.addressSize();
-                        if (((_e_3645549 == null || (_e_3645549 : Dynamic).__nil__) || ((@:checkr _e_3645549 ?? throw "null pointer dereference").offset != _off) : Bool)) {
-                            _gotoNext = 3645670i32;
-                        } else {
-                            _gotoNext = 3646023i32;
-                        };
-                    } else if (__value__ == (3645670i32)) {
-                        return { _0 : (null : stdgo._internal.debug.dwarf.Dwarf_type_.Type_), _1 : stdgo.Go.asInterface((new stdgo._internal.debug.dwarf.Dwarf_decodeerror.DecodeError(_name?.__copy__(), _off, ("no type at offset" : stdgo.GoString)) : stdgo._internal.debug.dwarf.Dwarf_decodeerror.DecodeError)) };
-                        _gotoNext = 3646023i32;
-                    } else if (__value__ == (3646023i32)) {
-                        if ((_fixups == null || (_fixups : Dynamic).__nil__)) {
-                            _gotoNext = 3646040i32;
-                        } else {
-                            _gotoNext = 3646268i32;
-                        };
-                    } else if (__value__ == (3646040i32)) {
-                        {
-                            __deferstack__.unshift({ ran : false, f : () -> ({
-                                var a = function():Void {
-                                    @:check2 _fixer_3646048._apply();
-=======
                         var __blank__ = _loc_3738256;
                         _gotoNext = 3738660i32;
                         {
@@ -404,23 +293,10 @@
                             __deferstack__.unshift({ ran : false, f : () -> ({
                                 var a = function():Void {
                                     @:check2 _fixer_3731856._apply();
->>>>>>> 1598d646
                                 };
                                 a();
                             }) });
                         };
-<<<<<<< HEAD
-                        _fixups = (stdgo.Go.setRef(_fixer_3646048) : stdgo.Ref<stdgo._internal.debug.dwarf.Dwarf_t_typefixer.T_typeFixer>);
-                        _gotoNext = 3646268i32;
-                    } else if (__value__ == (3646268i32)) {
-                        _nextDepth_3646283 = (0 : stdgo.GoInt);
-                        _next_3646346 = function():stdgo.Ref<stdgo._internal.debug.dwarf.Dwarf_entry.Entry> {
-                            if (!(@:checkr _e_3645549 ?? throw "null pointer dereference").children) {
-                                return null;
-                            };
-                        };
-                        _typeOf_3647149 = function(_e:stdgo.Ref<stdgo._internal.debug.dwarf.Dwarf_entry.Entry>):stdgo._internal.debug.dwarf.Dwarf_type_.Type_ {
-=======
                         _fixups = (stdgo.Go.setRef(_fixer_3731856) : stdgo.Ref<stdgo._internal.debug.dwarf.Dwarf_t_typefixer.T_typeFixer>);
                         _gotoNext = 3732076i32;
                     } else if (__value__ == (3732076i32)) {
@@ -431,7 +307,6 @@
                             };
                         };
                         _typeOf_3732957 = function(_e:stdgo.Ref<stdgo._internal.debug.dwarf.Dwarf_entry.Entry>):stdgo._internal.debug.dwarf.Dwarf_type_.Type_ {
->>>>>>> 1598d646
                             var _tval = (@:check2r _e.val((73u32 : stdgo._internal.debug.dwarf.Dwarf_attr.Attr)) : stdgo.AnyInterface);
                             var _t:stdgo._internal.debug.dwarf.Dwarf_type_.Type_ = (null : stdgo._internal.debug.dwarf.Dwarf_type_.Type_);
                             {
@@ -442,15 +317,9 @@
                                         {
                                             var __tmp__ = @:check2r _d._readType(_name?.__copy__(), _r._clone(), _toff, _typeCache, _fixups);
                                             _t = @:tmpset0 __tmp__._0;
-<<<<<<< HEAD
-                                            _err_3645552 = @:tmpset0 __tmp__._1;
-                                        };
-                                        if (_err_3645552 != null) {
-=======
                                             _err_3731360 = @:tmpset0 __tmp__._1;
                                         };
                                         if (_err_3731360 != null) {
->>>>>>> 1598d646
                                             return (null : stdgo._internal.debug.dwarf.Dwarf_type_.Type_);
                                         };
                                     };
@@ -460,15 +329,9 @@
                                         {
                                             var __tmp__ = @:check2r _d._sigToType(_toff);
                                             _t = @:tmpset0 __tmp__._0;
-<<<<<<< HEAD
-                                            _err_3645552 = @:tmpset0 __tmp__._1;
-                                        };
-                                        if (_err_3645552 != null) {
-=======
                                             _err_3731360 = @:tmpset0 __tmp__._1;
                                         };
                                         if (_err_3731360 != null) {
->>>>>>> 1598d646
                                             return (null : stdgo._internal.debug.dwarf.Dwarf_type_.Type_);
                                         };
                                     };
@@ -479,775 +342,6 @@
                             };
                             return _t;
                         };
-<<<<<<< HEAD
-                        _gotoNext = 3647549i32;
-                    } else if (__value__ == (3647549i32)) {
-                        {
-                            final __value__ = (@:checkr _e_3645549 ?? throw "null pointer dereference").tag;
-                            if (__value__ == ((1u32 : stdgo._internal.debug.dwarf.Dwarf_tag.Tag))) {
-                                _gotoNext = 3647565i32;
-                            } else if (__value__ == ((36u32 : stdgo._internal.debug.dwarf.Dwarf_tag.Tag))) {
-                                _gotoNext = 3648983i32;
-                            } else if (__value__ == ((2u32 : stdgo._internal.debug.dwarf.Dwarf_tag.Tag)) || __value__ == ((19u32 : stdgo._internal.debug.dwarf.Dwarf_tag.Tag)) || __value__ == ((23u32 : stdgo._internal.debug.dwarf.Dwarf_tag.Tag))) {
-                                _gotoNext = 3651031i32;
-                            } else if (__value__ == ((38u32 : stdgo._internal.debug.dwarf.Dwarf_tag.Tag)) || __value__ == ((53u32 : stdgo._internal.debug.dwarf.Dwarf_tag.Tag)) || __value__ == ((55u32 : stdgo._internal.debug.dwarf.Dwarf_tag.Tag))) {
-                                _gotoNext = 3653929i32;
-                            } else if (__value__ == ((4u32 : stdgo._internal.debug.dwarf.Dwarf_tag.Tag))) {
-                                _gotoNext = 3654324i32;
-                            } else if (__value__ == ((15u32 : stdgo._internal.debug.dwarf.Dwarf_tag.Tag))) {
-                                _gotoNext = 3655115i32;
-                            } else if (__value__ == ((21u32 : stdgo._internal.debug.dwarf.Dwarf_tag.Tag))) {
-                                _gotoNext = 3655436i32;
-                            } else if (__value__ == ((22u32 : stdgo._internal.debug.dwarf.Dwarf_tag.Tag))) {
-                                _gotoNext = 3656263i32;
-                            } else if (__value__ == ((59u32 : stdgo._internal.debug.dwarf.Dwarf_tag.Tag))) {
-                                _gotoNext = 3656517i32;
-                            } else {
-                                _gotoNext = 3656718i32;
-                            };
-                        };
-                    } else if (__value__ == (3647565i32)) {
-                        _t_3647911 = (stdgo.Go.setRef(({} : stdgo._internal.debug.dwarf.Dwarf_arraytype.ArrayType)) : stdgo.Ref<stdgo._internal.debug.dwarf.Dwarf_arraytype.ArrayType>);
-                        _typ_3646272 = stdgo.Go.asInterface(_t_3647911);
-                        _typeCache[_off] = stdgo.Go.asInterface(_t_3647911);
-                        {
-                            (@:checkr _t_3647911 ?? throw "null pointer dereference").type = _typeOf_3647149(_e_3645549);
-                            if (_err_3645552 != null) {
-                                _gotoNext = 3647998i32;
-                            } else {
-                                _gotoNext = 3648020i32;
-                            };
-                        };
-                    } else if (__value__ == (3647998i32)) {
-                        _gotoNext = 3657397i32;
-                    } else if (__value__ == (3648020i32)) {
-                        {
-                            var __tmp__ = try {
-                                { _0 : (stdgo.Go.typeAssert((@:check2r _e_3645549.val((46u32 : stdgo._internal.debug.dwarf.Dwarf_attr.Attr)) : stdgo.GoInt64)) : stdgo.GoInt64), _1 : true };
-                            } catch(_) {
-                                { _0 : (0 : stdgo.GoInt64), _1 : false };
-                            };
-                            (@:checkr _t_3647911 ?? throw "null pointer dereference").strideBitSize = @:tmpset0 __tmp__._0;
-                        };
-                        _kid_3648125 = _next_3646346();
-                        _gotoNext = 3648121i32;
-                    } else if (__value__ == (3648121i32)) {
-                        if ((_kid_3648125 != null && ((_kid_3648125 : Dynamic).__nil__ == null || !(_kid_3648125 : Dynamic).__nil__))) {
-                            _gotoNext = 3648165i32;
-                        } else {
-                            _gotoNext = 3648782i32;
-                        };
-                    } else if (__value__ == (3648152i32)) {
-                        _kid_3648125 = _next_3646346();
-                        _gotoNext = 3648121i32;
-                    } else if (__value__ == (3648165i32)) {
-                        _gotoNext = 3648263i32;
-                    } else if (__value__ == (3648263i32)) {
-                        {
-                            final __value__ = (@:checkr _kid_3648125 ?? throw "null pointer dereference").tag;
-                            if (__value__ == ((33u32 : stdgo._internal.debug.dwarf.Dwarf_tag.Tag))) {
-                                _gotoNext = 3648283i32;
-                            } else if (__value__ == ((4u32 : stdgo._internal.debug.dwarf.Dwarf_tag.Tag))) {
-                                _gotoNext = 3648642i32;
-                            } else {
-                                _gotoNext = 3648152i32;
-                            };
-                        };
-                    } else if (__value__ == (3648283i32)) {
-                        {
-                            var __tmp__ = try {
-                                { _0 : (stdgo.Go.typeAssert((@:check2r _kid_3648125.val((55u32 : stdgo._internal.debug.dwarf.Dwarf_attr.Attr)) : stdgo.GoInt64)) : stdgo.GoInt64), _1 : true };
-                            } catch(_) {
-                                { _0 : (0 : stdgo.GoInt64), _1 : false };
-                            };
-                            _count_3648309 = @:tmpset0 __tmp__._0;
-                            _ok_3648316 = @:tmpset0 __tmp__._1;
-                        };
-                        if (!_ok_3648316) {
-                            _gotoNext = 3648360i32;
-                        } else {
-                            _gotoNext = 3648612i32;
-                        };
-                    } else if (__value__ == (3648360i32)) {
-                        {
-                            var __tmp__ = try {
-                                { _0 : (stdgo.Go.typeAssert((@:check2r _kid_3648125.val((47u32 : stdgo._internal.debug.dwarf.Dwarf_attr.Attr)) : stdgo.GoInt64)) : stdgo.GoInt64), _1 : true };
-                            } catch(_) {
-                                { _0 : (0 : stdgo.GoInt64), _1 : false };
-                            };
-                            _count_3648309 = @:tmpset0 __tmp__._0;
-                            _ok_3648316 = @:tmpset0 __tmp__._1;
-                        };
-                        if (_ok_3648316) {
-                            _gotoNext = 3648476i32;
-                        } else if ((_dims_3648106.length) == ((0 : stdgo.GoInt))) {
-                            _gotoNext = 3648562i32;
-                        } else {
-                            _gotoNext = 3648612i32;
-                        };
-                    } else if (__value__ == (3648476i32)) {
-                        _count_3648309++;
-                        _gotoNext = 3648612i32;
-                    } else if (__value__ == (3648562i32)) {
-                        _count_3648309 = (-1i64 : stdgo.GoInt64);
-                        _gotoNext = 3648612i32;
-                    } else if (__value__ == (3648612i32)) {
-                        _dims_3648106 = (_dims_3648106.__append__(_count_3648309));
-                        _gotoNext = 3648152i32;
-                    } else if (__value__ == (3648642i32)) {
-                        _err_3645552 = stdgo.Go.asInterface((new stdgo._internal.debug.dwarf.Dwarf_decodeerror.DecodeError(_name?.__copy__(), (@:checkr _kid_3648125 ?? throw "null pointer dereference").offset, ("cannot handle enumeration type as array bound" : stdgo.GoString)) : stdgo._internal.debug.dwarf.Dwarf_decodeerror.DecodeError));
-                        _gotoNext = 3657397i32;
-                    } else if (__value__ == (3648782i32)) {
-                        if ((_dims_3648106.length) == ((0 : stdgo.GoInt))) {
-                            _gotoNext = 3648800i32;
-                        } else {
-                            _gotoNext = 3648866i32;
-                        };
-                    } else if (__value__ == (3648800i32)) {
-                        _dims_3648106 = (new stdgo.Slice<stdgo.GoInt64>(1, 1, ...[(-1i64 : stdgo.GoInt64)]).__setNumber64__() : stdgo.Slice<stdgo.GoInt64>);
-                        _gotoNext = 3648866i32;
-                    } else if (__value__ == (3648866i32)) {
-                        (@:checkr _t_3647911 ?? throw "null pointer dereference").count = _dims_3648106[(0 : stdgo.GoInt)];
-                        _i_3648890 = ((_dims_3648106.length) - (1 : stdgo.GoInt) : stdgo.GoInt);
-                        _gotoNext = 3648886i32;
-                    } else if (__value__ == (3648886i32)) {
-                        if ((_i_3648890 >= (1 : stdgo.GoInt) : Bool)) {
-                            _gotoNext = 3648922i32;
-                        } else {
-                            _gotoNext = 3656994i32;
-                        };
-                    } else if (__value__ == (3648922i32)) {
-                        (@:checkr _t_3647911 ?? throw "null pointer dereference").type = stdgo.Go.asInterface((stdgo.Go.setRef(({ type : (@:checkr _t_3647911 ?? throw "null pointer dereference").type, count : _dims_3648106[(_i_3648890 : stdgo.GoInt)] } : stdgo._internal.debug.dwarf.Dwarf_arraytype.ArrayType)) : stdgo.Ref<stdgo._internal.debug.dwarf.Dwarf_arraytype.ArrayType>));
-                        _i_3648890--;
-                        _gotoNext = 3648886i32;
-                    } else if (__value__ == (3648983i32)) {
-                        {
-                            var __tmp__ = try {
-                                { _0 : (stdgo.Go.typeAssert((@:check2r _e_3645549.val((3u32 : stdgo._internal.debug.dwarf.Dwarf_attr.Attr)) : stdgo.GoString)) : stdgo.GoString), _1 : true };
-                            } catch(_) {
-                                { _0 : ("" : stdgo.GoString), _1 : false };
-                            };
-                            _name_3649547 = @:tmpset0 __tmp__._0?.__copy__();
-                        };
-                        {
-                            var __tmp__ = try {
-                                { _0 : (stdgo.Go.typeAssert((@:check2r _e_3645549.val((62u32 : stdgo._internal.debug.dwarf.Dwarf_attr.Attr)) : stdgo.GoInt64)) : stdgo.GoInt64), _1 : true };
-                            } catch(_) {
-                                { _0 : (0 : stdgo.GoInt64), _1 : false };
-                            };
-                            _enc_3649585 = @:tmpset0 __tmp__._0;
-                            _ok_3649590 = @:tmpset0 __tmp__._1;
-                        };
-                        if (!_ok_3649590) {
-                            _gotoNext = 3649633i32;
-                        } else {
-                            _gotoNext = 3649734i32;
-                        };
-                    } else if (__value__ == (3649633i32)) {
-                        _err_3645552 = stdgo.Go.asInterface((new stdgo._internal.debug.dwarf.Dwarf_decodeerror.DecodeError(_name_3649547?.__copy__(), (@:checkr _e_3645549 ?? throw "null pointer dereference").offset, (("missing encoding attribute for " : stdgo.GoString) + _name_3649547?.__copy__() : stdgo.GoString)?.__copy__()) : stdgo._internal.debug.dwarf.Dwarf_decodeerror.DecodeError));
-                        _gotoNext = 3657397i32;
-                    } else if (__value__ == (3649734i32)) {
-                        _gotoNext = 3649734i32;
-                        {
-                            final __value__ = _enc_3649585;
-                            if (__value__ == ((1i64 : stdgo.GoInt64))) {
-                                _gotoNext = 3649853i32;
-                            } else if (__value__ == ((2i64 : stdgo.GoInt64))) {
-                                _gotoNext = 3649895i32;
-                            } else if (__value__ == ((3i64 : stdgo.GoInt64))) {
-                                _gotoNext = 3649937i32;
-                            } else if (__value__ == ((4i64 : stdgo.GoInt64))) {
-                                _gotoNext = 3650350i32;
-                            } else if (__value__ == ((5i64 : stdgo.GoInt64))) {
-                                _gotoNext = 3650391i32;
-                            } else if (__value__ == ((7i64 : stdgo.GoInt64))) {
-                                _gotoNext = 3650431i32;
-                            } else if (__value__ == ((6i64 : stdgo.GoInt64))) {
-                                _gotoNext = 3650474i32;
-                            } else if (__value__ == ((8i64 : stdgo.GoInt64))) {
-                                _gotoNext = 3650519i32;
-                            } else {
-                                _gotoNext = 3649749i32;
-                            };
-                        };
-                    } else if (__value__ == (3649749i32)) {
-                        _err_3645552 = stdgo.Go.asInterface((new stdgo._internal.debug.dwarf.Dwarf_decodeerror.DecodeError(_name_3649547?.__copy__(), (@:checkr _e_3645549 ?? throw "null pointer dereference").offset, ("unrecognized encoding attribute value" : stdgo.GoString)) : stdgo._internal.debug.dwarf.Dwarf_decodeerror.DecodeError));
-                        _gotoNext = 3657397i32;
-                    } else if (__value__ == (3649853i32)) {
-                        _typ_3646272 = stdgo.Go.asInterface((stdgo.Go.setRef(({} : stdgo._internal.debug.dwarf.Dwarf_addrtype.AddrType)) : stdgo.Ref<stdgo._internal.debug.dwarf.Dwarf_addrtype.AddrType>));
-                        _gotoNext = 3650571i32;
-                    } else if (__value__ == (3649895i32)) {
-                        _typ_3646272 = stdgo.Go.asInterface((stdgo.Go.setRef(({} : stdgo._internal.debug.dwarf.Dwarf_booltype.BoolType)) : stdgo.Ref<stdgo._internal.debug.dwarf.Dwarf_booltype.BoolType>));
-                        _gotoNext = 3650571i32;
-                    } else if (__value__ == (3649937i32)) {
-                        _typ_3646272 = stdgo.Go.asInterface((stdgo.Go.setRef(({} : stdgo._internal.debug.dwarf.Dwarf_complextype.ComplexType)) : stdgo.Ref<stdgo._internal.debug.dwarf.Dwarf_complextype.ComplexType>));
-                        if (_name_3649547 == (("complex" : stdgo.GoString))) {
-                            _gotoNext = 3650009i32;
-                        } else {
-                            _gotoNext = 3650571i32;
-                        };
-                    } else if (__value__ == (3650009i32)) {
-                        _gotoNext = 3650193i32;
-                    } else if (__value__ == (3650193i32)) {
-                        {
-                            {
-                                var __tmp__ = try {
-                                    { _0 : (stdgo.Go.typeAssert((@:check2r _e_3645549.val((11u32 : stdgo._internal.debug.dwarf.Dwarf_attr.Attr)) : stdgo.GoInt64)) : stdgo.GoInt64), _1 : true };
-                                } catch(_) {
-                                    { _0 : (0 : stdgo.GoInt64), _1 : false };
-                                };
-                                _byteSize_3650200 = @:tmpset0 __tmp__._0;
-                            };
-                            {
-                                final __value__ = _byteSize_3650200;
-                                if (__value__ == ((8i64 : stdgo.GoInt64))) {
-                                    _gotoNext = 3650259i32;
-                                } else if (__value__ == ((16i64 : stdgo.GoInt64))) {
-                                    _gotoNext = 3650299i32;
-                                } else {
-                                    _gotoNext = 3650571i32;
-                                };
-                            };
-                        };
-                    } else if (__value__ == (3650259i32)) {
-                        _name_3649547 = ("complex float" : stdgo.GoString);
-                        _gotoNext = 3650571i32;
-                    } else if (__value__ == (3650299i32)) {
-                        _name_3649547 = ("complex double" : stdgo.GoString);
-                        _gotoNext = 3650571i32;
-                    } else if (__value__ == (3650350i32)) {
-                        _typ_3646272 = stdgo.Go.asInterface((stdgo.Go.setRef(({} : stdgo._internal.debug.dwarf.Dwarf_floattype.FloatType)) : stdgo.Ref<stdgo._internal.debug.dwarf.Dwarf_floattype.FloatType>));
-                        _gotoNext = 3650571i32;
-                    } else if (__value__ == (3650391i32)) {
-                        _typ_3646272 = stdgo.Go.asInterface((stdgo.Go.setRef(({} : stdgo._internal.debug.dwarf.Dwarf_inttype.IntType)) : stdgo.Ref<stdgo._internal.debug.dwarf.Dwarf_inttype.IntType>));
-                        _gotoNext = 3650571i32;
-                    } else if (__value__ == (3650431i32)) {
-                        _typ_3646272 = stdgo.Go.asInterface((stdgo.Go.setRef(({} : stdgo._internal.debug.dwarf.Dwarf_uinttype.UintType)) : stdgo.Ref<stdgo._internal.debug.dwarf.Dwarf_uinttype.UintType>));
-                        _gotoNext = 3650571i32;
-                    } else if (__value__ == (3650474i32)) {
-                        _typ_3646272 = stdgo.Go.asInterface((stdgo.Go.setRef(({} : stdgo._internal.debug.dwarf.Dwarf_chartype.CharType)) : stdgo.Ref<stdgo._internal.debug.dwarf.Dwarf_chartype.CharType>));
-                        _gotoNext = 3650571i32;
-                    } else if (__value__ == (3650519i32)) {
-                        _typ_3646272 = stdgo.Go.asInterface((stdgo.Go.setRef(({} : stdgo._internal.debug.dwarf.Dwarf_uchartype.UcharType)) : stdgo.Ref<stdgo._internal.debug.dwarf.Dwarf_uchartype.UcharType>));
-                        _gotoNext = 3650571i32;
-                    } else if (__value__ == (3650571i32)) {
-                        _typeCache[_off] = _typ_3646272;
-                        _t_3650594 = (stdgo.Go.typeAssert((stdgo.Go.toInterface(_typ_3646272) : stdgo._internal.debug.dwarf.Dwarf_t__interface_0.T__interface_0)) : stdgo._internal.debug.dwarf.Dwarf_t__interface_0.T__interface_0).basic();
-                        (@:checkr _t_3650594 ?? throw "null pointer dereference").commonType.name = _name_3649547?.__copy__();
-                        {
-                            var __tmp__ = try {
-                                { _0 : (stdgo.Go.typeAssert((@:check2r _e_3645549.val((13u32 : stdgo._internal.debug.dwarf.Dwarf_attr.Attr)) : stdgo.GoInt64)) : stdgo.GoInt64), _1 : true };
-                            } catch(_) {
-                                { _0 : (0 : stdgo.GoInt64), _1 : false };
-                            };
-                            (@:checkr _t_3650594 ?? throw "null pointer dereference").bitSize = @:tmpset0 __tmp__._0;
-                        };
-                        _haveBitOffset_3650713 = false;
-                        _haveDataBitOffset_3650738 = false;
-                        {
-                            var __tmp__ = try {
-                                { _0 : (stdgo.Go.typeAssert((@:check2r _e_3645549.val((12u32 : stdgo._internal.debug.dwarf.Dwarf_attr.Attr)) : stdgo.GoInt64)) : stdgo.GoInt64), _1 : true };
-                            } catch(_) {
-                                { _0 : (0 : stdgo.GoInt64), _1 : false };
-                            };
-                            (@:checkr _t_3650594 ?? throw "null pointer dereference").bitOffset = @:tmpset0 __tmp__._0;
-                            _haveBitOffset_3650713 = @:tmpset0 __tmp__._1;
-                        };
-                        {
-                            var __tmp__ = try {
-                                { _0 : (stdgo.Go.typeAssert((@:check2r _e_3645549.val((107u32 : stdgo._internal.debug.dwarf.Dwarf_attr.Attr)) : stdgo.GoInt64)) : stdgo.GoInt64), _1 : true };
-                            } catch(_) {
-                                { _0 : (0 : stdgo.GoInt64), _1 : false };
-                            };
-                            (@:checkr _t_3650594 ?? throw "null pointer dereference").dataBitOffset = @:tmpset0 __tmp__._0;
-                            _haveDataBitOffset_3650738 = @:tmpset0 __tmp__._1;
-                        };
-                        if ((_haveBitOffset_3650713 && _haveDataBitOffset_3650738 : Bool)) {
-                            _gotoNext = 3650937i32;
-                        } else {
-                            _gotoNext = 3656994i32;
-                        };
-                    } else if (__value__ == (3650937i32)) {
-                        _err_3645552 = stdgo.Go.asInterface((new stdgo._internal.debug.dwarf.Dwarf_decodeerror.DecodeError(_name_3649547?.__copy__(), (@:checkr _e_3645549 ?? throw "null pointer dereference").offset, ("duplicate bit offset attributes" : stdgo.GoString)) : stdgo._internal.debug.dwarf.Dwarf_decodeerror.DecodeError));
-                        _gotoNext = 3657397i32;
-                    } else if (__value__ == (3651031i32)) {
-                        _t_3651784 = (stdgo.Go.setRef(({} : stdgo._internal.debug.dwarf.Dwarf_structtype.StructType)) : stdgo.Ref<stdgo._internal.debug.dwarf.Dwarf_structtype.StructType>);
-                        _typ_3646272 = stdgo.Go.asInterface(_t_3651784);
-                        _typeCache[_off] = stdgo.Go.asInterface(_t_3651784);
-                        _gotoNext = 3651838i32;
-                    } else if (__value__ == (3651838i32)) {
-                        {
-                            final __value__ = (@:checkr _e_3645549 ?? throw "null pointer dereference").tag;
-                            if (__value__ == ((2u32 : stdgo._internal.debug.dwarf.Dwarf_tag.Tag))) {
-                                _gotoNext = 3651855i32;
-                            } else if (__value__ == ((19u32 : stdgo._internal.debug.dwarf.Dwarf_tag.Tag))) {
-                                _gotoNext = 3651896i32;
-                            } else if (__value__ == ((23u32 : stdgo._internal.debug.dwarf.Dwarf_tag.Tag))) {
-                                _gotoNext = 3651939i32;
-                            } else {
-                                _gotoNext = 3651984i32;
-                            };
-                        };
-                    } else if (__value__ == (3651855i32)) {
-                        (@:checkr _t_3651784 ?? throw "null pointer dereference").kind = ("class" : stdgo.GoString);
-                        _gotoNext = 3651984i32;
-                    } else if (__value__ == (3651896i32)) {
-                        (@:checkr _t_3651784 ?? throw "null pointer dereference").kind = ("struct" : stdgo.GoString);
-                        _gotoNext = 3651984i32;
-                    } else if (__value__ == (3651939i32)) {
-                        (@:checkr _t_3651784 ?? throw "null pointer dereference").kind = ("union" : stdgo.GoString);
-                        _gotoNext = 3651984i32;
-                    } else if (__value__ == (3651984i32)) {
-                        {
-                            var __tmp__ = try {
-                                { _0 : (stdgo.Go.typeAssert((@:check2r _e_3645549.val((3u32 : stdgo._internal.debug.dwarf.Dwarf_attr.Attr)) : stdgo.GoString)) : stdgo.GoString), _1 : true };
-                            } catch(_) {
-                                { _0 : ("" : stdgo.GoString), _1 : false };
-                            };
-                            (@:checkr _t_3651784 ?? throw "null pointer dereference").structName = @:tmpset0 __tmp__._0?.__copy__();
-                        };
-                        (@:checkr _t_3651784 ?? throw "null pointer dereference").incomplete = @:check2r _e_3645549.val((60u32 : stdgo._internal.debug.dwarf.Dwarf_attr.Attr)) != null;
-                        (@:checkr _t_3651784 ?? throw "null pointer dereference").field = (new stdgo.Slice<stdgo.Ref<stdgo._internal.debug.dwarf.Dwarf_structfield.StructField>>((0 : stdgo.GoInt).toBasic(), (8 : stdgo.GoInt)) : stdgo.Slice<stdgo.Ref<stdgo._internal.debug.dwarf.Dwarf_structfield.StructField>>);
-                        _kid_3652206 = _next_3646346();
-                        _gotoNext = 3652202i32;
-                    } else if (__value__ == (3652202i32)) {
-                        if ((_kid_3652206 != null && ((_kid_3652206 : Dynamic).__nil__ == null || !(_kid_3652206 : Dynamic).__nil__))) {
-                            _gotoNext = 3652246i32;
-                        } else {
-                            _gotoNext = 3653717i32;
-                        };
-                    } else if (__value__ == (3652246i32)) {
-                        if ((@:checkr _kid_3652206 ?? throw "null pointer dereference").tag != ((13u32 : stdgo._internal.debug.dwarf.Dwarf_tag.Tag))) {
-                            _gotoNext = 3652275i32;
-                        } else {
-                            _gotoNext = 3652298i32;
-                        };
-                    } else if (__value__ == (3652275i32)) {
-                        _kid_3652206 = _next_3646346();
-                        _gotoNext = 3652202i32;
-                    } else if (__value__ == (3652298i32)) {
-                        _f_3652298 = (stdgo.Go.setRef(({} : stdgo._internal.debug.dwarf.Dwarf_structfield.StructField)) : stdgo.Ref<stdgo._internal.debug.dwarf.Dwarf_structfield.StructField>);
-                        {
-                            (@:checkr _f_3652298 ?? throw "null pointer dereference").type = _typeOf_3647149(_kid_3652206);
-                            if (_err_3645552 != null) {
-                                _gotoNext = 3652359i32;
-                            } else {
-                                _gotoNext = 3652384i32;
-                            };
-                        };
-                    } else if (__value__ == (3652359i32)) {
-                        _gotoNext = 3657397i32;
-                    } else if (__value__ == (3652384i32)) {
-                        var __blank__ = 0i32;
-                        _gotoNext = 3652384i32;
-                        {
-                            final __type__ = @:check2r _kid_3652206.val((56u32 : stdgo._internal.debug.dwarf.Dwarf_attr.Attr));
-                            if (stdgo.Go.typeEquals((__type__ : stdgo.Slice<stdgo.GoUInt8>))) {
-                                var _loc:stdgo.Slice<stdgo.GoUInt8> = __type__ == null ? (null : stdgo.Slice<stdgo.GoUInt8>) : __type__.__underlying__() == null ? (null : stdgo.Slice<stdgo.GoUInt8>) : __type__ == null ? (null : stdgo.Slice<stdgo.GoUInt8>) : __type__.__underlying__().value;
-                                _loc_3652448 = _loc;
-                                _gotoNext = 3652437i32;
-                            } else if (stdgo.Go.typeEquals((__type__ : stdgo.GoInt64))) {
-                                var _loc:stdgo.GoInt64 = __type__ == null ? 0 : __type__.__underlying__() == null ? 0 : __type__ == null ? 0 : __type__.__underlying__().value;
-                                _loc_3652818 = _loc;
-                                _gotoNext = 3652808i32;
-                            } else {
-                                var _loc:stdgo.AnyInterface = __type__?.__underlying__();
-                                _gotoNext = 3652852i32;
-                            };
-                        };
-                    } else if (__value__ == (3652437i32)) {
-                        _b_3652537 = stdgo._internal.debug.dwarf.Dwarf__makebuf._makeBuf(_d, stdgo.Go.asInterface((new stdgo._internal.debug.dwarf.Dwarf_t_unknownformat.T_unknownFormat() : stdgo._internal.debug.dwarf.Dwarf_t_unknownformat.T_unknownFormat)), ("location" : stdgo.GoString), (0u32 : stdgo._internal.debug.dwarf.Dwarf_offset.Offset), _loc_3652448)?.__copy__();
-                        if (@:check2 _b_3652537._uint8() != ((35 : stdgo.GoUInt8))) {
-                            _gotoNext = 3652623i32;
-                        } else {
-                            _gotoNext = 3652713i32;
-                        };
-                    } else if (__value__ == (3652623i32)) {
-                        _err_3645552 = stdgo.Go.asInterface((new stdgo._internal.debug.dwarf.Dwarf_decodeerror.DecodeError(_name?.__copy__(), (@:checkr _kid_3652206 ?? throw "null pointer dereference").offset, ("unexpected opcode" : stdgo.GoString)) : stdgo._internal.debug.dwarf.Dwarf_decodeerror.DecodeError));
-                        _gotoNext = 3657397i32;
-                    } else if (__value__ == (3652713i32)) {
-                        (@:checkr _f_3652298 ?? throw "null pointer dereference").byteOffset = (@:check2 _b_3652537._uint() : stdgo.GoInt64);
-                        if (_b_3652537._err != null) {
-                            _gotoNext = 3652764i32;
-                        } else {
-                            _gotoNext = 0i32;
-                        };
-                    } else if (__value__ == (3652764i32)) {
-                        _err_3645552 = _b_3652537._err;
-                        _gotoNext = 3657397i32;
-                    } else if (__value__ == (3652808i32)) {
-                        (@:checkr _f_3652298 ?? throw "null pointer dereference").byteOffset = _loc_3652818;
-                        var __blank__ = _loc_3652818;
-                        _gotoNext = 3652852i32;
-                    } else if (__value__ == (3652852i32)) {
-                        {
-                            var __tmp__ = try {
-                                { _0 : (stdgo.Go.typeAssert((@:check2r _kid_3652206.val((3u32 : stdgo._internal.debug.dwarf.Dwarf_attr.Attr)) : stdgo.GoString)) : stdgo.GoString), _1 : true };
-                            } catch(_) {
-                                { _0 : ("" : stdgo.GoString), _1 : false };
-                            };
-                            (@:checkr _f_3652298 ?? throw "null pointer dereference").name = @:tmpset0 __tmp__._0?.__copy__();
-                        };
-                        {
-                            var __tmp__ = try {
-                                { _0 : (stdgo.Go.typeAssert((@:check2r _kid_3652206.val((11u32 : stdgo._internal.debug.dwarf.Dwarf_attr.Attr)) : stdgo.GoInt64)) : stdgo.GoInt64), _1 : true };
-                            } catch(_) {
-                                { _0 : (0 : stdgo.GoInt64), _1 : false };
-                            };
-                            (@:checkr _f_3652298 ?? throw "null pointer dereference").byteSize = @:tmpset0 __tmp__._0;
-                        };
-                        _haveBitOffset_3652943 = false;
-                        _haveDataBitOffset_3652969 = false;
-                        {
-                            var __tmp__ = try {
-                                { _0 : (stdgo.Go.typeAssert((@:check2r _kid_3652206.val((12u32 : stdgo._internal.debug.dwarf.Dwarf_attr.Attr)) : stdgo.GoInt64)) : stdgo.GoInt64), _1 : true };
-                            } catch(_) {
-                                { _0 : (0 : stdgo.GoInt64), _1 : false };
-                            };
-                            (@:checkr _f_3652298 ?? throw "null pointer dereference").bitOffset = @:tmpset0 __tmp__._0;
-                            _haveBitOffset_3652943 = @:tmpset0 __tmp__._1;
-                        };
-                        {
-                            var __tmp__ = try {
-                                { _0 : (stdgo.Go.typeAssert((@:check2r _kid_3652206.val((107u32 : stdgo._internal.debug.dwarf.Dwarf_attr.Attr)) : stdgo.GoInt64)) : stdgo.GoInt64), _1 : true };
-                            } catch(_) {
-                                { _0 : (0 : stdgo.GoInt64), _1 : false };
-                            };
-                            (@:checkr _f_3652298 ?? throw "null pointer dereference").dataBitOffset = @:tmpset0 __tmp__._0;
-                            _haveDataBitOffset_3652969 = @:tmpset0 __tmp__._1;
-                        };
-                        if ((_haveBitOffset_3652943 && _haveDataBitOffset_3652969 : Bool)) {
-                            _gotoNext = 3653175i32;
-                        } else {
-                            _gotoNext = 3653273i32;
-                        };
-                    } else if (__value__ == (3653175i32)) {
-                        _err_3645552 = stdgo.Go.asInterface((new stdgo._internal.debug.dwarf.Dwarf_decodeerror.DecodeError(_name?.__copy__(), (@:checkr _e_3645549 ?? throw "null pointer dereference").offset, ("duplicate bit offset attributes" : stdgo.GoString)) : stdgo._internal.debug.dwarf.Dwarf_decodeerror.DecodeError));
-                        _gotoNext = 3657397i32;
-                    } else if (__value__ == (3653273i32)) {
-                        {
-                            var __tmp__ = try {
-                                { _0 : (stdgo.Go.typeAssert((@:check2r _kid_3652206.val((13u32 : stdgo._internal.debug.dwarf.Dwarf_attr.Attr)) : stdgo.GoInt64)) : stdgo.GoInt64), _1 : true };
-                            } catch(_) {
-                                { _0 : (0 : stdgo.GoInt64), _1 : false };
-                            };
-                            (@:checkr _f_3652298 ?? throw "null pointer dereference").bitSize = @:tmpset0 __tmp__._0;
-                        };
-                        (@:checkr _t_3651784 ?? throw "null pointer dereference").field = ((@:checkr _t_3651784 ?? throw "null pointer dereference").field.__append__(_f_3652298));
-                        if (((_lastFieldBitSize_3652145 == ((0i64 : stdgo.GoInt64)) && _lastFieldByteOffset_3652174 == ((@:checkr _f_3652298 ?? throw "null pointer dereference").byteOffset) : Bool) && ((@:checkr _t_3651784 ?? throw "null pointer dereference").kind != ("union" : stdgo.GoString)) : Bool)) {
-                            _gotoNext = 3653438i32;
-                        } else {
-                            _gotoNext = 3653617i32;
-                        };
-                    } else if (__value__ == (3653438i32)) {
-                        @:check2r _fixups._recordArrayType(_lastFieldType_3652119);
-                        _gotoNext = 3653617i32;
-                    } else if (__value__ == (3653617i32)) {
-                        _lastFieldType_3652119 = (stdgo.Go.setRef((@:checkr _f_3652298 ?? throw "null pointer dereference").type) : stdgo.Ref<stdgo._internal.debug.dwarf.Dwarf_type_.Type_>);
-                        _lastFieldByteOffset_3652174 = (@:checkr _f_3652298 ?? throw "null pointer dereference").byteOffset;
-                        _lastFieldBitSize_3652145 = (@:checkr _f_3652298 ?? throw "null pointer dereference").bitSize;
-                        _kid_3652206 = _next_3646346();
-                        _gotoNext = 3652202i32;
-                    } else if (__value__ == (3653717i32)) {
-                        if ((@:checkr _t_3651784 ?? throw "null pointer dereference").kind != (("union" : stdgo.GoString))) {
-                            _gotoNext = 3653738i32;
-                        } else {
-                            _gotoNext = 3656994i32;
-                        };
-                    } else if (__value__ == (3653738i32)) {
-                        {
-                            var __tmp__ = try {
-                                { _0 : (stdgo.Go.typeAssert((@:check2r _e_3645549.val((11u32 : stdgo._internal.debug.dwarf.Dwarf_attr.Attr)) : stdgo.GoInt64)) : stdgo.GoInt64), _1 : true };
-                            } catch(_) {
-                                { _0 : (0 : stdgo.GoInt64), _1 : false };
-                            };
-                            _b_3653743 = @:tmpset0 __tmp__._0;
-                            _ok_3653746 = @:tmpset0 __tmp__._1;
-                        };
-                        if ((_ok_3653746 && (_b_3653743 == _lastFieldByteOffset_3652174) : Bool)) {
-                            _gotoNext = 3653817i32;
-                        } else {
-                            _gotoNext = 3656994i32;
-                        };
-                    } else if (__value__ == (3653817i32)) {
-                        @:check2r _fixups._recordArrayType(_lastFieldType_3652119);
-                        _gotoNext = 3656994i32;
-                    } else if (__value__ == (3653929i32)) {
-                        _t_3654060 = (stdgo.Go.setRef(({} : stdgo._internal.debug.dwarf.Dwarf_qualtype.QualType)) : stdgo.Ref<stdgo._internal.debug.dwarf.Dwarf_qualtype.QualType>);
-                        _typ_3646272 = stdgo.Go.asInterface(_t_3654060);
-                        _typeCache[_off] = stdgo.Go.asInterface(_t_3654060);
-                        {
-                            (@:checkr _t_3654060 ?? throw "null pointer dereference").type = _typeOf_3647149(_e_3645549);
-                            if (_err_3645552 != null) {
-                                _gotoNext = 3654146i32;
-                            } else {
-                                _gotoNext = 3654168i32;
-                            };
-                        };
-                    } else if (__value__ == (3654146i32)) {
-                        _gotoNext = 3657397i32;
-                    } else if (__value__ == (3654168i32)) {
-                        _gotoNext = 3654168i32;
-                        {
-                            final __value__ = (@:checkr _e_3645549 ?? throw "null pointer dereference").tag;
-                            if (__value__ == ((38u32 : stdgo._internal.debug.dwarf.Dwarf_tag.Tag))) {
-                                _gotoNext = 3654185i32;
-                            } else if (__value__ == ((55u32 : stdgo._internal.debug.dwarf.Dwarf_tag.Tag))) {
-                                _gotoNext = 3654226i32;
-                            } else if (__value__ == ((53u32 : stdgo._internal.debug.dwarf.Dwarf_tag.Tag))) {
-                                _gotoNext = 3654273i32;
-                            } else {
-                                _gotoNext = 3656994i32;
-                            };
-                        };
-                    } else if (__value__ == (3654185i32)) {
-                        (@:checkr _t_3654060 ?? throw "null pointer dereference").qual = ("const" : stdgo.GoString);
-                        _gotoNext = 3656994i32;
-                    } else if (__value__ == (3654226i32)) {
-                        (@:checkr _t_3654060 ?? throw "null pointer dereference").qual = ("restrict" : stdgo.GoString);
-                        _gotoNext = 3656994i32;
-                    } else if (__value__ == (3654273i32)) {
-                        (@:checkr _t_3654060 ?? throw "null pointer dereference").qual = ("volatile" : stdgo.GoString);
-                        _gotoNext = 3656994i32;
-                    } else if (__value__ == (3654324i32)) {
-                        _t_3654608 = (stdgo.Go.setRef(({} : stdgo._internal.debug.dwarf.Dwarf_enumtype.EnumType)) : stdgo.Ref<stdgo._internal.debug.dwarf.Dwarf_enumtype.EnumType>);
-                        _typ_3646272 = stdgo.Go.asInterface(_t_3654608);
-                        _typeCache[_off] = stdgo.Go.asInterface(_t_3654608);
-                        {
-                            var __tmp__ = try {
-                                { _0 : (stdgo.Go.typeAssert((@:check2r _e_3645549.val((3u32 : stdgo._internal.debug.dwarf.Dwarf_attr.Attr)) : stdgo.GoString)) : stdgo.GoString), _1 : true };
-                            } catch(_) {
-                                { _0 : ("" : stdgo.GoString), _1 : false };
-                            };
-                            (@:checkr _t_3654608 ?? throw "null pointer dereference").enumName = @:tmpset0 __tmp__._0?.__copy__();
-                        };
-                        (@:checkr _t_3654608 ?? throw "null pointer dereference").val = (new stdgo.Slice<stdgo.Ref<stdgo._internal.debug.dwarf.Dwarf_enumvalue_.EnumValue_>>((0 : stdgo.GoInt).toBasic(), (8 : stdgo.GoInt)) : stdgo.Slice<stdgo.Ref<stdgo._internal.debug.dwarf.Dwarf_enumvalue_.EnumValue_>>);
-                        _kid_3654742 = _next_3646346();
-                        _gotoNext = 3654738i32;
-                    } else if (__value__ == (3654738i32)) {
-                        if ((_kid_3654742 != null && ((_kid_3654742 : Dynamic).__nil__ == null || !(_kid_3654742 : Dynamic).__nil__))) {
-                            _gotoNext = 3654782i32;
-                        } else {
-                            _gotoNext = 3656994i32;
-                        };
-                    } else if (__value__ == (3654769i32)) {
-                        _kid_3654742 = _next_3646346();
-                        _gotoNext = 3654738i32;
-                    } else if (__value__ == (3654782i32)) {
-                        if ((@:checkr _kid_3654742 ?? throw "null pointer dereference").tag == ((40u32 : stdgo._internal.debug.dwarf.Dwarf_tag.Tag))) {
-                            _gotoNext = 3654815i32;
-                        } else {
-                            _gotoNext = 3654769i32;
-                        };
-                    } else if (__value__ == (3654815i32)) {
-                        _f_3654821 = (stdgo.Go.setRef(({} : stdgo._internal.debug.dwarf.Dwarf_enumvalue_.EnumValue_)) : stdgo.Ref<stdgo._internal.debug.dwarf.Dwarf_enumvalue_.EnumValue_>);
-                        {
-                            var __tmp__ = try {
-                                { _0 : (stdgo.Go.typeAssert((@:check2r _kid_3654742.val((3u32 : stdgo._internal.debug.dwarf.Dwarf_attr.Attr)) : stdgo.GoString)) : stdgo.GoString), _1 : true };
-                            } catch(_) {
-                                { _0 : ("" : stdgo.GoString), _1 : false };
-                            };
-                            (@:checkr _f_3654821 ?? throw "null pointer dereference").name = @:tmpset0 __tmp__._0?.__copy__();
-                        };
-                        {
-                            var __tmp__ = try {
-                                { _0 : (stdgo.Go.typeAssert((@:check2r _kid_3654742.val((28u32 : stdgo._internal.debug.dwarf.Dwarf_attr.Attr)) : stdgo.GoInt64)) : stdgo.GoInt64), _1 : true };
-                            } catch(_) {
-                                { _0 : (0 : stdgo.GoInt64), _1 : false };
-                            };
-                            (@:checkr _f_3654821 ?? throw "null pointer dereference").val = @:tmpset0 __tmp__._0;
-                        };
-                        _n_3654935 = ((@:checkr _t_3654608 ?? throw "null pointer dereference").val.length);
-                        if ((_n_3654935 >= (@:checkr _t_3654608 ?? throw "null pointer dereference").val.capacity : Bool)) {
-                            _gotoNext = 3654974i32;
-                        } else {
-                            _gotoNext = 3655064i32;
-                        };
-                    } else if (__value__ == (3654974i32)) {
-                        _val_3654981 = (new stdgo.Slice<stdgo.Ref<stdgo._internal.debug.dwarf.Dwarf_enumvalue_.EnumValue_>>((_n_3654935 : stdgo.GoInt).toBasic(), (_n_3654935 * (2 : stdgo.GoInt) : stdgo.GoInt)) : stdgo.Slice<stdgo.Ref<stdgo._internal.debug.dwarf.Dwarf_enumvalue_.EnumValue_>>);
-                        _val_3654981.__copyTo__((@:checkr _t_3654608 ?? throw "null pointer dereference").val);
-                        (@:checkr _t_3654608 ?? throw "null pointer dereference").val = _val_3654981;
-                        _gotoNext = 3655064i32;
-                    } else if (__value__ == (3655064i32)) {
-                        (@:checkr _t_3654608 ?? throw "null pointer dereference").val = ((@:checkr _t_3654608 ?? throw "null pointer dereference").val.__slice__((0 : stdgo.GoInt), (_n_3654935 + (1 : stdgo.GoInt) : stdgo.GoInt)) : stdgo.Slice<stdgo.Ref<stdgo._internal.debug.dwarf.Dwarf_enumvalue_.EnumValue_>>);
-                        (@:checkr _t_3654608 ?? throw "null pointer dereference").val[(_n_3654935 : stdgo.GoInt)] = _f_3654821;
-                        _gotoNext = 3654769i32;
-                    } else if (__value__ == (3655115i32)) {
-                        _t_3655297 = (stdgo.Go.setRef(({} : stdgo._internal.debug.dwarf.Dwarf_ptrtype.PtrType)) : stdgo.Ref<stdgo._internal.debug.dwarf.Dwarf_ptrtype.PtrType>);
-                        _typ_3646272 = stdgo.Go.asInterface(_t_3655297);
-                        _typeCache[_off] = stdgo.Go.asInterface(_t_3655297);
-                        if (@:check2r _e_3645549.val((73u32 : stdgo._internal.debug.dwarf.Dwarf_attr.Attr)) == null) {
-                            _gotoNext = 3655374i32;
-                        } else {
-                            _gotoNext = 3655415i32;
-                        };
-                    } else if (__value__ == (3655374i32)) {
-                        (@:checkr _t_3655297 ?? throw "null pointer dereference").type = stdgo.Go.asInterface((stdgo.Go.setRef((new stdgo._internal.debug.dwarf.Dwarf_voidtype.VoidType() : stdgo._internal.debug.dwarf.Dwarf_voidtype.VoidType)) : stdgo.Ref<stdgo._internal.debug.dwarf.Dwarf_voidtype.VoidType>));
-                        _gotoNext = 3656994i32;
-                    } else if (__value__ == (3655415i32)) {
-                        (@:checkr _t_3655297 ?? throw "null pointer dereference").type = _typeOf_3647149(_e_3645549);
-                        _gotoNext = 3656994i32;
-                    } else if (__value__ == (3655436i32)) {
-                        _t_3655800 = (stdgo.Go.setRef(({} : stdgo._internal.debug.dwarf.Dwarf_functype.FuncType)) : stdgo.Ref<stdgo._internal.debug.dwarf.Dwarf_functype.FuncType>);
-                        _typ_3646272 = stdgo.Go.asInterface(_t_3655800);
-                        _typeCache[_off] = stdgo.Go.asInterface(_t_3655800);
-                        {
-                            (@:checkr _t_3655800 ?? throw "null pointer dereference").returnType = _typeOf_3647149(_e_3645549);
-                            if (_err_3645552 != null) {
-                                _gotoNext = 3655892i32;
-                            } else {
-                                _gotoNext = 3655914i32;
-                            };
-                        };
-                    } else if (__value__ == (3655892i32)) {
-                        _gotoNext = 3657397i32;
-                    } else if (__value__ == (3655914i32)) {
-                        (@:checkr _t_3655800 ?? throw "null pointer dereference").paramType = (new stdgo.Slice<stdgo._internal.debug.dwarf.Dwarf_type_.Type_>((0 : stdgo.GoInt).toBasic(), (8 : stdgo.GoInt)) : stdgo.Slice<stdgo._internal.debug.dwarf.Dwarf_type_.Type_>);
-                        _kid_3655953 = _next_3646346();
-                        _gotoNext = 3655949i32;
-                    } else if (__value__ == (3655949i32)) {
-                        if ((_kid_3655953 != null && ((_kid_3655953 : Dynamic).__nil__ == null || !(_kid_3655953 : Dynamic).__nil__))) {
-                            _gotoNext = 3655993i32;
-                        } else {
-                            _gotoNext = 3656994i32;
-                        };
-                    } else if (__value__ == (3655993i32)) {
-                        _gotoNext = 3656015i32;
-                    } else if (__value__ == (3656015i32)) {
-                        {
-                            final __value__ = (@:checkr _kid_3655953 ?? throw "null pointer dereference").tag;
-                            if (__value__ == ((5u32 : stdgo._internal.debug.dwarf.Dwarf_tag.Tag))) {
-                                _gotoNext = 3656060i32;
-                            } else if (__value__ == ((24u32 : stdgo._internal.debug.dwarf.Dwarf_tag.Tag))) {
-                                _gotoNext = 3656150i32;
-                            } else {
-                                _gotoNext = 3656035i32;
-                            };
-                        };
-                    } else if (__value__ == (3656035i32)) {
-                        _kid_3655953 = _next_3646346();
-                        _gotoNext = 3655949i32;
-                    } else if (__value__ == (3656060i32)) {
-                        {
-                            _tkid_3656002 = _typeOf_3647149(_kid_3655953);
-                            if (_err_3645552 != null) {
-                                _gotoNext = 3656123i32;
-                            } else {
-                                _gotoNext = 3656217i32;
-                            };
-                        };
-                    } else if (__value__ == (3656123i32)) {
-                        _gotoNext = 3657397i32;
-                    } else if (__value__ == (3656150i32)) {
-                        _tkid_3656002 = stdgo.Go.asInterface((stdgo.Go.setRef((new stdgo._internal.debug.dwarf.Dwarf_dotdotdottype.DotDotDotType() : stdgo._internal.debug.dwarf.Dwarf_dotdotdottype.DotDotDotType)) : stdgo.Ref<stdgo._internal.debug.dwarf.Dwarf_dotdotdottype.DotDotDotType>));
-                        _gotoNext = 3656217i32;
-                    } else if (__value__ == (3656217i32)) {
-                        (@:checkr _t_3655800 ?? throw "null pointer dereference").paramType = ((@:checkr _t_3655800 ?? throw "null pointer dereference").paramType.__append__(_tkid_3656002));
-                        _kid_3655953 = _next_3646346();
-                        _gotoNext = 3655949i32;
-                    } else if (__value__ == (3656263i32)) {
-                        _t_3656402 = (stdgo.Go.setRef(({} : stdgo._internal.debug.dwarf.Dwarf_typedeftype.TypedefType)) : stdgo.Ref<stdgo._internal.debug.dwarf.Dwarf_typedeftype.TypedefType>);
-                        _typ_3646272 = stdgo.Go.asInterface(_t_3656402);
-                        _typeCache[_off] = stdgo.Go.asInterface(_t_3656402);
-                        {
-                            var __tmp__ = try {
-                                { _0 : (stdgo.Go.typeAssert((@:check2r _e_3645549.val((3u32 : stdgo._internal.debug.dwarf.Dwarf_attr.Attr)) : stdgo.GoString)) : stdgo.GoString), _1 : true };
-                            } catch(_) {
-                                { _0 : ("" : stdgo.GoString), _1 : false };
-                            };
-                            (@:checkr _t_3656402 ?? throw "null pointer dereference").commonType.name = @:tmpset0 __tmp__._0?.__copy__();
-                        };
-                        (@:checkr _t_3656402 ?? throw "null pointer dereference").type = _typeOf_3647149(_e_3645549);
-                        _gotoNext = 3656994i32;
-                    } else if (__value__ == (3656517i32)) {
-                        _t_3656620 = (stdgo.Go.setRef(({} : stdgo._internal.debug.dwarf.Dwarf_unspecifiedtype.UnspecifiedType)) : stdgo.Ref<stdgo._internal.debug.dwarf.Dwarf_unspecifiedtype.UnspecifiedType>);
-                        _typ_3646272 = stdgo.Go.asInterface(_t_3656620);
-                        _typeCache[_off] = stdgo.Go.asInterface(_t_3656620);
-                        {
-                            var __tmp__ = try {
-                                { _0 : (stdgo.Go.typeAssert((@:check2r _e_3645549.val((3u32 : stdgo._internal.debug.dwarf.Dwarf_attr.Attr)) : stdgo.GoString)) : stdgo.GoString), _1 : true };
-                            } catch(_) {
-                                { _0 : ("" : stdgo.GoString), _1 : false };
-                            };
-                            (@:checkr _t_3656620 ?? throw "null pointer dereference").basicType.commonType.name = @:tmpset0 __tmp__._0?.__copy__();
-                        };
-                        _gotoNext = 3656994i32;
-                    } else if (__value__ == (3656718i32)) {
-                        _t_3656877 = (stdgo.Go.setRef(({} : stdgo._internal.debug.dwarf.Dwarf_unsupportedtype.UnsupportedType)) : stdgo.Ref<stdgo._internal.debug.dwarf.Dwarf_unsupportedtype.UnsupportedType>);
-                        _typ_3646272 = stdgo.Go.asInterface(_t_3656877);
-                        _typeCache[_off] = stdgo.Go.asInterface(_t_3656877);
-                        (@:checkr _t_3656877 ?? throw "null pointer dereference").tag = (@:checkr _e_3645549 ?? throw "null pointer dereference").tag;
-                        {
-                            var __tmp__ = try {
-                                { _0 : (stdgo.Go.typeAssert((@:check2r _e_3645549.val((3u32 : stdgo._internal.debug.dwarf.Dwarf_attr.Attr)) : stdgo.GoString)) : stdgo.GoString), _1 : true };
-                            } catch(_) {
-                                { _0 : ("" : stdgo.GoString), _1 : false };
-                            };
-                            (@:checkr _t_3656877 ?? throw "null pointer dereference").commonType.name = @:tmpset0 __tmp__._0?.__copy__();
-                        };
-                        _gotoNext = 3656994i32;
-                    } else if (__value__ == (3656994i32)) {
-                        if (_err_3645552 != null) {
-                            _gotoNext = 3657008i32;
-                        } else {
-                            _gotoNext = 3657028i32;
-                        };
-                    } else if (__value__ == (3657008i32)) {
-                        _gotoNext = 3657397i32;
-                    } else if (__value__ == (3657028i32)) {
-                        {
-                            var __tmp__ = try {
-                                { _0 : (stdgo.Go.typeAssert((@:check2r _e_3645549.val((11u32 : stdgo._internal.debug.dwarf.Dwarf_attr.Attr)) : stdgo.GoInt64)) : stdgo.GoInt64), _1 : true };
-                            } catch(_) {
-                                { _0 : (0 : stdgo.GoInt64), _1 : false };
-                            };
-                            _b_3657032 = @:tmpset0 __tmp__._0;
-                            _ok_3657035 = @:tmpset0 __tmp__._1;
-                        };
-                        if (!_ok_3657035) {
-                            _gotoNext = 3657078i32;
-                        } else {
-                            _gotoNext = 3657350i32;
-                        };
-                        {
-                            _gotoNext = 3657028i32;
-                        };
-                    } else if (__value__ == (3657078i32)) {
-                        _b_3657032 = (-1i64 : stdgo.GoInt64);
-                        var __blank__ = 0i32;
-                        _gotoNext = 3657093i32;
-                    } else if (__value__ == (3657093i32)) {
-                        {
-                            final __type__ = _typ_3646272;
-                            if (stdgo.Go.typeEquals((__type__ : stdgo.Ref<stdgo._internal.debug.dwarf.Dwarf_typedeftype.TypedefType>))) {
-                                var _t:stdgo.Ref<stdgo._internal.debug.dwarf.Dwarf_typedeftype.TypedefType> = __type__ == null ? (null : stdgo.Ref<stdgo._internal.debug.dwarf.Dwarf_typedeftype.TypedefType>) : __type__.__underlying__() == null ? (null : stdgo.Ref<stdgo._internal.debug.dwarf.Dwarf_typedeftype.TypedefType>) : __type__ == null ? (null : stdgo.Ref<stdgo._internal.debug.dwarf.Dwarf_typedeftype.TypedefType>) : __type__.__underlying__().value;
-                                _t_3657138 = _t;
-                                _gotoNext = 3657121i32;
-                            } else if (stdgo.Go.typeEquals((__type__ : stdgo.Ref<stdgo._internal.debug.dwarf.Dwarf_ptrtype.PtrType>))) {
-                                var _t:stdgo.Ref<stdgo._internal.debug.dwarf.Dwarf_ptrtype.PtrType> = __type__ == null ? (null : stdgo.Ref<stdgo._internal.debug.dwarf.Dwarf_ptrtype.PtrType>) : __type__.__underlying__() == null ? (null : stdgo.Ref<stdgo._internal.debug.dwarf.Dwarf_ptrtype.PtrType>) : __type__ == null ? (null : stdgo.Ref<stdgo._internal.debug.dwarf.Dwarf_ptrtype.PtrType>) : __type__.__underlying__().value;
-                                _t_3657310 = _t;
-                                _gotoNext = 3657297i32;
-                            } else {
-                                var _t:stdgo._internal.debug.dwarf.Dwarf_type_.Type_ = __type__ == null ? (null : stdgo._internal.debug.dwarf.Dwarf_type_.Type_) : cast __type__;
-                                _gotoNext = 3657350i32;
-                            };
-                        };
-                        _gotoNext = 3657350i32;
-                    } else if (__value__ == (3657121i32)) {
-                        (@:checkr _fixups ?? throw "null pointer dereference")._typedefs = ((@:checkr _fixups ?? throw "null pointer dereference")._typedefs.__append__(_t_3657138));
-                        var __blank__ = _t_3657138;
-                        _gotoNext = 3657350i32;
-                    } else if (__value__ == (3657297i32)) {
-                        _b_3657032 = (_addressSize_3645607 : stdgo.GoInt64);
-                        var __blank__ = _t_3657310;
-                        _gotoNext = 3657350i32;
-                    } else if (__value__ == (3657350i32)) {
-                        _typ_3646272.common().byteSize = _b_3657032;
-                        _gotoNext = 3657380i32;
-                    } else if (__value__ == (3657380i32)) {
-                        {
-                            final __ret__:{ var _0 : stdgo._internal.debug.dwarf.Dwarf_type_.Type_; var _1 : stdgo.Error; } = { _0 : _typ_3646272, _1 : (null : stdgo.Error) };
-=======
                         _gotoNext = 3733357i32;
                     } else if (__value__ == (3733357i32)) {
                         {
@@ -2015,7 +1109,6 @@
                     } else if (__value__ == (3743188i32)) {
                         {
                             final __ret__:{ var _0 : stdgo._internal.debug.dwarf.Dwarf_type_.Type_; var _1 : stdgo.Error; } = { _0 : _typ_3732080, _1 : (null : stdgo.Error) };
->>>>>>> 1598d646
                             for (defer in __deferstack__) {
                                 if (defer.ran) continue;
                                 defer.ran = true;
@@ -2023,19 +1116,11 @@
                             };
                             return __ret__;
                         };
-<<<<<<< HEAD
-                        _gotoNext = 3657397i32;
-                    } else if (__value__ == (3657397i32)) {
-                        if (_typeCache != null) _typeCache.remove(_off);
-                        {
-                            final __ret__:{ var _0 : stdgo._internal.debug.dwarf.Dwarf_type_.Type_; var _1 : stdgo.Error; } = { _0 : (null : stdgo._internal.debug.dwarf.Dwarf_type_.Type_), _1 : _err_3645552 };
-=======
                         _gotoNext = 3743205i32;
                     } else if (__value__ == (3743205i32)) {
                         if (_typeCache != null) _typeCache.remove(_off);
                         {
                             final __ret__:{ var _0 : stdgo._internal.debug.dwarf.Dwarf_type_.Type_; var _1 : stdgo.Error; } = { _0 : (null : stdgo._internal.debug.dwarf.Dwarf_type_.Type_), _1 : _err_3731360 };
->>>>>>> 1598d646
                             for (defer in __deferstack__) {
                                 if (defer.ran) continue;
                                 defer.ran = true;
