package stdgo._internal.debug.dwarf;
@:keep @:allow(stdgo._internal.debug.dwarf.Dwarf.Data_asInterface) class Data_static_extension {
    @:keep
    @:tdfield
    static public function _offsetToUnit( _d:stdgo.Ref<stdgo._internal.debug.dwarf.Dwarf_data.Data>, _off:stdgo._internal.debug.dwarf.Dwarf_offset.Offset):stdgo.GoInt {
        @:recv var _d:stdgo.Ref<stdgo._internal.debug.dwarf.Dwarf_data.Data> = _d;
        var _next = (stdgo._internal.sort.Sort_search.search(((@:checkr _d ?? throw "null pointer dereference")._unit.length), function(_i:stdgo.GoInt):Bool {
            return ((@:checkr _d ?? throw "null pointer dereference")._unit[(_i : stdgo.GoInt)]._off > _off : Bool);
        }) : stdgo.GoInt);
        if (_next == ((0 : stdgo.GoInt))) {
            return (-1 : stdgo.GoInt);
        };
        var _u = (stdgo.Go.setRef((@:checkr _d ?? throw "null pointer dereference")._unit[(_next - (1 : stdgo.GoInt) : stdgo.GoInt)]) : stdgo.Ref<stdgo._internal.debug.dwarf.Dwarf_t_unit.T_unit>);
        if ((((@:checkr _u ?? throw "null pointer dereference")._off <= _off : Bool) && (_off < ((@:checkr _u ?? throw "null pointer dereference")._off + ((@:checkr _u ?? throw "null pointer dereference")._data.length : stdgo._internal.debug.dwarf.Dwarf_offset.Offset) : stdgo._internal.debug.dwarf.Dwarf_offset.Offset) : Bool) : Bool)) {
            return (_next - (1 : stdgo.GoInt) : stdgo.GoInt);
        };
        return (-1 : stdgo.GoInt);
    }
    @:keep
    @:tdfield
    static public function _parseUnits( _d:stdgo.Ref<stdgo._internal.debug.dwarf.Dwarf_data.Data>):{ var _0 : stdgo.Slice<stdgo._internal.debug.dwarf.Dwarf_t_unit.T_unit>; var _1 : stdgo.Error; } {
        @:recv var _d:stdgo.Ref<stdgo._internal.debug.dwarf.Dwarf_data.Data> = _d;
        var _nunit = (0 : stdgo.GoInt);
        var _b = (stdgo._internal.debug.dwarf.Dwarf__makebuf._makeBuf(_d, stdgo.Go.asInterface((new stdgo._internal.debug.dwarf.Dwarf_t_unknownformat.T_unknownFormat() : stdgo._internal.debug.dwarf.Dwarf_t_unknownformat.T_unknownFormat)), ("info" : stdgo.GoString), (0u32 : stdgo._internal.debug.dwarf.Dwarf_offset.Offset), (@:checkr _d ?? throw "null pointer dereference")._info)?.__copy__() : stdgo._internal.debug.dwarf.Dwarf_t_buf.T_buf);
        while (((_b._data.length) > (0 : stdgo.GoInt) : Bool)) {
            var __tmp__ = @:check2 _b._unitLength(), _len:stdgo._internal.debug.dwarf.Dwarf_offset.Offset = __tmp__._0, __3:Bool = __tmp__._1;
            if (_len != (((_len : stdgo.GoUInt32) : stdgo._internal.debug.dwarf.Dwarf_offset.Offset))) {
                @:check2 _b._error(("unit length overflow" : stdgo.GoString));
                break;
            };
            @:check2 _b._skip((_len : stdgo.GoInt));
            if ((_len > (0u32 : stdgo._internal.debug.dwarf.Dwarf_offset.Offset) : Bool)) {
                _nunit++;
            };
        };
        if (_b._err != null) {
            return { _0 : (null : stdgo.Slice<stdgo._internal.debug.dwarf.Dwarf_t_unit.T_unit>), _1 : _b._err };
        };
        _b = stdgo._internal.debug.dwarf.Dwarf__makebuf._makeBuf(_d, stdgo.Go.asInterface((new stdgo._internal.debug.dwarf.Dwarf_t_unknownformat.T_unknownFormat() : stdgo._internal.debug.dwarf.Dwarf_t_unknownformat.T_unknownFormat)), ("info" : stdgo.GoString), (0u32 : stdgo._internal.debug.dwarf.Dwarf_offset.Offset), (@:checkr _d ?? throw "null pointer dereference")._info)?.__copy__();
        var _units = (new stdgo.Slice<stdgo._internal.debug.dwarf.Dwarf_t_unit.T_unit>((_nunit : stdgo.GoInt).toBasic(), 0, ...[for (i in 0 ... ((_nunit : stdgo.GoInt).toBasic() > 0 ? (_nunit : stdgo.GoInt).toBasic() : 0 : stdgo.GoInt).toBasic()) ({} : stdgo._internal.debug.dwarf.Dwarf_t_unit.T_unit)]) : stdgo.Slice<stdgo._internal.debug.dwarf.Dwarf_t_unit.T_unit>);
        for (_i => _ in _units) {
            var _u = (stdgo.Go.setRef(_units[(_i : stdgo.GoInt)]) : stdgo.Ref<stdgo._internal.debug.dwarf.Dwarf_t_unit.T_unit>);
            (@:checkr _u ?? throw "null pointer dereference")._base = _b._off;
            var _n:stdgo._internal.debug.dwarf.Dwarf_offset.Offset = ((0 : stdgo.GoUInt32) : stdgo._internal.debug.dwarf.Dwarf_offset.Offset);
            if (_b._err != null) {
                return { _0 : (null : stdgo.Slice<stdgo._internal.debug.dwarf.Dwarf_t_unit.T_unit>), _1 : _b._err };
            };
            while (_n == ((0u32 : stdgo._internal.debug.dwarf.Dwarf_offset.Offset))) {
                {
                    var __tmp__ = @:check2 _b._unitLength();
                    _n = @:tmpset0 __tmp__._0;
                    (@:checkr _u ?? throw "null pointer dereference")._is64 = @:tmpset0 __tmp__._1;
                };
            };
            var _dataOff = (_b._off : stdgo._internal.debug.dwarf.Dwarf_offset.Offset);
            var _vers = (@:check2 _b._uint16() : stdgo.GoUInt16);
            if (((_vers < (2 : stdgo.GoUInt16) : Bool) || (_vers > (5 : stdgo.GoUInt16) : Bool) : Bool)) {
                @:check2 _b._error((("unsupported DWARF version " : stdgo.GoString) + stdgo._internal.strconv.Strconv_itoa.itoa((_vers : stdgo.GoInt))?.__copy__() : stdgo.GoString)?.__copy__());
                break;
            };
            (@:checkr _u ?? throw "null pointer dereference")._vers = (_vers : stdgo.GoInt);
            if ((_vers >= (5 : stdgo.GoUInt16) : Bool)) {
                (@:checkr _u ?? throw "null pointer dereference")._utype = @:check2 _b._uint8();
                (@:checkr _u ?? throw "null pointer dereference")._asize = (@:check2 _b._uint8() : stdgo.GoInt);
            };
            var _abbrevOff:stdgo.GoUInt64 = (0 : stdgo.GoUInt64);
            if ((@:checkr _u ?? throw "null pointer dereference")._is64) {
                _abbrevOff = @:check2 _b._uint64();
            } else {
                _abbrevOff = (@:check2 _b._uint32() : stdgo.GoUInt64);
            };
            var __tmp__ = @:check2r _d._parseAbbrev(_abbrevOff, (@:checkr _u ?? throw "null pointer dereference")._vers), _atable:stdgo._internal.debug.dwarf.Dwarf_t_abbrevtable.T_abbrevTable = __tmp__._0, _err:stdgo.Error = __tmp__._1;
            if (_err != null) {
                if (_b._err == null) {
                    _b._err = _err;
                };
                break;
            };
            (@:checkr _u ?? throw "null pointer dereference")._atable = _atable;
            if ((_vers < (5 : stdgo.GoUInt16) : Bool)) {
                (@:checkr _u ?? throw "null pointer dereference")._asize = (@:check2 _b._uint8() : stdgo.GoInt);
            };
            {
                final __value__ = (@:checkr _u ?? throw "null pointer dereference")._utype;
                if (__value__ == ((4 : stdgo.GoUInt8)) || __value__ == ((5 : stdgo.GoUInt8))) {
                    @:check2 _b._uint64();
                } else if (__value__ == ((2 : stdgo.GoUInt8)) || __value__ == ((6 : stdgo.GoUInt8))) {
                    @:check2 _b._uint64();
                    if ((@:checkr _u ?? throw "null pointer dereference")._is64) {
                        @:check2 _b._uint64();
                    } else {
                        @:check2 _b._uint32();
                    };
                };
            };
            (@:checkr _u ?? throw "null pointer dereference")._off = _b._off;
            (@:checkr _u ?? throw "null pointer dereference")._data = @:check2 _b._bytes(((_n - ((_b._off - _dataOff : stdgo._internal.debug.dwarf.Dwarf_offset.Offset)) : stdgo._internal.debug.dwarf.Dwarf_offset.Offset) : stdgo.GoInt));
        };
        if (_b._err != null) {
            return { _0 : (null : stdgo.Slice<stdgo._internal.debug.dwarf.Dwarf_t_unit.T_unit>), _1 : _b._err };
        };
        return { _0 : _units, _1 : (null : stdgo.Error) };
    }
    @:keep
    @:tdfield
    static public function _sigToType( _d:stdgo.Ref<stdgo._internal.debug.dwarf.Dwarf_data.Data>, _sig:stdgo.GoUInt64):{ var _0 : stdgo._internal.debug.dwarf.Dwarf_type_.Type_; var _1 : stdgo.Error; } {
        @:recv var _d:stdgo.Ref<stdgo._internal.debug.dwarf.Dwarf_data.Data> = _d;
        var _tu = ((@:checkr _d ?? throw "null pointer dereference")._typeSigs[_sig] ?? (null : stdgo.Ref<stdgo._internal.debug.dwarf.Dwarf_t_typeunit.T_typeUnit>));
        if ((_tu == null || (_tu : Dynamic).__nil__)) {
            return { _0 : (null : stdgo._internal.debug.dwarf.Dwarf_type_.Type_), _1 : stdgo._internal.fmt.Fmt_errorf.errorf(("no type unit with signature %v" : stdgo.GoString), stdgo.Go.toInterface(_sig)) };
        };
        if ((@:checkr _tu ?? throw "null pointer dereference")._cache != null) {
            return { _0 : (@:checkr _tu ?? throw "null pointer dereference")._cache, _1 : (null : stdgo.Error) };
        };
        var _b = (stdgo._internal.debug.dwarf.Dwarf__makebuf._makeBuf(_d, stdgo.Go.asInterface(_tu), (@:checkr _tu ?? throw "null pointer dereference")._name?.__copy__(), (@:checkr _tu ?? throw "null pointer dereference")._unit._off, (@:checkr _tu ?? throw "null pointer dereference")._unit._data)?.__copy__() : stdgo._internal.debug.dwarf.Dwarf_t_buf.T_buf);
        var _r = (stdgo.Go.setRef(({ _d : _d, _tu : _tu, _b : _b?.__copy__() } : stdgo._internal.debug.dwarf.Dwarf_t_typeunitreader.T_typeUnitReader)) : stdgo.Ref<stdgo._internal.debug.dwarf.Dwarf_t_typeunitreader.T_typeUnitReader>);
        var __tmp__ = @:check2r _d._readType((@:checkr _tu ?? throw "null pointer dereference")._name?.__copy__(), stdgo.Go.asInterface(_r), (@:checkr _tu ?? throw "null pointer dereference")._toff, (({
            final x = new stdgo.GoMap.GoIntMap<stdgo._internal.debug.dwarf.Dwarf_type_.Type_>();
            x.__defaultValue__ = () -> (null : stdgo._internal.debug.dwarf.Dwarf_type_.Type_);
            {};
            x;
        } : stdgo.GoMap<stdgo._internal.debug.dwarf.Dwarf_offset.Offset, stdgo._internal.debug.dwarf.Dwarf_type_.Type_>) : stdgo.GoMap<stdgo._internal.debug.dwarf.Dwarf_offset.Offset, stdgo._internal.debug.dwarf.Dwarf_type_.Type_>), null), _t:stdgo._internal.debug.dwarf.Dwarf_type_.Type_ = __tmp__._0, _err:stdgo.Error = __tmp__._1;
        if (_err != null) {
            return { _0 : (null : stdgo._internal.debug.dwarf.Dwarf_type_.Type_), _1 : _err };
        };
        (@:checkr _tu ?? throw "null pointer dereference")._cache = _t;
        return { _0 : _t, _1 : (null : stdgo.Error) };
    }
    @:keep
    @:tdfield
    static public function _parseTypes( _d:stdgo.Ref<stdgo._internal.debug.dwarf.Dwarf_data.Data>, _name:stdgo.GoString, _types:stdgo.Slice<stdgo.GoUInt8>):stdgo.Error {
        @:recv var _d:stdgo.Ref<stdgo._internal.debug.dwarf.Dwarf_data.Data> = _d;
        var _b = (stdgo._internal.debug.dwarf.Dwarf__makebuf._makeBuf(_d, stdgo.Go.asInterface((new stdgo._internal.debug.dwarf.Dwarf_t_unknownformat.T_unknownFormat() : stdgo._internal.debug.dwarf.Dwarf_t_unknownformat.T_unknownFormat)), _name?.__copy__(), (0u32 : stdgo._internal.debug.dwarf.Dwarf_offset.Offset), _types)?.__copy__() : stdgo._internal.debug.dwarf.Dwarf_t_buf.T_buf);
        while (((_b._data.length) > (0 : stdgo.GoInt) : Bool)) {
            var _base = (_b._off : stdgo._internal.debug.dwarf.Dwarf_offset.Offset);
            var __tmp__ = @:check2 _b._unitLength(), _n:stdgo._internal.debug.dwarf.Dwarf_offset.Offset = __tmp__._0, _dwarf64:Bool = __tmp__._1;
            if (_n != (((_n : stdgo.GoUInt32) : stdgo._internal.debug.dwarf.Dwarf_offset.Offset))) {
                @:check2 _b._error(("type unit length overflow" : stdgo.GoString));
                return _b._err;
            };
            var _hdroff = (_b._off : stdgo._internal.debug.dwarf.Dwarf_offset.Offset);
            var _vers = (@:check2 _b._uint16() : stdgo.GoInt);
            if (_vers != ((4 : stdgo.GoInt))) {
                @:check2 _b._error((("unsupported DWARF version " : stdgo.GoString) + stdgo._internal.strconv.Strconv_itoa.itoa(_vers)?.__copy__() : stdgo.GoString)?.__copy__());
                return _b._err;
            };
            var _ao:stdgo.GoUInt64 = (0 : stdgo.GoUInt64);
            if (!_dwarf64) {
                _ao = (@:check2 _b._uint32() : stdgo.GoUInt64);
            } else {
                _ao = @:check2 _b._uint64();
            };
            var __tmp__ = @:check2r _d._parseAbbrev(_ao, _vers), _atable:stdgo._internal.debug.dwarf.Dwarf_t_abbrevtable.T_abbrevTable = __tmp__._0, _err:stdgo.Error = __tmp__._1;
            if (_err != null) {
                return _err;
            };
            var _asize = (@:check2 _b._uint8() : stdgo.GoUInt8);
            var _sig = (@:check2 _b._uint64() : stdgo.GoUInt64);
            var _toff:stdgo.GoUInt32 = (0 : stdgo.GoUInt32);
            if (!_dwarf64) {
                _toff = @:check2 _b._uint32();
            } else {
                var _to64 = (@:check2 _b._uint64() : stdgo.GoUInt64);
                if (_to64 != (((_to64 : stdgo.GoUInt32) : stdgo.GoUInt64))) {
                    @:check2 _b._error(("type unit type offset overflow" : stdgo.GoString));
                    return _b._err;
                };
                _toff = (_to64 : stdgo.GoUInt32);
            };
            var _boff = (_b._off : stdgo._internal.debug.dwarf.Dwarf_offset.Offset);
            (@:checkr _d ?? throw "null pointer dereference")._typeSigs[_sig] = (stdgo.Go.setRef(({ _unit : ({ _base : _base, _off : _boff, _data : @:check2 _b._bytes(((_n - ((_b._off - _hdroff : stdgo._internal.debug.dwarf.Dwarf_offset.Offset)) : stdgo._internal.debug.dwarf.Dwarf_offset.Offset) : stdgo.GoInt)), _atable : _atable, _asize : (_asize : stdgo.GoInt), _vers : _vers, _is64 : _dwarf64 } : stdgo._internal.debug.dwarf.Dwarf_t_unit.T_unit), _toff : (_toff : stdgo._internal.debug.dwarf.Dwarf_offset.Offset), _name : _name?.__copy__() } : stdgo._internal.debug.dwarf.Dwarf_t_typeunit.T_typeUnit)) : stdgo.Ref<stdgo._internal.debug.dwarf.Dwarf_t_typeunit.T_typeUnit>);
            if (_b._err != null) {
                return _b._err;
            };
        };
        return (null : stdgo.Error);
    }
    @:keep
    @:tdfield
    static public function _readType( _d:stdgo.Ref<stdgo._internal.debug.dwarf.Dwarf_data.Data>, _name:stdgo.GoString, _r:stdgo._internal.debug.dwarf.Dwarf_t_typereader.T_typeReader, _off:stdgo._internal.debug.dwarf.Dwarf_offset.Offset, _typeCache:stdgo.GoMap<stdgo._internal.debug.dwarf.Dwarf_offset.Offset, stdgo._internal.debug.dwarf.Dwarf_type_.Type_>, _fixups:stdgo.Ref<stdgo._internal.debug.dwarf.Dwarf_t_typefixer.T_typeFixer>):{ var _0 : stdgo._internal.debug.dwarf.Dwarf_type_.Type_; var _1 : stdgo.Error; } {
        @:recv var _d:stdgo.Ref<stdgo._internal.debug.dwarf.Dwarf_data.Data> = _d;
        var __deferstack__:Array<{ var ran : Bool; var f : Void -> Void; }> = [];
        try {
<<<<<<< HEAD
            var _nextDepth_3650340:stdgo.GoInt = (0 : stdgo.GoInt);
            var _t_3661195:stdgo.Ref<stdgo._internal.debug.dwarf.Dwarf_typedeftype.TypedefType> = (null : stdgo.Ref<stdgo._internal.debug.dwarf.Dwarf_typedeftype.TypedefType>);
            var _haveBitOffset_3657000:Bool = false;
            var _f_3656355:stdgo.Ref<stdgo._internal.debug.dwarf.Dwarf_structfield.StructField> = (null : stdgo.Ref<stdgo._internal.debug.dwarf.Dwarf_structfield.StructField>);
            var _lastFieldBitSize_3656202:stdgo.GoInt64 = (0 : stdgo.GoInt64);
            var _haveBitOffset_3654770:Bool = false;
            var _haveDataBitOffset_3654795:Bool = false;
            var _b_3657800:stdgo.GoInt64 = (0 : stdgo.GoInt64);
            var _e_3649606:stdgo.Ref<stdgo._internal.debug.dwarf.Dwarf_entry.Entry> = (null : stdgo.Ref<stdgo._internal.debug.dwarf.Dwarf_entry.Entry>);
            var _lastFieldByteOffset_3656231:stdgo.GoInt64 = (0 : stdgo.GoInt64);
            var _lastFieldType_3656176:stdgo.Ref<stdgo._internal.debug.dwarf.Dwarf_type_.Type_> = (null : stdgo.Ref<stdgo._internal.debug.dwarf.Dwarf_type_.Type_>);
            var _ok_3653647:Bool = false;
            var _b_3661089:stdgo.GoInt64 = (0 : stdgo.GoInt64);
            var _err_3649609:stdgo.Error = (null : stdgo.Error);
            var _ok_3657803:Bool = false;
            var _val_3659038:stdgo.Slice<stdgo.Ref<stdgo._internal.debug.dwarf.Dwarf_enumvalue_.EnumValue_>> = (null : stdgo.Slice<stdgo.Ref<stdgo._internal.debug.dwarf.Dwarf_enumvalue_.EnumValue_>>);
            var _t_3654651:stdgo.Ref<stdgo._internal.debug.dwarf.Dwarf_basictype.BasicType> = (null : stdgo.Ref<stdgo._internal.debug.dwarf.Dwarf_basictype.BasicType>);
            var _t_3661367:stdgo.Ref<stdgo._internal.debug.dwarf.Dwarf_ptrtype.PtrType> = (null : stdgo.Ref<stdgo._internal.debug.dwarf.Dwarf_ptrtype.PtrType>);
            var _kid_3656263:stdgo.Ref<stdgo._internal.debug.dwarf.Dwarf_entry.Entry> = (null : stdgo.Ref<stdgo._internal.debug.dwarf.Dwarf_entry.Entry>);
            var _count_3652366:stdgo.GoInt64 = (0 : stdgo.GoInt64);
            var _t_3660459:stdgo.Ref<stdgo._internal.debug.dwarf.Dwarf_typedeftype.TypedefType> = (null : stdgo.Ref<stdgo._internal.debug.dwarf.Dwarf_typedeftype.TypedefType>);
            var _kid_3658799:stdgo.Ref<stdgo._internal.debug.dwarf.Dwarf_entry.Entry> = (null : stdgo.Ref<stdgo._internal.debug.dwarf.Dwarf_entry.Entry>);
            var _haveDataBitOffset_3657026:Bool = false;
            var _b_3656594:stdgo._internal.debug.dwarf.Dwarf_t_buf.T_buf = ({} : stdgo._internal.debug.dwarf.Dwarf_t_buf.T_buf);
            var _loc_3656505:stdgo.Slice<stdgo.GoUInt8> = (null : stdgo.Slice<stdgo.GoUInt8>);
            var _name_3653604:stdgo.GoString = ("" : stdgo.GoString);
            var _t_3655841:stdgo.Ref<stdgo._internal.debug.dwarf.Dwarf_structtype.StructType> = (null : stdgo.Ref<stdgo._internal.debug.dwarf.Dwarf_structtype.StructType>);
            var _f_3658878:stdgo.Ref<stdgo._internal.debug.dwarf.Dwarf_enumvalue_.EnumValue_> = (null : stdgo.Ref<stdgo._internal.debug.dwarf.Dwarf_enumvalue_.EnumValue_>);
            var _t_3649543:stdgo._internal.debug.dwarf.Dwarf_type_.Type_ = (null : stdgo._internal.debug.dwarf.Dwarf_type_.Type_);
            var _typeOf_3651206:stdgo.Ref<stdgo._internal.debug.dwarf.Dwarf_entry.Entry> -> stdgo._internal.debug.dwarf.Dwarf_type_.Type_ = null;
            var _typ_3650329:stdgo._internal.debug.dwarf.Dwarf_type_.Type_ = (null : stdgo._internal.debug.dwarf.Dwarf_type_.Type_);
            var _t_3651968:stdgo.Ref<stdgo._internal.debug.dwarf.Dwarf_arraytype.ArrayType> = (null : stdgo.Ref<stdgo._internal.debug.dwarf.Dwarf_arraytype.ArrayType>);
            var _n_3658992:stdgo.GoInt = (0 : stdgo.GoInt);
            var _kid_3660010:stdgo.Ref<stdgo._internal.debug.dwarf.Dwarf_entry.Entry> = (null : stdgo.Ref<stdgo._internal.debug.dwarf.Dwarf_entry.Entry>);
            var _ok_3649546:Bool = false;
            var _tkid_3660059:stdgo._internal.debug.dwarf.Dwarf_type_.Type_ = (null : stdgo._internal.debug.dwarf.Dwarf_type_.Type_);
            var _i_3652947:stdgo.GoInt = (0 : stdgo.GoInt);
            var _ok_3652373:Bool = false;
            var _dims_3652163:stdgo.Slice<stdgo.GoInt64> = (null : stdgo.Slice<stdgo.GoInt64>);
            var _ok_3661092:Bool = false;
            var _t_3660934:stdgo.Ref<stdgo._internal.debug.dwarf.Dwarf_unsupportedtype.UnsupportedType> = (null : stdgo.Ref<stdgo._internal.debug.dwarf.Dwarf_unsupportedtype.UnsupportedType>);
            var _t_3658117:stdgo.Ref<stdgo._internal.debug.dwarf.Dwarf_qualtype.QualType> = (null : stdgo.Ref<stdgo._internal.debug.dwarf.Dwarf_qualtype.QualType>);
            var _byteSize_3654257:stdgo.GoInt64 = (0 : stdgo.GoInt64);
            var _enc_3653642:stdgo.GoInt64 = (0 : stdgo.GoInt64);
            var _fixer_3650105:stdgo._internal.debug.dwarf.Dwarf_t_typefixer.T_typeFixer = ({} : stdgo._internal.debug.dwarf.Dwarf_t_typefixer.T_typeFixer);
            var _t_3659857:stdgo.Ref<stdgo._internal.debug.dwarf.Dwarf_functype.FuncType> = (null : stdgo.Ref<stdgo._internal.debug.dwarf.Dwarf_functype.FuncType>);
            var _addressSize_3649664:stdgo.GoInt = (0 : stdgo.GoInt);
            var _t_3660677:stdgo.Ref<stdgo._internal.debug.dwarf.Dwarf_unspecifiedtype.UnspecifiedType> = (null : stdgo.Ref<stdgo._internal.debug.dwarf.Dwarf_unspecifiedtype.UnspecifiedType>);
            var _t_3659354:stdgo.Ref<stdgo._internal.debug.dwarf.Dwarf_ptrtype.PtrType> = (null : stdgo.Ref<stdgo._internal.debug.dwarf.Dwarf_ptrtype.PtrType>);
            var _t_3658665:stdgo.Ref<stdgo._internal.debug.dwarf.Dwarf_enumtype.EnumType> = (null : stdgo.Ref<stdgo._internal.debug.dwarf.Dwarf_enumtype.EnumType>);
            var _loc_3656875:stdgo.GoInt64 = (0 : stdgo.GoInt64);
            var _kid_3652182:stdgo.Ref<stdgo._internal.debug.dwarf.Dwarf_entry.Entry> = (null : stdgo.Ref<stdgo._internal.debug.dwarf.Dwarf_entry.Entry>);
            var _next_3650403:() -> stdgo.Ref<stdgo._internal.debug.dwarf.Dwarf_entry.Entry> = null;
=======
            var _haveDataBitOffset_3736546:Bool = false;
            var _enc_3735393:stdgo.GoInt64 = (0 : stdgo.GoInt64);
            var _dims_3733914:stdgo.Slice<stdgo.GoInt64> = (null : stdgo.Slice<stdgo.GoInt64>);
            var _typeOf_3732957:stdgo.Ref<stdgo._internal.debug.dwarf.Dwarf_entry.Entry> -> stdgo._internal.debug.dwarf.Dwarf_type_.Type_ = null;
            var _t_3731294:stdgo._internal.debug.dwarf.Dwarf_type_.Type_ = (null : stdgo._internal.debug.dwarf.Dwarf_type_.Type_);
            var _t_3741608:stdgo.Ref<stdgo._internal.debug.dwarf.Dwarf_functype.FuncType> = (null : stdgo.Ref<stdgo._internal.debug.dwarf.Dwarf_functype.FuncType>);
            var _haveDataBitOffset_3738777:Bool = false;
            var _loc_3738626:stdgo.GoInt64 = (0 : stdgo.GoInt64);
            var _ok_3742843:Bool = false;
            var _ok_3735398:Bool = false;
            var _loc_3738256:stdgo.Slice<stdgo.GoUInt8> = (null : stdgo.Slice<stdgo.GoUInt8>);
            var _f_3738106:stdgo.Ref<stdgo._internal.debug.dwarf.Dwarf_structfield.StructField> = (null : stdgo.Ref<stdgo._internal.debug.dwarf.Dwarf_structfield.StructField>);
            var _lastFieldByteOffset_3737982:stdgo.GoInt64 = (0 : stdgo.GoInt64);
            var _nextDepth_3732091:stdgo.GoInt = (0 : stdgo.GoInt);
            var _b_3742840:stdgo.GoInt64 = (0 : stdgo.GoInt64);
            var _kid_3740550:stdgo.Ref<stdgo._internal.debug.dwarf.Dwarf_entry.Entry> = (null : stdgo.Ref<stdgo._internal.debug.dwarf.Dwarf_entry.Entry>);
            var _tkid_3741810:stdgo._internal.debug.dwarf.Dwarf_type_.Type_ = (null : stdgo._internal.debug.dwarf.Dwarf_type_.Type_);
            var _val_3740789:stdgo.Slice<stdgo.Ref<stdgo._internal.debug.dwarf.Dwarf_enumvalue_.EnumValue_>> = (null : stdgo.Slice<stdgo.Ref<stdgo._internal.debug.dwarf.Dwarf_enumvalue_.EnumValue_>>);
            var _n_3740743:stdgo.GoInt = (0 : stdgo.GoInt);
            var _kid_3733933:stdgo.Ref<stdgo._internal.debug.dwarf.Dwarf_entry.Entry> = (null : stdgo.Ref<stdgo._internal.debug.dwarf.Dwarf_entry.Entry>);
            var _next_3732154:() -> stdgo.Ref<stdgo._internal.debug.dwarf.Dwarf_entry.Entry> = null;
            var _kid_3741761:stdgo.Ref<stdgo._internal.debug.dwarf.Dwarf_entry.Entry> = (null : stdgo.Ref<stdgo._internal.debug.dwarf.Dwarf_entry.Entry>);
            var _lastFieldType_3737927:stdgo.Ref<stdgo._internal.debug.dwarf.Dwarf_type_.Type_> = (null : stdgo.Ref<stdgo._internal.debug.dwarf.Dwarf_type_.Type_>);
            var _typ_3732080:stdgo._internal.debug.dwarf.Dwarf_type_.Type_ = (null : stdgo._internal.debug.dwarf.Dwarf_type_.Type_);
            var _haveBitOffset_3736521:Bool = false;
            var _ok_3734124:Bool = false;
            var _addressSize_3731415:stdgo.GoInt = (0 : stdgo.GoInt);
            var _e_3731357:stdgo.Ref<stdgo._internal.debug.dwarf.Dwarf_entry.Entry> = (null : stdgo.Ref<stdgo._internal.debug.dwarf.Dwarf_entry.Entry>);
            var _ok_3731297:Bool = false;
            var _t_3742210:stdgo.Ref<stdgo._internal.debug.dwarf.Dwarf_typedeftype.TypedefType> = (null : stdgo.Ref<stdgo._internal.debug.dwarf.Dwarf_typedeftype.TypedefType>);
            var _t_3740416:stdgo.Ref<stdgo._internal.debug.dwarf.Dwarf_enumtype.EnumType> = (null : stdgo.Ref<stdgo._internal.debug.dwarf.Dwarf_enumtype.EnumType>);
            var _ok_3739554:Bool = false;
            var _t_3741105:stdgo.Ref<stdgo._internal.debug.dwarf.Dwarf_ptrtype.PtrType> = (null : stdgo.Ref<stdgo._internal.debug.dwarf.Dwarf_ptrtype.PtrType>);
            var _err_3731360:stdgo.Error = (null : stdgo.Error);
            var _i_3734698:stdgo.GoInt = (0 : stdgo.GoInt);
            var _count_3734117:stdgo.GoInt64 = (0 : stdgo.GoInt64);
            var _f_3740629:stdgo.Ref<stdgo._internal.debug.dwarf.Dwarf_enumvalue_.EnumValue_> = (null : stdgo.Ref<stdgo._internal.debug.dwarf.Dwarf_enumvalue_.EnumValue_>);
            var _b_3739551:stdgo.GoInt64 = (0 : stdgo.GoInt64);
            var _b_3738345:stdgo._internal.debug.dwarf.Dwarf_t_buf.T_buf = ({} : stdgo._internal.debug.dwarf.Dwarf_t_buf.T_buf);
            var _kid_3738014:stdgo.Ref<stdgo._internal.debug.dwarf.Dwarf_entry.Entry> = (null : stdgo.Ref<stdgo._internal.debug.dwarf.Dwarf_entry.Entry>);
            var _name_3735355:stdgo.GoString = ("" : stdgo.GoString);
            var _t_3742946:stdgo.Ref<stdgo._internal.debug.dwarf.Dwarf_typedeftype.TypedefType> = (null : stdgo.Ref<stdgo._internal.debug.dwarf.Dwarf_typedeftype.TypedefType>);
            var _t_3739868:stdgo.Ref<stdgo._internal.debug.dwarf.Dwarf_qualtype.QualType> = (null : stdgo.Ref<stdgo._internal.debug.dwarf.Dwarf_qualtype.QualType>);
            var _byteSize_3736008:stdgo.GoInt64 = (0 : stdgo.GoInt64);
            var _t_3742685:stdgo.Ref<stdgo._internal.debug.dwarf.Dwarf_unsupportedtype.UnsupportedType> = (null : stdgo.Ref<stdgo._internal.debug.dwarf.Dwarf_unsupportedtype.UnsupportedType>);
            var _haveBitOffset_3738751:Bool = false;
            var _lastFieldBitSize_3737953:stdgo.GoInt64 = (0 : stdgo.GoInt64);
            var _t_3737592:stdgo.Ref<stdgo._internal.debug.dwarf.Dwarf_structtype.StructType> = (null : stdgo.Ref<stdgo._internal.debug.dwarf.Dwarf_structtype.StructType>);
            var _t_3736402:stdgo.Ref<stdgo._internal.debug.dwarf.Dwarf_basictype.BasicType> = (null : stdgo.Ref<stdgo._internal.debug.dwarf.Dwarf_basictype.BasicType>);
            var _t_3743118:stdgo.Ref<stdgo._internal.debug.dwarf.Dwarf_ptrtype.PtrType> = (null : stdgo.Ref<stdgo._internal.debug.dwarf.Dwarf_ptrtype.PtrType>);
            var _t_3742428:stdgo.Ref<stdgo._internal.debug.dwarf.Dwarf_unspecifiedtype.UnspecifiedType> = (null : stdgo.Ref<stdgo._internal.debug.dwarf.Dwarf_unspecifiedtype.UnspecifiedType>);
            var _t_3733719:stdgo.Ref<stdgo._internal.debug.dwarf.Dwarf_arraytype.ArrayType> = (null : stdgo.Ref<stdgo._internal.debug.dwarf.Dwarf_arraytype.ArrayType>);
            var _fixer_3731856:stdgo._internal.debug.dwarf.Dwarf_t_typefixer.T_typeFixer = ({} : stdgo._internal.debug.dwarf.Dwarf_t_typefixer.T_typeFixer);
>>>>>>> 97b0842d
            var _gotoNext = 0i32;
            var __blank__ = _gotoNext == ((0i32 : stdgo.GoInt));
            while (_gotoNext != ((-1i32 : stdgo.GoInt))) {
                {
                    final __value__ = _gotoNext;
                    if (__value__ == (0i32)) {
<<<<<<< HEAD
                        var __blank__ = _loc_3656505;
                        _gotoNext = 3656909i32;
                        {
                            {
                                var __tmp__ = (_typeCache != null && _typeCache.exists(_off) ? { _0 : _typeCache[_off], _1 : true } : { _0 : (null : stdgo._internal.debug.dwarf.Dwarf_type_.Type_), _1 : false });
                                _t_3649543 = @:tmpset0 __tmp__._0;
                                _ok_3649546 = @:tmpset0 __tmp__._1;
                            };
                            if (_ok_3649546) {
                                _gotoNext = 3649571i32;
                            } else {
                                _gotoNext = 3649593i32;
                            };
                        };
                    } else if (__value__ == (3649571i32)) {
                        return { _0 : _t_3649543, _1 : (null : stdgo.Error) };
                        _gotoNext = 3649593i32;
                    } else if (__value__ == (3649593i32)) {
                        _r.seek(_off);
                        {
                            var __tmp__ = _r.next();
                            _e_3649606 = @:tmpset0 __tmp__._0;
                            _err_3649609 = @:tmpset0 __tmp__._1;
                        };
                        if (_err_3649609 != null) {
                            _gotoNext = 3649640i32;
                        } else {
                            _gotoNext = 3649664i32;
                        };
                    } else if (__value__ == (3649640i32)) {
                        return { _0 : (null : stdgo._internal.debug.dwarf.Dwarf_type_.Type_), _1 : _err_3649609 };
                        _gotoNext = 3649664i32;
                    } else if (__value__ == (3649664i32)) {
                        _addressSize_3649664 = _r.addressSize();
                        if (((_e_3649606 == null || (_e_3649606 : Dynamic).__nil__) || ((@:checkr _e_3649606 ?? throw "null pointer dereference").offset != _off) : Bool)) {
                            _gotoNext = 3649727i32;
                        } else {
                            _gotoNext = 3650080i32;
                        };
                    } else if (__value__ == (3649727i32)) {
                        return { _0 : (null : stdgo._internal.debug.dwarf.Dwarf_type_.Type_), _1 : stdgo.Go.asInterface((new stdgo._internal.debug.dwarf.Dwarf_decodeerror.DecodeError(_name?.__copy__(), _off, ("no type at offset" : stdgo.GoString)) : stdgo._internal.debug.dwarf.Dwarf_decodeerror.DecodeError)) };
                        _gotoNext = 3650080i32;
                    } else if (__value__ == (3650080i32)) {
                        if ((_fixups == null || (_fixups : Dynamic).__nil__)) {
                            _gotoNext = 3650097i32;
                        } else {
                            _gotoNext = 3650325i32;
                        };
                    } else if (__value__ == (3650097i32)) {
                        {
                            __deferstack__.unshift({ ran : false, f : () -> ({
                                var a = function():Void {
                                    @:check2 _fixer_3650105._apply();
=======
                        var __blank__ = _loc_3738256;
                        _gotoNext = 3738660i32;
                        {
                            {
                                var __tmp__ = (_typeCache != null && _typeCache.exists(_off) ? { _0 : _typeCache[_off], _1 : true } : { _0 : (null : stdgo._internal.debug.dwarf.Dwarf_type_.Type_), _1 : false });
                                _t_3731294 = @:tmpset0 __tmp__._0;
                                _ok_3731297 = @:tmpset0 __tmp__._1;
                            };
                            if (_ok_3731297) {
                                _gotoNext = 3731322i32;
                            } else {
                                _gotoNext = 3731344i32;
                            };
                        };
                    } else if (__value__ == (3731322i32)) {
                        return { _0 : _t_3731294, _1 : (null : stdgo.Error) };
                        _gotoNext = 3731344i32;
                    } else if (__value__ == (3731344i32)) {
                        _r.seek(_off);
                        {
                            var __tmp__ = _r.next();
                            _e_3731357 = @:tmpset0 __tmp__._0;
                            _err_3731360 = @:tmpset0 __tmp__._1;
                        };
                        if (_err_3731360 != null) {
                            _gotoNext = 3731391i32;
                        } else {
                            _gotoNext = 3731415i32;
                        };
                    } else if (__value__ == (3731391i32)) {
                        return { _0 : (null : stdgo._internal.debug.dwarf.Dwarf_type_.Type_), _1 : _err_3731360 };
                        _gotoNext = 3731415i32;
                    } else if (__value__ == (3731415i32)) {
                        _addressSize_3731415 = _r.addressSize();
                        if (((_e_3731357 == null || (_e_3731357 : Dynamic).__nil__) || ((@:checkr _e_3731357 ?? throw "null pointer dereference").offset != _off) : Bool)) {
                            _gotoNext = 3731478i32;
                        } else {
                            _gotoNext = 3731831i32;
                        };
                    } else if (__value__ == (3731478i32)) {
                        return { _0 : (null : stdgo._internal.debug.dwarf.Dwarf_type_.Type_), _1 : stdgo.Go.asInterface((new stdgo._internal.debug.dwarf.Dwarf_decodeerror.DecodeError(_name?.__copy__(), _off, ("no type at offset" : stdgo.GoString)) : stdgo._internal.debug.dwarf.Dwarf_decodeerror.DecodeError)) };
                        _gotoNext = 3731831i32;
                    } else if (__value__ == (3731831i32)) {
                        if ((_fixups == null || (_fixups : Dynamic).__nil__)) {
                            _gotoNext = 3731848i32;
                        } else {
                            _gotoNext = 3732076i32;
                        };
                    } else if (__value__ == (3731848i32)) {
                        {
                            __deferstack__.unshift({ ran : false, f : () -> ({
                                var a = function():Void {
                                    @:check2 _fixer_3731856._apply();
>>>>>>> 97b0842d
                                };
                                a();
                            }) });
                        };
<<<<<<< HEAD
                        _fixups = (stdgo.Go.setRef(_fixer_3650105) : stdgo.Ref<stdgo._internal.debug.dwarf.Dwarf_t_typefixer.T_typeFixer>);
                        _gotoNext = 3650325i32;
                    } else if (__value__ == (3650325i32)) {
                        _nextDepth_3650340 = (0 : stdgo.GoInt);
                        _next_3650403 = function():stdgo.Ref<stdgo._internal.debug.dwarf.Dwarf_entry.Entry> {
                            if (!(@:checkr _e_3649606 ?? throw "null pointer dereference").children) {
=======
                        _fixups = (stdgo.Go.setRef(_fixer_3731856) : stdgo.Ref<stdgo._internal.debug.dwarf.Dwarf_t_typefixer.T_typeFixer>);
                        _gotoNext = 3732076i32;
                    } else if (__value__ == (3732076i32)) {
                        _nextDepth_3732091 = (0 : stdgo.GoInt);
                        _next_3732154 = function():stdgo.Ref<stdgo._internal.debug.dwarf.Dwarf_entry.Entry> {
                            if (!(@:checkr _e_3731357 ?? throw "null pointer dereference").children) {
>>>>>>> 97b0842d
                                return null;
                            };
                            while (true) {
                                var __tmp__ = _r.next(), _kid:stdgo.Ref<stdgo._internal.debug.dwarf.Dwarf_entry.Entry> = __tmp__._0, _err1:stdgo.Error = __tmp__._1;
                                if (_err1 != null) {
<<<<<<< HEAD
                                    _err_3649609 = _err1;
                                    return null;
                                };
                                if ((_kid == null || (_kid : Dynamic).__nil__)) {
                                    _err_3649609 = stdgo.Go.asInterface((new stdgo._internal.debug.dwarf.Dwarf_decodeerror.DecodeError(_name?.__copy__(), _r._offset(), ("unexpected end of DWARF entries" : stdgo.GoString)) : stdgo._internal.debug.dwarf.Dwarf_decodeerror.DecodeError));
                                    return null;
                                };
                                if ((@:checkr _kid ?? throw "null pointer dereference").tag == ((0u32 : stdgo._internal.debug.dwarf.Dwarf_tag.Tag))) {
                                    if ((_nextDepth_3650340 > (0 : stdgo.GoInt) : Bool)) {
                                        _nextDepth_3650340--;
=======
                                    _err_3731360 = _err1;
                                    return null;
                                };
                                if ((_kid == null || (_kid : Dynamic).__nil__)) {
                                    _err_3731360 = stdgo.Go.asInterface((new stdgo._internal.debug.dwarf.Dwarf_decodeerror.DecodeError(_name?.__copy__(), _r._offset(), ("unexpected end of DWARF entries" : stdgo.GoString)) : stdgo._internal.debug.dwarf.Dwarf_decodeerror.DecodeError));
                                    return null;
                                };
                                if ((@:checkr _kid ?? throw "null pointer dereference").tag == ((0u32 : stdgo._internal.debug.dwarf.Dwarf_tag.Tag))) {
                                    if ((_nextDepth_3732091 > (0 : stdgo.GoInt) : Bool)) {
                                        _nextDepth_3732091--;
>>>>>>> 97b0842d
                                        continue;
                                    };
                                    return null;
                                };
                                if ((@:checkr _kid ?? throw "null pointer dereference").children) {
<<<<<<< HEAD
                                    _nextDepth_3650340++;
                                };
                                if ((_nextDepth_3650340 > (0 : stdgo.GoInt) : Bool)) {
=======
                                    _nextDepth_3732091++;
                                };
                                if ((_nextDepth_3732091 > (0 : stdgo.GoInt) : Bool)) {
>>>>>>> 97b0842d
                                    continue;
                                };
                                return _kid;
                            };
                        };
<<<<<<< HEAD
                        _typeOf_3651206 = function(_e:stdgo.Ref<stdgo._internal.debug.dwarf.Dwarf_entry.Entry>):stdgo._internal.debug.dwarf.Dwarf_type_.Type_ {
=======
                        _typeOf_3732957 = function(_e:stdgo.Ref<stdgo._internal.debug.dwarf.Dwarf_entry.Entry>):stdgo._internal.debug.dwarf.Dwarf_type_.Type_ {
>>>>>>> 97b0842d
                            var _tval = (@:check2r _e.val((73u32 : stdgo._internal.debug.dwarf.Dwarf_attr.Attr)) : stdgo.AnyInterface);
                            var _t:stdgo._internal.debug.dwarf.Dwarf_type_.Type_ = (null : stdgo._internal.debug.dwarf.Dwarf_type_.Type_);
                            {
                                final __type__ = _tval;
                                if (stdgo.Go.typeEquals((__type__ : stdgo._internal.debug.dwarf.Dwarf_offset.Offset))) {
                                    var _toff:stdgo._internal.debug.dwarf.Dwarf_offset.Offset = __type__ == null ? ((0 : stdgo.GoUInt32) : stdgo._internal.debug.dwarf.Dwarf_offset.Offset) : __type__.__underlying__() == null ? ((0 : stdgo.GoUInt32) : stdgo._internal.debug.dwarf.Dwarf_offset.Offset) : __type__ == null ? ((0 : stdgo.GoUInt32) : stdgo._internal.debug.dwarf.Dwarf_offset.Offset) : __type__.__underlying__().value;
                                    {
                                        {
                                            var __tmp__ = @:check2r _d._readType(_name?.__copy__(), _r._clone(), _toff, _typeCache, _fixups);
                                            _t = @:tmpset0 __tmp__._0;
<<<<<<< HEAD
                                            _err_3649609 = @:tmpset0 __tmp__._1;
                                        };
                                        if (_err_3649609 != null) {
=======
                                            _err_3731360 = @:tmpset0 __tmp__._1;
                                        };
                                        if (_err_3731360 != null) {
>>>>>>> 97b0842d
                                            return (null : stdgo._internal.debug.dwarf.Dwarf_type_.Type_);
                                        };
                                    };
                                } else if (stdgo.Go.typeEquals((__type__ : stdgo.GoUInt64))) {
                                    var _toff:stdgo.GoUInt64 = __type__ == null ? 0 : __type__.__underlying__() == null ? 0 : __type__ == null ? 0 : __type__.__underlying__().value;
                                    {
                                        {
                                            var __tmp__ = @:check2r _d._sigToType(_toff);
                                            _t = @:tmpset0 __tmp__._0;
<<<<<<< HEAD
                                            _err_3649609 = @:tmpset0 __tmp__._1;
                                        };
                                        if (_err_3649609 != null) {
=======
                                            _err_3731360 = @:tmpset0 __tmp__._1;
                                        };
                                        if (_err_3731360 != null) {
>>>>>>> 97b0842d
                                            return (null : stdgo._internal.debug.dwarf.Dwarf_type_.Type_);
                                        };
                                    };
                                } else {
                                    var _toff:stdgo.AnyInterface = __type__?.__underlying__();
                                    return stdgo.Go.asInterface((stdgo.Go.setRef(({} : stdgo._internal.debug.dwarf.Dwarf_voidtype.VoidType)) : stdgo.Ref<stdgo._internal.debug.dwarf.Dwarf_voidtype.VoidType>));
                                };
                            };
                            return _t;
                        };
<<<<<<< HEAD
                        _gotoNext = 3651606i32;
                    } else if (__value__ == (3651606i32)) {
                        {
                            final __value__ = (@:checkr _e_3649606 ?? throw "null pointer dereference").tag;
                            if (__value__ == ((1u32 : stdgo._internal.debug.dwarf.Dwarf_tag.Tag))) {
                                _gotoNext = 3651622i32;
                            } else if (__value__ == ((36u32 : stdgo._internal.debug.dwarf.Dwarf_tag.Tag))) {
                                _gotoNext = 3653040i32;
                            } else if (__value__ == ((2u32 : stdgo._internal.debug.dwarf.Dwarf_tag.Tag)) || __value__ == ((19u32 : stdgo._internal.debug.dwarf.Dwarf_tag.Tag)) || __value__ == ((23u32 : stdgo._internal.debug.dwarf.Dwarf_tag.Tag))) {
                                _gotoNext = 3655088i32;
                            } else if (__value__ == ((38u32 : stdgo._internal.debug.dwarf.Dwarf_tag.Tag)) || __value__ == ((53u32 : stdgo._internal.debug.dwarf.Dwarf_tag.Tag)) || __value__ == ((55u32 : stdgo._internal.debug.dwarf.Dwarf_tag.Tag))) {
                                _gotoNext = 3657986i32;
                            } else if (__value__ == ((4u32 : stdgo._internal.debug.dwarf.Dwarf_tag.Tag))) {
                                _gotoNext = 3658381i32;
                            } else if (__value__ == ((15u32 : stdgo._internal.debug.dwarf.Dwarf_tag.Tag))) {
                                _gotoNext = 3659172i32;
                            } else if (__value__ == ((21u32 : stdgo._internal.debug.dwarf.Dwarf_tag.Tag))) {
                                _gotoNext = 3659493i32;
                            } else if (__value__ == ((22u32 : stdgo._internal.debug.dwarf.Dwarf_tag.Tag))) {
                                _gotoNext = 3660320i32;
                            } else if (__value__ == ((59u32 : stdgo._internal.debug.dwarf.Dwarf_tag.Tag))) {
                                _gotoNext = 3660574i32;
                            } else {
                                _gotoNext = 3660775i32;
                            };
                        };
                    } else if (__value__ == (3651622i32)) {
                        _t_3651968 = (stdgo.Go.setRef(({} : stdgo._internal.debug.dwarf.Dwarf_arraytype.ArrayType)) : stdgo.Ref<stdgo._internal.debug.dwarf.Dwarf_arraytype.ArrayType>);
                        _typ_3650329 = stdgo.Go.asInterface(_t_3651968);
                        _typeCache[_off] = stdgo.Go.asInterface(_t_3651968);
                        {
                            (@:checkr _t_3651968 ?? throw "null pointer dereference").type = _typeOf_3651206(_e_3649606);
                            if (_err_3649609 != null) {
                                _gotoNext = 3652055i32;
                            } else {
                                _gotoNext = 3652077i32;
                            };
                        };
                    } else if (__value__ == (3652055i32)) {
                        _gotoNext = 3661454i32;
                    } else if (__value__ == (3652077i32)) {
                        {
                            var __tmp__ = try {
                                { _0 : (stdgo.Go.typeAssert((@:check2r _e_3649606.val((46u32 : stdgo._internal.debug.dwarf.Dwarf_attr.Attr)) : stdgo.GoInt64)) : stdgo.GoInt64), _1 : true };
                            } catch(_) {
                                { _0 : (0 : stdgo.GoInt64), _1 : false };
                            };
                            (@:checkr _t_3651968 ?? throw "null pointer dereference").strideBitSize = @:tmpset0 __tmp__._0;
                        };
                        _kid_3652182 = _next_3650403();
                        _gotoNext = 3652178i32;
                    } else if (__value__ == (3652178i32)) {
                        if ((_kid_3652182 != null && ((_kid_3652182 : Dynamic).__nil__ == null || !(_kid_3652182 : Dynamic).__nil__))) {
                            _gotoNext = 3652222i32;
                        } else {
                            _gotoNext = 3652839i32;
                        };
                    } else if (__value__ == (3652209i32)) {
                        _kid_3652182 = _next_3650403();
                        _gotoNext = 3652178i32;
                    } else if (__value__ == (3652222i32)) {
                        _gotoNext = 3652320i32;
                    } else if (__value__ == (3652320i32)) {
                        {
                            final __value__ = (@:checkr _kid_3652182 ?? throw "null pointer dereference").tag;
                            if (__value__ == ((33u32 : stdgo._internal.debug.dwarf.Dwarf_tag.Tag))) {
                                _gotoNext = 3652340i32;
                            } else if (__value__ == ((4u32 : stdgo._internal.debug.dwarf.Dwarf_tag.Tag))) {
                                _gotoNext = 3652699i32;
                            } else {
                                _gotoNext = 3652209i32;
                            };
                        };
                    } else if (__value__ == (3652340i32)) {
                        {
                            var __tmp__ = try {
                                { _0 : (stdgo.Go.typeAssert((@:check2r _kid_3652182.val((55u32 : stdgo._internal.debug.dwarf.Dwarf_attr.Attr)) : stdgo.GoInt64)) : stdgo.GoInt64), _1 : true };
                            } catch(_) {
                                { _0 : (0 : stdgo.GoInt64), _1 : false };
                            };
                            _count_3652366 = @:tmpset0 __tmp__._0;
                            _ok_3652373 = @:tmpset0 __tmp__._1;
                        };
                        if (!_ok_3652373) {
                            _gotoNext = 3652417i32;
                        } else {
                            _gotoNext = 3652669i32;
                        };
                    } else if (__value__ == (3652417i32)) {
                        {
                            var __tmp__ = try {
                                { _0 : (stdgo.Go.typeAssert((@:check2r _kid_3652182.val((47u32 : stdgo._internal.debug.dwarf.Dwarf_attr.Attr)) : stdgo.GoInt64)) : stdgo.GoInt64), _1 : true };
                            } catch(_) {
                                { _0 : (0 : stdgo.GoInt64), _1 : false };
                            };
                            _count_3652366 = @:tmpset0 __tmp__._0;
                            _ok_3652373 = @:tmpset0 __tmp__._1;
                        };
                        if (_ok_3652373) {
                            _gotoNext = 3652533i32;
                        } else if ((_dims_3652163.length) == ((0 : stdgo.GoInt))) {
                            _gotoNext = 3652619i32;
                        } else {
                            _gotoNext = 3652669i32;
                        };
                    } else if (__value__ == (3652533i32)) {
                        _count_3652366++;
                        _gotoNext = 3652669i32;
                    } else if (__value__ == (3652619i32)) {
                        _count_3652366 = (-1i64 : stdgo.GoInt64);
                        _gotoNext = 3652669i32;
                    } else if (__value__ == (3652669i32)) {
                        _dims_3652163 = (_dims_3652163.__append__(_count_3652366));
                        _gotoNext = 3652209i32;
                    } else if (__value__ == (3652699i32)) {
                        _err_3649609 = stdgo.Go.asInterface((new stdgo._internal.debug.dwarf.Dwarf_decodeerror.DecodeError(_name?.__copy__(), (@:checkr _kid_3652182 ?? throw "null pointer dereference").offset, ("cannot handle enumeration type as array bound" : stdgo.GoString)) : stdgo._internal.debug.dwarf.Dwarf_decodeerror.DecodeError));
                        _gotoNext = 3661454i32;
                    } else if (__value__ == (3652839i32)) {
                        if ((_dims_3652163.length) == ((0 : stdgo.GoInt))) {
                            _gotoNext = 3652857i32;
                        } else {
                            _gotoNext = 3652923i32;
                        };
                    } else if (__value__ == (3652857i32)) {
                        _dims_3652163 = (new stdgo.Slice<stdgo.GoInt64>(1, 1, ...[(-1i64 : stdgo.GoInt64)]).__setNumber64__() : stdgo.Slice<stdgo.GoInt64>);
                        _gotoNext = 3652923i32;
                    } else if (__value__ == (3652923i32)) {
                        (@:checkr _t_3651968 ?? throw "null pointer dereference").count = _dims_3652163[(0 : stdgo.GoInt)];
                        _i_3652947 = ((_dims_3652163.length) - (1 : stdgo.GoInt) : stdgo.GoInt);
                        _gotoNext = 3652943i32;
                    } else if (__value__ == (3652943i32)) {
                        if ((_i_3652947 >= (1 : stdgo.GoInt) : Bool)) {
                            _gotoNext = 3652979i32;
                        } else {
                            _gotoNext = 3661051i32;
                        };
                    } else if (__value__ == (3652979i32)) {
                        (@:checkr _t_3651968 ?? throw "null pointer dereference").type = stdgo.Go.asInterface((stdgo.Go.setRef(({ type : (@:checkr _t_3651968 ?? throw "null pointer dereference").type, count : _dims_3652163[(_i_3652947 : stdgo.GoInt)] } : stdgo._internal.debug.dwarf.Dwarf_arraytype.ArrayType)) : stdgo.Ref<stdgo._internal.debug.dwarf.Dwarf_arraytype.ArrayType>));
                        _i_3652947--;
                        _gotoNext = 3652943i32;
                    } else if (__value__ == (3653040i32)) {
                        {
                            var __tmp__ = try {
                                { _0 : (stdgo.Go.typeAssert((@:check2r _e_3649606.val((3u32 : stdgo._internal.debug.dwarf.Dwarf_attr.Attr)) : stdgo.GoString)) : stdgo.GoString), _1 : true };
                            } catch(_) {
                                { _0 : ("" : stdgo.GoString), _1 : false };
                            };
                            _name_3653604 = @:tmpset0 __tmp__._0?.__copy__();
                        };
                        {
                            var __tmp__ = try {
                                { _0 : (stdgo.Go.typeAssert((@:check2r _e_3649606.val((62u32 : stdgo._internal.debug.dwarf.Dwarf_attr.Attr)) : stdgo.GoInt64)) : stdgo.GoInt64), _1 : true };
                            } catch(_) {
                                { _0 : (0 : stdgo.GoInt64), _1 : false };
                            };
                            _enc_3653642 = @:tmpset0 __tmp__._0;
                            _ok_3653647 = @:tmpset0 __tmp__._1;
                        };
                        if (!_ok_3653647) {
                            _gotoNext = 3653690i32;
                        } else {
                            _gotoNext = 3653791i32;
                        };
                    } else if (__value__ == (3653690i32)) {
                        _err_3649609 = stdgo.Go.asInterface((new stdgo._internal.debug.dwarf.Dwarf_decodeerror.DecodeError(_name_3653604?.__copy__(), (@:checkr _e_3649606 ?? throw "null pointer dereference").offset, (("missing encoding attribute for " : stdgo.GoString) + _name_3653604?.__copy__() : stdgo.GoString)?.__copy__()) : stdgo._internal.debug.dwarf.Dwarf_decodeerror.DecodeError));
                        _gotoNext = 3661454i32;
                    } else if (__value__ == (3653791i32)) {
                        _gotoNext = 3653791i32;
                        {
                            final __value__ = _enc_3653642;
                            if (__value__ == ((1i64 : stdgo.GoInt64))) {
                                _gotoNext = 3653910i32;
                            } else if (__value__ == ((2i64 : stdgo.GoInt64))) {
                                _gotoNext = 3653952i32;
                            } else if (__value__ == ((3i64 : stdgo.GoInt64))) {
                                _gotoNext = 3653994i32;
                            } else if (__value__ == ((4i64 : stdgo.GoInt64))) {
                                _gotoNext = 3654407i32;
                            } else if (__value__ == ((5i64 : stdgo.GoInt64))) {
                                _gotoNext = 3654448i32;
                            } else if (__value__ == ((7i64 : stdgo.GoInt64))) {
                                _gotoNext = 3654488i32;
                            } else if (__value__ == ((6i64 : stdgo.GoInt64))) {
                                _gotoNext = 3654531i32;
                            } else if (__value__ == ((8i64 : stdgo.GoInt64))) {
                                _gotoNext = 3654576i32;
                            } else {
                                _gotoNext = 3653806i32;
                            };
                        };
                    } else if (__value__ == (3653806i32)) {
                        _err_3649609 = stdgo.Go.asInterface((new stdgo._internal.debug.dwarf.Dwarf_decodeerror.DecodeError(_name_3653604?.__copy__(), (@:checkr _e_3649606 ?? throw "null pointer dereference").offset, ("unrecognized encoding attribute value" : stdgo.GoString)) : stdgo._internal.debug.dwarf.Dwarf_decodeerror.DecodeError));
                        _gotoNext = 3661454i32;
                    } else if (__value__ == (3653910i32)) {
                        _typ_3650329 = stdgo.Go.asInterface((stdgo.Go.setRef(({} : stdgo._internal.debug.dwarf.Dwarf_addrtype.AddrType)) : stdgo.Ref<stdgo._internal.debug.dwarf.Dwarf_addrtype.AddrType>));
                        _gotoNext = 3654628i32;
                    } else if (__value__ == (3653952i32)) {
                        _typ_3650329 = stdgo.Go.asInterface((stdgo.Go.setRef(({} : stdgo._internal.debug.dwarf.Dwarf_booltype.BoolType)) : stdgo.Ref<stdgo._internal.debug.dwarf.Dwarf_booltype.BoolType>));
                        _gotoNext = 3654628i32;
                    } else if (__value__ == (3653994i32)) {
                        _typ_3650329 = stdgo.Go.asInterface((stdgo.Go.setRef(({} : stdgo._internal.debug.dwarf.Dwarf_complextype.ComplexType)) : stdgo.Ref<stdgo._internal.debug.dwarf.Dwarf_complextype.ComplexType>));
                        if (_name_3653604 == (("complex" : stdgo.GoString))) {
                            _gotoNext = 3654066i32;
                        } else {
                            _gotoNext = 3654628i32;
                        };
                    } else if (__value__ == (3654066i32)) {
                        _gotoNext = 3654250i32;
                    } else if (__value__ == (3654250i32)) {
                        {
                            {
                                var __tmp__ = try {
                                    { _0 : (stdgo.Go.typeAssert((@:check2r _e_3649606.val((11u32 : stdgo._internal.debug.dwarf.Dwarf_attr.Attr)) : stdgo.GoInt64)) : stdgo.GoInt64), _1 : true };
                                } catch(_) {
                                    { _0 : (0 : stdgo.GoInt64), _1 : false };
                                };
                                _byteSize_3654257 = @:tmpset0 __tmp__._0;
                            };
                            {
                                final __value__ = _byteSize_3654257;
                                if (__value__ == ((8i64 : stdgo.GoInt64))) {
                                    _gotoNext = 3654316i32;
                                } else if (__value__ == ((16i64 : stdgo.GoInt64))) {
                                    _gotoNext = 3654356i32;
                                } else {
                                    _gotoNext = 3654628i32;
                                };
                            };
                        };
                    } else if (__value__ == (3654316i32)) {
                        _name_3653604 = ("complex float" : stdgo.GoString);
                        _gotoNext = 3654628i32;
                    } else if (__value__ == (3654356i32)) {
                        _name_3653604 = ("complex double" : stdgo.GoString);
                        _gotoNext = 3654628i32;
                    } else if (__value__ == (3654407i32)) {
                        _typ_3650329 = stdgo.Go.asInterface((stdgo.Go.setRef(({} : stdgo._internal.debug.dwarf.Dwarf_floattype.FloatType)) : stdgo.Ref<stdgo._internal.debug.dwarf.Dwarf_floattype.FloatType>));
                        _gotoNext = 3654628i32;
                    } else if (__value__ == (3654448i32)) {
                        _typ_3650329 = stdgo.Go.asInterface((stdgo.Go.setRef(({} : stdgo._internal.debug.dwarf.Dwarf_inttype.IntType)) : stdgo.Ref<stdgo._internal.debug.dwarf.Dwarf_inttype.IntType>));
                        _gotoNext = 3654628i32;
                    } else if (__value__ == (3654488i32)) {
                        _typ_3650329 = stdgo.Go.asInterface((stdgo.Go.setRef(({} : stdgo._internal.debug.dwarf.Dwarf_uinttype.UintType)) : stdgo.Ref<stdgo._internal.debug.dwarf.Dwarf_uinttype.UintType>));
                        _gotoNext = 3654628i32;
                    } else if (__value__ == (3654531i32)) {
                        _typ_3650329 = stdgo.Go.asInterface((stdgo.Go.setRef(({} : stdgo._internal.debug.dwarf.Dwarf_chartype.CharType)) : stdgo.Ref<stdgo._internal.debug.dwarf.Dwarf_chartype.CharType>));
                        _gotoNext = 3654628i32;
                    } else if (__value__ == (3654576i32)) {
                        _typ_3650329 = stdgo.Go.asInterface((stdgo.Go.setRef(({} : stdgo._internal.debug.dwarf.Dwarf_uchartype.UcharType)) : stdgo.Ref<stdgo._internal.debug.dwarf.Dwarf_uchartype.UcharType>));
                        _gotoNext = 3654628i32;
                    } else if (__value__ == (3654628i32)) {
                        _typeCache[_off] = _typ_3650329;
                        _t_3654651 = (stdgo.Go.typeAssert((stdgo.Go.toInterface(_typ_3650329) : stdgo._internal.debug.dwarf.Dwarf_t__interface_0.T__interface_0)) : stdgo._internal.debug.dwarf.Dwarf_t__interface_0.T__interface_0).basic();
                        (@:checkr _t_3654651 ?? throw "null pointer dereference").commonType.name = _name_3653604?.__copy__();
                        {
                            var __tmp__ = try {
                                { _0 : (stdgo.Go.typeAssert((@:check2r _e_3649606.val((13u32 : stdgo._internal.debug.dwarf.Dwarf_attr.Attr)) : stdgo.GoInt64)) : stdgo.GoInt64), _1 : true };
                            } catch(_) {
                                { _0 : (0 : stdgo.GoInt64), _1 : false };
                            };
                            (@:checkr _t_3654651 ?? throw "null pointer dereference").bitSize = @:tmpset0 __tmp__._0;
                        };
                        _haveBitOffset_3654770 = false;
                        _haveDataBitOffset_3654795 = false;
                        {
                            var __tmp__ = try {
                                { _0 : (stdgo.Go.typeAssert((@:check2r _e_3649606.val((12u32 : stdgo._internal.debug.dwarf.Dwarf_attr.Attr)) : stdgo.GoInt64)) : stdgo.GoInt64), _1 : true };
                            } catch(_) {
                                { _0 : (0 : stdgo.GoInt64), _1 : false };
                            };
                            (@:checkr _t_3654651 ?? throw "null pointer dereference").bitOffset = @:tmpset0 __tmp__._0;
                            _haveBitOffset_3654770 = @:tmpset0 __tmp__._1;
                        };
                        {
                            var __tmp__ = try {
                                { _0 : (stdgo.Go.typeAssert((@:check2r _e_3649606.val((107u32 : stdgo._internal.debug.dwarf.Dwarf_attr.Attr)) : stdgo.GoInt64)) : stdgo.GoInt64), _1 : true };
                            } catch(_) {
                                { _0 : (0 : stdgo.GoInt64), _1 : false };
                            };
                            (@:checkr _t_3654651 ?? throw "null pointer dereference").dataBitOffset = @:tmpset0 __tmp__._0;
                            _haveDataBitOffset_3654795 = @:tmpset0 __tmp__._1;
                        };
                        if ((_haveBitOffset_3654770 && _haveDataBitOffset_3654795 : Bool)) {
                            _gotoNext = 3654994i32;
                        } else {
                            _gotoNext = 3661051i32;
                        };
                    } else if (__value__ == (3654994i32)) {
                        _err_3649609 = stdgo.Go.asInterface((new stdgo._internal.debug.dwarf.Dwarf_decodeerror.DecodeError(_name_3653604?.__copy__(), (@:checkr _e_3649606 ?? throw "null pointer dereference").offset, ("duplicate bit offset attributes" : stdgo.GoString)) : stdgo._internal.debug.dwarf.Dwarf_decodeerror.DecodeError));
                        _gotoNext = 3661454i32;
                    } else if (__value__ == (3655088i32)) {
                        _t_3655841 = (stdgo.Go.setRef(({} : stdgo._internal.debug.dwarf.Dwarf_structtype.StructType)) : stdgo.Ref<stdgo._internal.debug.dwarf.Dwarf_structtype.StructType>);
                        _typ_3650329 = stdgo.Go.asInterface(_t_3655841);
                        _typeCache[_off] = stdgo.Go.asInterface(_t_3655841);
                        _gotoNext = 3655895i32;
                    } else if (__value__ == (3655895i32)) {
                        {
                            final __value__ = (@:checkr _e_3649606 ?? throw "null pointer dereference").tag;
                            if (__value__ == ((2u32 : stdgo._internal.debug.dwarf.Dwarf_tag.Tag))) {
                                _gotoNext = 3655912i32;
                            } else if (__value__ == ((19u32 : stdgo._internal.debug.dwarf.Dwarf_tag.Tag))) {
                                _gotoNext = 3655953i32;
                            } else if (__value__ == ((23u32 : stdgo._internal.debug.dwarf.Dwarf_tag.Tag))) {
                                _gotoNext = 3655996i32;
                            } else {
                                _gotoNext = 3656041i32;
                            };
                        };
                    } else if (__value__ == (3655912i32)) {
                        (@:checkr _t_3655841 ?? throw "null pointer dereference").kind = ("class" : stdgo.GoString);
                        _gotoNext = 3656041i32;
                    } else if (__value__ == (3655953i32)) {
                        (@:checkr _t_3655841 ?? throw "null pointer dereference").kind = ("struct" : stdgo.GoString);
                        _gotoNext = 3656041i32;
                    } else if (__value__ == (3655996i32)) {
                        (@:checkr _t_3655841 ?? throw "null pointer dereference").kind = ("union" : stdgo.GoString);
                        _gotoNext = 3656041i32;
                    } else if (__value__ == (3656041i32)) {
                        {
                            var __tmp__ = try {
                                { _0 : (stdgo.Go.typeAssert((@:check2r _e_3649606.val((3u32 : stdgo._internal.debug.dwarf.Dwarf_attr.Attr)) : stdgo.GoString)) : stdgo.GoString), _1 : true };
                            } catch(_) {
                                { _0 : ("" : stdgo.GoString), _1 : false };
                            };
                            (@:checkr _t_3655841 ?? throw "null pointer dereference").structName = @:tmpset0 __tmp__._0?.__copy__();
                        };
                        (@:checkr _t_3655841 ?? throw "null pointer dereference").incomplete = @:check2r _e_3649606.val((60u32 : stdgo._internal.debug.dwarf.Dwarf_attr.Attr)) != null;
                        (@:checkr _t_3655841 ?? throw "null pointer dereference").field = (new stdgo.Slice<stdgo.Ref<stdgo._internal.debug.dwarf.Dwarf_structfield.StructField>>((0 : stdgo.GoInt).toBasic(), (8 : stdgo.GoInt)) : stdgo.Slice<stdgo.Ref<stdgo._internal.debug.dwarf.Dwarf_structfield.StructField>>);
                        _kid_3656263 = _next_3650403();
                        _gotoNext = 3656259i32;
                    } else if (__value__ == (3656259i32)) {
                        if ((_kid_3656263 != null && ((_kid_3656263 : Dynamic).__nil__ == null || !(_kid_3656263 : Dynamic).__nil__))) {
                            _gotoNext = 3656303i32;
                        } else {
                            _gotoNext = 3657774i32;
                        };
                    } else if (__value__ == (3656303i32)) {
                        if ((@:checkr _kid_3656263 ?? throw "null pointer dereference").tag != ((13u32 : stdgo._internal.debug.dwarf.Dwarf_tag.Tag))) {
                            _gotoNext = 3656332i32;
                        } else {
                            _gotoNext = 3656355i32;
                        };
                    } else if (__value__ == (3656332i32)) {
                        _kid_3656263 = _next_3650403();
                        _gotoNext = 3656259i32;
                    } else if (__value__ == (3656355i32)) {
                        _f_3656355 = (stdgo.Go.setRef(({} : stdgo._internal.debug.dwarf.Dwarf_structfield.StructField)) : stdgo.Ref<stdgo._internal.debug.dwarf.Dwarf_structfield.StructField>);
                        {
                            (@:checkr _f_3656355 ?? throw "null pointer dereference").type = _typeOf_3651206(_kid_3656263);
                            if (_err_3649609 != null) {
                                _gotoNext = 3656416i32;
                            } else {
                                _gotoNext = 3656441i32;
                            };
                        };
                    } else if (__value__ == (3656416i32)) {
                        _gotoNext = 3661454i32;
                    } else if (__value__ == (3656441i32)) {
                        var __blank__ = 0i32;
                        _gotoNext = 3656441i32;
                        {
                            final __type__ = @:check2r _kid_3656263.val((56u32 : stdgo._internal.debug.dwarf.Dwarf_attr.Attr));
                            if (stdgo.Go.typeEquals((__type__ : stdgo.Slice<stdgo.GoUInt8>))) {
                                var _loc:stdgo.Slice<stdgo.GoUInt8> = __type__ == null ? (null : stdgo.Slice<stdgo.GoUInt8>) : __type__.__underlying__() == null ? (null : stdgo.Slice<stdgo.GoUInt8>) : __type__ == null ? (null : stdgo.Slice<stdgo.GoUInt8>) : __type__.__underlying__().value;
                                _loc_3656505 = _loc;
                                _gotoNext = 3656494i32;
                            } else if (stdgo.Go.typeEquals((__type__ : stdgo.GoInt64))) {
                                var _loc:stdgo.GoInt64 = __type__ == null ? 0 : __type__.__underlying__() == null ? 0 : __type__ == null ? 0 : __type__.__underlying__().value;
                                _loc_3656875 = _loc;
                                _gotoNext = 3656865i32;
                            } else {
                                var _loc:stdgo.AnyInterface = __type__?.__underlying__();
                                _gotoNext = 3656909i32;
                            };
                        };
                    } else if (__value__ == (3656494i32)) {
                        _b_3656594 = stdgo._internal.debug.dwarf.Dwarf__makebuf._makeBuf(_d, stdgo.Go.asInterface((new stdgo._internal.debug.dwarf.Dwarf_t_unknownformat.T_unknownFormat() : stdgo._internal.debug.dwarf.Dwarf_t_unknownformat.T_unknownFormat)), ("location" : stdgo.GoString), (0u32 : stdgo._internal.debug.dwarf.Dwarf_offset.Offset), _loc_3656505)?.__copy__();
                        if (@:check2 _b_3656594._uint8() != ((35 : stdgo.GoUInt8))) {
                            _gotoNext = 3656680i32;
                        } else {
                            _gotoNext = 3656770i32;
                        };
                    } else if (__value__ == (3656680i32)) {
                        _err_3649609 = stdgo.Go.asInterface((new stdgo._internal.debug.dwarf.Dwarf_decodeerror.DecodeError(_name?.__copy__(), (@:checkr _kid_3656263 ?? throw "null pointer dereference").offset, ("unexpected opcode" : stdgo.GoString)) : stdgo._internal.debug.dwarf.Dwarf_decodeerror.DecodeError));
                        _gotoNext = 3661454i32;
                    } else if (__value__ == (3656770i32)) {
                        (@:checkr _f_3656355 ?? throw "null pointer dereference").byteOffset = (@:check2 _b_3656594._uint() : stdgo.GoInt64);
                        if (_b_3656594._err != null) {
                            _gotoNext = 3656821i32;
                        } else {
                            _gotoNext = 0i32;
                        };
                    } else if (__value__ == (3656821i32)) {
                        _err_3649609 = _b_3656594._err;
                        _gotoNext = 3661454i32;
                    } else if (__value__ == (3656865i32)) {
                        (@:checkr _f_3656355 ?? throw "null pointer dereference").byteOffset = _loc_3656875;
                        var __blank__ = _loc_3656875;
                        _gotoNext = 3656909i32;
                    } else if (__value__ == (3656909i32)) {
                        {
                            var __tmp__ = try {
                                { _0 : (stdgo.Go.typeAssert((@:check2r _kid_3656263.val((3u32 : stdgo._internal.debug.dwarf.Dwarf_attr.Attr)) : stdgo.GoString)) : stdgo.GoString), _1 : true };
                            } catch(_) {
                                { _0 : ("" : stdgo.GoString), _1 : false };
                            };
                            (@:checkr _f_3656355 ?? throw "null pointer dereference").name = @:tmpset0 __tmp__._0?.__copy__();
                        };
                        {
                            var __tmp__ = try {
                                { _0 : (stdgo.Go.typeAssert((@:check2r _kid_3656263.val((11u32 : stdgo._internal.debug.dwarf.Dwarf_attr.Attr)) : stdgo.GoInt64)) : stdgo.GoInt64), _1 : true };
                            } catch(_) {
                                { _0 : (0 : stdgo.GoInt64), _1 : false };
                            };
                            (@:checkr _f_3656355 ?? throw "null pointer dereference").byteSize = @:tmpset0 __tmp__._0;
                        };
                        _haveBitOffset_3657000 = false;
                        _haveDataBitOffset_3657026 = false;
                        {
                            var __tmp__ = try {
                                { _0 : (stdgo.Go.typeAssert((@:check2r _kid_3656263.val((12u32 : stdgo._internal.debug.dwarf.Dwarf_attr.Attr)) : stdgo.GoInt64)) : stdgo.GoInt64), _1 : true };
                            } catch(_) {
                                { _0 : (0 : stdgo.GoInt64), _1 : false };
                            };
                            (@:checkr _f_3656355 ?? throw "null pointer dereference").bitOffset = @:tmpset0 __tmp__._0;
                            _haveBitOffset_3657000 = @:tmpset0 __tmp__._1;
                        };
                        {
                            var __tmp__ = try {
                                { _0 : (stdgo.Go.typeAssert((@:check2r _kid_3656263.val((107u32 : stdgo._internal.debug.dwarf.Dwarf_attr.Attr)) : stdgo.GoInt64)) : stdgo.GoInt64), _1 : true };
                            } catch(_) {
                                { _0 : (0 : stdgo.GoInt64), _1 : false };
                            };
                            (@:checkr _f_3656355 ?? throw "null pointer dereference").dataBitOffset = @:tmpset0 __tmp__._0;
                            _haveDataBitOffset_3657026 = @:tmpset0 __tmp__._1;
                        };
                        if ((_haveBitOffset_3657000 && _haveDataBitOffset_3657026 : Bool)) {
                            _gotoNext = 3657232i32;
                        } else {
                            _gotoNext = 3657330i32;
                        };
                    } else if (__value__ == (3657232i32)) {
                        _err_3649609 = stdgo.Go.asInterface((new stdgo._internal.debug.dwarf.Dwarf_decodeerror.DecodeError(_name?.__copy__(), (@:checkr _e_3649606 ?? throw "null pointer dereference").offset, ("duplicate bit offset attributes" : stdgo.GoString)) : stdgo._internal.debug.dwarf.Dwarf_decodeerror.DecodeError));
                        _gotoNext = 3661454i32;
                    } else if (__value__ == (3657330i32)) {
                        {
                            var __tmp__ = try {
                                { _0 : (stdgo.Go.typeAssert((@:check2r _kid_3656263.val((13u32 : stdgo._internal.debug.dwarf.Dwarf_attr.Attr)) : stdgo.GoInt64)) : stdgo.GoInt64), _1 : true };
                            } catch(_) {
                                { _0 : (0 : stdgo.GoInt64), _1 : false };
                            };
                            (@:checkr _f_3656355 ?? throw "null pointer dereference").bitSize = @:tmpset0 __tmp__._0;
                        };
                        (@:checkr _t_3655841 ?? throw "null pointer dereference").field = ((@:checkr _t_3655841 ?? throw "null pointer dereference").field.__append__(_f_3656355));
                        if (((_lastFieldBitSize_3656202 == ((0i64 : stdgo.GoInt64)) && _lastFieldByteOffset_3656231 == ((@:checkr _f_3656355 ?? throw "null pointer dereference").byteOffset) : Bool) && ((@:checkr _t_3655841 ?? throw "null pointer dereference").kind != ("union" : stdgo.GoString)) : Bool)) {
                            _gotoNext = 3657495i32;
                        } else {
                            _gotoNext = 3657674i32;
                        };
                    } else if (__value__ == (3657495i32)) {
                        @:check2r _fixups._recordArrayType(_lastFieldType_3656176);
                        _gotoNext = 3657674i32;
                    } else if (__value__ == (3657674i32)) {
                        _lastFieldType_3656176 = (stdgo.Go.setRef((@:checkr _f_3656355 ?? throw "null pointer dereference").type) : stdgo.Ref<stdgo._internal.debug.dwarf.Dwarf_type_.Type_>);
                        _lastFieldByteOffset_3656231 = (@:checkr _f_3656355 ?? throw "null pointer dereference").byteOffset;
                        _lastFieldBitSize_3656202 = (@:checkr _f_3656355 ?? throw "null pointer dereference").bitSize;
                        _kid_3656263 = _next_3650403();
                        _gotoNext = 3656259i32;
                    } else if (__value__ == (3657774i32)) {
                        if ((@:checkr _t_3655841 ?? throw "null pointer dereference").kind != (("union" : stdgo.GoString))) {
                            _gotoNext = 3657795i32;
                        } else {
                            _gotoNext = 3661051i32;
                        };
                    } else if (__value__ == (3657795i32)) {
                        {
                            var __tmp__ = try {
                                { _0 : (stdgo.Go.typeAssert((@:check2r _e_3649606.val((11u32 : stdgo._internal.debug.dwarf.Dwarf_attr.Attr)) : stdgo.GoInt64)) : stdgo.GoInt64), _1 : true };
                            } catch(_) {
                                { _0 : (0 : stdgo.GoInt64), _1 : false };
                            };
                            _b_3657800 = @:tmpset0 __tmp__._0;
                            _ok_3657803 = @:tmpset0 __tmp__._1;
                        };
                        if ((_ok_3657803 && (_b_3657800 == _lastFieldByteOffset_3656231) : Bool)) {
                            _gotoNext = 3657874i32;
                        } else {
                            _gotoNext = 3661051i32;
                        };
                    } else if (__value__ == (3657874i32)) {
                        @:check2r _fixups._recordArrayType(_lastFieldType_3656176);
                        _gotoNext = 3661051i32;
                    } else if (__value__ == (3657986i32)) {
                        _t_3658117 = (stdgo.Go.setRef(({} : stdgo._internal.debug.dwarf.Dwarf_qualtype.QualType)) : stdgo.Ref<stdgo._internal.debug.dwarf.Dwarf_qualtype.QualType>);
                        _typ_3650329 = stdgo.Go.asInterface(_t_3658117);
                        _typeCache[_off] = stdgo.Go.asInterface(_t_3658117);
                        {
                            (@:checkr _t_3658117 ?? throw "null pointer dereference").type = _typeOf_3651206(_e_3649606);
                            if (_err_3649609 != null) {
                                _gotoNext = 3658203i32;
                            } else {
                                _gotoNext = 3658225i32;
                            };
                        };
                    } else if (__value__ == (3658203i32)) {
                        _gotoNext = 3661454i32;
                    } else if (__value__ == (3658225i32)) {
                        _gotoNext = 3658225i32;
                        {
                            final __value__ = (@:checkr _e_3649606 ?? throw "null pointer dereference").tag;
                            if (__value__ == ((38u32 : stdgo._internal.debug.dwarf.Dwarf_tag.Tag))) {
                                _gotoNext = 3658242i32;
                            } else if (__value__ == ((55u32 : stdgo._internal.debug.dwarf.Dwarf_tag.Tag))) {
                                _gotoNext = 3658283i32;
                            } else if (__value__ == ((53u32 : stdgo._internal.debug.dwarf.Dwarf_tag.Tag))) {
                                _gotoNext = 3658330i32;
                            } else {
                                _gotoNext = 3661051i32;
                            };
                        };
                    } else if (__value__ == (3658242i32)) {
                        (@:checkr _t_3658117 ?? throw "null pointer dereference").qual = ("const" : stdgo.GoString);
                        _gotoNext = 3661051i32;
                    } else if (__value__ == (3658283i32)) {
                        (@:checkr _t_3658117 ?? throw "null pointer dereference").qual = ("restrict" : stdgo.GoString);
                        _gotoNext = 3661051i32;
                    } else if (__value__ == (3658330i32)) {
                        (@:checkr _t_3658117 ?? throw "null pointer dereference").qual = ("volatile" : stdgo.GoString);
                        _gotoNext = 3661051i32;
                    } else if (__value__ == (3658381i32)) {
                        _t_3658665 = (stdgo.Go.setRef(({} : stdgo._internal.debug.dwarf.Dwarf_enumtype.EnumType)) : stdgo.Ref<stdgo._internal.debug.dwarf.Dwarf_enumtype.EnumType>);
                        _typ_3650329 = stdgo.Go.asInterface(_t_3658665);
                        _typeCache[_off] = stdgo.Go.asInterface(_t_3658665);
                        {
                            var __tmp__ = try {
                                { _0 : (stdgo.Go.typeAssert((@:check2r _e_3649606.val((3u32 : stdgo._internal.debug.dwarf.Dwarf_attr.Attr)) : stdgo.GoString)) : stdgo.GoString), _1 : true };
                            } catch(_) {
                                { _0 : ("" : stdgo.GoString), _1 : false };
                            };
                            (@:checkr _t_3658665 ?? throw "null pointer dereference").enumName = @:tmpset0 __tmp__._0?.__copy__();
                        };
                        (@:checkr _t_3658665 ?? throw "null pointer dereference").val = (new stdgo.Slice<stdgo.Ref<stdgo._internal.debug.dwarf.Dwarf_enumvalue_.EnumValue_>>((0 : stdgo.GoInt).toBasic(), (8 : stdgo.GoInt)) : stdgo.Slice<stdgo.Ref<stdgo._internal.debug.dwarf.Dwarf_enumvalue_.EnumValue_>>);
                        _kid_3658799 = _next_3650403();
                        _gotoNext = 3658795i32;
                    } else if (__value__ == (3658795i32)) {
                        if ((_kid_3658799 != null && ((_kid_3658799 : Dynamic).__nil__ == null || !(_kid_3658799 : Dynamic).__nil__))) {
                            _gotoNext = 3658839i32;
                        } else {
                            _gotoNext = 3661051i32;
                        };
                    } else if (__value__ == (3658826i32)) {
                        _kid_3658799 = _next_3650403();
                        _gotoNext = 3658795i32;
                    } else if (__value__ == (3658839i32)) {
                        if ((@:checkr _kid_3658799 ?? throw "null pointer dereference").tag == ((40u32 : stdgo._internal.debug.dwarf.Dwarf_tag.Tag))) {
                            _gotoNext = 3658872i32;
                        } else {
                            _gotoNext = 3658826i32;
                        };
                    } else if (__value__ == (3658872i32)) {
                        _f_3658878 = (stdgo.Go.setRef(({} : stdgo._internal.debug.dwarf.Dwarf_enumvalue_.EnumValue_)) : stdgo.Ref<stdgo._internal.debug.dwarf.Dwarf_enumvalue_.EnumValue_>);
                        {
                            var __tmp__ = try {
                                { _0 : (stdgo.Go.typeAssert((@:check2r _kid_3658799.val((3u32 : stdgo._internal.debug.dwarf.Dwarf_attr.Attr)) : stdgo.GoString)) : stdgo.GoString), _1 : true };
                            } catch(_) {
                                { _0 : ("" : stdgo.GoString), _1 : false };
                            };
                            (@:checkr _f_3658878 ?? throw "null pointer dereference").name = @:tmpset0 __tmp__._0?.__copy__();
                        };
                        {
                            var __tmp__ = try {
                                { _0 : (stdgo.Go.typeAssert((@:check2r _kid_3658799.val((28u32 : stdgo._internal.debug.dwarf.Dwarf_attr.Attr)) : stdgo.GoInt64)) : stdgo.GoInt64), _1 : true };
                            } catch(_) {
                                { _0 : (0 : stdgo.GoInt64), _1 : false };
                            };
                            (@:checkr _f_3658878 ?? throw "null pointer dereference").val = @:tmpset0 __tmp__._0;
                        };
                        _n_3658992 = ((@:checkr _t_3658665 ?? throw "null pointer dereference").val.length);
                        if ((_n_3658992 >= (@:checkr _t_3658665 ?? throw "null pointer dereference").val.capacity : Bool)) {
                            _gotoNext = 3659031i32;
                        } else {
                            _gotoNext = 3659121i32;
                        };
                    } else if (__value__ == (3659031i32)) {
                        _val_3659038 = (new stdgo.Slice<stdgo.Ref<stdgo._internal.debug.dwarf.Dwarf_enumvalue_.EnumValue_>>((_n_3658992 : stdgo.GoInt).toBasic(), (_n_3658992 * (2 : stdgo.GoInt) : stdgo.GoInt)) : stdgo.Slice<stdgo.Ref<stdgo._internal.debug.dwarf.Dwarf_enumvalue_.EnumValue_>>);
                        _val_3659038.__copyTo__((@:checkr _t_3658665 ?? throw "null pointer dereference").val);
                        (@:checkr _t_3658665 ?? throw "null pointer dereference").val = _val_3659038;
                        _gotoNext = 3659121i32;
                    } else if (__value__ == (3659121i32)) {
                        (@:checkr _t_3658665 ?? throw "null pointer dereference").val = ((@:checkr _t_3658665 ?? throw "null pointer dereference").val.__slice__((0 : stdgo.GoInt), (_n_3658992 + (1 : stdgo.GoInt) : stdgo.GoInt)) : stdgo.Slice<stdgo.Ref<stdgo._internal.debug.dwarf.Dwarf_enumvalue_.EnumValue_>>);
                        (@:checkr _t_3658665 ?? throw "null pointer dereference").val[(_n_3658992 : stdgo.GoInt)] = _f_3658878;
                        _gotoNext = 3658826i32;
                    } else if (__value__ == (3659172i32)) {
                        _t_3659354 = (stdgo.Go.setRef(({} : stdgo._internal.debug.dwarf.Dwarf_ptrtype.PtrType)) : stdgo.Ref<stdgo._internal.debug.dwarf.Dwarf_ptrtype.PtrType>);
                        _typ_3650329 = stdgo.Go.asInterface(_t_3659354);
                        _typeCache[_off] = stdgo.Go.asInterface(_t_3659354);
                        if (@:check2r _e_3649606.val((73u32 : stdgo._internal.debug.dwarf.Dwarf_attr.Attr)) == null) {
                            _gotoNext = 3659431i32;
                        } else {
                            _gotoNext = 3659472i32;
                        };
                    } else if (__value__ == (3659431i32)) {
                        (@:checkr _t_3659354 ?? throw "null pointer dereference").type = stdgo.Go.asInterface((stdgo.Go.setRef((new stdgo._internal.debug.dwarf.Dwarf_voidtype.VoidType() : stdgo._internal.debug.dwarf.Dwarf_voidtype.VoidType)) : stdgo.Ref<stdgo._internal.debug.dwarf.Dwarf_voidtype.VoidType>));
                        _gotoNext = 3661051i32;
                    } else if (__value__ == (3659472i32)) {
                        (@:checkr _t_3659354 ?? throw "null pointer dereference").type = _typeOf_3651206(_e_3649606);
                        _gotoNext = 3661051i32;
                    } else if (__value__ == (3659493i32)) {
                        _t_3659857 = (stdgo.Go.setRef(({} : stdgo._internal.debug.dwarf.Dwarf_functype.FuncType)) : stdgo.Ref<stdgo._internal.debug.dwarf.Dwarf_functype.FuncType>);
                        _typ_3650329 = stdgo.Go.asInterface(_t_3659857);
                        _typeCache[_off] = stdgo.Go.asInterface(_t_3659857);
                        {
                            (@:checkr _t_3659857 ?? throw "null pointer dereference").returnType = _typeOf_3651206(_e_3649606);
                            if (_err_3649609 != null) {
                                _gotoNext = 3659949i32;
                            } else {
                                _gotoNext = 3659971i32;
                            };
                        };
                    } else if (__value__ == (3659949i32)) {
                        _gotoNext = 3661454i32;
                    } else if (__value__ == (3659971i32)) {
                        (@:checkr _t_3659857 ?? throw "null pointer dereference").paramType = (new stdgo.Slice<stdgo._internal.debug.dwarf.Dwarf_type_.Type_>((0 : stdgo.GoInt).toBasic(), (8 : stdgo.GoInt)) : stdgo.Slice<stdgo._internal.debug.dwarf.Dwarf_type_.Type_>);
                        _kid_3660010 = _next_3650403();
                        _gotoNext = 3660006i32;
                    } else if (__value__ == (3660006i32)) {
                        if ((_kid_3660010 != null && ((_kid_3660010 : Dynamic).__nil__ == null || !(_kid_3660010 : Dynamic).__nil__))) {
                            _gotoNext = 3660050i32;
                        } else {
                            _gotoNext = 3661051i32;
                        };
                    } else if (__value__ == (3660050i32)) {
                        _gotoNext = 3660072i32;
                    } else if (__value__ == (3660072i32)) {
                        {
                            final __value__ = (@:checkr _kid_3660010 ?? throw "null pointer dereference").tag;
                            if (__value__ == ((5u32 : stdgo._internal.debug.dwarf.Dwarf_tag.Tag))) {
                                _gotoNext = 3660117i32;
                            } else if (__value__ == ((24u32 : stdgo._internal.debug.dwarf.Dwarf_tag.Tag))) {
                                _gotoNext = 3660207i32;
                            } else {
                                _gotoNext = 3660092i32;
                            };
                        };
                    } else if (__value__ == (3660092i32)) {
                        _kid_3660010 = _next_3650403();
                        _gotoNext = 3660006i32;
                    } else if (__value__ == (3660117i32)) {
                        {
                            _tkid_3660059 = _typeOf_3651206(_kid_3660010);
                            if (_err_3649609 != null) {
                                _gotoNext = 3660180i32;
                            } else {
                                _gotoNext = 3660274i32;
                            };
                        };
                    } else if (__value__ == (3660180i32)) {
                        _gotoNext = 3661454i32;
                    } else if (__value__ == (3660207i32)) {
                        _tkid_3660059 = stdgo.Go.asInterface((stdgo.Go.setRef((new stdgo._internal.debug.dwarf.Dwarf_dotdotdottype.DotDotDotType() : stdgo._internal.debug.dwarf.Dwarf_dotdotdottype.DotDotDotType)) : stdgo.Ref<stdgo._internal.debug.dwarf.Dwarf_dotdotdottype.DotDotDotType>));
                        _gotoNext = 3660274i32;
                    } else if (__value__ == (3660274i32)) {
                        (@:checkr _t_3659857 ?? throw "null pointer dereference").paramType = ((@:checkr _t_3659857 ?? throw "null pointer dereference").paramType.__append__(_tkid_3660059));
                        _kid_3660010 = _next_3650403();
                        _gotoNext = 3660006i32;
                    } else if (__value__ == (3660320i32)) {
                        _t_3660459 = (stdgo.Go.setRef(({} : stdgo._internal.debug.dwarf.Dwarf_typedeftype.TypedefType)) : stdgo.Ref<stdgo._internal.debug.dwarf.Dwarf_typedeftype.TypedefType>);
                        _typ_3650329 = stdgo.Go.asInterface(_t_3660459);
                        _typeCache[_off] = stdgo.Go.asInterface(_t_3660459);
                        {
                            var __tmp__ = try {
                                { _0 : (stdgo.Go.typeAssert((@:check2r _e_3649606.val((3u32 : stdgo._internal.debug.dwarf.Dwarf_attr.Attr)) : stdgo.GoString)) : stdgo.GoString), _1 : true };
                            } catch(_) {
                                { _0 : ("" : stdgo.GoString), _1 : false };
                            };
                            (@:checkr _t_3660459 ?? throw "null pointer dereference").commonType.name = @:tmpset0 __tmp__._0?.__copy__();
                        };
                        (@:checkr _t_3660459 ?? throw "null pointer dereference").type = _typeOf_3651206(_e_3649606);
                        _gotoNext = 3661051i32;
                    } else if (__value__ == (3660574i32)) {
                        _t_3660677 = (stdgo.Go.setRef(({} : stdgo._internal.debug.dwarf.Dwarf_unspecifiedtype.UnspecifiedType)) : stdgo.Ref<stdgo._internal.debug.dwarf.Dwarf_unspecifiedtype.UnspecifiedType>);
                        _typ_3650329 = stdgo.Go.asInterface(_t_3660677);
                        _typeCache[_off] = stdgo.Go.asInterface(_t_3660677);
                        {
                            var __tmp__ = try {
                                { _0 : (stdgo.Go.typeAssert((@:check2r _e_3649606.val((3u32 : stdgo._internal.debug.dwarf.Dwarf_attr.Attr)) : stdgo.GoString)) : stdgo.GoString), _1 : true };
                            } catch(_) {
                                { _0 : ("" : stdgo.GoString), _1 : false };
                            };
                            (@:checkr _t_3660677 ?? throw "null pointer dereference").basicType.commonType.name = @:tmpset0 __tmp__._0?.__copy__();
                        };
                        _gotoNext = 3661051i32;
                    } else if (__value__ == (3660775i32)) {
                        _t_3660934 = (stdgo.Go.setRef(({} : stdgo._internal.debug.dwarf.Dwarf_unsupportedtype.UnsupportedType)) : stdgo.Ref<stdgo._internal.debug.dwarf.Dwarf_unsupportedtype.UnsupportedType>);
                        _typ_3650329 = stdgo.Go.asInterface(_t_3660934);
                        _typeCache[_off] = stdgo.Go.asInterface(_t_3660934);
                        (@:checkr _t_3660934 ?? throw "null pointer dereference").tag = (@:checkr _e_3649606 ?? throw "null pointer dereference").tag;
                        {
                            var __tmp__ = try {
                                { _0 : (stdgo.Go.typeAssert((@:check2r _e_3649606.val((3u32 : stdgo._internal.debug.dwarf.Dwarf_attr.Attr)) : stdgo.GoString)) : stdgo.GoString), _1 : true };
                            } catch(_) {
                                { _0 : ("" : stdgo.GoString), _1 : false };
                            };
                            (@:checkr _t_3660934 ?? throw "null pointer dereference").commonType.name = @:tmpset0 __tmp__._0?.__copy__();
                        };
                        _gotoNext = 3661051i32;
                    } else if (__value__ == (3661051i32)) {
                        if (_err_3649609 != null) {
                            _gotoNext = 3661065i32;
                        } else {
                            _gotoNext = 3661085i32;
                        };
                    } else if (__value__ == (3661065i32)) {
                        _gotoNext = 3661454i32;
                    } else if (__value__ == (3661085i32)) {
                        {
                            var __tmp__ = try {
                                { _0 : (stdgo.Go.typeAssert((@:check2r _e_3649606.val((11u32 : stdgo._internal.debug.dwarf.Dwarf_attr.Attr)) : stdgo.GoInt64)) : stdgo.GoInt64), _1 : true };
                            } catch(_) {
                                { _0 : (0 : stdgo.GoInt64), _1 : false };
                            };
                            _b_3661089 = @:tmpset0 __tmp__._0;
                            _ok_3661092 = @:tmpset0 __tmp__._1;
                        };
                        if (!_ok_3661092) {
                            _gotoNext = 3661135i32;
                        } else {
                            _gotoNext = 3661407i32;
                        };
                        {
                            _gotoNext = 3661085i32;
                        };
                    } else if (__value__ == (3661135i32)) {
                        _b_3661089 = (-1i64 : stdgo.GoInt64);
                        var __blank__ = 0i32;
                        _gotoNext = 3661150i32;
                    } else if (__value__ == (3661150i32)) {
                        {
                            final __type__ = _typ_3650329;
                            if (stdgo.Go.typeEquals((__type__ : stdgo.Ref<stdgo._internal.debug.dwarf.Dwarf_typedeftype.TypedefType>))) {
                                var _t:stdgo.Ref<stdgo._internal.debug.dwarf.Dwarf_typedeftype.TypedefType> = __type__ == null ? (null : stdgo.Ref<stdgo._internal.debug.dwarf.Dwarf_typedeftype.TypedefType>) : __type__.__underlying__() == null ? (null : stdgo.Ref<stdgo._internal.debug.dwarf.Dwarf_typedeftype.TypedefType>) : __type__ == null ? (null : stdgo.Ref<stdgo._internal.debug.dwarf.Dwarf_typedeftype.TypedefType>) : __type__.__underlying__().value;
                                _t_3661195 = _t;
                                _gotoNext = 3661178i32;
                            } else if (stdgo.Go.typeEquals((__type__ : stdgo.Ref<stdgo._internal.debug.dwarf.Dwarf_ptrtype.PtrType>))) {
                                var _t:stdgo.Ref<stdgo._internal.debug.dwarf.Dwarf_ptrtype.PtrType> = __type__ == null ? (null : stdgo.Ref<stdgo._internal.debug.dwarf.Dwarf_ptrtype.PtrType>) : __type__.__underlying__() == null ? (null : stdgo.Ref<stdgo._internal.debug.dwarf.Dwarf_ptrtype.PtrType>) : __type__ == null ? (null : stdgo.Ref<stdgo._internal.debug.dwarf.Dwarf_ptrtype.PtrType>) : __type__.__underlying__().value;
                                _t_3661367 = _t;
                                _gotoNext = 3661354i32;
                            } else {
                                var _t:stdgo._internal.debug.dwarf.Dwarf_type_.Type_ = __type__ == null ? (null : stdgo._internal.debug.dwarf.Dwarf_type_.Type_) : cast __type__;
                                _gotoNext = 3661407i32;
                            };
                        };
                        _gotoNext = 3661407i32;
                    } else if (__value__ == (3661178i32)) {
                        (@:checkr _fixups ?? throw "null pointer dereference")._typedefs = ((@:checkr _fixups ?? throw "null pointer dereference")._typedefs.__append__(_t_3661195));
                        var __blank__ = _t_3661195;
                        _gotoNext = 3661407i32;
                    } else if (__value__ == (3661354i32)) {
                        _b_3661089 = (_addressSize_3649664 : stdgo.GoInt64);
                        var __blank__ = _t_3661367;
                        _gotoNext = 3661407i32;
                    } else if (__value__ == (3661407i32)) {
                        _typ_3650329.common().byteSize = _b_3661089;
                        _gotoNext = 3661437i32;
                    } else if (__value__ == (3661437i32)) {
                        {
                            final __ret__:{ var _0 : stdgo._internal.debug.dwarf.Dwarf_type_.Type_; var _1 : stdgo.Error; } = { _0 : _typ_3650329, _1 : (null : stdgo.Error) };
=======
                        _gotoNext = 3733357i32;
                    } else if (__value__ == (3733357i32)) {
                        {
                            final __value__ = (@:checkr _e_3731357 ?? throw "null pointer dereference").tag;
                            if (__value__ == ((1u32 : stdgo._internal.debug.dwarf.Dwarf_tag.Tag))) {
                                _gotoNext = 3733373i32;
                            } else if (__value__ == ((36u32 : stdgo._internal.debug.dwarf.Dwarf_tag.Tag))) {
                                _gotoNext = 3734791i32;
                            } else if (__value__ == ((2u32 : stdgo._internal.debug.dwarf.Dwarf_tag.Tag)) || __value__ == ((19u32 : stdgo._internal.debug.dwarf.Dwarf_tag.Tag)) || __value__ == ((23u32 : stdgo._internal.debug.dwarf.Dwarf_tag.Tag))) {
                                _gotoNext = 3736839i32;
                            } else if (__value__ == ((38u32 : stdgo._internal.debug.dwarf.Dwarf_tag.Tag)) || __value__ == ((53u32 : stdgo._internal.debug.dwarf.Dwarf_tag.Tag)) || __value__ == ((55u32 : stdgo._internal.debug.dwarf.Dwarf_tag.Tag))) {
                                _gotoNext = 3739737i32;
                            } else if (__value__ == ((4u32 : stdgo._internal.debug.dwarf.Dwarf_tag.Tag))) {
                                _gotoNext = 3740132i32;
                            } else if (__value__ == ((15u32 : stdgo._internal.debug.dwarf.Dwarf_tag.Tag))) {
                                _gotoNext = 3740923i32;
                            } else if (__value__ == ((21u32 : stdgo._internal.debug.dwarf.Dwarf_tag.Tag))) {
                                _gotoNext = 3741244i32;
                            } else if (__value__ == ((22u32 : stdgo._internal.debug.dwarf.Dwarf_tag.Tag))) {
                                _gotoNext = 3742071i32;
                            } else if (__value__ == ((59u32 : stdgo._internal.debug.dwarf.Dwarf_tag.Tag))) {
                                _gotoNext = 3742325i32;
                            } else {
                                _gotoNext = 3742526i32;
                            };
                        };
                    } else if (__value__ == (3733373i32)) {
                        _t_3733719 = (stdgo.Go.setRef(({} : stdgo._internal.debug.dwarf.Dwarf_arraytype.ArrayType)) : stdgo.Ref<stdgo._internal.debug.dwarf.Dwarf_arraytype.ArrayType>);
                        _typ_3732080 = stdgo.Go.asInterface(_t_3733719);
                        _typeCache[_off] = stdgo.Go.asInterface(_t_3733719);
                        {
                            (@:checkr _t_3733719 ?? throw "null pointer dereference").type = _typeOf_3732957(_e_3731357);
                            if (_err_3731360 != null) {
                                _gotoNext = 3733806i32;
                            } else {
                                _gotoNext = 3733828i32;
                            };
                        };
                    } else if (__value__ == (3733806i32)) {
                        _gotoNext = 3743205i32;
                    } else if (__value__ == (3733828i32)) {
                        {
                            var __tmp__ = try {
                                { _0 : (stdgo.Go.typeAssert((@:check2r _e_3731357.val((46u32 : stdgo._internal.debug.dwarf.Dwarf_attr.Attr)) : stdgo.GoInt64)) : stdgo.GoInt64), _1 : true };
                            } catch(_) {
                                { _0 : (0 : stdgo.GoInt64), _1 : false };
                            };
                            (@:checkr _t_3733719 ?? throw "null pointer dereference").strideBitSize = @:tmpset0 __tmp__._0;
                        };
                        _kid_3733933 = _next_3732154();
                        _gotoNext = 3733929i32;
                    } else if (__value__ == (3733929i32)) {
                        if ((_kid_3733933 != null && ((_kid_3733933 : Dynamic).__nil__ == null || !(_kid_3733933 : Dynamic).__nil__))) {
                            _gotoNext = 3733973i32;
                        } else {
                            _gotoNext = 3734590i32;
                        };
                    } else if (__value__ == (3733960i32)) {
                        _kid_3733933 = _next_3732154();
                        _gotoNext = 3733929i32;
                    } else if (__value__ == (3733973i32)) {
                        _gotoNext = 3734071i32;
                    } else if (__value__ == (3734071i32)) {
                        {
                            final __value__ = (@:checkr _kid_3733933 ?? throw "null pointer dereference").tag;
                            if (__value__ == ((33u32 : stdgo._internal.debug.dwarf.Dwarf_tag.Tag))) {
                                _gotoNext = 3734091i32;
                            } else if (__value__ == ((4u32 : stdgo._internal.debug.dwarf.Dwarf_tag.Tag))) {
                                _gotoNext = 3734450i32;
                            } else {
                                _gotoNext = 3733960i32;
                            };
                        };
                    } else if (__value__ == (3734091i32)) {
                        {
                            var __tmp__ = try {
                                { _0 : (stdgo.Go.typeAssert((@:check2r _kid_3733933.val((55u32 : stdgo._internal.debug.dwarf.Dwarf_attr.Attr)) : stdgo.GoInt64)) : stdgo.GoInt64), _1 : true };
                            } catch(_) {
                                { _0 : (0 : stdgo.GoInt64), _1 : false };
                            };
                            _count_3734117 = @:tmpset0 __tmp__._0;
                            _ok_3734124 = @:tmpset0 __tmp__._1;
                        };
                        if (!_ok_3734124) {
                            _gotoNext = 3734168i32;
                        } else {
                            _gotoNext = 3734420i32;
                        };
                    } else if (__value__ == (3734168i32)) {
                        {
                            var __tmp__ = try {
                                { _0 : (stdgo.Go.typeAssert((@:check2r _kid_3733933.val((47u32 : stdgo._internal.debug.dwarf.Dwarf_attr.Attr)) : stdgo.GoInt64)) : stdgo.GoInt64), _1 : true };
                            } catch(_) {
                                { _0 : (0 : stdgo.GoInt64), _1 : false };
                            };
                            _count_3734117 = @:tmpset0 __tmp__._0;
                            _ok_3734124 = @:tmpset0 __tmp__._1;
                        };
                        if (_ok_3734124) {
                            _gotoNext = 3734284i32;
                        } else if ((_dims_3733914.length) == ((0 : stdgo.GoInt))) {
                            _gotoNext = 3734370i32;
                        } else {
                            _gotoNext = 3734420i32;
                        };
                    } else if (__value__ == (3734284i32)) {
                        _count_3734117++;
                        _gotoNext = 3734420i32;
                    } else if (__value__ == (3734370i32)) {
                        _count_3734117 = (-1i64 : stdgo.GoInt64);
                        _gotoNext = 3734420i32;
                    } else if (__value__ == (3734420i32)) {
                        _dims_3733914 = (_dims_3733914.__append__(_count_3734117));
                        _gotoNext = 3733960i32;
                    } else if (__value__ == (3734450i32)) {
                        _err_3731360 = stdgo.Go.asInterface((new stdgo._internal.debug.dwarf.Dwarf_decodeerror.DecodeError(_name?.__copy__(), (@:checkr _kid_3733933 ?? throw "null pointer dereference").offset, ("cannot handle enumeration type as array bound" : stdgo.GoString)) : stdgo._internal.debug.dwarf.Dwarf_decodeerror.DecodeError));
                        _gotoNext = 3743205i32;
                    } else if (__value__ == (3734590i32)) {
                        if ((_dims_3733914.length) == ((0 : stdgo.GoInt))) {
                            _gotoNext = 3734608i32;
                        } else {
                            _gotoNext = 3734674i32;
                        };
                    } else if (__value__ == (3734608i32)) {
                        _dims_3733914 = (new stdgo.Slice<stdgo.GoInt64>(1, 1, ...[(-1i64 : stdgo.GoInt64)]).__setNumber64__() : stdgo.Slice<stdgo.GoInt64>);
                        _gotoNext = 3734674i32;
                    } else if (__value__ == (3734674i32)) {
                        (@:checkr _t_3733719 ?? throw "null pointer dereference").count = _dims_3733914[(0 : stdgo.GoInt)];
                        _i_3734698 = ((_dims_3733914.length) - (1 : stdgo.GoInt) : stdgo.GoInt);
                        _gotoNext = 3734694i32;
                    } else if (__value__ == (3734694i32)) {
                        if ((_i_3734698 >= (1 : stdgo.GoInt) : Bool)) {
                            _gotoNext = 3734730i32;
                        } else {
                            _gotoNext = 3742802i32;
                        };
                    } else if (__value__ == (3734730i32)) {
                        (@:checkr _t_3733719 ?? throw "null pointer dereference").type = stdgo.Go.asInterface((stdgo.Go.setRef(({ type : (@:checkr _t_3733719 ?? throw "null pointer dereference").type, count : _dims_3733914[(_i_3734698 : stdgo.GoInt)] } : stdgo._internal.debug.dwarf.Dwarf_arraytype.ArrayType)) : stdgo.Ref<stdgo._internal.debug.dwarf.Dwarf_arraytype.ArrayType>));
                        _i_3734698--;
                        _gotoNext = 3734694i32;
                    } else if (__value__ == (3734791i32)) {
                        {
                            var __tmp__ = try {
                                { _0 : (stdgo.Go.typeAssert((@:check2r _e_3731357.val((3u32 : stdgo._internal.debug.dwarf.Dwarf_attr.Attr)) : stdgo.GoString)) : stdgo.GoString), _1 : true };
                            } catch(_) {
                                { _0 : ("" : stdgo.GoString), _1 : false };
                            };
                            _name_3735355 = @:tmpset0 __tmp__._0?.__copy__();
                        };
                        {
                            var __tmp__ = try {
                                { _0 : (stdgo.Go.typeAssert((@:check2r _e_3731357.val((62u32 : stdgo._internal.debug.dwarf.Dwarf_attr.Attr)) : stdgo.GoInt64)) : stdgo.GoInt64), _1 : true };
                            } catch(_) {
                                { _0 : (0 : stdgo.GoInt64), _1 : false };
                            };
                            _enc_3735393 = @:tmpset0 __tmp__._0;
                            _ok_3735398 = @:tmpset0 __tmp__._1;
                        };
                        if (!_ok_3735398) {
                            _gotoNext = 3735441i32;
                        } else {
                            _gotoNext = 3735542i32;
                        };
                    } else if (__value__ == (3735441i32)) {
                        _err_3731360 = stdgo.Go.asInterface((new stdgo._internal.debug.dwarf.Dwarf_decodeerror.DecodeError(_name_3735355?.__copy__(), (@:checkr _e_3731357 ?? throw "null pointer dereference").offset, (("missing encoding attribute for " : stdgo.GoString) + _name_3735355?.__copy__() : stdgo.GoString)?.__copy__()) : stdgo._internal.debug.dwarf.Dwarf_decodeerror.DecodeError));
                        _gotoNext = 3743205i32;
                    } else if (__value__ == (3735542i32)) {
                        _gotoNext = 3735542i32;
                        {
                            final __value__ = _enc_3735393;
                            if (__value__ == ((1i64 : stdgo.GoInt64))) {
                                _gotoNext = 3735661i32;
                            } else if (__value__ == ((2i64 : stdgo.GoInt64))) {
                                _gotoNext = 3735703i32;
                            } else if (__value__ == ((3i64 : stdgo.GoInt64))) {
                                _gotoNext = 3735745i32;
                            } else if (__value__ == ((4i64 : stdgo.GoInt64))) {
                                _gotoNext = 3736158i32;
                            } else if (__value__ == ((5i64 : stdgo.GoInt64))) {
                                _gotoNext = 3736199i32;
                            } else if (__value__ == ((7i64 : stdgo.GoInt64))) {
                                _gotoNext = 3736239i32;
                            } else if (__value__ == ((6i64 : stdgo.GoInt64))) {
                                _gotoNext = 3736282i32;
                            } else if (__value__ == ((8i64 : stdgo.GoInt64))) {
                                _gotoNext = 3736327i32;
                            } else {
                                _gotoNext = 3735557i32;
                            };
                        };
                    } else if (__value__ == (3735557i32)) {
                        _err_3731360 = stdgo.Go.asInterface((new stdgo._internal.debug.dwarf.Dwarf_decodeerror.DecodeError(_name_3735355?.__copy__(), (@:checkr _e_3731357 ?? throw "null pointer dereference").offset, ("unrecognized encoding attribute value" : stdgo.GoString)) : stdgo._internal.debug.dwarf.Dwarf_decodeerror.DecodeError));
                        _gotoNext = 3743205i32;
                    } else if (__value__ == (3735661i32)) {
                        _typ_3732080 = stdgo.Go.asInterface((stdgo.Go.setRef(({} : stdgo._internal.debug.dwarf.Dwarf_addrtype.AddrType)) : stdgo.Ref<stdgo._internal.debug.dwarf.Dwarf_addrtype.AddrType>));
                        _gotoNext = 3736379i32;
                    } else if (__value__ == (3735703i32)) {
                        _typ_3732080 = stdgo.Go.asInterface((stdgo.Go.setRef(({} : stdgo._internal.debug.dwarf.Dwarf_booltype.BoolType)) : stdgo.Ref<stdgo._internal.debug.dwarf.Dwarf_booltype.BoolType>));
                        _gotoNext = 3736379i32;
                    } else if (__value__ == (3735745i32)) {
                        _typ_3732080 = stdgo.Go.asInterface((stdgo.Go.setRef(({} : stdgo._internal.debug.dwarf.Dwarf_complextype.ComplexType)) : stdgo.Ref<stdgo._internal.debug.dwarf.Dwarf_complextype.ComplexType>));
                        if (_name_3735355 == (("complex" : stdgo.GoString))) {
                            _gotoNext = 3735817i32;
                        } else {
                            _gotoNext = 3736379i32;
                        };
                    } else if (__value__ == (3735817i32)) {
                        _gotoNext = 3736001i32;
                    } else if (__value__ == (3736001i32)) {
                        {
                            {
                                var __tmp__ = try {
                                    { _0 : (stdgo.Go.typeAssert((@:check2r _e_3731357.val((11u32 : stdgo._internal.debug.dwarf.Dwarf_attr.Attr)) : stdgo.GoInt64)) : stdgo.GoInt64), _1 : true };
                                } catch(_) {
                                    { _0 : (0 : stdgo.GoInt64), _1 : false };
                                };
                                _byteSize_3736008 = @:tmpset0 __tmp__._0;
                            };
                            {
                                final __value__ = _byteSize_3736008;
                                if (__value__ == ((8i64 : stdgo.GoInt64))) {
                                    _gotoNext = 3736067i32;
                                } else if (__value__ == ((16i64 : stdgo.GoInt64))) {
                                    _gotoNext = 3736107i32;
                                } else {
                                    _gotoNext = 3736379i32;
                                };
                            };
                        };
                    } else if (__value__ == (3736067i32)) {
                        _name_3735355 = ("complex float" : stdgo.GoString);
                        _gotoNext = 3736379i32;
                    } else if (__value__ == (3736107i32)) {
                        _name_3735355 = ("complex double" : stdgo.GoString);
                        _gotoNext = 3736379i32;
                    } else if (__value__ == (3736158i32)) {
                        _typ_3732080 = stdgo.Go.asInterface((stdgo.Go.setRef(({} : stdgo._internal.debug.dwarf.Dwarf_floattype.FloatType)) : stdgo.Ref<stdgo._internal.debug.dwarf.Dwarf_floattype.FloatType>));
                        _gotoNext = 3736379i32;
                    } else if (__value__ == (3736199i32)) {
                        _typ_3732080 = stdgo.Go.asInterface((stdgo.Go.setRef(({} : stdgo._internal.debug.dwarf.Dwarf_inttype.IntType)) : stdgo.Ref<stdgo._internal.debug.dwarf.Dwarf_inttype.IntType>));
                        _gotoNext = 3736379i32;
                    } else if (__value__ == (3736239i32)) {
                        _typ_3732080 = stdgo.Go.asInterface((stdgo.Go.setRef(({} : stdgo._internal.debug.dwarf.Dwarf_uinttype.UintType)) : stdgo.Ref<stdgo._internal.debug.dwarf.Dwarf_uinttype.UintType>));
                        _gotoNext = 3736379i32;
                    } else if (__value__ == (3736282i32)) {
                        _typ_3732080 = stdgo.Go.asInterface((stdgo.Go.setRef(({} : stdgo._internal.debug.dwarf.Dwarf_chartype.CharType)) : stdgo.Ref<stdgo._internal.debug.dwarf.Dwarf_chartype.CharType>));
                        _gotoNext = 3736379i32;
                    } else if (__value__ == (3736327i32)) {
                        _typ_3732080 = stdgo.Go.asInterface((stdgo.Go.setRef(({} : stdgo._internal.debug.dwarf.Dwarf_uchartype.UcharType)) : stdgo.Ref<stdgo._internal.debug.dwarf.Dwarf_uchartype.UcharType>));
                        _gotoNext = 3736379i32;
                    } else if (__value__ == (3736379i32)) {
                        _typeCache[_off] = _typ_3732080;
                        _t_3736402 = (stdgo.Go.typeAssert((stdgo.Go.toInterface(_typ_3732080) : stdgo._internal.debug.dwarf.Dwarf_t__interface_0.T__interface_0)) : stdgo._internal.debug.dwarf.Dwarf_t__interface_0.T__interface_0).basic();
                        (@:checkr _t_3736402 ?? throw "null pointer dereference").commonType.name = _name_3735355?.__copy__();
                        {
                            var __tmp__ = try {
                                { _0 : (stdgo.Go.typeAssert((@:check2r _e_3731357.val((13u32 : stdgo._internal.debug.dwarf.Dwarf_attr.Attr)) : stdgo.GoInt64)) : stdgo.GoInt64), _1 : true };
                            } catch(_) {
                                { _0 : (0 : stdgo.GoInt64), _1 : false };
                            };
                            (@:checkr _t_3736402 ?? throw "null pointer dereference").bitSize = @:tmpset0 __tmp__._0;
                        };
                        _haveBitOffset_3736521 = false;
                        _haveDataBitOffset_3736546 = false;
                        {
                            var __tmp__ = try {
                                { _0 : (stdgo.Go.typeAssert((@:check2r _e_3731357.val((12u32 : stdgo._internal.debug.dwarf.Dwarf_attr.Attr)) : stdgo.GoInt64)) : stdgo.GoInt64), _1 : true };
                            } catch(_) {
                                { _0 : (0 : stdgo.GoInt64), _1 : false };
                            };
                            (@:checkr _t_3736402 ?? throw "null pointer dereference").bitOffset = @:tmpset0 __tmp__._0;
                            _haveBitOffset_3736521 = @:tmpset0 __tmp__._1;
                        };
                        {
                            var __tmp__ = try {
                                { _0 : (stdgo.Go.typeAssert((@:check2r _e_3731357.val((107u32 : stdgo._internal.debug.dwarf.Dwarf_attr.Attr)) : stdgo.GoInt64)) : stdgo.GoInt64), _1 : true };
                            } catch(_) {
                                { _0 : (0 : stdgo.GoInt64), _1 : false };
                            };
                            (@:checkr _t_3736402 ?? throw "null pointer dereference").dataBitOffset = @:tmpset0 __tmp__._0;
                            _haveDataBitOffset_3736546 = @:tmpset0 __tmp__._1;
                        };
                        if ((_haveBitOffset_3736521 && _haveDataBitOffset_3736546 : Bool)) {
                            _gotoNext = 3736745i32;
                        } else {
                            _gotoNext = 3742802i32;
                        };
                    } else if (__value__ == (3736745i32)) {
                        _err_3731360 = stdgo.Go.asInterface((new stdgo._internal.debug.dwarf.Dwarf_decodeerror.DecodeError(_name_3735355?.__copy__(), (@:checkr _e_3731357 ?? throw "null pointer dereference").offset, ("duplicate bit offset attributes" : stdgo.GoString)) : stdgo._internal.debug.dwarf.Dwarf_decodeerror.DecodeError));
                        _gotoNext = 3743205i32;
                    } else if (__value__ == (3736839i32)) {
                        _t_3737592 = (stdgo.Go.setRef(({} : stdgo._internal.debug.dwarf.Dwarf_structtype.StructType)) : stdgo.Ref<stdgo._internal.debug.dwarf.Dwarf_structtype.StructType>);
                        _typ_3732080 = stdgo.Go.asInterface(_t_3737592);
                        _typeCache[_off] = stdgo.Go.asInterface(_t_3737592);
                        _gotoNext = 3737646i32;
                    } else if (__value__ == (3737646i32)) {
                        {
                            final __value__ = (@:checkr _e_3731357 ?? throw "null pointer dereference").tag;
                            if (__value__ == ((2u32 : stdgo._internal.debug.dwarf.Dwarf_tag.Tag))) {
                                _gotoNext = 3737663i32;
                            } else if (__value__ == ((19u32 : stdgo._internal.debug.dwarf.Dwarf_tag.Tag))) {
                                _gotoNext = 3737704i32;
                            } else if (__value__ == ((23u32 : stdgo._internal.debug.dwarf.Dwarf_tag.Tag))) {
                                _gotoNext = 3737747i32;
                            } else {
                                _gotoNext = 3737792i32;
                            };
                        };
                    } else if (__value__ == (3737663i32)) {
                        (@:checkr _t_3737592 ?? throw "null pointer dereference").kind = ("class" : stdgo.GoString);
                        _gotoNext = 3737792i32;
                    } else if (__value__ == (3737704i32)) {
                        (@:checkr _t_3737592 ?? throw "null pointer dereference").kind = ("struct" : stdgo.GoString);
                        _gotoNext = 3737792i32;
                    } else if (__value__ == (3737747i32)) {
                        (@:checkr _t_3737592 ?? throw "null pointer dereference").kind = ("union" : stdgo.GoString);
                        _gotoNext = 3737792i32;
                    } else if (__value__ == (3737792i32)) {
                        {
                            var __tmp__ = try {
                                { _0 : (stdgo.Go.typeAssert((@:check2r _e_3731357.val((3u32 : stdgo._internal.debug.dwarf.Dwarf_attr.Attr)) : stdgo.GoString)) : stdgo.GoString), _1 : true };
                            } catch(_) {
                                { _0 : ("" : stdgo.GoString), _1 : false };
                            };
                            (@:checkr _t_3737592 ?? throw "null pointer dereference").structName = @:tmpset0 __tmp__._0?.__copy__();
                        };
                        (@:checkr _t_3737592 ?? throw "null pointer dereference").incomplete = @:check2r _e_3731357.val((60u32 : stdgo._internal.debug.dwarf.Dwarf_attr.Attr)) != null;
                        (@:checkr _t_3737592 ?? throw "null pointer dereference").field = (new stdgo.Slice<stdgo.Ref<stdgo._internal.debug.dwarf.Dwarf_structfield.StructField>>((0 : stdgo.GoInt).toBasic(), (8 : stdgo.GoInt)) : stdgo.Slice<stdgo.Ref<stdgo._internal.debug.dwarf.Dwarf_structfield.StructField>>);
                        _kid_3738014 = _next_3732154();
                        _gotoNext = 3738010i32;
                    } else if (__value__ == (3738010i32)) {
                        if ((_kid_3738014 != null && ((_kid_3738014 : Dynamic).__nil__ == null || !(_kid_3738014 : Dynamic).__nil__))) {
                            _gotoNext = 3738054i32;
                        } else {
                            _gotoNext = 3739525i32;
                        };
                    } else if (__value__ == (3738054i32)) {
                        if ((@:checkr _kid_3738014 ?? throw "null pointer dereference").tag != ((13u32 : stdgo._internal.debug.dwarf.Dwarf_tag.Tag))) {
                            _gotoNext = 3738083i32;
                        } else {
                            _gotoNext = 3738106i32;
                        };
                    } else if (__value__ == (3738083i32)) {
                        _kid_3738014 = _next_3732154();
                        _gotoNext = 3738010i32;
                    } else if (__value__ == (3738106i32)) {
                        _f_3738106 = (stdgo.Go.setRef(({} : stdgo._internal.debug.dwarf.Dwarf_structfield.StructField)) : stdgo.Ref<stdgo._internal.debug.dwarf.Dwarf_structfield.StructField>);
                        {
                            (@:checkr _f_3738106 ?? throw "null pointer dereference").type = _typeOf_3732957(_kid_3738014);
                            if (_err_3731360 != null) {
                                _gotoNext = 3738167i32;
                            } else {
                                _gotoNext = 3738192i32;
                            };
                        };
                    } else if (__value__ == (3738167i32)) {
                        _gotoNext = 3743205i32;
                    } else if (__value__ == (3738192i32)) {
                        var __blank__ = 0i32;
                        _gotoNext = 3738192i32;
                        {
                            final __type__ = @:check2r _kid_3738014.val((56u32 : stdgo._internal.debug.dwarf.Dwarf_attr.Attr));
                            if (stdgo.Go.typeEquals((__type__ : stdgo.Slice<stdgo.GoUInt8>))) {
                                var _loc:stdgo.Slice<stdgo.GoUInt8> = __type__ == null ? (null : stdgo.Slice<stdgo.GoUInt8>) : __type__.__underlying__() == null ? (null : stdgo.Slice<stdgo.GoUInt8>) : __type__ == null ? (null : stdgo.Slice<stdgo.GoUInt8>) : __type__.__underlying__().value;
                                _loc_3738256 = _loc;
                                _gotoNext = 3738245i32;
                            } else if (stdgo.Go.typeEquals((__type__ : stdgo.GoInt64))) {
                                var _loc:stdgo.GoInt64 = __type__ == null ? 0 : __type__.__underlying__() == null ? 0 : __type__ == null ? 0 : __type__.__underlying__().value;
                                _loc_3738626 = _loc;
                                _gotoNext = 3738616i32;
                            } else {
                                var _loc:stdgo.AnyInterface = __type__?.__underlying__();
                                _gotoNext = 3738660i32;
                            };
                        };
                    } else if (__value__ == (3738245i32)) {
                        _b_3738345 = stdgo._internal.debug.dwarf.Dwarf__makebuf._makeBuf(_d, stdgo.Go.asInterface((new stdgo._internal.debug.dwarf.Dwarf_t_unknownformat.T_unknownFormat() : stdgo._internal.debug.dwarf.Dwarf_t_unknownformat.T_unknownFormat)), ("location" : stdgo.GoString), (0u32 : stdgo._internal.debug.dwarf.Dwarf_offset.Offset), _loc_3738256)?.__copy__();
                        if (@:check2 _b_3738345._uint8() != ((35 : stdgo.GoUInt8))) {
                            _gotoNext = 3738431i32;
                        } else {
                            _gotoNext = 3738521i32;
                        };
                    } else if (__value__ == (3738431i32)) {
                        _err_3731360 = stdgo.Go.asInterface((new stdgo._internal.debug.dwarf.Dwarf_decodeerror.DecodeError(_name?.__copy__(), (@:checkr _kid_3738014 ?? throw "null pointer dereference").offset, ("unexpected opcode" : stdgo.GoString)) : stdgo._internal.debug.dwarf.Dwarf_decodeerror.DecodeError));
                        _gotoNext = 3743205i32;
                    } else if (__value__ == (3738521i32)) {
                        (@:checkr _f_3738106 ?? throw "null pointer dereference").byteOffset = (@:check2 _b_3738345._uint() : stdgo.GoInt64);
                        if (_b_3738345._err != null) {
                            _gotoNext = 3738572i32;
                        } else {
                            _gotoNext = 0i32;
                        };
                    } else if (__value__ == (3738572i32)) {
                        _err_3731360 = _b_3738345._err;
                        _gotoNext = 3743205i32;
                    } else if (__value__ == (3738616i32)) {
                        (@:checkr _f_3738106 ?? throw "null pointer dereference").byteOffset = _loc_3738626;
                        var __blank__ = _loc_3738626;
                        _gotoNext = 3738660i32;
                    } else if (__value__ == (3738660i32)) {
                        {
                            var __tmp__ = try {
                                { _0 : (stdgo.Go.typeAssert((@:check2r _kid_3738014.val((3u32 : stdgo._internal.debug.dwarf.Dwarf_attr.Attr)) : stdgo.GoString)) : stdgo.GoString), _1 : true };
                            } catch(_) {
                                { _0 : ("" : stdgo.GoString), _1 : false };
                            };
                            (@:checkr _f_3738106 ?? throw "null pointer dereference").name = @:tmpset0 __tmp__._0?.__copy__();
                        };
                        {
                            var __tmp__ = try {
                                { _0 : (stdgo.Go.typeAssert((@:check2r _kid_3738014.val((11u32 : stdgo._internal.debug.dwarf.Dwarf_attr.Attr)) : stdgo.GoInt64)) : stdgo.GoInt64), _1 : true };
                            } catch(_) {
                                { _0 : (0 : stdgo.GoInt64), _1 : false };
                            };
                            (@:checkr _f_3738106 ?? throw "null pointer dereference").byteSize = @:tmpset0 __tmp__._0;
                        };
                        _haveBitOffset_3738751 = false;
                        _haveDataBitOffset_3738777 = false;
                        {
                            var __tmp__ = try {
                                { _0 : (stdgo.Go.typeAssert((@:check2r _kid_3738014.val((12u32 : stdgo._internal.debug.dwarf.Dwarf_attr.Attr)) : stdgo.GoInt64)) : stdgo.GoInt64), _1 : true };
                            } catch(_) {
                                { _0 : (0 : stdgo.GoInt64), _1 : false };
                            };
                            (@:checkr _f_3738106 ?? throw "null pointer dereference").bitOffset = @:tmpset0 __tmp__._0;
                            _haveBitOffset_3738751 = @:tmpset0 __tmp__._1;
                        };
                        {
                            var __tmp__ = try {
                                { _0 : (stdgo.Go.typeAssert((@:check2r _kid_3738014.val((107u32 : stdgo._internal.debug.dwarf.Dwarf_attr.Attr)) : stdgo.GoInt64)) : stdgo.GoInt64), _1 : true };
                            } catch(_) {
                                { _0 : (0 : stdgo.GoInt64), _1 : false };
                            };
                            (@:checkr _f_3738106 ?? throw "null pointer dereference").dataBitOffset = @:tmpset0 __tmp__._0;
                            _haveDataBitOffset_3738777 = @:tmpset0 __tmp__._1;
                        };
                        if ((_haveBitOffset_3738751 && _haveDataBitOffset_3738777 : Bool)) {
                            _gotoNext = 3738983i32;
                        } else {
                            _gotoNext = 3739081i32;
                        };
                    } else if (__value__ == (3738983i32)) {
                        _err_3731360 = stdgo.Go.asInterface((new stdgo._internal.debug.dwarf.Dwarf_decodeerror.DecodeError(_name?.__copy__(), (@:checkr _e_3731357 ?? throw "null pointer dereference").offset, ("duplicate bit offset attributes" : stdgo.GoString)) : stdgo._internal.debug.dwarf.Dwarf_decodeerror.DecodeError));
                        _gotoNext = 3743205i32;
                    } else if (__value__ == (3739081i32)) {
                        {
                            var __tmp__ = try {
                                { _0 : (stdgo.Go.typeAssert((@:check2r _kid_3738014.val((13u32 : stdgo._internal.debug.dwarf.Dwarf_attr.Attr)) : stdgo.GoInt64)) : stdgo.GoInt64), _1 : true };
                            } catch(_) {
                                { _0 : (0 : stdgo.GoInt64), _1 : false };
                            };
                            (@:checkr _f_3738106 ?? throw "null pointer dereference").bitSize = @:tmpset0 __tmp__._0;
                        };
                        (@:checkr _t_3737592 ?? throw "null pointer dereference").field = ((@:checkr _t_3737592 ?? throw "null pointer dereference").field.__append__(_f_3738106));
                        if (((_lastFieldBitSize_3737953 == ((0i64 : stdgo.GoInt64)) && _lastFieldByteOffset_3737982 == ((@:checkr _f_3738106 ?? throw "null pointer dereference").byteOffset) : Bool) && ((@:checkr _t_3737592 ?? throw "null pointer dereference").kind != ("union" : stdgo.GoString)) : Bool)) {
                            _gotoNext = 3739246i32;
                        } else {
                            _gotoNext = 3739425i32;
                        };
                    } else if (__value__ == (3739246i32)) {
                        @:check2r _fixups._recordArrayType(_lastFieldType_3737927);
                        _gotoNext = 3739425i32;
                    } else if (__value__ == (3739425i32)) {
                        _lastFieldType_3737927 = (stdgo.Go.setRef((@:checkr _f_3738106 ?? throw "null pointer dereference").type) : stdgo.Ref<stdgo._internal.debug.dwarf.Dwarf_type_.Type_>);
                        _lastFieldByteOffset_3737982 = (@:checkr _f_3738106 ?? throw "null pointer dereference").byteOffset;
                        _lastFieldBitSize_3737953 = (@:checkr _f_3738106 ?? throw "null pointer dereference").bitSize;
                        _kid_3738014 = _next_3732154();
                        _gotoNext = 3738010i32;
                    } else if (__value__ == (3739525i32)) {
                        if ((@:checkr _t_3737592 ?? throw "null pointer dereference").kind != (("union" : stdgo.GoString))) {
                            _gotoNext = 3739546i32;
                        } else {
                            _gotoNext = 3742802i32;
                        };
                    } else if (__value__ == (3739546i32)) {
                        {
                            var __tmp__ = try {
                                { _0 : (stdgo.Go.typeAssert((@:check2r _e_3731357.val((11u32 : stdgo._internal.debug.dwarf.Dwarf_attr.Attr)) : stdgo.GoInt64)) : stdgo.GoInt64), _1 : true };
                            } catch(_) {
                                { _0 : (0 : stdgo.GoInt64), _1 : false };
                            };
                            _b_3739551 = @:tmpset0 __tmp__._0;
                            _ok_3739554 = @:tmpset0 __tmp__._1;
                        };
                        if ((_ok_3739554 && (_b_3739551 == _lastFieldByteOffset_3737982) : Bool)) {
                            _gotoNext = 3739625i32;
                        } else {
                            _gotoNext = 3742802i32;
                        };
                    } else if (__value__ == (3739625i32)) {
                        @:check2r _fixups._recordArrayType(_lastFieldType_3737927);
                        _gotoNext = 3742802i32;
                    } else if (__value__ == (3739737i32)) {
                        _t_3739868 = (stdgo.Go.setRef(({} : stdgo._internal.debug.dwarf.Dwarf_qualtype.QualType)) : stdgo.Ref<stdgo._internal.debug.dwarf.Dwarf_qualtype.QualType>);
                        _typ_3732080 = stdgo.Go.asInterface(_t_3739868);
                        _typeCache[_off] = stdgo.Go.asInterface(_t_3739868);
                        {
                            (@:checkr _t_3739868 ?? throw "null pointer dereference").type = _typeOf_3732957(_e_3731357);
                            if (_err_3731360 != null) {
                                _gotoNext = 3739954i32;
                            } else {
                                _gotoNext = 3739976i32;
                            };
                        };
                    } else if (__value__ == (3739954i32)) {
                        _gotoNext = 3743205i32;
                    } else if (__value__ == (3739976i32)) {
                        _gotoNext = 3739976i32;
                        {
                            final __value__ = (@:checkr _e_3731357 ?? throw "null pointer dereference").tag;
                            if (__value__ == ((38u32 : stdgo._internal.debug.dwarf.Dwarf_tag.Tag))) {
                                _gotoNext = 3739993i32;
                            } else if (__value__ == ((55u32 : stdgo._internal.debug.dwarf.Dwarf_tag.Tag))) {
                                _gotoNext = 3740034i32;
                            } else if (__value__ == ((53u32 : stdgo._internal.debug.dwarf.Dwarf_tag.Tag))) {
                                _gotoNext = 3740081i32;
                            } else {
                                _gotoNext = 3742802i32;
                            };
                        };
                    } else if (__value__ == (3739993i32)) {
                        (@:checkr _t_3739868 ?? throw "null pointer dereference").qual = ("const" : stdgo.GoString);
                        _gotoNext = 3742802i32;
                    } else if (__value__ == (3740034i32)) {
                        (@:checkr _t_3739868 ?? throw "null pointer dereference").qual = ("restrict" : stdgo.GoString);
                        _gotoNext = 3742802i32;
                    } else if (__value__ == (3740081i32)) {
                        (@:checkr _t_3739868 ?? throw "null pointer dereference").qual = ("volatile" : stdgo.GoString);
                        _gotoNext = 3742802i32;
                    } else if (__value__ == (3740132i32)) {
                        _t_3740416 = (stdgo.Go.setRef(({} : stdgo._internal.debug.dwarf.Dwarf_enumtype.EnumType)) : stdgo.Ref<stdgo._internal.debug.dwarf.Dwarf_enumtype.EnumType>);
                        _typ_3732080 = stdgo.Go.asInterface(_t_3740416);
                        _typeCache[_off] = stdgo.Go.asInterface(_t_3740416);
                        {
                            var __tmp__ = try {
                                { _0 : (stdgo.Go.typeAssert((@:check2r _e_3731357.val((3u32 : stdgo._internal.debug.dwarf.Dwarf_attr.Attr)) : stdgo.GoString)) : stdgo.GoString), _1 : true };
                            } catch(_) {
                                { _0 : ("" : stdgo.GoString), _1 : false };
                            };
                            (@:checkr _t_3740416 ?? throw "null pointer dereference").enumName = @:tmpset0 __tmp__._0?.__copy__();
                        };
                        (@:checkr _t_3740416 ?? throw "null pointer dereference").val = (new stdgo.Slice<stdgo.Ref<stdgo._internal.debug.dwarf.Dwarf_enumvalue_.EnumValue_>>((0 : stdgo.GoInt).toBasic(), (8 : stdgo.GoInt)) : stdgo.Slice<stdgo.Ref<stdgo._internal.debug.dwarf.Dwarf_enumvalue_.EnumValue_>>);
                        _kid_3740550 = _next_3732154();
                        _gotoNext = 3740546i32;
                    } else if (__value__ == (3740546i32)) {
                        if ((_kid_3740550 != null && ((_kid_3740550 : Dynamic).__nil__ == null || !(_kid_3740550 : Dynamic).__nil__))) {
                            _gotoNext = 3740590i32;
                        } else {
                            _gotoNext = 3742802i32;
                        };
                    } else if (__value__ == (3740577i32)) {
                        _kid_3740550 = _next_3732154();
                        _gotoNext = 3740546i32;
                    } else if (__value__ == (3740590i32)) {
                        if ((@:checkr _kid_3740550 ?? throw "null pointer dereference").tag == ((40u32 : stdgo._internal.debug.dwarf.Dwarf_tag.Tag))) {
                            _gotoNext = 3740623i32;
                        } else {
                            _gotoNext = 3740577i32;
                        };
                    } else if (__value__ == (3740623i32)) {
                        _f_3740629 = (stdgo.Go.setRef(({} : stdgo._internal.debug.dwarf.Dwarf_enumvalue_.EnumValue_)) : stdgo.Ref<stdgo._internal.debug.dwarf.Dwarf_enumvalue_.EnumValue_>);
                        {
                            var __tmp__ = try {
                                { _0 : (stdgo.Go.typeAssert((@:check2r _kid_3740550.val((3u32 : stdgo._internal.debug.dwarf.Dwarf_attr.Attr)) : stdgo.GoString)) : stdgo.GoString), _1 : true };
                            } catch(_) {
                                { _0 : ("" : stdgo.GoString), _1 : false };
                            };
                            (@:checkr _f_3740629 ?? throw "null pointer dereference").name = @:tmpset0 __tmp__._0?.__copy__();
                        };
                        {
                            var __tmp__ = try {
                                { _0 : (stdgo.Go.typeAssert((@:check2r _kid_3740550.val((28u32 : stdgo._internal.debug.dwarf.Dwarf_attr.Attr)) : stdgo.GoInt64)) : stdgo.GoInt64), _1 : true };
                            } catch(_) {
                                { _0 : (0 : stdgo.GoInt64), _1 : false };
                            };
                            (@:checkr _f_3740629 ?? throw "null pointer dereference").val = @:tmpset0 __tmp__._0;
                        };
                        _n_3740743 = ((@:checkr _t_3740416 ?? throw "null pointer dereference").val.length);
                        if ((_n_3740743 >= (@:checkr _t_3740416 ?? throw "null pointer dereference").val.capacity : Bool)) {
                            _gotoNext = 3740782i32;
                        } else {
                            _gotoNext = 3740872i32;
                        };
                    } else if (__value__ == (3740782i32)) {
                        _val_3740789 = (new stdgo.Slice<stdgo.Ref<stdgo._internal.debug.dwarf.Dwarf_enumvalue_.EnumValue_>>((_n_3740743 : stdgo.GoInt).toBasic(), (_n_3740743 * (2 : stdgo.GoInt) : stdgo.GoInt)) : stdgo.Slice<stdgo.Ref<stdgo._internal.debug.dwarf.Dwarf_enumvalue_.EnumValue_>>);
                        _val_3740789.__copyTo__((@:checkr _t_3740416 ?? throw "null pointer dereference").val);
                        (@:checkr _t_3740416 ?? throw "null pointer dereference").val = _val_3740789;
                        _gotoNext = 3740872i32;
                    } else if (__value__ == (3740872i32)) {
                        (@:checkr _t_3740416 ?? throw "null pointer dereference").val = ((@:checkr _t_3740416 ?? throw "null pointer dereference").val.__slice__((0 : stdgo.GoInt), (_n_3740743 + (1 : stdgo.GoInt) : stdgo.GoInt)) : stdgo.Slice<stdgo.Ref<stdgo._internal.debug.dwarf.Dwarf_enumvalue_.EnumValue_>>);
                        (@:checkr _t_3740416 ?? throw "null pointer dereference").val[(_n_3740743 : stdgo.GoInt)] = _f_3740629;
                        _gotoNext = 3740577i32;
                    } else if (__value__ == (3740923i32)) {
                        _t_3741105 = (stdgo.Go.setRef(({} : stdgo._internal.debug.dwarf.Dwarf_ptrtype.PtrType)) : stdgo.Ref<stdgo._internal.debug.dwarf.Dwarf_ptrtype.PtrType>);
                        _typ_3732080 = stdgo.Go.asInterface(_t_3741105);
                        _typeCache[_off] = stdgo.Go.asInterface(_t_3741105);
                        if (@:check2r _e_3731357.val((73u32 : stdgo._internal.debug.dwarf.Dwarf_attr.Attr)) == null) {
                            _gotoNext = 3741182i32;
                        } else {
                            _gotoNext = 3741223i32;
                        };
                    } else if (__value__ == (3741182i32)) {
                        (@:checkr _t_3741105 ?? throw "null pointer dereference").type = stdgo.Go.asInterface((stdgo.Go.setRef((new stdgo._internal.debug.dwarf.Dwarf_voidtype.VoidType() : stdgo._internal.debug.dwarf.Dwarf_voidtype.VoidType)) : stdgo.Ref<stdgo._internal.debug.dwarf.Dwarf_voidtype.VoidType>));
                        _gotoNext = 3742802i32;
                    } else if (__value__ == (3741223i32)) {
                        (@:checkr _t_3741105 ?? throw "null pointer dereference").type = _typeOf_3732957(_e_3731357);
                        _gotoNext = 3742802i32;
                    } else if (__value__ == (3741244i32)) {
                        _t_3741608 = (stdgo.Go.setRef(({} : stdgo._internal.debug.dwarf.Dwarf_functype.FuncType)) : stdgo.Ref<stdgo._internal.debug.dwarf.Dwarf_functype.FuncType>);
                        _typ_3732080 = stdgo.Go.asInterface(_t_3741608);
                        _typeCache[_off] = stdgo.Go.asInterface(_t_3741608);
                        {
                            (@:checkr _t_3741608 ?? throw "null pointer dereference").returnType = _typeOf_3732957(_e_3731357);
                            if (_err_3731360 != null) {
                                _gotoNext = 3741700i32;
                            } else {
                                _gotoNext = 3741722i32;
                            };
                        };
                    } else if (__value__ == (3741700i32)) {
                        _gotoNext = 3743205i32;
                    } else if (__value__ == (3741722i32)) {
                        (@:checkr _t_3741608 ?? throw "null pointer dereference").paramType = (new stdgo.Slice<stdgo._internal.debug.dwarf.Dwarf_type_.Type_>((0 : stdgo.GoInt).toBasic(), (8 : stdgo.GoInt)) : stdgo.Slice<stdgo._internal.debug.dwarf.Dwarf_type_.Type_>);
                        _kid_3741761 = _next_3732154();
                        _gotoNext = 3741757i32;
                    } else if (__value__ == (3741757i32)) {
                        if ((_kid_3741761 != null && ((_kid_3741761 : Dynamic).__nil__ == null || !(_kid_3741761 : Dynamic).__nil__))) {
                            _gotoNext = 3741801i32;
                        } else {
                            _gotoNext = 3742802i32;
                        };
                    } else if (__value__ == (3741801i32)) {
                        _gotoNext = 3741823i32;
                    } else if (__value__ == (3741823i32)) {
                        {
                            final __value__ = (@:checkr _kid_3741761 ?? throw "null pointer dereference").tag;
                            if (__value__ == ((5u32 : stdgo._internal.debug.dwarf.Dwarf_tag.Tag))) {
                                _gotoNext = 3741868i32;
                            } else if (__value__ == ((24u32 : stdgo._internal.debug.dwarf.Dwarf_tag.Tag))) {
                                _gotoNext = 3741958i32;
                            } else {
                                _gotoNext = 3741843i32;
                            };
                        };
                    } else if (__value__ == (3741843i32)) {
                        _kid_3741761 = _next_3732154();
                        _gotoNext = 3741757i32;
                    } else if (__value__ == (3741868i32)) {
                        {
                            _tkid_3741810 = _typeOf_3732957(_kid_3741761);
                            if (_err_3731360 != null) {
                                _gotoNext = 3741931i32;
                            } else {
                                _gotoNext = 3742025i32;
                            };
                        };
                    } else if (__value__ == (3741931i32)) {
                        _gotoNext = 3743205i32;
                    } else if (__value__ == (3741958i32)) {
                        _tkid_3741810 = stdgo.Go.asInterface((stdgo.Go.setRef((new stdgo._internal.debug.dwarf.Dwarf_dotdotdottype.DotDotDotType() : stdgo._internal.debug.dwarf.Dwarf_dotdotdottype.DotDotDotType)) : stdgo.Ref<stdgo._internal.debug.dwarf.Dwarf_dotdotdottype.DotDotDotType>));
                        _gotoNext = 3742025i32;
                    } else if (__value__ == (3742025i32)) {
                        (@:checkr _t_3741608 ?? throw "null pointer dereference").paramType = ((@:checkr _t_3741608 ?? throw "null pointer dereference").paramType.__append__(_tkid_3741810));
                        _kid_3741761 = _next_3732154();
                        _gotoNext = 3741757i32;
                    } else if (__value__ == (3742071i32)) {
                        _t_3742210 = (stdgo.Go.setRef(({} : stdgo._internal.debug.dwarf.Dwarf_typedeftype.TypedefType)) : stdgo.Ref<stdgo._internal.debug.dwarf.Dwarf_typedeftype.TypedefType>);
                        _typ_3732080 = stdgo.Go.asInterface(_t_3742210);
                        _typeCache[_off] = stdgo.Go.asInterface(_t_3742210);
                        {
                            var __tmp__ = try {
                                { _0 : (stdgo.Go.typeAssert((@:check2r _e_3731357.val((3u32 : stdgo._internal.debug.dwarf.Dwarf_attr.Attr)) : stdgo.GoString)) : stdgo.GoString), _1 : true };
                            } catch(_) {
                                { _0 : ("" : stdgo.GoString), _1 : false };
                            };
                            (@:checkr _t_3742210 ?? throw "null pointer dereference").commonType.name = @:tmpset0 __tmp__._0?.__copy__();
                        };
                        (@:checkr _t_3742210 ?? throw "null pointer dereference").type = _typeOf_3732957(_e_3731357);
                        _gotoNext = 3742802i32;
                    } else if (__value__ == (3742325i32)) {
                        _t_3742428 = (stdgo.Go.setRef(({} : stdgo._internal.debug.dwarf.Dwarf_unspecifiedtype.UnspecifiedType)) : stdgo.Ref<stdgo._internal.debug.dwarf.Dwarf_unspecifiedtype.UnspecifiedType>);
                        _typ_3732080 = stdgo.Go.asInterface(_t_3742428);
                        _typeCache[_off] = stdgo.Go.asInterface(_t_3742428);
                        {
                            var __tmp__ = try {
                                { _0 : (stdgo.Go.typeAssert((@:check2r _e_3731357.val((3u32 : stdgo._internal.debug.dwarf.Dwarf_attr.Attr)) : stdgo.GoString)) : stdgo.GoString), _1 : true };
                            } catch(_) {
                                { _0 : ("" : stdgo.GoString), _1 : false };
                            };
                            (@:checkr _t_3742428 ?? throw "null pointer dereference").basicType.commonType.name = @:tmpset0 __tmp__._0?.__copy__();
                        };
                        _gotoNext = 3742802i32;
                    } else if (__value__ == (3742526i32)) {
                        _t_3742685 = (stdgo.Go.setRef(({} : stdgo._internal.debug.dwarf.Dwarf_unsupportedtype.UnsupportedType)) : stdgo.Ref<stdgo._internal.debug.dwarf.Dwarf_unsupportedtype.UnsupportedType>);
                        _typ_3732080 = stdgo.Go.asInterface(_t_3742685);
                        _typeCache[_off] = stdgo.Go.asInterface(_t_3742685);
                        (@:checkr _t_3742685 ?? throw "null pointer dereference").tag = (@:checkr _e_3731357 ?? throw "null pointer dereference").tag;
                        {
                            var __tmp__ = try {
                                { _0 : (stdgo.Go.typeAssert((@:check2r _e_3731357.val((3u32 : stdgo._internal.debug.dwarf.Dwarf_attr.Attr)) : stdgo.GoString)) : stdgo.GoString), _1 : true };
                            } catch(_) {
                                { _0 : ("" : stdgo.GoString), _1 : false };
                            };
                            (@:checkr _t_3742685 ?? throw "null pointer dereference").commonType.name = @:tmpset0 __tmp__._0?.__copy__();
                        };
                        _gotoNext = 3742802i32;
                    } else if (__value__ == (3742802i32)) {
                        if (_err_3731360 != null) {
                            _gotoNext = 3742816i32;
                        } else {
                            _gotoNext = 3742836i32;
                        };
                    } else if (__value__ == (3742816i32)) {
                        _gotoNext = 3743205i32;
                    } else if (__value__ == (3742836i32)) {
                        {
                            var __tmp__ = try {
                                { _0 : (stdgo.Go.typeAssert((@:check2r _e_3731357.val((11u32 : stdgo._internal.debug.dwarf.Dwarf_attr.Attr)) : stdgo.GoInt64)) : stdgo.GoInt64), _1 : true };
                            } catch(_) {
                                { _0 : (0 : stdgo.GoInt64), _1 : false };
                            };
                            _b_3742840 = @:tmpset0 __tmp__._0;
                            _ok_3742843 = @:tmpset0 __tmp__._1;
                        };
                        if (!_ok_3742843) {
                            _gotoNext = 3742886i32;
                        } else {
                            _gotoNext = 3743158i32;
                        };
                        {
                            _gotoNext = 3742836i32;
                        };
                    } else if (__value__ == (3742886i32)) {
                        _b_3742840 = (-1i64 : stdgo.GoInt64);
                        var __blank__ = 0i32;
                        _gotoNext = 3742901i32;
                    } else if (__value__ == (3742901i32)) {
                        {
                            final __type__ = _typ_3732080;
                            if (stdgo.Go.typeEquals((__type__ : stdgo.Ref<stdgo._internal.debug.dwarf.Dwarf_typedeftype.TypedefType>))) {
                                var _t:stdgo.Ref<stdgo._internal.debug.dwarf.Dwarf_typedeftype.TypedefType> = __type__ == null ? (null : stdgo.Ref<stdgo._internal.debug.dwarf.Dwarf_typedeftype.TypedefType>) : __type__.__underlying__() == null ? (null : stdgo.Ref<stdgo._internal.debug.dwarf.Dwarf_typedeftype.TypedefType>) : __type__ == null ? (null : stdgo.Ref<stdgo._internal.debug.dwarf.Dwarf_typedeftype.TypedefType>) : __type__.__underlying__().value;
                                _t_3742946 = _t;
                                _gotoNext = 3742929i32;
                            } else if (stdgo.Go.typeEquals((__type__ : stdgo.Ref<stdgo._internal.debug.dwarf.Dwarf_ptrtype.PtrType>))) {
                                var _t:stdgo.Ref<stdgo._internal.debug.dwarf.Dwarf_ptrtype.PtrType> = __type__ == null ? (null : stdgo.Ref<stdgo._internal.debug.dwarf.Dwarf_ptrtype.PtrType>) : __type__.__underlying__() == null ? (null : stdgo.Ref<stdgo._internal.debug.dwarf.Dwarf_ptrtype.PtrType>) : __type__ == null ? (null : stdgo.Ref<stdgo._internal.debug.dwarf.Dwarf_ptrtype.PtrType>) : __type__.__underlying__().value;
                                _t_3743118 = _t;
                                _gotoNext = 3743105i32;
                            } else {
                                var _t:stdgo._internal.debug.dwarf.Dwarf_type_.Type_ = __type__ == null ? (null : stdgo._internal.debug.dwarf.Dwarf_type_.Type_) : cast __type__;
                                _gotoNext = 3743158i32;
                            };
                        };
                        _gotoNext = 3743158i32;
                    } else if (__value__ == (3742929i32)) {
                        (@:checkr _fixups ?? throw "null pointer dereference")._typedefs = ((@:checkr _fixups ?? throw "null pointer dereference")._typedefs.__append__(_t_3742946));
                        var __blank__ = _t_3742946;
                        _gotoNext = 3743158i32;
                    } else if (__value__ == (3743105i32)) {
                        _b_3742840 = (_addressSize_3731415 : stdgo.GoInt64);
                        var __blank__ = _t_3743118;
                        _gotoNext = 3743158i32;
                    } else if (__value__ == (3743158i32)) {
                        _typ_3732080.common().byteSize = _b_3742840;
                        _gotoNext = 3743188i32;
                    } else if (__value__ == (3743188i32)) {
                        {
                            final __ret__:{ var _0 : stdgo._internal.debug.dwarf.Dwarf_type_.Type_; var _1 : stdgo.Error; } = { _0 : _typ_3732080, _1 : (null : stdgo.Error) };
>>>>>>> 97b0842d
                            for (defer in __deferstack__) {
                                if (defer.ran) continue;
                                defer.ran = true;
                                defer.f();
                            };
                            return __ret__;
                        };
<<<<<<< HEAD
                        _gotoNext = 3661454i32;
                    } else if (__value__ == (3661454i32)) {
                        if (_typeCache != null) _typeCache.remove(_off);
                        {
                            final __ret__:{ var _0 : stdgo._internal.debug.dwarf.Dwarf_type_.Type_; var _1 : stdgo.Error; } = { _0 : (null : stdgo._internal.debug.dwarf.Dwarf_type_.Type_), _1 : _err_3649609 };
=======
                        _gotoNext = 3743205i32;
                    } else if (__value__ == (3743205i32)) {
                        if (_typeCache != null) _typeCache.remove(_off);
                        {
                            final __ret__:{ var _0 : stdgo._internal.debug.dwarf.Dwarf_type_.Type_; var _1 : stdgo.Error; } = { _0 : (null : stdgo._internal.debug.dwarf.Dwarf_type_.Type_), _1 : _err_3731360 };
>>>>>>> 97b0842d
                            for (defer in __deferstack__) {
                                if (defer.ran) continue;
                                defer.ran = true;
                                defer.f();
                            };
                            return __ret__;
                        };
                        _gotoNext = -1i32;
                    };
                };
            };
            throw stdgo.Go.toInterface(("unreachable goto control flow" : stdgo.GoString));
            {
                for (defer in __deferstack__) {
                    if (defer.ran) continue;
                    defer.ran = true;
                    defer.f();
                };
                if (stdgo.Go.recover_exception != null) {
                    final e = stdgo.Go.recover_exception;
                    stdgo.Go.recover_exception = null;
                    throw e;
                };
                return { _0 : (null : stdgo._internal.debug.dwarf.Dwarf_type_.Type_), _1 : (null : stdgo.Error) };
            };
        } catch(__exception__) {
            {
                var exe:Dynamic = __exception__.native;
                if ((exe is haxe.ValueException)) exe = exe.value;
                if (!(exe is stdgo.AnyInterface.AnyInterfaceData)) {
                    if (__exception__.message == "__return__") throw "__return__";
                    exe = stdgo.Go.toInterface(__exception__.message);
                };
                stdgo.Go.recover_exception = exe;
                {
                    function f() {
                        try {
                            {
                                for (defer in __deferstack__) {
                                    if (defer.ran) continue;
                                    defer.ran = true;
                                    defer.f();
                                };
                            };
                        } catch(__exception__2) {
                            var exe:Dynamic = __exception__2.native;
                            if ((exe is haxe.ValueException)) exe = exe.value;
                            if (!(exe is stdgo.AnyInterface.AnyInterfaceData)) {
                                if (__exception__.message == "__return__") throw "__return__";
                                exe = stdgo.Go.toInterface(__exception__.message);
                            };
                            stdgo.Go.recover_exception = exe;
                            f();
                        };
                    };
                    f();
                };
                if (stdgo.Go.recover_exception != null) {
                    final e = stdgo.Go.recover_exception;
                    stdgo.Go.recover_exception = null;
                    throw e;
                };
                return { _0 : (null : stdgo._internal.debug.dwarf.Dwarf_type_.Type_), _1 : (null : stdgo.Error) };
            };
        };
    }
    @:keep
    @:tdfield
    static public function type( _d:stdgo.Ref<stdgo._internal.debug.dwarf.Dwarf_data.Data>, _off:stdgo._internal.debug.dwarf.Dwarf_offset.Offset):{ var _0 : stdgo._internal.debug.dwarf.Dwarf_type_.Type_; var _1 : stdgo.Error; } {
        @:recv var _d:stdgo.Ref<stdgo._internal.debug.dwarf.Dwarf_data.Data> = _d;
        return @:check2r _d._readType(("info" : stdgo.GoString), stdgo.Go.asInterface(@:check2r _d.reader()), _off, (@:checkr _d ?? throw "null pointer dereference")._typeCache, null);
    }
    @:keep
    @:tdfield
    static public function addSection( _d:stdgo.Ref<stdgo._internal.debug.dwarf.Dwarf_data.Data>, _name:stdgo.GoString, _contents:stdgo.Slice<stdgo.GoUInt8>):stdgo.Error {
        @:recv var _d:stdgo.Ref<stdgo._internal.debug.dwarf.Dwarf_data.Data> = _d;
        var _err:stdgo.Error = (null : stdgo.Error);
        {
            final __value__ = _name;
            if (__value__ == ((".debug_addr" : stdgo.GoString))) {
                (@:checkr _d ?? throw "null pointer dereference")._addr = _contents;
            } else if (__value__ == ((".debug_line_str" : stdgo.GoString))) {
                (@:checkr _d ?? throw "null pointer dereference")._lineStr = _contents;
            } else if (__value__ == ((".debug_str_offsets" : stdgo.GoString))) {
                (@:checkr _d ?? throw "null pointer dereference")._strOffsets = _contents;
            } else if (__value__ == ((".debug_rnglists" : stdgo.GoString))) {
                (@:checkr _d ?? throw "null pointer dereference")._rngLists = _contents;
            };
        };
        return _err;
    }
    @:keep
    @:tdfield
    static public function addTypes( _d:stdgo.Ref<stdgo._internal.debug.dwarf.Dwarf_data.Data>, _name:stdgo.GoString, _types:stdgo.Slice<stdgo.GoUInt8>):stdgo.Error {
        @:recv var _d:stdgo.Ref<stdgo._internal.debug.dwarf.Dwarf_data.Data> = _d;
        return @:check2r _d._parseTypes(_name?.__copy__(), _types);
    }
    @:keep
    @:tdfield
    static public function lineReader( _d:stdgo.Ref<stdgo._internal.debug.dwarf.Dwarf_data.Data>, _cu:stdgo.Ref<stdgo._internal.debug.dwarf.Dwarf_entry.Entry>):{ var _0 : stdgo.Ref<stdgo._internal.debug.dwarf.Dwarf_linereader.LineReader>; var _1 : stdgo.Error; } {
        @:recv var _d:stdgo.Ref<stdgo._internal.debug.dwarf.Dwarf_data.Data> = _d;
        if ((@:checkr _d ?? throw "null pointer dereference")._line == null) {
            return { _0 : null, _1 : (null : stdgo.Error) };
        };
        var __tmp__ = try {
            { _0 : (stdgo.Go.typeAssert((@:check2r _cu.val((16u32 : stdgo._internal.debug.dwarf.Dwarf_attr.Attr)) : stdgo.GoInt64)) : stdgo.GoInt64), _1 : true };
        } catch(_) {
            { _0 : (0 : stdgo.GoInt64), _1 : false };
        }, _off = __tmp__._0, _ok = __tmp__._1;
        if (!_ok) {
            return { _0 : null, _1 : (null : stdgo.Error) };
        };
        if (((_off < (0i64 : stdgo.GoInt64) : Bool) || (_off > ((@:checkr _d ?? throw "null pointer dereference")._line.length : stdgo.GoInt64) : Bool) : Bool)) {
            return { _0 : null, _1 : stdgo._internal.errors.Errors_new_.new_(("AttrStmtList value out of range" : stdgo.GoString)) };
        };
        var __tmp__ = try {
            { _0 : (stdgo.Go.typeAssert((@:check2r _cu.val((27u32 : stdgo._internal.debug.dwarf.Dwarf_attr.Attr)) : stdgo.GoString)) : stdgo.GoString), _1 : true };
        } catch(_) {
            { _0 : ("" : stdgo.GoString), _1 : false };
        }, _compDir = __tmp__._0, __3 = __tmp__._1;
        var _u = (stdgo.Go.setRef((@:checkr _d ?? throw "null pointer dereference")._unit[(@:check2r _d._offsetToUnit((@:checkr _cu ?? throw "null pointer dereference").offset) : stdgo.GoInt)]) : stdgo.Ref<stdgo._internal.debug.dwarf.Dwarf_t_unit.T_unit>);
        var _buf = (stdgo._internal.debug.dwarf.Dwarf__makebuf._makeBuf(_d, stdgo.Go.asInterface(_u), ("line" : stdgo.GoString), (_off : stdgo._internal.debug.dwarf.Dwarf_offset.Offset), ((@:checkr _d ?? throw "null pointer dereference")._line.__slice__(_off) : stdgo.Slice<stdgo.GoUInt8>))?.__copy__() : stdgo._internal.debug.dwarf.Dwarf_t_buf.T_buf);
        var _r = ({ _buf : _buf, _section : (@:checkr _d ?? throw "null pointer dereference")._line, _str : (@:checkr _d ?? throw "null pointer dereference")._str, _lineStr : (@:checkr _d ?? throw "null pointer dereference")._lineStr } : stdgo._internal.debug.dwarf.Dwarf_linereader.LineReader);
        {
            var _err = (@:check2 _r._readHeader(_compDir?.__copy__()) : stdgo.Error);
            if (_err != null) {
                return { _0 : null, _1 : _err };
            };
        };
        @:check2 _r.reset();
        return { _0 : (stdgo.Go.setRef(_r) : stdgo.Ref<stdgo._internal.debug.dwarf.Dwarf_linereader.LineReader>), _1 : (null : stdgo.Error) };
    }
    @:keep
    @:tdfield
    static public function _debugAddr( _d:stdgo.Ref<stdgo._internal.debug.dwarf.Dwarf_data.Data>, _format:stdgo._internal.debug.dwarf.Dwarf_t_dataformat.T_dataFormat, _addrBase:stdgo.GoUInt64, _idx:stdgo.GoUInt64):{ var _0 : stdgo.GoUInt64; var _1 : stdgo.Error; } {
        @:recv var _d:stdgo.Ref<stdgo._internal.debug.dwarf.Dwarf_data.Data> = _d;
        var _off = ((_idx * (_format._addrsize() : stdgo.GoUInt64) : stdgo.GoUInt64) + _addrBase : stdgo.GoUInt64);
        if (((_off : stdgo.GoInt) : stdgo.GoUInt64) != (_off)) {
            return { _0 : (0i64 : stdgo.GoUInt64), _1 : stdgo._internal.errors.Errors_new_.new_(("offset out of range" : stdgo.GoString)) };
        };
        var _b = (stdgo._internal.debug.dwarf.Dwarf__makebuf._makeBuf(_d, _format, ("addr" : stdgo.GoString), (0u32 : stdgo._internal.debug.dwarf.Dwarf_offset.Offset), (@:checkr _d ?? throw "null pointer dereference")._addr)?.__copy__() : stdgo._internal.debug.dwarf.Dwarf_t_buf.T_buf);
        @:check2 _b._skip((_off : stdgo.GoInt));
        var _val = (@:check2 _b._addr() : stdgo.GoUInt64);
        if (_b._err != null) {
            return { _0 : (0i64 : stdgo.GoUInt64), _1 : _b._err };
        };
        return { _0 : _val, _1 : (null : stdgo.Error) };
    }
    @:keep
    @:tdfield
    static public function _dwarf5Ranges( _d:stdgo.Ref<stdgo._internal.debug.dwarf.Dwarf_data.Data>, _u:stdgo.Ref<stdgo._internal.debug.dwarf.Dwarf_t_unit.T_unit>, _cu:stdgo.Ref<stdgo._internal.debug.dwarf.Dwarf_entry.Entry>, _base:stdgo.GoUInt64, _ranges:stdgo.GoInt64, _ret:stdgo.Slice<stdgo.GoArray<stdgo.GoUInt64>>):{ var _0 : stdgo.Slice<stdgo.GoArray<stdgo.GoUInt64>>; var _1 : stdgo.Error; } {
        @:recv var _d:stdgo.Ref<stdgo._internal.debug.dwarf.Dwarf_data.Data> = _d;
        if (((_ranges < (0i64 : stdgo.GoInt64) : Bool) || (_ranges > ((@:checkr _d ?? throw "null pointer dereference")._rngLists.length : stdgo.GoInt64) : Bool) : Bool)) {
            return { _0 : (null : stdgo.Slice<stdgo.GoArray<stdgo.GoUInt64>>), _1 : stdgo._internal.fmt.Fmt_errorf.errorf(("invalid rnglist offset %d (max %d)" : stdgo.GoString), stdgo.Go.toInterface(_ranges), stdgo.Go.toInterface(((@:checkr _d ?? throw "null pointer dereference")._ranges.length))) };
        };
        var _addrBase:stdgo.GoInt64 = (0 : stdgo.GoInt64);
        if ((_cu != null && ((_cu : Dynamic).__nil__ == null || !(_cu : Dynamic).__nil__))) {
            {
                var __tmp__ = try {
                    { _0 : (stdgo.Go.typeAssert((@:check2r _cu.val((115u32 : stdgo._internal.debug.dwarf.Dwarf_attr.Attr)) : stdgo.GoInt64)) : stdgo.GoInt64), _1 : true };
                } catch(_) {
                    { _0 : (0 : stdgo.GoInt64), _1 : false };
                };
                _addrBase = @:tmpset0 __tmp__._0;
            };
        };
        var _buf = (stdgo._internal.debug.dwarf.Dwarf__makebuf._makeBuf(_d, stdgo.Go.asInterface(_u), ("rnglists" : stdgo.GoString), (0u32 : stdgo._internal.debug.dwarf.Dwarf_offset.Offset), (@:checkr _d ?? throw "null pointer dereference")._rngLists)?.__copy__() : stdgo._internal.debug.dwarf.Dwarf_t_buf.T_buf);
        @:check2 _buf._skip((_ranges : stdgo.GoInt));
        while (true) {
            var _opcode = (@:check2 _buf._uint8() : stdgo.GoUInt8);
            {
                final __value__ = _opcode;
                if (__value__ == ((0 : stdgo.GoUInt8))) {
                    if (_buf._err != null) {
                        return { _0 : (null : stdgo.Slice<stdgo.GoArray<stdgo.GoUInt64>>), _1 : _buf._err };
                    };
                    return { _0 : _ret, _1 : (null : stdgo.Error) };
                } else if (__value__ == ((1 : stdgo.GoUInt8))) {
                    var _baseIdx = (@:check2 _buf._uint() : stdgo.GoUInt64);
                    var _err:stdgo.Error = (null : stdgo.Error);
                    {
                        var __tmp__ = @:check2r _d._debugAddr(stdgo.Go.asInterface(_u), (_addrBase : stdgo.GoUInt64), _baseIdx);
                        _base = @:tmpset0 __tmp__._0;
                        _err = @:tmpset0 __tmp__._1;
                    };
                    if (_err != null) {
                        return { _0 : (null : stdgo.Slice<stdgo.GoArray<stdgo.GoUInt64>>), _1 : _err };
                    };
                } else if (__value__ == ((2 : stdgo.GoUInt8))) {
                    var _startIdx = (@:check2 _buf._uint() : stdgo.GoUInt64);
                    var _endIdx = (@:check2 _buf._uint() : stdgo.GoUInt64);
                    var __tmp__ = @:check2r _d._debugAddr(stdgo.Go.asInterface(_u), (_addrBase : stdgo.GoUInt64), _startIdx), _start:stdgo.GoUInt64 = __tmp__._0, _err:stdgo.Error = __tmp__._1;
                    if (_err != null) {
                        return { _0 : (null : stdgo.Slice<stdgo.GoArray<stdgo.GoUInt64>>), _1 : _err };
                    };
                    var __tmp__ = @:check2r _d._debugAddr(stdgo.Go.asInterface(_u), (_addrBase : stdgo.GoUInt64), _endIdx), _end:stdgo.GoUInt64 = __tmp__._0, _err:stdgo.Error = __tmp__._1;
                    if (_err != null) {
                        return { _0 : (null : stdgo.Slice<stdgo.GoArray<stdgo.GoUInt64>>), _1 : _err };
                    };
                    _ret = (_ret.__append__((new stdgo.GoArray<stdgo.GoUInt64>(2, 2, ...[_start, _end]).__setNumber64__() : stdgo.GoArray<stdgo.GoUInt64>)?.__copy__()));
                } else if (__value__ == ((3 : stdgo.GoUInt8))) {
                    var _startIdx = (@:check2 _buf._uint() : stdgo.GoUInt64);
                    var _len = (@:check2 _buf._uint() : stdgo.GoUInt64);
                    var __tmp__ = @:check2r _d._debugAddr(stdgo.Go.asInterface(_u), (_addrBase : stdgo.GoUInt64), _startIdx), _start:stdgo.GoUInt64 = __tmp__._0, _err:stdgo.Error = __tmp__._1;
                    if (_err != null) {
                        return { _0 : (null : stdgo.Slice<stdgo.GoArray<stdgo.GoUInt64>>), _1 : _err };
                    };
                    _ret = (_ret.__append__((new stdgo.GoArray<stdgo.GoUInt64>(2, 2, ...[_start, (_start + _len : stdgo.GoUInt64)]).__setNumber64__() : stdgo.GoArray<stdgo.GoUInt64>)?.__copy__()));
                } else if (__value__ == ((4 : stdgo.GoUInt8))) {
                    var _off1 = (@:check2 _buf._uint() : stdgo.GoUInt64);
                    var _off2 = (@:check2 _buf._uint() : stdgo.GoUInt64);
                    _ret = (_ret.__append__((new stdgo.GoArray<stdgo.GoUInt64>(2, 2, ...[(_base + _off1 : stdgo.GoUInt64), (_base + _off2 : stdgo.GoUInt64)]).__setNumber64__() : stdgo.GoArray<stdgo.GoUInt64>)?.__copy__()));
                } else if (__value__ == ((5 : stdgo.GoUInt8))) {
                    _base = @:check2 _buf._addr();
                } else if (__value__ == ((6 : stdgo.GoUInt8))) {
                    var _start = (@:check2 _buf._addr() : stdgo.GoUInt64);
                    var _end = (@:check2 _buf._addr() : stdgo.GoUInt64);
                    _ret = (_ret.__append__((new stdgo.GoArray<stdgo.GoUInt64>(2, 2, ...[_start, _end]).__setNumber64__() : stdgo.GoArray<stdgo.GoUInt64>)?.__copy__()));
                } else if (__value__ == ((7 : stdgo.GoUInt8))) {
                    var _start = (@:check2 _buf._addr() : stdgo.GoUInt64);
                    var _len = (@:check2 _buf._uint() : stdgo.GoUInt64);
                    _ret = (_ret.__append__((new stdgo.GoArray<stdgo.GoUInt64>(2, 2, ...[_start, (_start + _len : stdgo.GoUInt64)]).__setNumber64__() : stdgo.GoArray<stdgo.GoUInt64>)?.__copy__()));
                };
            };
        };
    }
    @:keep
    @:tdfield
    static public function _dwarf2Ranges( _d:stdgo.Ref<stdgo._internal.debug.dwarf.Dwarf_data.Data>, _u:stdgo.Ref<stdgo._internal.debug.dwarf.Dwarf_t_unit.T_unit>, _base:stdgo.GoUInt64, _ranges:stdgo.GoInt64, _ret:stdgo.Slice<stdgo.GoArray<stdgo.GoUInt64>>):{ var _0 : stdgo.Slice<stdgo.GoArray<stdgo.GoUInt64>>; var _1 : stdgo.Error; } {
        @:recv var _d:stdgo.Ref<stdgo._internal.debug.dwarf.Dwarf_data.Data> = _d;
        if (((_ranges < (0i64 : stdgo.GoInt64) : Bool) || (_ranges > ((@:checkr _d ?? throw "null pointer dereference")._ranges.length : stdgo.GoInt64) : Bool) : Bool)) {
            return { _0 : (null : stdgo.Slice<stdgo.GoArray<stdgo.GoUInt64>>), _1 : stdgo._internal.fmt.Fmt_errorf.errorf(("invalid range offset %d (max %d)" : stdgo.GoString), stdgo.Go.toInterface(_ranges), stdgo.Go.toInterface(((@:checkr _d ?? throw "null pointer dereference")._ranges.length))) };
        };
        var _buf = (stdgo._internal.debug.dwarf.Dwarf__makebuf._makeBuf(_d, stdgo.Go.asInterface(_u), ("ranges" : stdgo.GoString), (_ranges : stdgo._internal.debug.dwarf.Dwarf_offset.Offset), ((@:checkr _d ?? throw "null pointer dereference")._ranges.__slice__(_ranges) : stdgo.Slice<stdgo.GoUInt8>))?.__copy__() : stdgo._internal.debug.dwarf.Dwarf_t_buf.T_buf);
        while (((_buf._data.length) > (0 : stdgo.GoInt) : Bool)) {
            var _low = (@:check2 _buf._addr() : stdgo.GoUInt64);
            var _high = (@:check2 _buf._addr() : stdgo.GoUInt64);
            if (((_low == (0i64 : stdgo.GoUInt64)) && (_high == (0i64 : stdgo.GoUInt64)) : Bool)) {
                break;
            };
            if (_low == (((-1i64 : stdgo.GoUInt64) >> (((((8 : stdgo.GoInt) - @:check2r _u._addrsize() : stdgo.GoInt)) * (8 : stdgo.GoInt) : stdgo.GoInt) : stdgo.GoUInt) : stdgo.GoUInt64))) {
                _base = _high;
            } else {
                _ret = (_ret.__append__((new stdgo.GoArray<stdgo.GoUInt64>(2, 2, ...[(_base + _low : stdgo.GoUInt64), (_base + _high : stdgo.GoUInt64)]).__setNumber64__() : stdgo.GoArray<stdgo.GoUInt64>)?.__copy__()));
            };
        };
        return { _0 : _ret, _1 : (null : stdgo.Error) };
    }
    @:keep
    @:tdfield
    static public function _baseAddressForEntry( _d:stdgo.Ref<stdgo._internal.debug.dwarf.Dwarf_data.Data>, _e:stdgo.Ref<stdgo._internal.debug.dwarf.Dwarf_entry.Entry>):{ var _0 : stdgo.Ref<stdgo._internal.debug.dwarf.Dwarf_entry.Entry>; var _1 : stdgo.GoUInt64; var _2 : stdgo.Error; } {
        @:recv var _d:stdgo.Ref<stdgo._internal.debug.dwarf.Dwarf_data.Data> = _d;
        var _cu:stdgo.Ref<stdgo._internal.debug.dwarf.Dwarf_entry.Entry> = (null : stdgo.Ref<stdgo._internal.debug.dwarf.Dwarf_entry.Entry>);
        if ((@:checkr _e ?? throw "null pointer dereference").tag == ((17u32 : stdgo._internal.debug.dwarf.Dwarf_tag.Tag))) {
            _cu = _e;
        } else {
            var _i = (@:check2r _d._offsetToUnit((@:checkr _e ?? throw "null pointer dereference").offset) : stdgo.GoInt);
            if (_i == ((-1 : stdgo.GoInt))) {
                return { _0 : null, _1 : (0i64 : stdgo.GoUInt64), _2 : stdgo._internal.errors.Errors_new_.new_(("no unit for entry" : stdgo.GoString)) };
            };
            var _u = (stdgo.Go.setRef((@:checkr _d ?? throw "null pointer dereference")._unit[(_i : stdgo.GoInt)]) : stdgo.Ref<stdgo._internal.debug.dwarf.Dwarf_t_unit.T_unit>);
            var _b = (stdgo._internal.debug.dwarf.Dwarf__makebuf._makeBuf(_d, stdgo.Go.asInterface(_u), ("info" : stdgo.GoString), (@:checkr _u ?? throw "null pointer dereference")._off, (@:checkr _u ?? throw "null pointer dereference")._data)?.__copy__() : stdgo._internal.debug.dwarf.Dwarf_t_buf.T_buf);
            _cu = @:check2 _b._entry(null, (@:checkr _u ?? throw "null pointer dereference")._atable, (@:checkr _u ?? throw "null pointer dereference")._base, (@:checkr _u ?? throw "null pointer dereference")._vers);
            if (_b._err != null) {
                return { _0 : null, _1 : (0i64 : stdgo.GoUInt64), _2 : _b._err };
            };
        };
        {
            var __tmp__ = try {
                { _0 : (stdgo.Go.typeAssert((@:check2r _cu.val((82u32 : stdgo._internal.debug.dwarf.Dwarf_attr.Attr)) : stdgo.GoUInt64)) : stdgo.GoUInt64), _1 : true };
            } catch(_) {
                { _0 : (0 : stdgo.GoUInt64), _1 : false };
            }, _cuEntry = __tmp__._0, _cuEntryOK = __tmp__._1;
            if (_cuEntryOK) {
                return { _0 : _cu, _1 : _cuEntry, _2 : (null : stdgo.Error) };
            } else {
                var __tmp__ = try {
                    { _0 : (stdgo.Go.typeAssert((@:check2r _cu.val((17u32 : stdgo._internal.debug.dwarf.Dwarf_attr.Attr)) : stdgo.GoUInt64)) : stdgo.GoUInt64), _1 : true };
                } catch(_) {
                    { _0 : (0 : stdgo.GoUInt64), _1 : false };
                }, _cuLow = __tmp__._0, _cuLowOK = __tmp__._1;
                if (_cuLowOK) {
                    return { _0 : _cu, _1 : _cuLow, _2 : (null : stdgo.Error) };
                };
            };
        };
        return { _0 : _cu, _1 : (0i64 : stdgo.GoUInt64), _2 : (null : stdgo.Error) };
    }
    @:keep
    @:tdfield
    static public function ranges( _d:stdgo.Ref<stdgo._internal.debug.dwarf.Dwarf_data.Data>, _e:stdgo.Ref<stdgo._internal.debug.dwarf.Dwarf_entry.Entry>):{ var _0 : stdgo.Slice<stdgo.GoArray<stdgo.GoUInt64>>; var _1 : stdgo.Error; } {
        @:recv var _d:stdgo.Ref<stdgo._internal.debug.dwarf.Dwarf_data.Data> = _d;
        var _ret:stdgo.Slice<stdgo.GoArray<stdgo.GoUInt64>> = (null : stdgo.Slice<stdgo.GoArray<stdgo.GoUInt64>>);
        var __tmp__ = try {
            { _0 : (stdgo.Go.typeAssert((@:check2r _e.val((17u32 : stdgo._internal.debug.dwarf.Dwarf_attr.Attr)) : stdgo.GoUInt64)) : stdgo.GoUInt64), _1 : true };
        } catch(_) {
            { _0 : (0 : stdgo.GoUInt64), _1 : false };
        }, _low = __tmp__._0, _lowOK = __tmp__._1;
        var _high:stdgo.GoUInt64 = (0 : stdgo.GoUInt64);
        var _highOK:Bool = false;
        var _highField = @:check2r _e.attrField((18u32 : stdgo._internal.debug.dwarf.Dwarf_attr.Attr));
        if ((_highField != null && ((_highField : Dynamic).__nil__ == null || !(_highField : Dynamic).__nil__))) {
            {
                final __value__ = (@:checkr _highField ?? throw "null pointer dereference").class_;
                if (__value__ == ((1 : stdgo._internal.debug.dwarf.Dwarf_class_.Class_))) {
                    {
                        var __tmp__ = try {
                            { _0 : (stdgo.Go.typeAssert(((@:checkr _highField ?? throw "null pointer dereference").val : stdgo.GoUInt64)) : stdgo.GoUInt64), _1 : true };
                        } catch(_) {
                            { _0 : (0 : stdgo.GoUInt64), _1 : false };
                        };
                        _high = @:tmpset0 __tmp__._0;
                        _highOK = @:tmpset0 __tmp__._1;
                    };
                } else if (__value__ == ((3 : stdgo._internal.debug.dwarf.Dwarf_class_.Class_))) {
                    var __tmp__ = try {
                        { _0 : (stdgo.Go.typeAssert(((@:checkr _highField ?? throw "null pointer dereference").val : stdgo.GoInt64)) : stdgo.GoInt64), _1 : true };
                    } catch(_) {
                        { _0 : (0 : stdgo.GoInt64), _1 : false };
                    }, _off = __tmp__._0, _ok = __tmp__._1;
                    if (_ok) {
                        _high = (_low + (_off : stdgo.GoUInt64) : stdgo.GoUInt64);
                        _highOK = true;
                    };
                };
            };
        };
        if ((_lowOK && _highOK : Bool)) {
            _ret = (_ret.__append__((new stdgo.GoArray<stdgo.GoUInt64>(2, 2, ...[_low, _high]).__setNumber64__() : stdgo.GoArray<stdgo.GoUInt64>)?.__copy__()));
        };
        var _u:stdgo.Ref<stdgo._internal.debug.dwarf.Dwarf_t_unit.T_unit> = (null : stdgo.Ref<stdgo._internal.debug.dwarf.Dwarf_t_unit.T_unit>);
        {
            var _uidx = (@:check2r _d._offsetToUnit((@:checkr _e ?? throw "null pointer dereference").offset) : stdgo.GoInt);
            if (((_uidx >= (0 : stdgo.GoInt) : Bool) && (_uidx < ((@:checkr _d ?? throw "null pointer dereference")._unit.length) : Bool) : Bool)) {
                _u = (stdgo.Go.setRef((@:checkr _d ?? throw "null pointer dereference")._unit[(_uidx : stdgo.GoInt)]) : stdgo.Ref<stdgo._internal.debug.dwarf.Dwarf_t_unit.T_unit>);
            };
        };
        if ((((_u != null && ((_u : Dynamic).__nil__ == null || !(_u : Dynamic).__nil__)) && ((@:checkr _u ?? throw "null pointer dereference")._vers >= (5 : stdgo.GoInt) : Bool) : Bool) && ((@:checkr _d ?? throw "null pointer dereference")._rngLists != null) : Bool)) {
            var _field = @:check2r _e.attrField((85u32 : stdgo._internal.debug.dwarf.Dwarf_attr.Attr));
            if ((_field == null || (_field : Dynamic).__nil__)) {
                return { _0 : _ret, _1 : (null : stdgo.Error) };
            };
            {
                final __value__ = (@:checkr _field ?? throw "null pointer dereference").class_;
                if (__value__ == ((9 : stdgo._internal.debug.dwarf.Dwarf_class_.Class_))) {
                    var __tmp__ = try {
                        { _0 : (stdgo.Go.typeAssert(((@:checkr _field ?? throw "null pointer dereference").val : stdgo.GoInt64)) : stdgo.GoInt64), _1 : true };
                    } catch(_) {
                        { _0 : (0 : stdgo.GoInt64), _1 : false };
                    }, _ranges = __tmp__._0, _rangesOK = __tmp__._1;
                    if (!_rangesOK) {
                        return { _0 : _ret, _1 : (null : stdgo.Error) };
                    };
                    var __tmp__ = @:check2r _d._baseAddressForEntry(_e), _cu:stdgo.Ref<stdgo._internal.debug.dwarf.Dwarf_entry.Entry> = __tmp__._0, _base:stdgo.GoUInt64 = __tmp__._1, _err:stdgo.Error = __tmp__._2;
                    if (_err != null) {
                        return { _0 : (null : stdgo.Slice<stdgo.GoArray<stdgo.GoUInt64>>), _1 : _err };
                    };
                    return @:check2r _d._dwarf5Ranges(_u, _cu, _base, _ranges, _ret);
                } else if (__value__ == ((17 : stdgo._internal.debug.dwarf.Dwarf_class_.Class_))) {
                    var __tmp__ = try {
                        { _0 : (stdgo.Go.typeAssert(((@:checkr _field ?? throw "null pointer dereference").val : stdgo.GoUInt64)) : stdgo.GoUInt64), _1 : true };
                    } catch(_) {
                        { _0 : (0 : stdgo.GoUInt64), _1 : false };
                    }, _rnglist = __tmp__._0, _ok = __tmp__._1;
                    if (!_ok) {
                        return { _0 : _ret, _1 : (null : stdgo.Error) };
                    };
                    var __tmp__ = @:check2r _d._baseAddressForEntry(_e), _cu:stdgo.Ref<stdgo._internal.debug.dwarf.Dwarf_entry.Entry> = __tmp__._0, _base:stdgo.GoUInt64 = __tmp__._1, _err:stdgo.Error = __tmp__._2;
                    if (_err != null) {
                        return { _0 : (null : stdgo.Slice<stdgo.GoArray<stdgo.GoUInt64>>), _1 : _err };
                    };
                    return @:check2r _d._dwarf5Ranges(_u, _cu, _base, (_rnglist : stdgo.GoInt64), _ret);
                } else {
                    return { _0 : _ret, _1 : (null : stdgo.Error) };
                };
            };
        };
        var __tmp__ = try {
            { _0 : (stdgo.Go.typeAssert((@:check2r _e.val((85u32 : stdgo._internal.debug.dwarf.Dwarf_attr.Attr)) : stdgo.GoInt64)) : stdgo.GoInt64), _1 : true };
        } catch(_) {
            { _0 : (0 : stdgo.GoInt64), _1 : false };
        }, _ranges = __tmp__._0, _rangesOK = __tmp__._1;
        if ((_rangesOK && ((@:checkr _d ?? throw "null pointer dereference")._ranges != null) : Bool)) {
            var __tmp__ = @:check2r _d._baseAddressForEntry(_e), __3:stdgo.Ref<stdgo._internal.debug.dwarf.Dwarf_entry.Entry> = __tmp__._0, _base:stdgo.GoUInt64 = __tmp__._1, _err:stdgo.Error = __tmp__._2;
            if (_err != null) {
                return { _0 : (null : stdgo.Slice<stdgo.GoArray<stdgo.GoUInt64>>), _1 : _err };
            };
            return @:check2r _d._dwarf2Ranges(_u, _base, _ranges, _ret);
        };
        return { _0 : _ret, _1 : (null : stdgo.Error) };
    }
    @:keep
    @:tdfield
    static public function reader( _d:stdgo.Ref<stdgo._internal.debug.dwarf.Dwarf_data.Data>):stdgo.Ref<stdgo._internal.debug.dwarf.Dwarf_reader.Reader> {
        @:recv var _d:stdgo.Ref<stdgo._internal.debug.dwarf.Dwarf_data.Data> = _d;
        var _r = (stdgo.Go.setRef(({ _d : _d } : stdgo._internal.debug.dwarf.Dwarf_reader.Reader)) : stdgo.Ref<stdgo._internal.debug.dwarf.Dwarf_reader.Reader>);
        @:check2r _r.seek((0u32 : stdgo._internal.debug.dwarf.Dwarf_offset.Offset));
        return _r;
    }
    @:keep
    @:tdfield
    static public function _parseAbbrev( _d:stdgo.Ref<stdgo._internal.debug.dwarf.Dwarf_data.Data>, _off:stdgo.GoUInt64, _vers:stdgo.GoInt):{ var _0 : stdgo._internal.debug.dwarf.Dwarf_t_abbrevtable.T_abbrevTable; var _1 : stdgo.Error; } {
        @:recv var _d:stdgo.Ref<stdgo._internal.debug.dwarf.Dwarf_data.Data> = _d;
        {
            var __tmp__ = ((@:checkr _d ?? throw "null pointer dereference")._abbrevCache != null && (@:checkr _d ?? throw "null pointer dereference")._abbrevCache.exists(_off) ? { _0 : (@:checkr _d ?? throw "null pointer dereference")._abbrevCache[_off], _1 : true } : { _0 : (null : stdgo._internal.debug.dwarf.Dwarf_t_abbrevtable.T_abbrevTable), _1 : false }), _m:stdgo._internal.debug.dwarf.Dwarf_t_abbrevtable.T_abbrevTable = __tmp__._0, _ok:Bool = __tmp__._1;
            if (_ok) {
                return { _0 : _m, _1 : (null : stdgo.Error) };
            };
        };
        var _data = (@:checkr _d ?? throw "null pointer dereference")._abbrev;
        if ((_off > (_data.length : stdgo.GoUInt64) : Bool)) {
            _data = (null : stdgo.Slice<stdgo.GoUInt8>);
        } else {
            _data = (_data.__slice__(_off) : stdgo.Slice<stdgo.GoUInt8>);
        };
        var _b = (stdgo._internal.debug.dwarf.Dwarf__makebuf._makeBuf(_d, stdgo.Go.asInterface((new stdgo._internal.debug.dwarf.Dwarf_t_unknownformat.T_unknownFormat() : stdgo._internal.debug.dwarf.Dwarf_t_unknownformat.T_unknownFormat)), ("abbrev" : stdgo.GoString), (0u32 : stdgo._internal.debug.dwarf.Dwarf_offset.Offset), _data)?.__copy__() : stdgo._internal.debug.dwarf.Dwarf_t_buf.T_buf);
        var _m = ((({
            final x = new stdgo.GoMap.GoIntMap<stdgo._internal.debug.dwarf.Dwarf_t_abbrev.T_abbrev>();
            x.__defaultValue__ = () -> ({} : stdgo._internal.debug.dwarf.Dwarf_t_abbrev.T_abbrev);
            {};
            x;
        } : stdgo.GoMap<stdgo.GoUInt32, stdgo._internal.debug.dwarf.Dwarf_t_abbrev.T_abbrev>) : stdgo._internal.debug.dwarf.Dwarf_t_abbrevtable.T_abbrevTable) : stdgo._internal.debug.dwarf.Dwarf_t_abbrevtable.T_abbrevTable);
        while (true) {
            var _id = (@:check2 _b._uint() : stdgo.GoUInt32);
            if (_id == ((0u32 : stdgo.GoUInt32))) {
                break;
            };
            var _n = (0 : stdgo.GoInt);
            var _b1 = (_b?.__copy__() : stdgo._internal.debug.dwarf.Dwarf_t_buf.T_buf);
            @:check2 _b1._uint();
            @:check2 _b1._uint8();
            while (true) {
                var _tag = (@:check2 _b1._uint() : stdgo.GoUInt64);
                var _fmt = (@:check2 _b1._uint() : stdgo.GoUInt64);
                if (((_tag == (0i64 : stdgo.GoUInt64)) && (_fmt == (0i64 : stdgo.GoUInt64)) : Bool)) {
                    break;
                };
                if ((_fmt : stdgo._internal.debug.dwarf.Dwarf_t_format.T_format) == ((33u32 : stdgo._internal.debug.dwarf.Dwarf_t_format.T_format))) {
                    @:check2 _b1._int();
                };
                _n++;
            };
            if (_b1._err != null) {
                return { _0 : null, _1 : _b1._err };
            };
            var _a:stdgo._internal.debug.dwarf.Dwarf_t_abbrev.T_abbrev = ({} : stdgo._internal.debug.dwarf.Dwarf_t_abbrev.T_abbrev);
            _a._tag = (@:check2 _b._uint() : stdgo._internal.debug.dwarf.Dwarf_tag.Tag);
            _a._children = @:check2 _b._uint8() != ((0 : stdgo.GoUInt8));
            _a._field = (new stdgo.Slice<stdgo._internal.debug.dwarf.Dwarf_t_afield.T_afield>((_n : stdgo.GoInt).toBasic(), 0, ...[for (i in 0 ... ((_n : stdgo.GoInt).toBasic() > 0 ? (_n : stdgo.GoInt).toBasic() : 0 : stdgo.GoInt).toBasic()) ({} : stdgo._internal.debug.dwarf.Dwarf_t_afield.T_afield)]) : stdgo.Slice<stdgo._internal.debug.dwarf.Dwarf_t_afield.T_afield>);
            for (_i => _ in _a._field) {
                _a._field[(_i : stdgo.GoInt)]._attr = (@:check2 _b._uint() : stdgo._internal.debug.dwarf.Dwarf_attr.Attr);
                _a._field[(_i : stdgo.GoInt)]._fmt = (@:check2 _b._uint() : stdgo._internal.debug.dwarf.Dwarf_t_format.T_format);
                _a._field[(_i : stdgo.GoInt)]._class = stdgo._internal.debug.dwarf.Dwarf__formtoclass._formToClass(_a._field[(_i : stdgo.GoInt)]._fmt, _a._field[(_i : stdgo.GoInt)]._attr, _vers, (stdgo.Go.setRef(_b) : stdgo.Ref<stdgo._internal.debug.dwarf.Dwarf_t_buf.T_buf>));
                if (_a._field[(_i : stdgo.GoInt)]._fmt == ((33u32 : stdgo._internal.debug.dwarf.Dwarf_t_format.T_format))) {
                    _a._field[(_i : stdgo.GoInt)]._val = @:check2 _b._int();
                };
            };
            @:check2 _b._uint();
            @:check2 _b._uint();
            _m[_id] = _a?.__copy__();
        };
        if (_b._err != null) {
            return { _0 : null, _1 : _b._err };
        };
        (@:checkr _d ?? throw "null pointer dereference")._abbrevCache[_off] = _m;
        return { _0 : _m, _1 : (null : stdgo.Error) };
    }
}<|MERGE_RESOLUTION|>--- conflicted
+++ resolved
@@ -181,61 +181,6 @@
         @:recv var _d:stdgo.Ref<stdgo._internal.debug.dwarf.Dwarf_data.Data> = _d;
         var __deferstack__:Array<{ var ran : Bool; var f : Void -> Void; }> = [];
         try {
-<<<<<<< HEAD
-            var _nextDepth_3650340:stdgo.GoInt = (0 : stdgo.GoInt);
-            var _t_3661195:stdgo.Ref<stdgo._internal.debug.dwarf.Dwarf_typedeftype.TypedefType> = (null : stdgo.Ref<stdgo._internal.debug.dwarf.Dwarf_typedeftype.TypedefType>);
-            var _haveBitOffset_3657000:Bool = false;
-            var _f_3656355:stdgo.Ref<stdgo._internal.debug.dwarf.Dwarf_structfield.StructField> = (null : stdgo.Ref<stdgo._internal.debug.dwarf.Dwarf_structfield.StructField>);
-            var _lastFieldBitSize_3656202:stdgo.GoInt64 = (0 : stdgo.GoInt64);
-            var _haveBitOffset_3654770:Bool = false;
-            var _haveDataBitOffset_3654795:Bool = false;
-            var _b_3657800:stdgo.GoInt64 = (0 : stdgo.GoInt64);
-            var _e_3649606:stdgo.Ref<stdgo._internal.debug.dwarf.Dwarf_entry.Entry> = (null : stdgo.Ref<stdgo._internal.debug.dwarf.Dwarf_entry.Entry>);
-            var _lastFieldByteOffset_3656231:stdgo.GoInt64 = (0 : stdgo.GoInt64);
-            var _lastFieldType_3656176:stdgo.Ref<stdgo._internal.debug.dwarf.Dwarf_type_.Type_> = (null : stdgo.Ref<stdgo._internal.debug.dwarf.Dwarf_type_.Type_>);
-            var _ok_3653647:Bool = false;
-            var _b_3661089:stdgo.GoInt64 = (0 : stdgo.GoInt64);
-            var _err_3649609:stdgo.Error = (null : stdgo.Error);
-            var _ok_3657803:Bool = false;
-            var _val_3659038:stdgo.Slice<stdgo.Ref<stdgo._internal.debug.dwarf.Dwarf_enumvalue_.EnumValue_>> = (null : stdgo.Slice<stdgo.Ref<stdgo._internal.debug.dwarf.Dwarf_enumvalue_.EnumValue_>>);
-            var _t_3654651:stdgo.Ref<stdgo._internal.debug.dwarf.Dwarf_basictype.BasicType> = (null : stdgo.Ref<stdgo._internal.debug.dwarf.Dwarf_basictype.BasicType>);
-            var _t_3661367:stdgo.Ref<stdgo._internal.debug.dwarf.Dwarf_ptrtype.PtrType> = (null : stdgo.Ref<stdgo._internal.debug.dwarf.Dwarf_ptrtype.PtrType>);
-            var _kid_3656263:stdgo.Ref<stdgo._internal.debug.dwarf.Dwarf_entry.Entry> = (null : stdgo.Ref<stdgo._internal.debug.dwarf.Dwarf_entry.Entry>);
-            var _count_3652366:stdgo.GoInt64 = (0 : stdgo.GoInt64);
-            var _t_3660459:stdgo.Ref<stdgo._internal.debug.dwarf.Dwarf_typedeftype.TypedefType> = (null : stdgo.Ref<stdgo._internal.debug.dwarf.Dwarf_typedeftype.TypedefType>);
-            var _kid_3658799:stdgo.Ref<stdgo._internal.debug.dwarf.Dwarf_entry.Entry> = (null : stdgo.Ref<stdgo._internal.debug.dwarf.Dwarf_entry.Entry>);
-            var _haveDataBitOffset_3657026:Bool = false;
-            var _b_3656594:stdgo._internal.debug.dwarf.Dwarf_t_buf.T_buf = ({} : stdgo._internal.debug.dwarf.Dwarf_t_buf.T_buf);
-            var _loc_3656505:stdgo.Slice<stdgo.GoUInt8> = (null : stdgo.Slice<stdgo.GoUInt8>);
-            var _name_3653604:stdgo.GoString = ("" : stdgo.GoString);
-            var _t_3655841:stdgo.Ref<stdgo._internal.debug.dwarf.Dwarf_structtype.StructType> = (null : stdgo.Ref<stdgo._internal.debug.dwarf.Dwarf_structtype.StructType>);
-            var _f_3658878:stdgo.Ref<stdgo._internal.debug.dwarf.Dwarf_enumvalue_.EnumValue_> = (null : stdgo.Ref<stdgo._internal.debug.dwarf.Dwarf_enumvalue_.EnumValue_>);
-            var _t_3649543:stdgo._internal.debug.dwarf.Dwarf_type_.Type_ = (null : stdgo._internal.debug.dwarf.Dwarf_type_.Type_);
-            var _typeOf_3651206:stdgo.Ref<stdgo._internal.debug.dwarf.Dwarf_entry.Entry> -> stdgo._internal.debug.dwarf.Dwarf_type_.Type_ = null;
-            var _typ_3650329:stdgo._internal.debug.dwarf.Dwarf_type_.Type_ = (null : stdgo._internal.debug.dwarf.Dwarf_type_.Type_);
-            var _t_3651968:stdgo.Ref<stdgo._internal.debug.dwarf.Dwarf_arraytype.ArrayType> = (null : stdgo.Ref<stdgo._internal.debug.dwarf.Dwarf_arraytype.ArrayType>);
-            var _n_3658992:stdgo.GoInt = (0 : stdgo.GoInt);
-            var _kid_3660010:stdgo.Ref<stdgo._internal.debug.dwarf.Dwarf_entry.Entry> = (null : stdgo.Ref<stdgo._internal.debug.dwarf.Dwarf_entry.Entry>);
-            var _ok_3649546:Bool = false;
-            var _tkid_3660059:stdgo._internal.debug.dwarf.Dwarf_type_.Type_ = (null : stdgo._internal.debug.dwarf.Dwarf_type_.Type_);
-            var _i_3652947:stdgo.GoInt = (0 : stdgo.GoInt);
-            var _ok_3652373:Bool = false;
-            var _dims_3652163:stdgo.Slice<stdgo.GoInt64> = (null : stdgo.Slice<stdgo.GoInt64>);
-            var _ok_3661092:Bool = false;
-            var _t_3660934:stdgo.Ref<stdgo._internal.debug.dwarf.Dwarf_unsupportedtype.UnsupportedType> = (null : stdgo.Ref<stdgo._internal.debug.dwarf.Dwarf_unsupportedtype.UnsupportedType>);
-            var _t_3658117:stdgo.Ref<stdgo._internal.debug.dwarf.Dwarf_qualtype.QualType> = (null : stdgo.Ref<stdgo._internal.debug.dwarf.Dwarf_qualtype.QualType>);
-            var _byteSize_3654257:stdgo.GoInt64 = (0 : stdgo.GoInt64);
-            var _enc_3653642:stdgo.GoInt64 = (0 : stdgo.GoInt64);
-            var _fixer_3650105:stdgo._internal.debug.dwarf.Dwarf_t_typefixer.T_typeFixer = ({} : stdgo._internal.debug.dwarf.Dwarf_t_typefixer.T_typeFixer);
-            var _t_3659857:stdgo.Ref<stdgo._internal.debug.dwarf.Dwarf_functype.FuncType> = (null : stdgo.Ref<stdgo._internal.debug.dwarf.Dwarf_functype.FuncType>);
-            var _addressSize_3649664:stdgo.GoInt = (0 : stdgo.GoInt);
-            var _t_3660677:stdgo.Ref<stdgo._internal.debug.dwarf.Dwarf_unspecifiedtype.UnspecifiedType> = (null : stdgo.Ref<stdgo._internal.debug.dwarf.Dwarf_unspecifiedtype.UnspecifiedType>);
-            var _t_3659354:stdgo.Ref<stdgo._internal.debug.dwarf.Dwarf_ptrtype.PtrType> = (null : stdgo.Ref<stdgo._internal.debug.dwarf.Dwarf_ptrtype.PtrType>);
-            var _t_3658665:stdgo.Ref<stdgo._internal.debug.dwarf.Dwarf_enumtype.EnumType> = (null : stdgo.Ref<stdgo._internal.debug.dwarf.Dwarf_enumtype.EnumType>);
-            var _loc_3656875:stdgo.GoInt64 = (0 : stdgo.GoInt64);
-            var _kid_3652182:stdgo.Ref<stdgo._internal.debug.dwarf.Dwarf_entry.Entry> = (null : stdgo.Ref<stdgo._internal.debug.dwarf.Dwarf_entry.Entry>);
-            var _next_3650403:() -> stdgo.Ref<stdgo._internal.debug.dwarf.Dwarf_entry.Entry> = null;
-=======
             var _haveDataBitOffset_3736546:Bool = false;
             var _enc_3735393:stdgo.GoInt64 = (0 : stdgo.GoInt64);
             var _dims_3733914:stdgo.Slice<stdgo.GoInt64> = (null : stdgo.Slice<stdgo.GoInt64>);
@@ -289,68 +234,12 @@
             var _t_3742428:stdgo.Ref<stdgo._internal.debug.dwarf.Dwarf_unspecifiedtype.UnspecifiedType> = (null : stdgo.Ref<stdgo._internal.debug.dwarf.Dwarf_unspecifiedtype.UnspecifiedType>);
             var _t_3733719:stdgo.Ref<stdgo._internal.debug.dwarf.Dwarf_arraytype.ArrayType> = (null : stdgo.Ref<stdgo._internal.debug.dwarf.Dwarf_arraytype.ArrayType>);
             var _fixer_3731856:stdgo._internal.debug.dwarf.Dwarf_t_typefixer.T_typeFixer = ({} : stdgo._internal.debug.dwarf.Dwarf_t_typefixer.T_typeFixer);
->>>>>>> 97b0842d
             var _gotoNext = 0i32;
             var __blank__ = _gotoNext == ((0i32 : stdgo.GoInt));
             while (_gotoNext != ((-1i32 : stdgo.GoInt))) {
                 {
                     final __value__ = _gotoNext;
                     if (__value__ == (0i32)) {
-<<<<<<< HEAD
-                        var __blank__ = _loc_3656505;
-                        _gotoNext = 3656909i32;
-                        {
-                            {
-                                var __tmp__ = (_typeCache != null && _typeCache.exists(_off) ? { _0 : _typeCache[_off], _1 : true } : { _0 : (null : stdgo._internal.debug.dwarf.Dwarf_type_.Type_), _1 : false });
-                                _t_3649543 = @:tmpset0 __tmp__._0;
-                                _ok_3649546 = @:tmpset0 __tmp__._1;
-                            };
-                            if (_ok_3649546) {
-                                _gotoNext = 3649571i32;
-                            } else {
-                                _gotoNext = 3649593i32;
-                            };
-                        };
-                    } else if (__value__ == (3649571i32)) {
-                        return { _0 : _t_3649543, _1 : (null : stdgo.Error) };
-                        _gotoNext = 3649593i32;
-                    } else if (__value__ == (3649593i32)) {
-                        _r.seek(_off);
-                        {
-                            var __tmp__ = _r.next();
-                            _e_3649606 = @:tmpset0 __tmp__._0;
-                            _err_3649609 = @:tmpset0 __tmp__._1;
-                        };
-                        if (_err_3649609 != null) {
-                            _gotoNext = 3649640i32;
-                        } else {
-                            _gotoNext = 3649664i32;
-                        };
-                    } else if (__value__ == (3649640i32)) {
-                        return { _0 : (null : stdgo._internal.debug.dwarf.Dwarf_type_.Type_), _1 : _err_3649609 };
-                        _gotoNext = 3649664i32;
-                    } else if (__value__ == (3649664i32)) {
-                        _addressSize_3649664 = _r.addressSize();
-                        if (((_e_3649606 == null || (_e_3649606 : Dynamic).__nil__) || ((@:checkr _e_3649606 ?? throw "null pointer dereference").offset != _off) : Bool)) {
-                            _gotoNext = 3649727i32;
-                        } else {
-                            _gotoNext = 3650080i32;
-                        };
-                    } else if (__value__ == (3649727i32)) {
-                        return { _0 : (null : stdgo._internal.debug.dwarf.Dwarf_type_.Type_), _1 : stdgo.Go.asInterface((new stdgo._internal.debug.dwarf.Dwarf_decodeerror.DecodeError(_name?.__copy__(), _off, ("no type at offset" : stdgo.GoString)) : stdgo._internal.debug.dwarf.Dwarf_decodeerror.DecodeError)) };
-                        _gotoNext = 3650080i32;
-                    } else if (__value__ == (3650080i32)) {
-                        if ((_fixups == null || (_fixups : Dynamic).__nil__)) {
-                            _gotoNext = 3650097i32;
-                        } else {
-                            _gotoNext = 3650325i32;
-                        };
-                    } else if (__value__ == (3650097i32)) {
-                        {
-                            __deferstack__.unshift({ ran : false, f : () -> ({
-                                var a = function():Void {
-                                    @:check2 _fixer_3650105._apply();
-=======
                         var __blank__ = _loc_3738256;
                         _gotoNext = 3738660i32;
                         {
@@ -404,43 +293,21 @@
                             __deferstack__.unshift({ ran : false, f : () -> ({
                                 var a = function():Void {
                                     @:check2 _fixer_3731856._apply();
->>>>>>> 97b0842d
                                 };
                                 a();
                             }) });
                         };
-<<<<<<< HEAD
-                        _fixups = (stdgo.Go.setRef(_fixer_3650105) : stdgo.Ref<stdgo._internal.debug.dwarf.Dwarf_t_typefixer.T_typeFixer>);
-                        _gotoNext = 3650325i32;
-                    } else if (__value__ == (3650325i32)) {
-                        _nextDepth_3650340 = (0 : stdgo.GoInt);
-                        _next_3650403 = function():stdgo.Ref<stdgo._internal.debug.dwarf.Dwarf_entry.Entry> {
-                            if (!(@:checkr _e_3649606 ?? throw "null pointer dereference").children) {
-=======
                         _fixups = (stdgo.Go.setRef(_fixer_3731856) : stdgo.Ref<stdgo._internal.debug.dwarf.Dwarf_t_typefixer.T_typeFixer>);
                         _gotoNext = 3732076i32;
                     } else if (__value__ == (3732076i32)) {
                         _nextDepth_3732091 = (0 : stdgo.GoInt);
                         _next_3732154 = function():stdgo.Ref<stdgo._internal.debug.dwarf.Dwarf_entry.Entry> {
                             if (!(@:checkr _e_3731357 ?? throw "null pointer dereference").children) {
->>>>>>> 97b0842d
                                 return null;
                             };
                             while (true) {
                                 var __tmp__ = _r.next(), _kid:stdgo.Ref<stdgo._internal.debug.dwarf.Dwarf_entry.Entry> = __tmp__._0, _err1:stdgo.Error = __tmp__._1;
                                 if (_err1 != null) {
-<<<<<<< HEAD
-                                    _err_3649609 = _err1;
-                                    return null;
-                                };
-                                if ((_kid == null || (_kid : Dynamic).__nil__)) {
-                                    _err_3649609 = stdgo.Go.asInterface((new stdgo._internal.debug.dwarf.Dwarf_decodeerror.DecodeError(_name?.__copy__(), _r._offset(), ("unexpected end of DWARF entries" : stdgo.GoString)) : stdgo._internal.debug.dwarf.Dwarf_decodeerror.DecodeError));
-                                    return null;
-                                };
-                                if ((@:checkr _kid ?? throw "null pointer dereference").tag == ((0u32 : stdgo._internal.debug.dwarf.Dwarf_tag.Tag))) {
-                                    if ((_nextDepth_3650340 > (0 : stdgo.GoInt) : Bool)) {
-                                        _nextDepth_3650340--;
-=======
                                     _err_3731360 = _err1;
                                     return null;
                                 };
@@ -451,31 +318,20 @@
                                 if ((@:checkr _kid ?? throw "null pointer dereference").tag == ((0u32 : stdgo._internal.debug.dwarf.Dwarf_tag.Tag))) {
                                     if ((_nextDepth_3732091 > (0 : stdgo.GoInt) : Bool)) {
                                         _nextDepth_3732091--;
->>>>>>> 97b0842d
                                         continue;
                                     };
                                     return null;
                                 };
                                 if ((@:checkr _kid ?? throw "null pointer dereference").children) {
-<<<<<<< HEAD
-                                    _nextDepth_3650340++;
-                                };
-                                if ((_nextDepth_3650340 > (0 : stdgo.GoInt) : Bool)) {
-=======
                                     _nextDepth_3732091++;
                                 };
                                 if ((_nextDepth_3732091 > (0 : stdgo.GoInt) : Bool)) {
->>>>>>> 97b0842d
                                     continue;
                                 };
                                 return _kid;
                             };
                         };
-<<<<<<< HEAD
-                        _typeOf_3651206 = function(_e:stdgo.Ref<stdgo._internal.debug.dwarf.Dwarf_entry.Entry>):stdgo._internal.debug.dwarf.Dwarf_type_.Type_ {
-=======
                         _typeOf_3732957 = function(_e:stdgo.Ref<stdgo._internal.debug.dwarf.Dwarf_entry.Entry>):stdgo._internal.debug.dwarf.Dwarf_type_.Type_ {
->>>>>>> 97b0842d
                             var _tval = (@:check2r _e.val((73u32 : stdgo._internal.debug.dwarf.Dwarf_attr.Attr)) : stdgo.AnyInterface);
                             var _t:stdgo._internal.debug.dwarf.Dwarf_type_.Type_ = (null : stdgo._internal.debug.dwarf.Dwarf_type_.Type_);
                             {
@@ -486,15 +342,9 @@
                                         {
                                             var __tmp__ = @:check2r _d._readType(_name?.__copy__(), _r._clone(), _toff, _typeCache, _fixups);
                                             _t = @:tmpset0 __tmp__._0;
-<<<<<<< HEAD
-                                            _err_3649609 = @:tmpset0 __tmp__._1;
-                                        };
-                                        if (_err_3649609 != null) {
-=======
                                             _err_3731360 = @:tmpset0 __tmp__._1;
                                         };
                                         if (_err_3731360 != null) {
->>>>>>> 97b0842d
                                             return (null : stdgo._internal.debug.dwarf.Dwarf_type_.Type_);
                                         };
                                     };
@@ -504,15 +354,9 @@
                                         {
                                             var __tmp__ = @:check2r _d._sigToType(_toff);
                                             _t = @:tmpset0 __tmp__._0;
-<<<<<<< HEAD
-                                            _err_3649609 = @:tmpset0 __tmp__._1;
-                                        };
-                                        if (_err_3649609 != null) {
-=======
                                             _err_3731360 = @:tmpset0 __tmp__._1;
                                         };
                                         if (_err_3731360 != null) {
->>>>>>> 97b0842d
                                             return (null : stdgo._internal.debug.dwarf.Dwarf_type_.Type_);
                                         };
                                     };
@@ -523,775 +367,6 @@
                             };
                             return _t;
                         };
-<<<<<<< HEAD
-                        _gotoNext = 3651606i32;
-                    } else if (__value__ == (3651606i32)) {
-                        {
-                            final __value__ = (@:checkr _e_3649606 ?? throw "null pointer dereference").tag;
-                            if (__value__ == ((1u32 : stdgo._internal.debug.dwarf.Dwarf_tag.Tag))) {
-                                _gotoNext = 3651622i32;
-                            } else if (__value__ == ((36u32 : stdgo._internal.debug.dwarf.Dwarf_tag.Tag))) {
-                                _gotoNext = 3653040i32;
-                            } else if (__value__ == ((2u32 : stdgo._internal.debug.dwarf.Dwarf_tag.Tag)) || __value__ == ((19u32 : stdgo._internal.debug.dwarf.Dwarf_tag.Tag)) || __value__ == ((23u32 : stdgo._internal.debug.dwarf.Dwarf_tag.Tag))) {
-                                _gotoNext = 3655088i32;
-                            } else if (__value__ == ((38u32 : stdgo._internal.debug.dwarf.Dwarf_tag.Tag)) || __value__ == ((53u32 : stdgo._internal.debug.dwarf.Dwarf_tag.Tag)) || __value__ == ((55u32 : stdgo._internal.debug.dwarf.Dwarf_tag.Tag))) {
-                                _gotoNext = 3657986i32;
-                            } else if (__value__ == ((4u32 : stdgo._internal.debug.dwarf.Dwarf_tag.Tag))) {
-                                _gotoNext = 3658381i32;
-                            } else if (__value__ == ((15u32 : stdgo._internal.debug.dwarf.Dwarf_tag.Tag))) {
-                                _gotoNext = 3659172i32;
-                            } else if (__value__ == ((21u32 : stdgo._internal.debug.dwarf.Dwarf_tag.Tag))) {
-                                _gotoNext = 3659493i32;
-                            } else if (__value__ == ((22u32 : stdgo._internal.debug.dwarf.Dwarf_tag.Tag))) {
-                                _gotoNext = 3660320i32;
-                            } else if (__value__ == ((59u32 : stdgo._internal.debug.dwarf.Dwarf_tag.Tag))) {
-                                _gotoNext = 3660574i32;
-                            } else {
-                                _gotoNext = 3660775i32;
-                            };
-                        };
-                    } else if (__value__ == (3651622i32)) {
-                        _t_3651968 = (stdgo.Go.setRef(({} : stdgo._internal.debug.dwarf.Dwarf_arraytype.ArrayType)) : stdgo.Ref<stdgo._internal.debug.dwarf.Dwarf_arraytype.ArrayType>);
-                        _typ_3650329 = stdgo.Go.asInterface(_t_3651968);
-                        _typeCache[_off] = stdgo.Go.asInterface(_t_3651968);
-                        {
-                            (@:checkr _t_3651968 ?? throw "null pointer dereference").type = _typeOf_3651206(_e_3649606);
-                            if (_err_3649609 != null) {
-                                _gotoNext = 3652055i32;
-                            } else {
-                                _gotoNext = 3652077i32;
-                            };
-                        };
-                    } else if (__value__ == (3652055i32)) {
-                        _gotoNext = 3661454i32;
-                    } else if (__value__ == (3652077i32)) {
-                        {
-                            var __tmp__ = try {
-                                { _0 : (stdgo.Go.typeAssert((@:check2r _e_3649606.val((46u32 : stdgo._internal.debug.dwarf.Dwarf_attr.Attr)) : stdgo.GoInt64)) : stdgo.GoInt64), _1 : true };
-                            } catch(_) {
-                                { _0 : (0 : stdgo.GoInt64), _1 : false };
-                            };
-                            (@:checkr _t_3651968 ?? throw "null pointer dereference").strideBitSize = @:tmpset0 __tmp__._0;
-                        };
-                        _kid_3652182 = _next_3650403();
-                        _gotoNext = 3652178i32;
-                    } else if (__value__ == (3652178i32)) {
-                        if ((_kid_3652182 != null && ((_kid_3652182 : Dynamic).__nil__ == null || !(_kid_3652182 : Dynamic).__nil__))) {
-                            _gotoNext = 3652222i32;
-                        } else {
-                            _gotoNext = 3652839i32;
-                        };
-                    } else if (__value__ == (3652209i32)) {
-                        _kid_3652182 = _next_3650403();
-                        _gotoNext = 3652178i32;
-                    } else if (__value__ == (3652222i32)) {
-                        _gotoNext = 3652320i32;
-                    } else if (__value__ == (3652320i32)) {
-                        {
-                            final __value__ = (@:checkr _kid_3652182 ?? throw "null pointer dereference").tag;
-                            if (__value__ == ((33u32 : stdgo._internal.debug.dwarf.Dwarf_tag.Tag))) {
-                                _gotoNext = 3652340i32;
-                            } else if (__value__ == ((4u32 : stdgo._internal.debug.dwarf.Dwarf_tag.Tag))) {
-                                _gotoNext = 3652699i32;
-                            } else {
-                                _gotoNext = 3652209i32;
-                            };
-                        };
-                    } else if (__value__ == (3652340i32)) {
-                        {
-                            var __tmp__ = try {
-                                { _0 : (stdgo.Go.typeAssert((@:check2r _kid_3652182.val((55u32 : stdgo._internal.debug.dwarf.Dwarf_attr.Attr)) : stdgo.GoInt64)) : stdgo.GoInt64), _1 : true };
-                            } catch(_) {
-                                { _0 : (0 : stdgo.GoInt64), _1 : false };
-                            };
-                            _count_3652366 = @:tmpset0 __tmp__._0;
-                            _ok_3652373 = @:tmpset0 __tmp__._1;
-                        };
-                        if (!_ok_3652373) {
-                            _gotoNext = 3652417i32;
-                        } else {
-                            _gotoNext = 3652669i32;
-                        };
-                    } else if (__value__ == (3652417i32)) {
-                        {
-                            var __tmp__ = try {
-                                { _0 : (stdgo.Go.typeAssert((@:check2r _kid_3652182.val((47u32 : stdgo._internal.debug.dwarf.Dwarf_attr.Attr)) : stdgo.GoInt64)) : stdgo.GoInt64), _1 : true };
-                            } catch(_) {
-                                { _0 : (0 : stdgo.GoInt64), _1 : false };
-                            };
-                            _count_3652366 = @:tmpset0 __tmp__._0;
-                            _ok_3652373 = @:tmpset0 __tmp__._1;
-                        };
-                        if (_ok_3652373) {
-                            _gotoNext = 3652533i32;
-                        } else if ((_dims_3652163.length) == ((0 : stdgo.GoInt))) {
-                            _gotoNext = 3652619i32;
-                        } else {
-                            _gotoNext = 3652669i32;
-                        };
-                    } else if (__value__ == (3652533i32)) {
-                        _count_3652366++;
-                        _gotoNext = 3652669i32;
-                    } else if (__value__ == (3652619i32)) {
-                        _count_3652366 = (-1i64 : stdgo.GoInt64);
-                        _gotoNext = 3652669i32;
-                    } else if (__value__ == (3652669i32)) {
-                        _dims_3652163 = (_dims_3652163.__append__(_count_3652366));
-                        _gotoNext = 3652209i32;
-                    } else if (__value__ == (3652699i32)) {
-                        _err_3649609 = stdgo.Go.asInterface((new stdgo._internal.debug.dwarf.Dwarf_decodeerror.DecodeError(_name?.__copy__(), (@:checkr _kid_3652182 ?? throw "null pointer dereference").offset, ("cannot handle enumeration type as array bound" : stdgo.GoString)) : stdgo._internal.debug.dwarf.Dwarf_decodeerror.DecodeError));
-                        _gotoNext = 3661454i32;
-                    } else if (__value__ == (3652839i32)) {
-                        if ((_dims_3652163.length) == ((0 : stdgo.GoInt))) {
-                            _gotoNext = 3652857i32;
-                        } else {
-                            _gotoNext = 3652923i32;
-                        };
-                    } else if (__value__ == (3652857i32)) {
-                        _dims_3652163 = (new stdgo.Slice<stdgo.GoInt64>(1, 1, ...[(-1i64 : stdgo.GoInt64)]).__setNumber64__() : stdgo.Slice<stdgo.GoInt64>);
-                        _gotoNext = 3652923i32;
-                    } else if (__value__ == (3652923i32)) {
-                        (@:checkr _t_3651968 ?? throw "null pointer dereference").count = _dims_3652163[(0 : stdgo.GoInt)];
-                        _i_3652947 = ((_dims_3652163.length) - (1 : stdgo.GoInt) : stdgo.GoInt);
-                        _gotoNext = 3652943i32;
-                    } else if (__value__ == (3652943i32)) {
-                        if ((_i_3652947 >= (1 : stdgo.GoInt) : Bool)) {
-                            _gotoNext = 3652979i32;
-                        } else {
-                            _gotoNext = 3661051i32;
-                        };
-                    } else if (__value__ == (3652979i32)) {
-                        (@:checkr _t_3651968 ?? throw "null pointer dereference").type = stdgo.Go.asInterface((stdgo.Go.setRef(({ type : (@:checkr _t_3651968 ?? throw "null pointer dereference").type, count : _dims_3652163[(_i_3652947 : stdgo.GoInt)] } : stdgo._internal.debug.dwarf.Dwarf_arraytype.ArrayType)) : stdgo.Ref<stdgo._internal.debug.dwarf.Dwarf_arraytype.ArrayType>));
-                        _i_3652947--;
-                        _gotoNext = 3652943i32;
-                    } else if (__value__ == (3653040i32)) {
-                        {
-                            var __tmp__ = try {
-                                { _0 : (stdgo.Go.typeAssert((@:check2r _e_3649606.val((3u32 : stdgo._internal.debug.dwarf.Dwarf_attr.Attr)) : stdgo.GoString)) : stdgo.GoString), _1 : true };
-                            } catch(_) {
-                                { _0 : ("" : stdgo.GoString), _1 : false };
-                            };
-                            _name_3653604 = @:tmpset0 __tmp__._0?.__copy__();
-                        };
-                        {
-                            var __tmp__ = try {
-                                { _0 : (stdgo.Go.typeAssert((@:check2r _e_3649606.val((62u32 : stdgo._internal.debug.dwarf.Dwarf_attr.Attr)) : stdgo.GoInt64)) : stdgo.GoInt64), _1 : true };
-                            } catch(_) {
-                                { _0 : (0 : stdgo.GoInt64), _1 : false };
-                            };
-                            _enc_3653642 = @:tmpset0 __tmp__._0;
-                            _ok_3653647 = @:tmpset0 __tmp__._1;
-                        };
-                        if (!_ok_3653647) {
-                            _gotoNext = 3653690i32;
-                        } else {
-                            _gotoNext = 3653791i32;
-                        };
-                    } else if (__value__ == (3653690i32)) {
-                        _err_3649609 = stdgo.Go.asInterface((new stdgo._internal.debug.dwarf.Dwarf_decodeerror.DecodeError(_name_3653604?.__copy__(), (@:checkr _e_3649606 ?? throw "null pointer dereference").offset, (("missing encoding attribute for " : stdgo.GoString) + _name_3653604?.__copy__() : stdgo.GoString)?.__copy__()) : stdgo._internal.debug.dwarf.Dwarf_decodeerror.DecodeError));
-                        _gotoNext = 3661454i32;
-                    } else if (__value__ == (3653791i32)) {
-                        _gotoNext = 3653791i32;
-                        {
-                            final __value__ = _enc_3653642;
-                            if (__value__ == ((1i64 : stdgo.GoInt64))) {
-                                _gotoNext = 3653910i32;
-                            } else if (__value__ == ((2i64 : stdgo.GoInt64))) {
-                                _gotoNext = 3653952i32;
-                            } else if (__value__ == ((3i64 : stdgo.GoInt64))) {
-                                _gotoNext = 3653994i32;
-                            } else if (__value__ == ((4i64 : stdgo.GoInt64))) {
-                                _gotoNext = 3654407i32;
-                            } else if (__value__ == ((5i64 : stdgo.GoInt64))) {
-                                _gotoNext = 3654448i32;
-                            } else if (__value__ == ((7i64 : stdgo.GoInt64))) {
-                                _gotoNext = 3654488i32;
-                            } else if (__value__ == ((6i64 : stdgo.GoInt64))) {
-                                _gotoNext = 3654531i32;
-                            } else if (__value__ == ((8i64 : stdgo.GoInt64))) {
-                                _gotoNext = 3654576i32;
-                            } else {
-                                _gotoNext = 3653806i32;
-                            };
-                        };
-                    } else if (__value__ == (3653806i32)) {
-                        _err_3649609 = stdgo.Go.asInterface((new stdgo._internal.debug.dwarf.Dwarf_decodeerror.DecodeError(_name_3653604?.__copy__(), (@:checkr _e_3649606 ?? throw "null pointer dereference").offset, ("unrecognized encoding attribute value" : stdgo.GoString)) : stdgo._internal.debug.dwarf.Dwarf_decodeerror.DecodeError));
-                        _gotoNext = 3661454i32;
-                    } else if (__value__ == (3653910i32)) {
-                        _typ_3650329 = stdgo.Go.asInterface((stdgo.Go.setRef(({} : stdgo._internal.debug.dwarf.Dwarf_addrtype.AddrType)) : stdgo.Ref<stdgo._internal.debug.dwarf.Dwarf_addrtype.AddrType>));
-                        _gotoNext = 3654628i32;
-                    } else if (__value__ == (3653952i32)) {
-                        _typ_3650329 = stdgo.Go.asInterface((stdgo.Go.setRef(({} : stdgo._internal.debug.dwarf.Dwarf_booltype.BoolType)) : stdgo.Ref<stdgo._internal.debug.dwarf.Dwarf_booltype.BoolType>));
-                        _gotoNext = 3654628i32;
-                    } else if (__value__ == (3653994i32)) {
-                        _typ_3650329 = stdgo.Go.asInterface((stdgo.Go.setRef(({} : stdgo._internal.debug.dwarf.Dwarf_complextype.ComplexType)) : stdgo.Ref<stdgo._internal.debug.dwarf.Dwarf_complextype.ComplexType>));
-                        if (_name_3653604 == (("complex" : stdgo.GoString))) {
-                            _gotoNext = 3654066i32;
-                        } else {
-                            _gotoNext = 3654628i32;
-                        };
-                    } else if (__value__ == (3654066i32)) {
-                        _gotoNext = 3654250i32;
-                    } else if (__value__ == (3654250i32)) {
-                        {
-                            {
-                                var __tmp__ = try {
-                                    { _0 : (stdgo.Go.typeAssert((@:check2r _e_3649606.val((11u32 : stdgo._internal.debug.dwarf.Dwarf_attr.Attr)) : stdgo.GoInt64)) : stdgo.GoInt64), _1 : true };
-                                } catch(_) {
-                                    { _0 : (0 : stdgo.GoInt64), _1 : false };
-                                };
-                                _byteSize_3654257 = @:tmpset0 __tmp__._0;
-                            };
-                            {
-                                final __value__ = _byteSize_3654257;
-                                if (__value__ == ((8i64 : stdgo.GoInt64))) {
-                                    _gotoNext = 3654316i32;
-                                } else if (__value__ == ((16i64 : stdgo.GoInt64))) {
-                                    _gotoNext = 3654356i32;
-                                } else {
-                                    _gotoNext = 3654628i32;
-                                };
-                            };
-                        };
-                    } else if (__value__ == (3654316i32)) {
-                        _name_3653604 = ("complex float" : stdgo.GoString);
-                        _gotoNext = 3654628i32;
-                    } else if (__value__ == (3654356i32)) {
-                        _name_3653604 = ("complex double" : stdgo.GoString);
-                        _gotoNext = 3654628i32;
-                    } else if (__value__ == (3654407i32)) {
-                        _typ_3650329 = stdgo.Go.asInterface((stdgo.Go.setRef(({} : stdgo._internal.debug.dwarf.Dwarf_floattype.FloatType)) : stdgo.Ref<stdgo._internal.debug.dwarf.Dwarf_floattype.FloatType>));
-                        _gotoNext = 3654628i32;
-                    } else if (__value__ == (3654448i32)) {
-                        _typ_3650329 = stdgo.Go.asInterface((stdgo.Go.setRef(({} : stdgo._internal.debug.dwarf.Dwarf_inttype.IntType)) : stdgo.Ref<stdgo._internal.debug.dwarf.Dwarf_inttype.IntType>));
-                        _gotoNext = 3654628i32;
-                    } else if (__value__ == (3654488i32)) {
-                        _typ_3650329 = stdgo.Go.asInterface((stdgo.Go.setRef(({} : stdgo._internal.debug.dwarf.Dwarf_uinttype.UintType)) : stdgo.Ref<stdgo._internal.debug.dwarf.Dwarf_uinttype.UintType>));
-                        _gotoNext = 3654628i32;
-                    } else if (__value__ == (3654531i32)) {
-                        _typ_3650329 = stdgo.Go.asInterface((stdgo.Go.setRef(({} : stdgo._internal.debug.dwarf.Dwarf_chartype.CharType)) : stdgo.Ref<stdgo._internal.debug.dwarf.Dwarf_chartype.CharType>));
-                        _gotoNext = 3654628i32;
-                    } else if (__value__ == (3654576i32)) {
-                        _typ_3650329 = stdgo.Go.asInterface((stdgo.Go.setRef(({} : stdgo._internal.debug.dwarf.Dwarf_uchartype.UcharType)) : stdgo.Ref<stdgo._internal.debug.dwarf.Dwarf_uchartype.UcharType>));
-                        _gotoNext = 3654628i32;
-                    } else if (__value__ == (3654628i32)) {
-                        _typeCache[_off] = _typ_3650329;
-                        _t_3654651 = (stdgo.Go.typeAssert((stdgo.Go.toInterface(_typ_3650329) : stdgo._internal.debug.dwarf.Dwarf_t__interface_0.T__interface_0)) : stdgo._internal.debug.dwarf.Dwarf_t__interface_0.T__interface_0).basic();
-                        (@:checkr _t_3654651 ?? throw "null pointer dereference").commonType.name = _name_3653604?.__copy__();
-                        {
-                            var __tmp__ = try {
-                                { _0 : (stdgo.Go.typeAssert((@:check2r _e_3649606.val((13u32 : stdgo._internal.debug.dwarf.Dwarf_attr.Attr)) : stdgo.GoInt64)) : stdgo.GoInt64), _1 : true };
-                            } catch(_) {
-                                { _0 : (0 : stdgo.GoInt64), _1 : false };
-                            };
-                            (@:checkr _t_3654651 ?? throw "null pointer dereference").bitSize = @:tmpset0 __tmp__._0;
-                        };
-                        _haveBitOffset_3654770 = false;
-                        _haveDataBitOffset_3654795 = false;
-                        {
-                            var __tmp__ = try {
-                                { _0 : (stdgo.Go.typeAssert((@:check2r _e_3649606.val((12u32 : stdgo._internal.debug.dwarf.Dwarf_attr.Attr)) : stdgo.GoInt64)) : stdgo.GoInt64), _1 : true };
-                            } catch(_) {
-                                { _0 : (0 : stdgo.GoInt64), _1 : false };
-                            };
-                            (@:checkr _t_3654651 ?? throw "null pointer dereference").bitOffset = @:tmpset0 __tmp__._0;
-                            _haveBitOffset_3654770 = @:tmpset0 __tmp__._1;
-                        };
-                        {
-                            var __tmp__ = try {
-                                { _0 : (stdgo.Go.typeAssert((@:check2r _e_3649606.val((107u32 : stdgo._internal.debug.dwarf.Dwarf_attr.Attr)) : stdgo.GoInt64)) : stdgo.GoInt64), _1 : true };
-                            } catch(_) {
-                                { _0 : (0 : stdgo.GoInt64), _1 : false };
-                            };
-                            (@:checkr _t_3654651 ?? throw "null pointer dereference").dataBitOffset = @:tmpset0 __tmp__._0;
-                            _haveDataBitOffset_3654795 = @:tmpset0 __tmp__._1;
-                        };
-                        if ((_haveBitOffset_3654770 && _haveDataBitOffset_3654795 : Bool)) {
-                            _gotoNext = 3654994i32;
-                        } else {
-                            _gotoNext = 3661051i32;
-                        };
-                    } else if (__value__ == (3654994i32)) {
-                        _err_3649609 = stdgo.Go.asInterface((new stdgo._internal.debug.dwarf.Dwarf_decodeerror.DecodeError(_name_3653604?.__copy__(), (@:checkr _e_3649606 ?? throw "null pointer dereference").offset, ("duplicate bit offset attributes" : stdgo.GoString)) : stdgo._internal.debug.dwarf.Dwarf_decodeerror.DecodeError));
-                        _gotoNext = 3661454i32;
-                    } else if (__value__ == (3655088i32)) {
-                        _t_3655841 = (stdgo.Go.setRef(({} : stdgo._internal.debug.dwarf.Dwarf_structtype.StructType)) : stdgo.Ref<stdgo._internal.debug.dwarf.Dwarf_structtype.StructType>);
-                        _typ_3650329 = stdgo.Go.asInterface(_t_3655841);
-                        _typeCache[_off] = stdgo.Go.asInterface(_t_3655841);
-                        _gotoNext = 3655895i32;
-                    } else if (__value__ == (3655895i32)) {
-                        {
-                            final __value__ = (@:checkr _e_3649606 ?? throw "null pointer dereference").tag;
-                            if (__value__ == ((2u32 : stdgo._internal.debug.dwarf.Dwarf_tag.Tag))) {
-                                _gotoNext = 3655912i32;
-                            } else if (__value__ == ((19u32 : stdgo._internal.debug.dwarf.Dwarf_tag.Tag))) {
-                                _gotoNext = 3655953i32;
-                            } else if (__value__ == ((23u32 : stdgo._internal.debug.dwarf.Dwarf_tag.Tag))) {
-                                _gotoNext = 3655996i32;
-                            } else {
-                                _gotoNext = 3656041i32;
-                            };
-                        };
-                    } else if (__value__ == (3655912i32)) {
-                        (@:checkr _t_3655841 ?? throw "null pointer dereference").kind = ("class" : stdgo.GoString);
-                        _gotoNext = 3656041i32;
-                    } else if (__value__ == (3655953i32)) {
-                        (@:checkr _t_3655841 ?? throw "null pointer dereference").kind = ("struct" : stdgo.GoString);
-                        _gotoNext = 3656041i32;
-                    } else if (__value__ == (3655996i32)) {
-                        (@:checkr _t_3655841 ?? throw "null pointer dereference").kind = ("union" : stdgo.GoString);
-                        _gotoNext = 3656041i32;
-                    } else if (__value__ == (3656041i32)) {
-                        {
-                            var __tmp__ = try {
-                                { _0 : (stdgo.Go.typeAssert((@:check2r _e_3649606.val((3u32 : stdgo._internal.debug.dwarf.Dwarf_attr.Attr)) : stdgo.GoString)) : stdgo.GoString), _1 : true };
-                            } catch(_) {
-                                { _0 : ("" : stdgo.GoString), _1 : false };
-                            };
-                            (@:checkr _t_3655841 ?? throw "null pointer dereference").structName = @:tmpset0 __tmp__._0?.__copy__();
-                        };
-                        (@:checkr _t_3655841 ?? throw "null pointer dereference").incomplete = @:check2r _e_3649606.val((60u32 : stdgo._internal.debug.dwarf.Dwarf_attr.Attr)) != null;
-                        (@:checkr _t_3655841 ?? throw "null pointer dereference").field = (new stdgo.Slice<stdgo.Ref<stdgo._internal.debug.dwarf.Dwarf_structfield.StructField>>((0 : stdgo.GoInt).toBasic(), (8 : stdgo.GoInt)) : stdgo.Slice<stdgo.Ref<stdgo._internal.debug.dwarf.Dwarf_structfield.StructField>>);
-                        _kid_3656263 = _next_3650403();
-                        _gotoNext = 3656259i32;
-                    } else if (__value__ == (3656259i32)) {
-                        if ((_kid_3656263 != null && ((_kid_3656263 : Dynamic).__nil__ == null || !(_kid_3656263 : Dynamic).__nil__))) {
-                            _gotoNext = 3656303i32;
-                        } else {
-                            _gotoNext = 3657774i32;
-                        };
-                    } else if (__value__ == (3656303i32)) {
-                        if ((@:checkr _kid_3656263 ?? throw "null pointer dereference").tag != ((13u32 : stdgo._internal.debug.dwarf.Dwarf_tag.Tag))) {
-                            _gotoNext = 3656332i32;
-                        } else {
-                            _gotoNext = 3656355i32;
-                        };
-                    } else if (__value__ == (3656332i32)) {
-                        _kid_3656263 = _next_3650403();
-                        _gotoNext = 3656259i32;
-                    } else if (__value__ == (3656355i32)) {
-                        _f_3656355 = (stdgo.Go.setRef(({} : stdgo._internal.debug.dwarf.Dwarf_structfield.StructField)) : stdgo.Ref<stdgo._internal.debug.dwarf.Dwarf_structfield.StructField>);
-                        {
-                            (@:checkr _f_3656355 ?? throw "null pointer dereference").type = _typeOf_3651206(_kid_3656263);
-                            if (_err_3649609 != null) {
-                                _gotoNext = 3656416i32;
-                            } else {
-                                _gotoNext = 3656441i32;
-                            };
-                        };
-                    } else if (__value__ == (3656416i32)) {
-                        _gotoNext = 3661454i32;
-                    } else if (__value__ == (3656441i32)) {
-                        var __blank__ = 0i32;
-                        _gotoNext = 3656441i32;
-                        {
-                            final __type__ = @:check2r _kid_3656263.val((56u32 : stdgo._internal.debug.dwarf.Dwarf_attr.Attr));
-                            if (stdgo.Go.typeEquals((__type__ : stdgo.Slice<stdgo.GoUInt8>))) {
-                                var _loc:stdgo.Slice<stdgo.GoUInt8> = __type__ == null ? (null : stdgo.Slice<stdgo.GoUInt8>) : __type__.__underlying__() == null ? (null : stdgo.Slice<stdgo.GoUInt8>) : __type__ == null ? (null : stdgo.Slice<stdgo.GoUInt8>) : __type__.__underlying__().value;
-                                _loc_3656505 = _loc;
-                                _gotoNext = 3656494i32;
-                            } else if (stdgo.Go.typeEquals((__type__ : stdgo.GoInt64))) {
-                                var _loc:stdgo.GoInt64 = __type__ == null ? 0 : __type__.__underlying__() == null ? 0 : __type__ == null ? 0 : __type__.__underlying__().value;
-                                _loc_3656875 = _loc;
-                                _gotoNext = 3656865i32;
-                            } else {
-                                var _loc:stdgo.AnyInterface = __type__?.__underlying__();
-                                _gotoNext = 3656909i32;
-                            };
-                        };
-                    } else if (__value__ == (3656494i32)) {
-                        _b_3656594 = stdgo._internal.debug.dwarf.Dwarf__makebuf._makeBuf(_d, stdgo.Go.asInterface((new stdgo._internal.debug.dwarf.Dwarf_t_unknownformat.T_unknownFormat() : stdgo._internal.debug.dwarf.Dwarf_t_unknownformat.T_unknownFormat)), ("location" : stdgo.GoString), (0u32 : stdgo._internal.debug.dwarf.Dwarf_offset.Offset), _loc_3656505)?.__copy__();
-                        if (@:check2 _b_3656594._uint8() != ((35 : stdgo.GoUInt8))) {
-                            _gotoNext = 3656680i32;
-                        } else {
-                            _gotoNext = 3656770i32;
-                        };
-                    } else if (__value__ == (3656680i32)) {
-                        _err_3649609 = stdgo.Go.asInterface((new stdgo._internal.debug.dwarf.Dwarf_decodeerror.DecodeError(_name?.__copy__(), (@:checkr _kid_3656263 ?? throw "null pointer dereference").offset, ("unexpected opcode" : stdgo.GoString)) : stdgo._internal.debug.dwarf.Dwarf_decodeerror.DecodeError));
-                        _gotoNext = 3661454i32;
-                    } else if (__value__ == (3656770i32)) {
-                        (@:checkr _f_3656355 ?? throw "null pointer dereference").byteOffset = (@:check2 _b_3656594._uint() : stdgo.GoInt64);
-                        if (_b_3656594._err != null) {
-                            _gotoNext = 3656821i32;
-                        } else {
-                            _gotoNext = 0i32;
-                        };
-                    } else if (__value__ == (3656821i32)) {
-                        _err_3649609 = _b_3656594._err;
-                        _gotoNext = 3661454i32;
-                    } else if (__value__ == (3656865i32)) {
-                        (@:checkr _f_3656355 ?? throw "null pointer dereference").byteOffset = _loc_3656875;
-                        var __blank__ = _loc_3656875;
-                        _gotoNext = 3656909i32;
-                    } else if (__value__ == (3656909i32)) {
-                        {
-                            var __tmp__ = try {
-                                { _0 : (stdgo.Go.typeAssert((@:check2r _kid_3656263.val((3u32 : stdgo._internal.debug.dwarf.Dwarf_attr.Attr)) : stdgo.GoString)) : stdgo.GoString), _1 : true };
-                            } catch(_) {
-                                { _0 : ("" : stdgo.GoString), _1 : false };
-                            };
-                            (@:checkr _f_3656355 ?? throw "null pointer dereference").name = @:tmpset0 __tmp__._0?.__copy__();
-                        };
-                        {
-                            var __tmp__ = try {
-                                { _0 : (stdgo.Go.typeAssert((@:check2r _kid_3656263.val((11u32 : stdgo._internal.debug.dwarf.Dwarf_attr.Attr)) : stdgo.GoInt64)) : stdgo.GoInt64), _1 : true };
-                            } catch(_) {
-                                { _0 : (0 : stdgo.GoInt64), _1 : false };
-                            };
-                            (@:checkr _f_3656355 ?? throw "null pointer dereference").byteSize = @:tmpset0 __tmp__._0;
-                        };
-                        _haveBitOffset_3657000 = false;
-                        _haveDataBitOffset_3657026 = false;
-                        {
-                            var __tmp__ = try {
-                                { _0 : (stdgo.Go.typeAssert((@:check2r _kid_3656263.val((12u32 : stdgo._internal.debug.dwarf.Dwarf_attr.Attr)) : stdgo.GoInt64)) : stdgo.GoInt64), _1 : true };
-                            } catch(_) {
-                                { _0 : (0 : stdgo.GoInt64), _1 : false };
-                            };
-                            (@:checkr _f_3656355 ?? throw "null pointer dereference").bitOffset = @:tmpset0 __tmp__._0;
-                            _haveBitOffset_3657000 = @:tmpset0 __tmp__._1;
-                        };
-                        {
-                            var __tmp__ = try {
-                                { _0 : (stdgo.Go.typeAssert((@:check2r _kid_3656263.val((107u32 : stdgo._internal.debug.dwarf.Dwarf_attr.Attr)) : stdgo.GoInt64)) : stdgo.GoInt64), _1 : true };
-                            } catch(_) {
-                                { _0 : (0 : stdgo.GoInt64), _1 : false };
-                            };
-                            (@:checkr _f_3656355 ?? throw "null pointer dereference").dataBitOffset = @:tmpset0 __tmp__._0;
-                            _haveDataBitOffset_3657026 = @:tmpset0 __tmp__._1;
-                        };
-                        if ((_haveBitOffset_3657000 && _haveDataBitOffset_3657026 : Bool)) {
-                            _gotoNext = 3657232i32;
-                        } else {
-                            _gotoNext = 3657330i32;
-                        };
-                    } else if (__value__ == (3657232i32)) {
-                        _err_3649609 = stdgo.Go.asInterface((new stdgo._internal.debug.dwarf.Dwarf_decodeerror.DecodeError(_name?.__copy__(), (@:checkr _e_3649606 ?? throw "null pointer dereference").offset, ("duplicate bit offset attributes" : stdgo.GoString)) : stdgo._internal.debug.dwarf.Dwarf_decodeerror.DecodeError));
-                        _gotoNext = 3661454i32;
-                    } else if (__value__ == (3657330i32)) {
-                        {
-                            var __tmp__ = try {
-                                { _0 : (stdgo.Go.typeAssert((@:check2r _kid_3656263.val((13u32 : stdgo._internal.debug.dwarf.Dwarf_attr.Attr)) : stdgo.GoInt64)) : stdgo.GoInt64), _1 : true };
-                            } catch(_) {
-                                { _0 : (0 : stdgo.GoInt64), _1 : false };
-                            };
-                            (@:checkr _f_3656355 ?? throw "null pointer dereference").bitSize = @:tmpset0 __tmp__._0;
-                        };
-                        (@:checkr _t_3655841 ?? throw "null pointer dereference").field = ((@:checkr _t_3655841 ?? throw "null pointer dereference").field.__append__(_f_3656355));
-                        if (((_lastFieldBitSize_3656202 == ((0i64 : stdgo.GoInt64)) && _lastFieldByteOffset_3656231 == ((@:checkr _f_3656355 ?? throw "null pointer dereference").byteOffset) : Bool) && ((@:checkr _t_3655841 ?? throw "null pointer dereference").kind != ("union" : stdgo.GoString)) : Bool)) {
-                            _gotoNext = 3657495i32;
-                        } else {
-                            _gotoNext = 3657674i32;
-                        };
-                    } else if (__value__ == (3657495i32)) {
-                        @:check2r _fixups._recordArrayType(_lastFieldType_3656176);
-                        _gotoNext = 3657674i32;
-                    } else if (__value__ == (3657674i32)) {
-                        _lastFieldType_3656176 = (stdgo.Go.setRef((@:checkr _f_3656355 ?? throw "null pointer dereference").type) : stdgo.Ref<stdgo._internal.debug.dwarf.Dwarf_type_.Type_>);
-                        _lastFieldByteOffset_3656231 = (@:checkr _f_3656355 ?? throw "null pointer dereference").byteOffset;
-                        _lastFieldBitSize_3656202 = (@:checkr _f_3656355 ?? throw "null pointer dereference").bitSize;
-                        _kid_3656263 = _next_3650403();
-                        _gotoNext = 3656259i32;
-                    } else if (__value__ == (3657774i32)) {
-                        if ((@:checkr _t_3655841 ?? throw "null pointer dereference").kind != (("union" : stdgo.GoString))) {
-                            _gotoNext = 3657795i32;
-                        } else {
-                            _gotoNext = 3661051i32;
-                        };
-                    } else if (__value__ == (3657795i32)) {
-                        {
-                            var __tmp__ = try {
-                                { _0 : (stdgo.Go.typeAssert((@:check2r _e_3649606.val((11u32 : stdgo._internal.debug.dwarf.Dwarf_attr.Attr)) : stdgo.GoInt64)) : stdgo.GoInt64), _1 : true };
-                            } catch(_) {
-                                { _0 : (0 : stdgo.GoInt64), _1 : false };
-                            };
-                            _b_3657800 = @:tmpset0 __tmp__._0;
-                            _ok_3657803 = @:tmpset0 __tmp__._1;
-                        };
-                        if ((_ok_3657803 && (_b_3657800 == _lastFieldByteOffset_3656231) : Bool)) {
-                            _gotoNext = 3657874i32;
-                        } else {
-                            _gotoNext = 3661051i32;
-                        };
-                    } else if (__value__ == (3657874i32)) {
-                        @:check2r _fixups._recordArrayType(_lastFieldType_3656176);
-                        _gotoNext = 3661051i32;
-                    } else if (__value__ == (3657986i32)) {
-                        _t_3658117 = (stdgo.Go.setRef(({} : stdgo._internal.debug.dwarf.Dwarf_qualtype.QualType)) : stdgo.Ref<stdgo._internal.debug.dwarf.Dwarf_qualtype.QualType>);
-                        _typ_3650329 = stdgo.Go.asInterface(_t_3658117);
-                        _typeCache[_off] = stdgo.Go.asInterface(_t_3658117);
-                        {
-                            (@:checkr _t_3658117 ?? throw "null pointer dereference").type = _typeOf_3651206(_e_3649606);
-                            if (_err_3649609 != null) {
-                                _gotoNext = 3658203i32;
-                            } else {
-                                _gotoNext = 3658225i32;
-                            };
-                        };
-                    } else if (__value__ == (3658203i32)) {
-                        _gotoNext = 3661454i32;
-                    } else if (__value__ == (3658225i32)) {
-                        _gotoNext = 3658225i32;
-                        {
-                            final __value__ = (@:checkr _e_3649606 ?? throw "null pointer dereference").tag;
-                            if (__value__ == ((38u32 : stdgo._internal.debug.dwarf.Dwarf_tag.Tag))) {
-                                _gotoNext = 3658242i32;
-                            } else if (__value__ == ((55u32 : stdgo._internal.debug.dwarf.Dwarf_tag.Tag))) {
-                                _gotoNext = 3658283i32;
-                            } else if (__value__ == ((53u32 : stdgo._internal.debug.dwarf.Dwarf_tag.Tag))) {
-                                _gotoNext = 3658330i32;
-                            } else {
-                                _gotoNext = 3661051i32;
-                            };
-                        };
-                    } else if (__value__ == (3658242i32)) {
-                        (@:checkr _t_3658117 ?? throw "null pointer dereference").qual = ("const" : stdgo.GoString);
-                        _gotoNext = 3661051i32;
-                    } else if (__value__ == (3658283i32)) {
-                        (@:checkr _t_3658117 ?? throw "null pointer dereference").qual = ("restrict" : stdgo.GoString);
-                        _gotoNext = 3661051i32;
-                    } else if (__value__ == (3658330i32)) {
-                        (@:checkr _t_3658117 ?? throw "null pointer dereference").qual = ("volatile" : stdgo.GoString);
-                        _gotoNext = 3661051i32;
-                    } else if (__value__ == (3658381i32)) {
-                        _t_3658665 = (stdgo.Go.setRef(({} : stdgo._internal.debug.dwarf.Dwarf_enumtype.EnumType)) : stdgo.Ref<stdgo._internal.debug.dwarf.Dwarf_enumtype.EnumType>);
-                        _typ_3650329 = stdgo.Go.asInterface(_t_3658665);
-                        _typeCache[_off] = stdgo.Go.asInterface(_t_3658665);
-                        {
-                            var __tmp__ = try {
-                                { _0 : (stdgo.Go.typeAssert((@:check2r _e_3649606.val((3u32 : stdgo._internal.debug.dwarf.Dwarf_attr.Attr)) : stdgo.GoString)) : stdgo.GoString), _1 : true };
-                            } catch(_) {
-                                { _0 : ("" : stdgo.GoString), _1 : false };
-                            };
-                            (@:checkr _t_3658665 ?? throw "null pointer dereference").enumName = @:tmpset0 __tmp__._0?.__copy__();
-                        };
-                        (@:checkr _t_3658665 ?? throw "null pointer dereference").val = (new stdgo.Slice<stdgo.Ref<stdgo._internal.debug.dwarf.Dwarf_enumvalue_.EnumValue_>>((0 : stdgo.GoInt).toBasic(), (8 : stdgo.GoInt)) : stdgo.Slice<stdgo.Ref<stdgo._internal.debug.dwarf.Dwarf_enumvalue_.EnumValue_>>);
-                        _kid_3658799 = _next_3650403();
-                        _gotoNext = 3658795i32;
-                    } else if (__value__ == (3658795i32)) {
-                        if ((_kid_3658799 != null && ((_kid_3658799 : Dynamic).__nil__ == null || !(_kid_3658799 : Dynamic).__nil__))) {
-                            _gotoNext = 3658839i32;
-                        } else {
-                            _gotoNext = 3661051i32;
-                        };
-                    } else if (__value__ == (3658826i32)) {
-                        _kid_3658799 = _next_3650403();
-                        _gotoNext = 3658795i32;
-                    } else if (__value__ == (3658839i32)) {
-                        if ((@:checkr _kid_3658799 ?? throw "null pointer dereference").tag == ((40u32 : stdgo._internal.debug.dwarf.Dwarf_tag.Tag))) {
-                            _gotoNext = 3658872i32;
-                        } else {
-                            _gotoNext = 3658826i32;
-                        };
-                    } else if (__value__ == (3658872i32)) {
-                        _f_3658878 = (stdgo.Go.setRef(({} : stdgo._internal.debug.dwarf.Dwarf_enumvalue_.EnumValue_)) : stdgo.Ref<stdgo._internal.debug.dwarf.Dwarf_enumvalue_.EnumValue_>);
-                        {
-                            var __tmp__ = try {
-                                { _0 : (stdgo.Go.typeAssert((@:check2r _kid_3658799.val((3u32 : stdgo._internal.debug.dwarf.Dwarf_attr.Attr)) : stdgo.GoString)) : stdgo.GoString), _1 : true };
-                            } catch(_) {
-                                { _0 : ("" : stdgo.GoString), _1 : false };
-                            };
-                            (@:checkr _f_3658878 ?? throw "null pointer dereference").name = @:tmpset0 __tmp__._0?.__copy__();
-                        };
-                        {
-                            var __tmp__ = try {
-                                { _0 : (stdgo.Go.typeAssert((@:check2r _kid_3658799.val((28u32 : stdgo._internal.debug.dwarf.Dwarf_attr.Attr)) : stdgo.GoInt64)) : stdgo.GoInt64), _1 : true };
-                            } catch(_) {
-                                { _0 : (0 : stdgo.GoInt64), _1 : false };
-                            };
-                            (@:checkr _f_3658878 ?? throw "null pointer dereference").val = @:tmpset0 __tmp__._0;
-                        };
-                        _n_3658992 = ((@:checkr _t_3658665 ?? throw "null pointer dereference").val.length);
-                        if ((_n_3658992 >= (@:checkr _t_3658665 ?? throw "null pointer dereference").val.capacity : Bool)) {
-                            _gotoNext = 3659031i32;
-                        } else {
-                            _gotoNext = 3659121i32;
-                        };
-                    } else if (__value__ == (3659031i32)) {
-                        _val_3659038 = (new stdgo.Slice<stdgo.Ref<stdgo._internal.debug.dwarf.Dwarf_enumvalue_.EnumValue_>>((_n_3658992 : stdgo.GoInt).toBasic(), (_n_3658992 * (2 : stdgo.GoInt) : stdgo.GoInt)) : stdgo.Slice<stdgo.Ref<stdgo._internal.debug.dwarf.Dwarf_enumvalue_.EnumValue_>>);
-                        _val_3659038.__copyTo__((@:checkr _t_3658665 ?? throw "null pointer dereference").val);
-                        (@:checkr _t_3658665 ?? throw "null pointer dereference").val = _val_3659038;
-                        _gotoNext = 3659121i32;
-                    } else if (__value__ == (3659121i32)) {
-                        (@:checkr _t_3658665 ?? throw "null pointer dereference").val = ((@:checkr _t_3658665 ?? throw "null pointer dereference").val.__slice__((0 : stdgo.GoInt), (_n_3658992 + (1 : stdgo.GoInt) : stdgo.GoInt)) : stdgo.Slice<stdgo.Ref<stdgo._internal.debug.dwarf.Dwarf_enumvalue_.EnumValue_>>);
-                        (@:checkr _t_3658665 ?? throw "null pointer dereference").val[(_n_3658992 : stdgo.GoInt)] = _f_3658878;
-                        _gotoNext = 3658826i32;
-                    } else if (__value__ == (3659172i32)) {
-                        _t_3659354 = (stdgo.Go.setRef(({} : stdgo._internal.debug.dwarf.Dwarf_ptrtype.PtrType)) : stdgo.Ref<stdgo._internal.debug.dwarf.Dwarf_ptrtype.PtrType>);
-                        _typ_3650329 = stdgo.Go.asInterface(_t_3659354);
-                        _typeCache[_off] = stdgo.Go.asInterface(_t_3659354);
-                        if (@:check2r _e_3649606.val((73u32 : stdgo._internal.debug.dwarf.Dwarf_attr.Attr)) == null) {
-                            _gotoNext = 3659431i32;
-                        } else {
-                            _gotoNext = 3659472i32;
-                        };
-                    } else if (__value__ == (3659431i32)) {
-                        (@:checkr _t_3659354 ?? throw "null pointer dereference").type = stdgo.Go.asInterface((stdgo.Go.setRef((new stdgo._internal.debug.dwarf.Dwarf_voidtype.VoidType() : stdgo._internal.debug.dwarf.Dwarf_voidtype.VoidType)) : stdgo.Ref<stdgo._internal.debug.dwarf.Dwarf_voidtype.VoidType>));
-                        _gotoNext = 3661051i32;
-                    } else if (__value__ == (3659472i32)) {
-                        (@:checkr _t_3659354 ?? throw "null pointer dereference").type = _typeOf_3651206(_e_3649606);
-                        _gotoNext = 3661051i32;
-                    } else if (__value__ == (3659493i32)) {
-                        _t_3659857 = (stdgo.Go.setRef(({} : stdgo._internal.debug.dwarf.Dwarf_functype.FuncType)) : stdgo.Ref<stdgo._internal.debug.dwarf.Dwarf_functype.FuncType>);
-                        _typ_3650329 = stdgo.Go.asInterface(_t_3659857);
-                        _typeCache[_off] = stdgo.Go.asInterface(_t_3659857);
-                        {
-                            (@:checkr _t_3659857 ?? throw "null pointer dereference").returnType = _typeOf_3651206(_e_3649606);
-                            if (_err_3649609 != null) {
-                                _gotoNext = 3659949i32;
-                            } else {
-                                _gotoNext = 3659971i32;
-                            };
-                        };
-                    } else if (__value__ == (3659949i32)) {
-                        _gotoNext = 3661454i32;
-                    } else if (__value__ == (3659971i32)) {
-                        (@:checkr _t_3659857 ?? throw "null pointer dereference").paramType = (new stdgo.Slice<stdgo._internal.debug.dwarf.Dwarf_type_.Type_>((0 : stdgo.GoInt).toBasic(), (8 : stdgo.GoInt)) : stdgo.Slice<stdgo._internal.debug.dwarf.Dwarf_type_.Type_>);
-                        _kid_3660010 = _next_3650403();
-                        _gotoNext = 3660006i32;
-                    } else if (__value__ == (3660006i32)) {
-                        if ((_kid_3660010 != null && ((_kid_3660010 : Dynamic).__nil__ == null || !(_kid_3660010 : Dynamic).__nil__))) {
-                            _gotoNext = 3660050i32;
-                        } else {
-                            _gotoNext = 3661051i32;
-                        };
-                    } else if (__value__ == (3660050i32)) {
-                        _gotoNext = 3660072i32;
-                    } else if (__value__ == (3660072i32)) {
-                        {
-                            final __value__ = (@:checkr _kid_3660010 ?? throw "null pointer dereference").tag;
-                            if (__value__ == ((5u32 : stdgo._internal.debug.dwarf.Dwarf_tag.Tag))) {
-                                _gotoNext = 3660117i32;
-                            } else if (__value__ == ((24u32 : stdgo._internal.debug.dwarf.Dwarf_tag.Tag))) {
-                                _gotoNext = 3660207i32;
-                            } else {
-                                _gotoNext = 3660092i32;
-                            };
-                        };
-                    } else if (__value__ == (3660092i32)) {
-                        _kid_3660010 = _next_3650403();
-                        _gotoNext = 3660006i32;
-                    } else if (__value__ == (3660117i32)) {
-                        {
-                            _tkid_3660059 = _typeOf_3651206(_kid_3660010);
-                            if (_err_3649609 != null) {
-                                _gotoNext = 3660180i32;
-                            } else {
-                                _gotoNext = 3660274i32;
-                            };
-                        };
-                    } else if (__value__ == (3660180i32)) {
-                        _gotoNext = 3661454i32;
-                    } else if (__value__ == (3660207i32)) {
-                        _tkid_3660059 = stdgo.Go.asInterface((stdgo.Go.setRef((new stdgo._internal.debug.dwarf.Dwarf_dotdotdottype.DotDotDotType() : stdgo._internal.debug.dwarf.Dwarf_dotdotdottype.DotDotDotType)) : stdgo.Ref<stdgo._internal.debug.dwarf.Dwarf_dotdotdottype.DotDotDotType>));
-                        _gotoNext = 3660274i32;
-                    } else if (__value__ == (3660274i32)) {
-                        (@:checkr _t_3659857 ?? throw "null pointer dereference").paramType = ((@:checkr _t_3659857 ?? throw "null pointer dereference").paramType.__append__(_tkid_3660059));
-                        _kid_3660010 = _next_3650403();
-                        _gotoNext = 3660006i32;
-                    } else if (__value__ == (3660320i32)) {
-                        _t_3660459 = (stdgo.Go.setRef(({} : stdgo._internal.debug.dwarf.Dwarf_typedeftype.TypedefType)) : stdgo.Ref<stdgo._internal.debug.dwarf.Dwarf_typedeftype.TypedefType>);
-                        _typ_3650329 = stdgo.Go.asInterface(_t_3660459);
-                        _typeCache[_off] = stdgo.Go.asInterface(_t_3660459);
-                        {
-                            var __tmp__ = try {
-                                { _0 : (stdgo.Go.typeAssert((@:check2r _e_3649606.val((3u32 : stdgo._internal.debug.dwarf.Dwarf_attr.Attr)) : stdgo.GoString)) : stdgo.GoString), _1 : true };
-                            } catch(_) {
-                                { _0 : ("" : stdgo.GoString), _1 : false };
-                            };
-                            (@:checkr _t_3660459 ?? throw "null pointer dereference").commonType.name = @:tmpset0 __tmp__._0?.__copy__();
-                        };
-                        (@:checkr _t_3660459 ?? throw "null pointer dereference").type = _typeOf_3651206(_e_3649606);
-                        _gotoNext = 3661051i32;
-                    } else if (__value__ == (3660574i32)) {
-                        _t_3660677 = (stdgo.Go.setRef(({} : stdgo._internal.debug.dwarf.Dwarf_unspecifiedtype.UnspecifiedType)) : stdgo.Ref<stdgo._internal.debug.dwarf.Dwarf_unspecifiedtype.UnspecifiedType>);
-                        _typ_3650329 = stdgo.Go.asInterface(_t_3660677);
-                        _typeCache[_off] = stdgo.Go.asInterface(_t_3660677);
-                        {
-                            var __tmp__ = try {
-                                { _0 : (stdgo.Go.typeAssert((@:check2r _e_3649606.val((3u32 : stdgo._internal.debug.dwarf.Dwarf_attr.Attr)) : stdgo.GoString)) : stdgo.GoString), _1 : true };
-                            } catch(_) {
-                                { _0 : ("" : stdgo.GoString), _1 : false };
-                            };
-                            (@:checkr _t_3660677 ?? throw "null pointer dereference").basicType.commonType.name = @:tmpset0 __tmp__._0?.__copy__();
-                        };
-                        _gotoNext = 3661051i32;
-                    } else if (__value__ == (3660775i32)) {
-                        _t_3660934 = (stdgo.Go.setRef(({} : stdgo._internal.debug.dwarf.Dwarf_unsupportedtype.UnsupportedType)) : stdgo.Ref<stdgo._internal.debug.dwarf.Dwarf_unsupportedtype.UnsupportedType>);
-                        _typ_3650329 = stdgo.Go.asInterface(_t_3660934);
-                        _typeCache[_off] = stdgo.Go.asInterface(_t_3660934);
-                        (@:checkr _t_3660934 ?? throw "null pointer dereference").tag = (@:checkr _e_3649606 ?? throw "null pointer dereference").tag;
-                        {
-                            var __tmp__ = try {
-                                { _0 : (stdgo.Go.typeAssert((@:check2r _e_3649606.val((3u32 : stdgo._internal.debug.dwarf.Dwarf_attr.Attr)) : stdgo.GoString)) : stdgo.GoString), _1 : true };
-                            } catch(_) {
-                                { _0 : ("" : stdgo.GoString), _1 : false };
-                            };
-                            (@:checkr _t_3660934 ?? throw "null pointer dereference").commonType.name = @:tmpset0 __tmp__._0?.__copy__();
-                        };
-                        _gotoNext = 3661051i32;
-                    } else if (__value__ == (3661051i32)) {
-                        if (_err_3649609 != null) {
-                            _gotoNext = 3661065i32;
-                        } else {
-                            _gotoNext = 3661085i32;
-                        };
-                    } else if (__value__ == (3661065i32)) {
-                        _gotoNext = 3661454i32;
-                    } else if (__value__ == (3661085i32)) {
-                        {
-                            var __tmp__ = try {
-                                { _0 : (stdgo.Go.typeAssert((@:check2r _e_3649606.val((11u32 : stdgo._internal.debug.dwarf.Dwarf_attr.Attr)) : stdgo.GoInt64)) : stdgo.GoInt64), _1 : true };
-                            } catch(_) {
-                                { _0 : (0 : stdgo.GoInt64), _1 : false };
-                            };
-                            _b_3661089 = @:tmpset0 __tmp__._0;
-                            _ok_3661092 = @:tmpset0 __tmp__._1;
-                        };
-                        if (!_ok_3661092) {
-                            _gotoNext = 3661135i32;
-                        } else {
-                            _gotoNext = 3661407i32;
-                        };
-                        {
-                            _gotoNext = 3661085i32;
-                        };
-                    } else if (__value__ == (3661135i32)) {
-                        _b_3661089 = (-1i64 : stdgo.GoInt64);
-                        var __blank__ = 0i32;
-                        _gotoNext = 3661150i32;
-                    } else if (__value__ == (3661150i32)) {
-                        {
-                            final __type__ = _typ_3650329;
-                            if (stdgo.Go.typeEquals((__type__ : stdgo.Ref<stdgo._internal.debug.dwarf.Dwarf_typedeftype.TypedefType>))) {
-                                var _t:stdgo.Ref<stdgo._internal.debug.dwarf.Dwarf_typedeftype.TypedefType> = __type__ == null ? (null : stdgo.Ref<stdgo._internal.debug.dwarf.Dwarf_typedeftype.TypedefType>) : __type__.__underlying__() == null ? (null : stdgo.Ref<stdgo._internal.debug.dwarf.Dwarf_typedeftype.TypedefType>) : __type__ == null ? (null : stdgo.Ref<stdgo._internal.debug.dwarf.Dwarf_typedeftype.TypedefType>) : __type__.__underlying__().value;
-                                _t_3661195 = _t;
-                                _gotoNext = 3661178i32;
-                            } else if (stdgo.Go.typeEquals((__type__ : stdgo.Ref<stdgo._internal.debug.dwarf.Dwarf_ptrtype.PtrType>))) {
-                                var _t:stdgo.Ref<stdgo._internal.debug.dwarf.Dwarf_ptrtype.PtrType> = __type__ == null ? (null : stdgo.Ref<stdgo._internal.debug.dwarf.Dwarf_ptrtype.PtrType>) : __type__.__underlying__() == null ? (null : stdgo.Ref<stdgo._internal.debug.dwarf.Dwarf_ptrtype.PtrType>) : __type__ == null ? (null : stdgo.Ref<stdgo._internal.debug.dwarf.Dwarf_ptrtype.PtrType>) : __type__.__underlying__().value;
-                                _t_3661367 = _t;
-                                _gotoNext = 3661354i32;
-                            } else {
-                                var _t:stdgo._internal.debug.dwarf.Dwarf_type_.Type_ = __type__ == null ? (null : stdgo._internal.debug.dwarf.Dwarf_type_.Type_) : cast __type__;
-                                _gotoNext = 3661407i32;
-                            };
-                        };
-                        _gotoNext = 3661407i32;
-                    } else if (__value__ == (3661178i32)) {
-                        (@:checkr _fixups ?? throw "null pointer dereference")._typedefs = ((@:checkr _fixups ?? throw "null pointer dereference")._typedefs.__append__(_t_3661195));
-                        var __blank__ = _t_3661195;
-                        _gotoNext = 3661407i32;
-                    } else if (__value__ == (3661354i32)) {
-                        _b_3661089 = (_addressSize_3649664 : stdgo.GoInt64);
-                        var __blank__ = _t_3661367;
-                        _gotoNext = 3661407i32;
-                    } else if (__value__ == (3661407i32)) {
-                        _typ_3650329.common().byteSize = _b_3661089;
-                        _gotoNext = 3661437i32;
-                    } else if (__value__ == (3661437i32)) {
-                        {
-                            final __ret__:{ var _0 : stdgo._internal.debug.dwarf.Dwarf_type_.Type_; var _1 : stdgo.Error; } = { _0 : _typ_3650329, _1 : (null : stdgo.Error) };
-=======
                         _gotoNext = 3733357i32;
                     } else if (__value__ == (3733357i32)) {
                         {
@@ -2059,7 +1134,6 @@
                     } else if (__value__ == (3743188i32)) {
                         {
                             final __ret__:{ var _0 : stdgo._internal.debug.dwarf.Dwarf_type_.Type_; var _1 : stdgo.Error; } = { _0 : _typ_3732080, _1 : (null : stdgo.Error) };
->>>>>>> 97b0842d
                             for (defer in __deferstack__) {
                                 if (defer.ran) continue;
                                 defer.ran = true;
@@ -2067,19 +1141,11 @@
                             };
                             return __ret__;
                         };
-<<<<<<< HEAD
-                        _gotoNext = 3661454i32;
-                    } else if (__value__ == (3661454i32)) {
-                        if (_typeCache != null) _typeCache.remove(_off);
-                        {
-                            final __ret__:{ var _0 : stdgo._internal.debug.dwarf.Dwarf_type_.Type_; var _1 : stdgo.Error; } = { _0 : (null : stdgo._internal.debug.dwarf.Dwarf_type_.Type_), _1 : _err_3649609 };
-=======
                         _gotoNext = 3743205i32;
                     } else if (__value__ == (3743205i32)) {
                         if (_typeCache != null) _typeCache.remove(_off);
                         {
                             final __ret__:{ var _0 : stdgo._internal.debug.dwarf.Dwarf_type_.Type_; var _1 : stdgo.Error; } = { _0 : (null : stdgo._internal.debug.dwarf.Dwarf_type_.Type_), _1 : _err_3731360 };
->>>>>>> 97b0842d
                             for (defer in __deferstack__) {
                                 if (defer.ran) continue;
                                 defer.ran = true;
