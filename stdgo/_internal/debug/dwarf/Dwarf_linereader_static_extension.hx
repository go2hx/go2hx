--- conflicted
+++ resolved
@@ -111,17 +111,6 @@
     @:tdfield
     static public function _step( _r:stdgo.Ref<stdgo._internal.debug.dwarf.Dwarf_linereader.LineReader>, _entry:stdgo.Ref<stdgo._internal.debug.dwarf.Dwarf_lineentry.LineEntry>):Bool {
         @:recv var _r:stdgo.Ref<stdgo._internal.debug.dwarf.Dwarf_linereader.LineReader> = _r;
-<<<<<<< HEAD
-        var _i_3736093:stdgo.GoInt = (0 : stdgo.GoInt);
-        var _opcode_3734287:stdgo.GoUInt8 = (0 : stdgo.GoUInt8);
-        var _opcode_3733867:stdgo.GoInt = (0 : stdgo.GoInt);
-        var _err_3734774:stdgo.Error = (null : stdgo.Error);
-        var _done_3734768:Bool = false;
-        var _startOff_3734263:stdgo._internal.debug.dwarf.Dwarf_offset.Offset = ((0 : stdgo.GoUInt32) : stdgo._internal.debug.dwarf.Dwarf_offset.Offset);
-        var _length_3734230:stdgo._internal.debug.dwarf.Dwarf_offset.Offset = ((0 : stdgo.GoUInt32) : stdgo._internal.debug.dwarf.Dwarf_offset.Offset);
-        var _lineDelta_3734067:stdgo.GoInt = (0 : stdgo.GoInt);
-        var _adjustedOpcode_3733981:stdgo.GoInt = (0 : stdgo.GoInt);
-=======
         var _opcode_3711960:stdgo.GoInt = (0 : stdgo.GoInt);
         var _err_3712867:stdgo.Error = (null : stdgo.Error);
         var _done_3712861:Bool = false;
@@ -131,82 +120,12 @@
         var _i_3714186:stdgo.GoInt = (0 : stdgo.GoInt);
         var _length_3712323:stdgo._internal.debug.dwarf.Dwarf_offset.Offset = ((0 : stdgo.GoUInt32) : stdgo._internal.debug.dwarf.Dwarf_offset.Offset);
         var _lineDelta_3712160:stdgo.GoInt = (0 : stdgo.GoInt);
->>>>>>> 97b0842d
         var _gotoNext = 0i32;
         var __blank__ = _gotoNext == ((0i32 : stdgo.GoInt));
         while (_gotoNext != ((-1i32 : stdgo.GoInt))) {
             {
                 final __value__ = _gotoNext;
                 if (__value__ == (0i32)) {
-<<<<<<< HEAD
-                    _opcode_3733867 = (@:check2 (@:checkr _r ?? throw "null pointer dereference")._buf._uint8() : stdgo.GoInt);
-                    if ((_opcode_3733867 >= (@:checkr _r ?? throw "null pointer dereference")._opcodeBase : Bool)) {
-                        _gotoNext = 3733924i32;
-                    } else {
-                        _gotoNext = 3734165i32;
-                    };
-                } else if (__value__ == (3733924i32)) {
-                    _adjustedOpcode_3733981 = (_opcode_3733867 - (@:checkr _r ?? throw "null pointer dereference")._opcodeBase : stdgo.GoInt);
-                    @:check2r _r._advancePC((_adjustedOpcode_3733981 / (@:checkr _r ?? throw "null pointer dereference")._lineRange : stdgo.GoInt));
-                    _lineDelta_3734067 = ((@:checkr _r ?? throw "null pointer dereference")._lineBase + (_adjustedOpcode_3733981 % (@:checkr _r ?? throw "null pointer dereference")._lineRange : stdgo.GoInt) : stdgo.GoInt);
-                    (@:checkr _r ?? throw "null pointer dereference")._state.line = ((@:checkr _r ?? throw "null pointer dereference")._state.line + (_lineDelta_3734067) : stdgo.GoInt);
-                    _gotoNext = 3736174i32;
-                } else if (__value__ == (3734165i32)) {
-                    _gotoNext = 3734165i32;
-                    {
-                        final __value__ = _opcode_3733867;
-                        if (__value__ == ((0 : stdgo.GoInt))) {
-                            _gotoNext = 3734182i32;
-                        } else if (__value__ == ((1 : stdgo.GoInt))) {
-                            _gotoNext = 3735241i32;
-                        } else if (__value__ == ((2 : stdgo.GoInt))) {
-                            _gotoNext = 3735269i32;
-                        } else if (__value__ == ((3 : stdgo.GoInt))) {
-                            _gotoNext = 3735323i32;
-                        } else if (__value__ == ((4 : stdgo.GoInt))) {
-                            _gotoNext = 3735381i32;
-                        } else if (__value__ == ((5 : stdgo.GoInt))) {
-                            _gotoNext = 3735451i32;
-                        } else if (__value__ == ((6 : stdgo.GoInt))) {
-                            _gotoNext = 3735509i32;
-                        } else if (__value__ == ((7 : stdgo.GoInt))) {
-                            _gotoNext = 3735566i32;
-                        } else if (__value__ == ((8 : stdgo.GoInt))) {
-                            _gotoNext = 3735619i32;
-                        } else if (__value__ == ((9 : stdgo.GoInt))) {
-                            _gotoNext = 3735691i32;
-                        } else if (__value__ == ((10 : stdgo.GoInt))) {
-                            _gotoNext = 3735806i32;
-                        } else if (__value__ == ((11 : stdgo.GoInt))) {
-                            _gotoNext = 3735861i32;
-                        } else if (__value__ == ((12 : stdgo.GoInt))) {
-                            _gotoNext = 3735920i32;
-                        } else {
-                            _gotoNext = 3735972i32;
-                        };
-                    };
-                } else if (__value__ == (3734182i32)) {
-                    _length_3734230 = (@:check2 (@:checkr _r ?? throw "null pointer dereference")._buf._uint() : stdgo._internal.debug.dwarf.Dwarf_offset.Offset);
-                    _startOff_3734263 = (@:checkr _r ?? throw "null pointer dereference")._buf._off;
-                    _opcode_3734287 = @:check2 (@:checkr _r ?? throw "null pointer dereference")._buf._uint8();
-                    _gotoNext = 3734314i32;
-                } else if (__value__ == (3734314i32)) {
-                    {
-                        final __value__ = _opcode_3734287;
-                        if (__value__ == ((1 : stdgo.GoUInt8))) {
-                            _gotoNext = 3734332i32;
-                        } else if (__value__ == ((2 : stdgo.GoUInt8))) {
-                            _gotoNext = 3734424i32;
-                        } else if (__value__ == ((3 : stdgo.GoUInt8))) {
-                            _gotoNext = 3734742i32;
-                        } else if (__value__ == ((4 : stdgo.GoUInt8))) {
-                            _gotoNext = 3735001i32;
-                        } else {
-                            _gotoNext = 3735102i32;
-                        };
-                    };
-                } else if (__value__ == (3734332i32)) {
-=======
                     _opcode_3711960 = (@:check2 (@:checkr _r ?? throw "null pointer dereference")._buf._uint8() : stdgo.GoInt);
                     if ((_opcode_3711960 >= (@:checkr _r ?? throw "null pointer dereference")._opcodeBase : Bool)) {
                         _gotoNext = 3712017i32;
@@ -274,7 +193,6 @@
                         };
                     };
                 } else if (__value__ == (3712425i32)) {
->>>>>>> 97b0842d
                     (@:checkr _r ?? throw "null pointer dereference")._state.endSequence = true;
                     {
                         var __tmp__ = (@:checkr _r ?? throw "null pointer dereference")._state?.__copy__();
@@ -293,133 +211,6 @@
                         x.endSequence = __tmp__?.endSequence;
                     };
                     @:check2r _r._resetState();
-<<<<<<< HEAD
-                    _gotoNext = 3735102i32;
-                } else if (__value__ == (3734424i32)) {
-                    _gotoNext = 3734447i32;
-                } else if (__value__ == (3734447i32)) {
-                    {
-                        final __value__ = (@:checkr _r ?? throw "null pointer dereference")._addrsize;
-                        if (__value__ == ((1 : stdgo.GoInt))) {
-                            _gotoNext = 3734470i32;
-                        } else if (__value__ == ((2 : stdgo.GoInt))) {
-                            _gotoNext = 3734525i32;
-                        } else if (__value__ == ((4 : stdgo.GoInt))) {
-                            _gotoNext = 3734581i32;
-                        } else if (__value__ == ((8 : stdgo.GoInt))) {
-                            _gotoNext = 3734637i32;
-                        } else {
-                            _gotoNext = 3734685i32;
-                        };
-                    };
-                } else if (__value__ == (3734470i32)) {
-                    (@:checkr _r ?? throw "null pointer dereference")._state.address = (@:check2 (@:checkr _r ?? throw "null pointer dereference")._buf._uint8() : stdgo.GoUInt64);
-                    _gotoNext = 3735102i32;
-                } else if (__value__ == (3734525i32)) {
-                    (@:checkr _r ?? throw "null pointer dereference")._state.address = (@:check2 (@:checkr _r ?? throw "null pointer dereference")._buf._uint16() : stdgo.GoUInt64);
-                    _gotoNext = 3735102i32;
-                } else if (__value__ == (3734581i32)) {
-                    (@:checkr _r ?? throw "null pointer dereference")._state.address = (@:check2 (@:checkr _r ?? throw "null pointer dereference")._buf._uint32() : stdgo.GoUInt64);
-                    _gotoNext = 3735102i32;
-                } else if (__value__ == (3734637i32)) {
-                    (@:checkr _r ?? throw "null pointer dereference")._state.address = @:check2 (@:checkr _r ?? throw "null pointer dereference")._buf._uint64();
-                    _gotoNext = 3735102i32;
-                } else if (__value__ == (3734685i32)) {
-                    @:check2 (@:checkr _r ?? throw "null pointer dereference")._buf._error(("unknown address size" : stdgo.GoString));
-                    _gotoNext = 3735102i32;
-                } else if (__value__ == (3734742i32)) {
-                    {
-                        {
-                            var __tmp__ = @:check2r _r._readFileEntry();
-                            _done_3734768 = @:tmpset0 __tmp__._0;
-                            _err_3734774 = @:tmpset0 __tmp__._1;
-                        };
-                        if (_err_3734774 != null) {
-                            _gotoNext = 3734811i32;
-                        } else if (_done_3734768) {
-                            _gotoNext = 3734868i32;
-                        } else {
-                            _gotoNext = 3734983i32;
-                        };
-                    };
-                } else if (__value__ == (3734811i32)) {
-                    (@:checkr _r ?? throw "null pointer dereference")._buf._err = _err_3734774;
-                    return false;
-                    _gotoNext = 3734983i32;
-                } else if (__value__ == (3734868i32)) {
-                    (@:checkr _r ?? throw "null pointer dereference")._buf._err = stdgo.Go.asInterface((new stdgo._internal.debug.dwarf.Dwarf_decodeerror.DecodeError(("line" : stdgo.GoString), _startOff_3734263, ("malformed DW_LNE_define_file operation" : stdgo.GoString)) : stdgo._internal.debug.dwarf.Dwarf_decodeerror.DecodeError));
-                    return false;
-                    _gotoNext = 3734983i32;
-                } else if (__value__ == (3734983i32)) {
-                    @:check2r _r._updateFile();
-                    _gotoNext = 3735102i32;
-                } else if (__value__ == (3735001i32)) {
-                    (@:checkr _r ?? throw "null pointer dereference")._state.discriminator = (@:check2 (@:checkr _r ?? throw "null pointer dereference")._buf._uint() : stdgo.GoInt);
-                    _gotoNext = 3735102i32;
-                } else if (__value__ == (3735102i32)) {
-                    @:check2 (@:checkr _r ?? throw "null pointer dereference")._buf._skip((((_startOff_3734263 + _length_3734230 : stdgo._internal.debug.dwarf.Dwarf_offset.Offset) - (@:checkr _r ?? throw "null pointer dereference")._buf._off : stdgo._internal.debug.dwarf.Dwarf_offset.Offset) : stdgo.GoInt));
-                    if (_opcode_3734287 == ((1 : stdgo.GoUInt8))) {
-                        _gotoNext = 3735180i32;
-                    } else {
-                        _gotoNext = 3736160i32;
-                    };
-                } else if (__value__ == (3735180i32)) {
-                    return true;
-                    _gotoNext = 3736160i32;
-                } else if (__value__ == (3735241i32)) {
-                    _gotoNext = 3736174i32;
-                } else if (__value__ == (3735269i32)) {
-                    @:check2r _r._advancePC((@:check2 (@:checkr _r ?? throw "null pointer dereference")._buf._uint() : stdgo.GoInt));
-                    _gotoNext = 3736160i32;
-                } else if (__value__ == (3735323i32)) {
-                    (@:checkr _r ?? throw "null pointer dereference")._state.line = ((@:checkr _r ?? throw "null pointer dereference")._state.line + ((@:check2 (@:checkr _r ?? throw "null pointer dereference")._buf._int() : stdgo.GoInt)) : stdgo.GoInt);
-                    _gotoNext = 3736160i32;
-                } else if (__value__ == (3735381i32)) {
-                    (@:checkr _r ?? throw "null pointer dereference")._fileIndex = (@:check2 (@:checkr _r ?? throw "null pointer dereference")._buf._uint() : stdgo.GoInt);
-                    @:check2r _r._updateFile();
-                    _gotoNext = 3736160i32;
-                } else if (__value__ == (3735451i32)) {
-                    (@:checkr _r ?? throw "null pointer dereference")._state.column = (@:check2 (@:checkr _r ?? throw "null pointer dereference")._buf._uint() : stdgo.GoInt);
-                    _gotoNext = 3736160i32;
-                } else if (__value__ == (3735509i32)) {
-                    (@:checkr _r ?? throw "null pointer dereference")._state.isStmt = !(@:checkr _r ?? throw "null pointer dereference")._state.isStmt;
-                    _gotoNext = 3736160i32;
-                } else if (__value__ == (3735566i32)) {
-                    (@:checkr _r ?? throw "null pointer dereference")._state.basicBlock = true;
-                    _gotoNext = 3736160i32;
-                } else if (__value__ == (3735619i32)) {
-                    @:check2r _r._advancePC(((((255 : stdgo.GoInt) - (@:checkr _r ?? throw "null pointer dereference")._opcodeBase : stdgo.GoInt)) / (@:checkr _r ?? throw "null pointer dereference")._lineRange : stdgo.GoInt));
-                    _gotoNext = 3736160i32;
-                } else if (__value__ == (3735691i32)) {
-                    (@:checkr _r ?? throw "null pointer dereference")._state.address = ((@:checkr _r ?? throw "null pointer dereference")._state.address + ((@:check2 (@:checkr _r ?? throw "null pointer dereference")._buf._uint16() : stdgo.GoUInt64)) : stdgo.GoUInt64);
-                    _gotoNext = 3736160i32;
-                } else if (__value__ == (3735806i32)) {
-                    (@:checkr _r ?? throw "null pointer dereference")._state.prologueEnd = true;
-                    _gotoNext = 3736160i32;
-                } else if (__value__ == (3735861i32)) {
-                    (@:checkr _r ?? throw "null pointer dereference")._state.epilogueBegin = true;
-                    _gotoNext = 3736160i32;
-                } else if (__value__ == (3735920i32)) {
-                    (@:checkr _r ?? throw "null pointer dereference")._state.iSA = (@:check2 (@:checkr _r ?? throw "null pointer dereference")._buf._uint() : stdgo.GoInt);
-                    _gotoNext = 3736160i32;
-                } else if (__value__ == (3735972i32)) {
-                    _i_3736093 = (0 : stdgo.GoInt);
-                    _gotoNext = 3736089i32;
-                } else if (__value__ == (3736089i32)) {
-                    if ((_i_3736093 < (@:checkr _r ?? throw "null pointer dereference")._opcodeLengths[(_opcode_3733867 : stdgo.GoInt)] : Bool)) {
-                        _gotoNext = 3736134i32;
-                    } else {
-                        _gotoNext = 3736160i32;
-                    };
-                } else if (__value__ == (3736134i32)) {
-                    @:check2 (@:checkr _r ?? throw "null pointer dereference")._buf._uint();
-                    _i_3736093++;
-                    _gotoNext = 3736089i32;
-                } else if (__value__ == (3736160i32)) {
-                    return false;
-                    _gotoNext = 3736174i32;
-                } else if (__value__ == (3736174i32)) {
-=======
                     _gotoNext = 3713195i32;
                 } else if (__value__ == (3712517i32)) {
                     _gotoNext = 3712540i32;
@@ -545,7 +336,6 @@
                     return false;
                     _gotoNext = 3714267i32;
                 } else if (__value__ == (3714267i32)) {
->>>>>>> 97b0842d
                     {
                         var __tmp__ = (@:checkr _r ?? throw "null pointer dereference")._state?.__copy__();
                         var x = (_entry : stdgo._internal.debug.dwarf.Dwarf_lineentry.LineEntry);
