package stdgo._internal.debug.dwarf;
@:keep @:allow(stdgo._internal.debug.dwarf.Dwarf.LineReader_asInterface) class LineReader_static_extension {
    @:keep
    @:tdfield
    static public function seekPC( _r:stdgo.Ref<stdgo._internal.debug.dwarf.Dwarf_linereader.LineReader>, _pc:stdgo.GoUInt64, _entry:stdgo.Ref<stdgo._internal.debug.dwarf.Dwarf_lineentry.LineEntry>):stdgo.Error {
        @:recv var _r:stdgo.Ref<stdgo._internal.debug.dwarf.Dwarf_linereader.LineReader> = _r;
        {
            var _err = (@:check2r _r.next(_entry) : stdgo.Error);
            if (_err != null) {
                return _err;
            };
        };
        if (((@:checkr _entry ?? throw "null pointer dereference").address > _pc : Bool)) {
            @:check2r _r.reset();
            {
                var _err = (@:check2r _r.next(_entry) : stdgo.Error);
                if (_err != null) {
                    return _err;
                };
            };
            if (((@:checkr _entry ?? throw "null pointer dereference").address > _pc : Bool)) {
                @:check2r _r.reset();
                return stdgo._internal.debug.dwarf.Dwarf_errunknownpc.errUnknownPC;
            };
        };
        while (true) {
            var _next:stdgo._internal.debug.dwarf.Dwarf_lineentry.LineEntry = ({} : stdgo._internal.debug.dwarf.Dwarf_lineentry.LineEntry);
            var _pos = (@:check2r _r.tell()?.__copy__() : stdgo._internal.debug.dwarf.Dwarf_linereaderpos.LineReaderPos);
            {
                var _err = (@:check2r _r.next((stdgo.Go.setRef(_next) : stdgo.Ref<stdgo._internal.debug.dwarf.Dwarf_lineentry.LineEntry>)) : stdgo.Error);
                if (_err != null) {
                    if (stdgo.Go.toInterface(_err) == (stdgo.Go.toInterface(stdgo._internal.io.Io_eof.eOF))) {
                        return stdgo._internal.debug.dwarf.Dwarf_errunknownpc.errUnknownPC;
                    };
                    return _err;
                };
            };
            if ((_next.address > _pc : Bool)) {
                if ((@:checkr _entry ?? throw "null pointer dereference").endSequence) {
                    return stdgo._internal.debug.dwarf.Dwarf_errunknownpc.errUnknownPC;
                };
                @:check2r _r.seek(_pos?.__copy__());
                return (null : stdgo.Error);
            };
            {
                var __tmp__ = _next?.__copy__();
                var x = (_entry : stdgo._internal.debug.dwarf.Dwarf_lineentry.LineEntry);
                x.address = __tmp__?.address;
                x.opIndex = __tmp__?.opIndex;
                x.file = __tmp__?.file;
                x.line = __tmp__?.line;
                x.column = __tmp__?.column;
                x.isStmt = __tmp__?.isStmt;
                x.basicBlock = __tmp__?.basicBlock;
                x.prologueEnd = __tmp__?.prologueEnd;
                x.epilogueBegin = __tmp__?.epilogueBegin;
                x.iSA = __tmp__?.iSA;
                x.discriminator = __tmp__?.discriminator;
                x.endSequence = __tmp__?.endSequence;
            };
        };
    }
    @:keep
    @:tdfield
    static public function files( _r:stdgo.Ref<stdgo._internal.debug.dwarf.Dwarf_linereader.LineReader>):stdgo.Slice<stdgo.Ref<stdgo._internal.debug.dwarf.Dwarf_linefile.LineFile>> {
        @:recv var _r:stdgo.Ref<stdgo._internal.debug.dwarf.Dwarf_linereader.LineReader> = _r;
        return (@:checkr _r ?? throw "null pointer dereference")._fileEntries;
    }
    @:keep
    @:tdfield
    static public function _resetState( _r:stdgo.Ref<stdgo._internal.debug.dwarf.Dwarf_linereader.LineReader>):Void {
        @:recv var _r:stdgo.Ref<stdgo._internal.debug.dwarf.Dwarf_linereader.LineReader> = _r;
        (@:checkr _r ?? throw "null pointer dereference")._state = ({ address : (0i64 : stdgo.GoUInt64), opIndex : (0 : stdgo.GoInt), file : null, line : (1 : stdgo.GoInt), column : (0 : stdgo.GoInt), isStmt : (@:checkr _r ?? throw "null pointer dereference")._defaultIsStmt, basicBlock : false, prologueEnd : false, epilogueBegin : false, iSA : (0 : stdgo.GoInt), discriminator : (0 : stdgo.GoInt) } : stdgo._internal.debug.dwarf.Dwarf_lineentry.LineEntry);
        (@:checkr _r ?? throw "null pointer dereference")._fileIndex = (1 : stdgo.GoInt);
        @:check2r _r._updateFile();
    }
    @:keep
    @:tdfield
    static public function reset( _r:stdgo.Ref<stdgo._internal.debug.dwarf.Dwarf_linereader.LineReader>):Void {
        @:recv var _r:stdgo.Ref<stdgo._internal.debug.dwarf.Dwarf_linereader.LineReader> = _r;
        (@:checkr _r ?? throw "null pointer dereference")._buf._off = (@:checkr _r ?? throw "null pointer dereference")._programOffset;
        (@:checkr _r ?? throw "null pointer dereference")._buf._data = ((@:checkr _r ?? throw "null pointer dereference")._section.__slice__((@:checkr _r ?? throw "null pointer dereference")._buf._off, (@:checkr _r ?? throw "null pointer dereference")._endOffset) : stdgo.Slice<stdgo.GoUInt8>);
        (@:checkr _r ?? throw "null pointer dereference")._fileEntries = ((@:checkr _r ?? throw "null pointer dereference")._fileEntries.__slice__(0, (@:checkr _r ?? throw "null pointer dereference")._initialFileEntries) : stdgo.Slice<stdgo.Ref<stdgo._internal.debug.dwarf.Dwarf_linefile.LineFile>>);
        @:check2r _r._resetState();
    }
    @:keep
    @:tdfield
    static public function seek( _r:stdgo.Ref<stdgo._internal.debug.dwarf.Dwarf_linereader.LineReader>, _pos:stdgo._internal.debug.dwarf.Dwarf_linereaderpos.LineReaderPos):Void {
        @:recv var _r:stdgo.Ref<stdgo._internal.debug.dwarf.Dwarf_linereader.LineReader> = _r;
        (@:checkr _r ?? throw "null pointer dereference")._buf._off = _pos._off;
        (@:checkr _r ?? throw "null pointer dereference")._buf._data = ((@:checkr _r ?? throw "null pointer dereference")._section.__slice__((@:checkr _r ?? throw "null pointer dereference")._buf._off, (@:checkr _r ?? throw "null pointer dereference")._endOffset) : stdgo.Slice<stdgo.GoUInt8>);
        (@:checkr _r ?? throw "null pointer dereference")._fileEntries = ((@:checkr _r ?? throw "null pointer dereference")._fileEntries.__slice__(0, _pos._numFileEntries) : stdgo.Slice<stdgo.Ref<stdgo._internal.debug.dwarf.Dwarf_linefile.LineFile>>);
        (@:checkr _r ?? throw "null pointer dereference")._state = _pos._state?.__copy__();
        (@:checkr _r ?? throw "null pointer dereference")._fileIndex = _pos._fileIndex;
    }
    @:keep
    @:tdfield
    static public function tell( _r:stdgo.Ref<stdgo._internal.debug.dwarf.Dwarf_linereader.LineReader>):stdgo._internal.debug.dwarf.Dwarf_linereaderpos.LineReaderPos {
        @:recv var _r:stdgo.Ref<stdgo._internal.debug.dwarf.Dwarf_linereader.LineReader> = _r;
        return (new stdgo._internal.debug.dwarf.Dwarf_linereaderpos.LineReaderPos((@:checkr _r ?? throw "null pointer dereference")._buf._off, ((@:checkr _r ?? throw "null pointer dereference")._fileEntries.length), (@:checkr _r ?? throw "null pointer dereference")._state?.__copy__(), (@:checkr _r ?? throw "null pointer dereference")._fileIndex) : stdgo._internal.debug.dwarf.Dwarf_linereaderpos.LineReaderPos);
    }
    @:keep
    @:tdfield
    static public function _advancePC( _r:stdgo.Ref<stdgo._internal.debug.dwarf.Dwarf_linereader.LineReader>, _opAdvance:stdgo.GoInt):Void {
        @:recv var _r:stdgo.Ref<stdgo._internal.debug.dwarf.Dwarf_linereader.LineReader> = _r;
        var _opIndex = ((@:checkr _r ?? throw "null pointer dereference")._state.opIndex + _opAdvance : stdgo.GoInt);
        (@:checkr _r ?? throw "null pointer dereference")._state.address = ((@:checkr _r ?? throw "null pointer dereference")._state.address + ((((@:checkr _r ?? throw "null pointer dereference")._minInstructionLength * ((_opIndex / (@:checkr _r ?? throw "null pointer dereference")._maxOpsPerInstruction : stdgo.GoInt)) : stdgo.GoInt) : stdgo.GoUInt64)) : stdgo.GoUInt64);
        (@:checkr _r ?? throw "null pointer dereference")._state.opIndex = (_opIndex % (@:checkr _r ?? throw "null pointer dereference")._maxOpsPerInstruction : stdgo.GoInt);
    }
    @:keep
    @:tdfield
    static public function _step( _r:stdgo.Ref<stdgo._internal.debug.dwarf.Dwarf_linereader.LineReader>, _entry:stdgo.Ref<stdgo._internal.debug.dwarf.Dwarf_lineentry.LineEntry>):Bool {
        @:recv var _r:stdgo.Ref<stdgo._internal.debug.dwarf.Dwarf_linereader.LineReader> = _r;
<<<<<<< HEAD
        var _done_3676272:Bool = false;
        var _opcode_3675791:stdgo.GoUInt8 = (0 : stdgo.GoUInt8);
        var _lineDelta_3675571:stdgo.GoInt = (0 : stdgo.GoInt);
        var _i_3677597:stdgo.GoInt = (0 : stdgo.GoInt);
        var _length_3675734:stdgo._internal.debug.dwarf.Dwarf_offset.Offset = ((0 : stdgo.GoUInt32) : stdgo._internal.debug.dwarf.Dwarf_offset.Offset);
        var _adjustedOpcode_3675485:stdgo.GoInt = (0 : stdgo.GoInt);
        var _opcode_3675371:stdgo.GoInt = (0 : stdgo.GoInt);
        var _err_3676278:stdgo.Error = (null : stdgo.Error);
        var _startOff_3675767:stdgo._internal.debug.dwarf.Dwarf_offset.Offset = ((0 : stdgo.GoUInt32) : stdgo._internal.debug.dwarf.Dwarf_offset.Offset);
=======
        var _i_3686366:stdgo.GoInt = (0 : stdgo.GoInt);
        var _lineDelta_3684340:stdgo.GoInt = (0 : stdgo.GoInt);
        var _opcode_3684140:stdgo.GoInt = (0 : stdgo.GoInt);
        var _err_3685047:stdgo.Error = (null : stdgo.Error);
        var _done_3685041:Bool = false;
        var _opcode_3684560:stdgo.GoUInt8 = (0 : stdgo.GoUInt8);
        var _startOff_3684536:stdgo._internal.debug.dwarf.Dwarf_offset.Offset = ((0 : stdgo.GoUInt32) : stdgo._internal.debug.dwarf.Dwarf_offset.Offset);
        var _length_3684503:stdgo._internal.debug.dwarf.Dwarf_offset.Offset = ((0 : stdgo.GoUInt32) : stdgo._internal.debug.dwarf.Dwarf_offset.Offset);
        var _adjustedOpcode_3684254:stdgo.GoInt = (0 : stdgo.GoInt);
>>>>>>> 1598d646
        var _gotoNext = 0i32;
        var __blank__ = _gotoNext == ((0i32 : stdgo.GoInt));
        while (_gotoNext != ((-1i32 : stdgo.GoInt))) {
            {
                final __value__ = _gotoNext;
                if (__value__ == (0i32)) {
<<<<<<< HEAD
                    _opcode_3675371 = (@:check2 (@:checkr _r ?? throw "null pointer dereference")._buf._uint8() : stdgo.GoInt);
                    if ((_opcode_3675371 >= (@:checkr _r ?? throw "null pointer dereference")._opcodeBase : Bool)) {
                        _gotoNext = 3675428i32;
                    } else {
                        _gotoNext = 3675669i32;
                    };
                } else if (__value__ == (3675428i32)) {
                    _adjustedOpcode_3675485 = (_opcode_3675371 - (@:checkr _r ?? throw "null pointer dereference")._opcodeBase : stdgo.GoInt);
                    @:check2r _r._advancePC((_adjustedOpcode_3675485 / (@:checkr _r ?? throw "null pointer dereference")._lineRange : stdgo.GoInt));
                    _lineDelta_3675571 = ((@:checkr _r ?? throw "null pointer dereference")._lineBase + (_adjustedOpcode_3675485 % (@:checkr _r ?? throw "null pointer dereference")._lineRange : stdgo.GoInt) : stdgo.GoInt);
                    (@:checkr _r ?? throw "null pointer dereference")._state.line = ((@:checkr _r ?? throw "null pointer dereference")._state.line + (_lineDelta_3675571) : stdgo.GoInt);
                    _gotoNext = 3677678i32;
                } else if (__value__ == (3675669i32)) {
                    _gotoNext = 3675669i32;
                    {
                        final __value__ = _opcode_3675371;
                        if (__value__ == ((0 : stdgo.GoInt))) {
                            _gotoNext = 3675686i32;
                        } else if (__value__ == ((1 : stdgo.GoInt))) {
                            _gotoNext = 3676745i32;
                        } else if (__value__ == ((2 : stdgo.GoInt))) {
                            _gotoNext = 3676773i32;
                        } else if (__value__ == ((3 : stdgo.GoInt))) {
                            _gotoNext = 3676827i32;
                        } else if (__value__ == ((4 : stdgo.GoInt))) {
                            _gotoNext = 3676885i32;
                        } else if (__value__ == ((5 : stdgo.GoInt))) {
                            _gotoNext = 3676955i32;
                        } else if (__value__ == ((6 : stdgo.GoInt))) {
                            _gotoNext = 3677013i32;
                        } else if (__value__ == ((7 : stdgo.GoInt))) {
                            _gotoNext = 3677070i32;
                        } else if (__value__ == ((8 : stdgo.GoInt))) {
                            _gotoNext = 3677123i32;
                        } else if (__value__ == ((9 : stdgo.GoInt))) {
                            _gotoNext = 3677195i32;
                        } else if (__value__ == ((10 : stdgo.GoInt))) {
                            _gotoNext = 3677310i32;
                        } else if (__value__ == ((11 : stdgo.GoInt))) {
                            _gotoNext = 3677365i32;
                        } else if (__value__ == ((12 : stdgo.GoInt))) {
                            _gotoNext = 3677424i32;
                        } else {
                            _gotoNext = 3677476i32;
                        };
                    };
                } else if (__value__ == (3675686i32)) {
                    _length_3675734 = (@:check2 (@:checkr _r ?? throw "null pointer dereference")._buf._uint() : stdgo._internal.debug.dwarf.Dwarf_offset.Offset);
                    _startOff_3675767 = (@:checkr _r ?? throw "null pointer dereference")._buf._off;
                    _opcode_3675791 = @:check2 (@:checkr _r ?? throw "null pointer dereference")._buf._uint8();
                    _gotoNext = 3675818i32;
                } else if (__value__ == (3675818i32)) {
                    {
                        final __value__ = _opcode_3675791;
                        if (__value__ == ((1 : stdgo.GoUInt8))) {
                            _gotoNext = 3675836i32;
                        } else if (__value__ == ((2 : stdgo.GoUInt8))) {
                            _gotoNext = 3675928i32;
                        } else if (__value__ == ((3 : stdgo.GoUInt8))) {
                            _gotoNext = 3676246i32;
                        } else if (__value__ == ((4 : stdgo.GoUInt8))) {
                            _gotoNext = 3676505i32;
                        } else {
                            _gotoNext = 3676606i32;
                        };
                    };
                } else if (__value__ == (3675836i32)) {
=======
                    _opcode_3684140 = (@:check2 (@:checkr _r ?? throw "null pointer dereference")._buf._uint8() : stdgo.GoInt);
                    if ((_opcode_3684140 >= (@:checkr _r ?? throw "null pointer dereference")._opcodeBase : Bool)) {
                        _gotoNext = 3684197i32;
                    } else {
                        _gotoNext = 3684438i32;
                    };
                } else if (__value__ == (3684197i32)) {
                    _adjustedOpcode_3684254 = (_opcode_3684140 - (@:checkr _r ?? throw "null pointer dereference")._opcodeBase : stdgo.GoInt);
                    @:check2r _r._advancePC((_adjustedOpcode_3684254 / (@:checkr _r ?? throw "null pointer dereference")._lineRange : stdgo.GoInt));
                    _lineDelta_3684340 = ((@:checkr _r ?? throw "null pointer dereference")._lineBase + (_adjustedOpcode_3684254 % (@:checkr _r ?? throw "null pointer dereference")._lineRange : stdgo.GoInt) : stdgo.GoInt);
                    (@:checkr _r ?? throw "null pointer dereference")._state.line = ((@:checkr _r ?? throw "null pointer dereference")._state.line + (_lineDelta_3684340) : stdgo.GoInt);
                    _gotoNext = 3686447i32;
                } else if (__value__ == (3684438i32)) {
                    _gotoNext = 3684438i32;
                    {
                        final __value__ = _opcode_3684140;
                        if (__value__ == ((0 : stdgo.GoInt))) {
                            _gotoNext = 3684455i32;
                        } else if (__value__ == ((1 : stdgo.GoInt))) {
                            _gotoNext = 3685514i32;
                        } else if (__value__ == ((2 : stdgo.GoInt))) {
                            _gotoNext = 3685542i32;
                        } else if (__value__ == ((3 : stdgo.GoInt))) {
                            _gotoNext = 3685596i32;
                        } else if (__value__ == ((4 : stdgo.GoInt))) {
                            _gotoNext = 3685654i32;
                        } else if (__value__ == ((5 : stdgo.GoInt))) {
                            _gotoNext = 3685724i32;
                        } else if (__value__ == ((6 : stdgo.GoInt))) {
                            _gotoNext = 3685782i32;
                        } else if (__value__ == ((7 : stdgo.GoInt))) {
                            _gotoNext = 3685839i32;
                        } else if (__value__ == ((8 : stdgo.GoInt))) {
                            _gotoNext = 3685892i32;
                        } else if (__value__ == ((9 : stdgo.GoInt))) {
                            _gotoNext = 3685964i32;
                        } else if (__value__ == ((10 : stdgo.GoInt))) {
                            _gotoNext = 3686079i32;
                        } else if (__value__ == ((11 : stdgo.GoInt))) {
                            _gotoNext = 3686134i32;
                        } else if (__value__ == ((12 : stdgo.GoInt))) {
                            _gotoNext = 3686193i32;
                        } else {
                            _gotoNext = 3686245i32;
                        };
                    };
                } else if (__value__ == (3684455i32)) {
                    _length_3684503 = (@:check2 (@:checkr _r ?? throw "null pointer dereference")._buf._uint() : stdgo._internal.debug.dwarf.Dwarf_offset.Offset);
                    _startOff_3684536 = (@:checkr _r ?? throw "null pointer dereference")._buf._off;
                    _opcode_3684560 = @:check2 (@:checkr _r ?? throw "null pointer dereference")._buf._uint8();
                    _gotoNext = 3684587i32;
                } else if (__value__ == (3684587i32)) {
                    {
                        final __value__ = _opcode_3684560;
                        if (__value__ == ((1 : stdgo.GoUInt8))) {
                            _gotoNext = 3684605i32;
                        } else if (__value__ == ((2 : stdgo.GoUInt8))) {
                            _gotoNext = 3684697i32;
                        } else if (__value__ == ((3 : stdgo.GoUInt8))) {
                            _gotoNext = 3685015i32;
                        } else if (__value__ == ((4 : stdgo.GoUInt8))) {
                            _gotoNext = 3685274i32;
                        } else {
                            _gotoNext = 3685375i32;
                        };
                    };
                } else if (__value__ == (3684605i32)) {
>>>>>>> 1598d646
                    (@:checkr _r ?? throw "null pointer dereference")._state.endSequence = true;
                    {
                        var __tmp__ = (@:checkr _r ?? throw "null pointer dereference")._state?.__copy__();
                        var x = (_entry : stdgo._internal.debug.dwarf.Dwarf_lineentry.LineEntry);
                        x.address = __tmp__?.address;
                        x.opIndex = __tmp__?.opIndex;
                        x.file = __tmp__?.file;
                        x.line = __tmp__?.line;
                        x.column = __tmp__?.column;
                        x.isStmt = __tmp__?.isStmt;
                        x.basicBlock = __tmp__?.basicBlock;
                        x.prologueEnd = __tmp__?.prologueEnd;
                        x.epilogueBegin = __tmp__?.epilogueBegin;
                        x.iSA = __tmp__?.iSA;
                        x.discriminator = __tmp__?.discriminator;
                        x.endSequence = __tmp__?.endSequence;
                    };
                    @:check2r _r._resetState();
<<<<<<< HEAD
                    _gotoNext = 3676606i32;
                } else if (__value__ == (3675928i32)) {
                    _gotoNext = 3675951i32;
                } else if (__value__ == (3675951i32)) {
                    {
                        final __value__ = (@:checkr _r ?? throw "null pointer dereference")._addrsize;
                        if (__value__ == ((1 : stdgo.GoInt))) {
                            _gotoNext = 3675974i32;
                        } else if (__value__ == ((2 : stdgo.GoInt))) {
                            _gotoNext = 3676029i32;
                        } else if (__value__ == ((4 : stdgo.GoInt))) {
                            _gotoNext = 3676085i32;
                        } else if (__value__ == ((8 : stdgo.GoInt))) {
                            _gotoNext = 3676141i32;
                        } else {
                            _gotoNext = 3676189i32;
                        };
                    };
                } else if (__value__ == (3675974i32)) {
                    (@:checkr _r ?? throw "null pointer dereference")._state.address = (@:check2 (@:checkr _r ?? throw "null pointer dereference")._buf._uint8() : stdgo.GoUInt64);
                    _gotoNext = 3676606i32;
                } else if (__value__ == (3676029i32)) {
                    (@:checkr _r ?? throw "null pointer dereference")._state.address = (@:check2 (@:checkr _r ?? throw "null pointer dereference")._buf._uint16() : stdgo.GoUInt64);
                    _gotoNext = 3676606i32;
                } else if (__value__ == (3676085i32)) {
                    (@:checkr _r ?? throw "null pointer dereference")._state.address = (@:check2 (@:checkr _r ?? throw "null pointer dereference")._buf._uint32() : stdgo.GoUInt64);
                    _gotoNext = 3676606i32;
                } else if (__value__ == (3676141i32)) {
                    (@:checkr _r ?? throw "null pointer dereference")._state.address = @:check2 (@:checkr _r ?? throw "null pointer dereference")._buf._uint64();
                    _gotoNext = 3676606i32;
                } else if (__value__ == (3676189i32)) {
                    @:check2 (@:checkr _r ?? throw "null pointer dereference")._buf._error(("unknown address size" : stdgo.GoString));
                    _gotoNext = 3676606i32;
                } else if (__value__ == (3676246i32)) {
                    {
                        {
                            var __tmp__ = @:check2r _r._readFileEntry();
                            _done_3676272 = @:tmpset0 __tmp__._0;
                            _err_3676278 = @:tmpset0 __tmp__._1;
                        };
                        if (_err_3676278 != null) {
                            _gotoNext = 3676315i32;
                        } else if (_done_3676272) {
                            _gotoNext = 3676372i32;
                        } else {
                            _gotoNext = 3676487i32;
                        };
                    };
                } else if (__value__ == (3676315i32)) {
                    (@:checkr _r ?? throw "null pointer dereference")._buf._err = _err_3676278;
                    return false;
                    _gotoNext = 3676487i32;
                } else if (__value__ == (3676372i32)) {
                    (@:checkr _r ?? throw "null pointer dereference")._buf._err = stdgo.Go.asInterface((new stdgo._internal.debug.dwarf.Dwarf_decodeerror.DecodeError(("line" : stdgo.GoString), _startOff_3675767, ("malformed DW_LNE_define_file operation" : stdgo.GoString)) : stdgo._internal.debug.dwarf.Dwarf_decodeerror.DecodeError));
                    return false;
                    _gotoNext = 3676487i32;
                } else if (__value__ == (3676487i32)) {
                    @:check2r _r._updateFile();
                    _gotoNext = 3676606i32;
                } else if (__value__ == (3676505i32)) {
                    (@:checkr _r ?? throw "null pointer dereference")._state.discriminator = (@:check2 (@:checkr _r ?? throw "null pointer dereference")._buf._uint() : stdgo.GoInt);
                    _gotoNext = 3676606i32;
                } else if (__value__ == (3676606i32)) {
                    @:check2 (@:checkr _r ?? throw "null pointer dereference")._buf._skip((((_startOff_3675767 + _length_3675734 : stdgo._internal.debug.dwarf.Dwarf_offset.Offset) - (@:checkr _r ?? throw "null pointer dereference")._buf._off : stdgo._internal.debug.dwarf.Dwarf_offset.Offset) : stdgo.GoInt));
                    if (_opcode_3675791 == ((1 : stdgo.GoUInt8))) {
                        _gotoNext = 3676684i32;
                    } else {
                        _gotoNext = 3677664i32;
                    };
                } else if (__value__ == (3676684i32)) {
                    return true;
                    _gotoNext = 3677664i32;
                } else if (__value__ == (3676745i32)) {
                    _gotoNext = 3677678i32;
                } else if (__value__ == (3676773i32)) {
                    @:check2r _r._advancePC((@:check2 (@:checkr _r ?? throw "null pointer dereference")._buf._uint() : stdgo.GoInt));
                    _gotoNext = 3677664i32;
                } else if (__value__ == (3676827i32)) {
                    (@:checkr _r ?? throw "null pointer dereference")._state.line = ((@:checkr _r ?? throw "null pointer dereference")._state.line + ((@:check2 (@:checkr _r ?? throw "null pointer dereference")._buf._int() : stdgo.GoInt)) : stdgo.GoInt);
                    _gotoNext = 3677664i32;
                } else if (__value__ == (3676885i32)) {
                    (@:checkr _r ?? throw "null pointer dereference")._fileIndex = (@:check2 (@:checkr _r ?? throw "null pointer dereference")._buf._uint() : stdgo.GoInt);
                    @:check2r _r._updateFile();
                    _gotoNext = 3677664i32;
                } else if (__value__ == (3676955i32)) {
                    (@:checkr _r ?? throw "null pointer dereference")._state.column = (@:check2 (@:checkr _r ?? throw "null pointer dereference")._buf._uint() : stdgo.GoInt);
                    _gotoNext = 3677664i32;
                } else if (__value__ == (3677013i32)) {
                    (@:checkr _r ?? throw "null pointer dereference")._state.isStmt = !(@:checkr _r ?? throw "null pointer dereference")._state.isStmt;
                    _gotoNext = 3677664i32;
                } else if (__value__ == (3677070i32)) {
                    (@:checkr _r ?? throw "null pointer dereference")._state.basicBlock = true;
                    _gotoNext = 3677664i32;
                } else if (__value__ == (3677123i32)) {
                    @:check2r _r._advancePC(((((255 : stdgo.GoInt) - (@:checkr _r ?? throw "null pointer dereference")._opcodeBase : stdgo.GoInt)) / (@:checkr _r ?? throw "null pointer dereference")._lineRange : stdgo.GoInt));
                    _gotoNext = 3677664i32;
                } else if (__value__ == (3677195i32)) {
                    (@:checkr _r ?? throw "null pointer dereference")._state.address = ((@:checkr _r ?? throw "null pointer dereference")._state.address + ((@:check2 (@:checkr _r ?? throw "null pointer dereference")._buf._uint16() : stdgo.GoUInt64)) : stdgo.GoUInt64);
                    _gotoNext = 3677664i32;
                } else if (__value__ == (3677310i32)) {
                    (@:checkr _r ?? throw "null pointer dereference")._state.prologueEnd = true;
                    _gotoNext = 3677664i32;
                } else if (__value__ == (3677365i32)) {
                    (@:checkr _r ?? throw "null pointer dereference")._state.epilogueBegin = true;
                    _gotoNext = 3677664i32;
                } else if (__value__ == (3677424i32)) {
                    (@:checkr _r ?? throw "null pointer dereference")._state.iSA = (@:check2 (@:checkr _r ?? throw "null pointer dereference")._buf._uint() : stdgo.GoInt);
                    _gotoNext = 3677664i32;
                } else if (__value__ == (3677476i32)) {
                    _i_3677597 = (0 : stdgo.GoInt);
                    _gotoNext = 3677593i32;
                } else if (__value__ == (3677593i32)) {
                    if ((_i_3677597 < (@:checkr _r ?? throw "null pointer dereference")._opcodeLengths[(_opcode_3675371 : stdgo.GoInt)] : Bool)) {
                        _gotoNext = 3677638i32;
                    } else {
                        _gotoNext = 3677664i32;
                    };
                } else if (__value__ == (3677638i32)) {
                    @:check2 (@:checkr _r ?? throw "null pointer dereference")._buf._uint();
                    _i_3677597++;
                    _gotoNext = 3677593i32;
                } else if (__value__ == (3677664i32)) {
                    return false;
                    _gotoNext = 3677678i32;
                } else if (__value__ == (3677678i32)) {
=======
                    _gotoNext = 3685375i32;
                } else if (__value__ == (3684697i32)) {
                    _gotoNext = 3684720i32;
                } else if (__value__ == (3684720i32)) {
                    {
                        final __value__ = (@:checkr _r ?? throw "null pointer dereference")._addrsize;
                        if (__value__ == ((1 : stdgo.GoInt))) {
                            _gotoNext = 3684743i32;
                        } else if (__value__ == ((2 : stdgo.GoInt))) {
                            _gotoNext = 3684798i32;
                        } else if (__value__ == ((4 : stdgo.GoInt))) {
                            _gotoNext = 3684854i32;
                        } else if (__value__ == ((8 : stdgo.GoInt))) {
                            _gotoNext = 3684910i32;
                        } else {
                            _gotoNext = 3684958i32;
                        };
                    };
                } else if (__value__ == (3684743i32)) {
                    (@:checkr _r ?? throw "null pointer dereference")._state.address = (@:check2 (@:checkr _r ?? throw "null pointer dereference")._buf._uint8() : stdgo.GoUInt64);
                    _gotoNext = 3685375i32;
                } else if (__value__ == (3684798i32)) {
                    (@:checkr _r ?? throw "null pointer dereference")._state.address = (@:check2 (@:checkr _r ?? throw "null pointer dereference")._buf._uint16() : stdgo.GoUInt64);
                    _gotoNext = 3685375i32;
                } else if (__value__ == (3684854i32)) {
                    (@:checkr _r ?? throw "null pointer dereference")._state.address = (@:check2 (@:checkr _r ?? throw "null pointer dereference")._buf._uint32() : stdgo.GoUInt64);
                    _gotoNext = 3685375i32;
                } else if (__value__ == (3684910i32)) {
                    (@:checkr _r ?? throw "null pointer dereference")._state.address = @:check2 (@:checkr _r ?? throw "null pointer dereference")._buf._uint64();
                    _gotoNext = 3685375i32;
                } else if (__value__ == (3684958i32)) {
                    @:check2 (@:checkr _r ?? throw "null pointer dereference")._buf._error(("unknown address size" : stdgo.GoString));
                    _gotoNext = 3685375i32;
                } else if (__value__ == (3685015i32)) {
                    {
                        {
                            var __tmp__ = @:check2r _r._readFileEntry();
                            _done_3685041 = @:tmpset0 __tmp__._0;
                            _err_3685047 = @:tmpset0 __tmp__._1;
                        };
                        if (_err_3685047 != null) {
                            _gotoNext = 3685084i32;
                        } else if (_done_3685041) {
                            _gotoNext = 3685141i32;
                        } else {
                            _gotoNext = 3685256i32;
                        };
                    };
                } else if (__value__ == (3685084i32)) {
                    (@:checkr _r ?? throw "null pointer dereference")._buf._err = _err_3685047;
                    return false;
                    _gotoNext = 3685256i32;
                } else if (__value__ == (3685141i32)) {
                    (@:checkr _r ?? throw "null pointer dereference")._buf._err = stdgo.Go.asInterface((new stdgo._internal.debug.dwarf.Dwarf_decodeerror.DecodeError(("line" : stdgo.GoString), _startOff_3684536, ("malformed DW_LNE_define_file operation" : stdgo.GoString)) : stdgo._internal.debug.dwarf.Dwarf_decodeerror.DecodeError));
                    return false;
                    _gotoNext = 3685256i32;
                } else if (__value__ == (3685256i32)) {
                    @:check2r _r._updateFile();
                    _gotoNext = 3685375i32;
                } else if (__value__ == (3685274i32)) {
                    (@:checkr _r ?? throw "null pointer dereference")._state.discriminator = (@:check2 (@:checkr _r ?? throw "null pointer dereference")._buf._uint() : stdgo.GoInt);
                    _gotoNext = 3685375i32;
                } else if (__value__ == (3685375i32)) {
                    @:check2 (@:checkr _r ?? throw "null pointer dereference")._buf._skip((((_startOff_3684536 + _length_3684503 : stdgo._internal.debug.dwarf.Dwarf_offset.Offset) - (@:checkr _r ?? throw "null pointer dereference")._buf._off : stdgo._internal.debug.dwarf.Dwarf_offset.Offset) : stdgo.GoInt));
                    if (_opcode_3684560 == ((1 : stdgo.GoUInt8))) {
                        _gotoNext = 3685453i32;
                    } else {
                        _gotoNext = 3686433i32;
                    };
                } else if (__value__ == (3685453i32)) {
                    return true;
                    _gotoNext = 3686433i32;
                } else if (__value__ == (3685514i32)) {
                    _gotoNext = 3686447i32;
                } else if (__value__ == (3685542i32)) {
                    @:check2r _r._advancePC((@:check2 (@:checkr _r ?? throw "null pointer dereference")._buf._uint() : stdgo.GoInt));
                    _gotoNext = 3686433i32;
                } else if (__value__ == (3685596i32)) {
                    (@:checkr _r ?? throw "null pointer dereference")._state.line = ((@:checkr _r ?? throw "null pointer dereference")._state.line + ((@:check2 (@:checkr _r ?? throw "null pointer dereference")._buf._int() : stdgo.GoInt)) : stdgo.GoInt);
                    _gotoNext = 3686433i32;
                } else if (__value__ == (3685654i32)) {
                    (@:checkr _r ?? throw "null pointer dereference")._fileIndex = (@:check2 (@:checkr _r ?? throw "null pointer dereference")._buf._uint() : stdgo.GoInt);
                    @:check2r _r._updateFile();
                    _gotoNext = 3686433i32;
                } else if (__value__ == (3685724i32)) {
                    (@:checkr _r ?? throw "null pointer dereference")._state.column = (@:check2 (@:checkr _r ?? throw "null pointer dereference")._buf._uint() : stdgo.GoInt);
                    _gotoNext = 3686433i32;
                } else if (__value__ == (3685782i32)) {
                    (@:checkr _r ?? throw "null pointer dereference")._state.isStmt = !(@:checkr _r ?? throw "null pointer dereference")._state.isStmt;
                    _gotoNext = 3686433i32;
                } else if (__value__ == (3685839i32)) {
                    (@:checkr _r ?? throw "null pointer dereference")._state.basicBlock = true;
                    _gotoNext = 3686433i32;
                } else if (__value__ == (3685892i32)) {
                    @:check2r _r._advancePC(((((255 : stdgo.GoInt) - (@:checkr _r ?? throw "null pointer dereference")._opcodeBase : stdgo.GoInt)) / (@:checkr _r ?? throw "null pointer dereference")._lineRange : stdgo.GoInt));
                    _gotoNext = 3686433i32;
                } else if (__value__ == (3685964i32)) {
                    (@:checkr _r ?? throw "null pointer dereference")._state.address = ((@:checkr _r ?? throw "null pointer dereference")._state.address + ((@:check2 (@:checkr _r ?? throw "null pointer dereference")._buf._uint16() : stdgo.GoUInt64)) : stdgo.GoUInt64);
                    _gotoNext = 3686433i32;
                } else if (__value__ == (3686079i32)) {
                    (@:checkr _r ?? throw "null pointer dereference")._state.prologueEnd = true;
                    _gotoNext = 3686433i32;
                } else if (__value__ == (3686134i32)) {
                    (@:checkr _r ?? throw "null pointer dereference")._state.epilogueBegin = true;
                    _gotoNext = 3686433i32;
                } else if (__value__ == (3686193i32)) {
                    (@:checkr _r ?? throw "null pointer dereference")._state.iSA = (@:check2 (@:checkr _r ?? throw "null pointer dereference")._buf._uint() : stdgo.GoInt);
                    _gotoNext = 3686433i32;
                } else if (__value__ == (3686245i32)) {
                    _i_3686366 = (0 : stdgo.GoInt);
                    _gotoNext = 3686362i32;
                } else if (__value__ == (3686362i32)) {
                    if ((_i_3686366 < (@:checkr _r ?? throw "null pointer dereference")._opcodeLengths[(_opcode_3684140 : stdgo.GoInt)] : Bool)) {
                        _gotoNext = 3686407i32;
                    } else {
                        _gotoNext = 3686433i32;
                    };
                } else if (__value__ == (3686407i32)) {
                    @:check2 (@:checkr _r ?? throw "null pointer dereference")._buf._uint();
                    _i_3686366++;
                    _gotoNext = 3686362i32;
                } else if (__value__ == (3686433i32)) {
                    return false;
                    _gotoNext = 3686447i32;
                } else if (__value__ == (3686447i32)) {
>>>>>>> 1598d646
                    {
                        var __tmp__ = (@:checkr _r ?? throw "null pointer dereference")._state?.__copy__();
                        var x = (_entry : stdgo._internal.debug.dwarf.Dwarf_lineentry.LineEntry);
                        x.address = __tmp__?.address;
                        x.opIndex = __tmp__?.opIndex;
                        x.file = __tmp__?.file;
                        x.line = __tmp__?.line;
                        x.column = __tmp__?.column;
                        x.isStmt = __tmp__?.isStmt;
                        x.basicBlock = __tmp__?.basicBlock;
                        x.prologueEnd = __tmp__?.prologueEnd;
                        x.epilogueBegin = __tmp__?.epilogueBegin;
                        x.iSA = __tmp__?.iSA;
                        x.discriminator = __tmp__?.discriminator;
                        x.endSequence = __tmp__?.endSequence;
                    };
                    (@:checkr _r ?? throw "null pointer dereference")._state.basicBlock = false;
                    (@:checkr _r ?? throw "null pointer dereference")._state.prologueEnd = false;
                    (@:checkr _r ?? throw "null pointer dereference")._state.epilogueBegin = false;
                    (@:checkr _r ?? throw "null pointer dereference")._state.discriminator = (0 : stdgo.GoInt);
                    return true;
                    _gotoNext = -1i32;
                };
            };
        };
        throw stdgo.Go.toInterface(("unreachable goto control flow" : stdgo.GoString));
    }
    @:keep
    @:tdfield
    static public function next( _r:stdgo.Ref<stdgo._internal.debug.dwarf.Dwarf_linereader.LineReader>, _entry:stdgo.Ref<stdgo._internal.debug.dwarf.Dwarf_lineentry.LineEntry>):stdgo.Error {
        @:recv var _r:stdgo.Ref<stdgo._internal.debug.dwarf.Dwarf_linereader.LineReader> = _r;
        if ((@:checkr _r ?? throw "null pointer dereference")._buf._err != null) {
            return (@:checkr _r ?? throw "null pointer dereference")._buf._err;
        };
        while (true) {
            if (((@:checkr _r ?? throw "null pointer dereference")._buf._data.length) == ((0 : stdgo.GoInt))) {
                return stdgo._internal.io.Io_eof.eOF;
            };
            var _emit = (@:check2r _r._step(_entry) : Bool);
            if ((@:checkr _r ?? throw "null pointer dereference")._buf._err != null) {
                return (@:checkr _r ?? throw "null pointer dereference")._buf._err;
            };
            if (_emit) {
                return (null : stdgo.Error);
            };
        };
    }
    @:keep
    @:tdfield
    static public function _updateFile( _r:stdgo.Ref<stdgo._internal.debug.dwarf.Dwarf_linereader.LineReader>):Void {
        @:recv var _r:stdgo.Ref<stdgo._internal.debug.dwarf.Dwarf_linereader.LineReader> = _r;
        if (((@:checkr _r ?? throw "null pointer dereference")._fileIndex < ((@:checkr _r ?? throw "null pointer dereference")._fileEntries.length) : Bool)) {
            (@:checkr _r ?? throw "null pointer dereference")._state.file = (@:checkr _r ?? throw "null pointer dereference")._fileEntries[((@:checkr _r ?? throw "null pointer dereference")._fileIndex : stdgo.GoInt)];
        } else {
            (@:checkr _r ?? throw "null pointer dereference")._state.file = null;
        };
    }
    @:keep
    @:tdfield
    static public function _readFileEntry( _r:stdgo.Ref<stdgo._internal.debug.dwarf.Dwarf_linereader.LineReader>):{ var _0 : Bool; var _1 : stdgo.Error; } {
        @:recv var _r:stdgo.Ref<stdgo._internal.debug.dwarf.Dwarf_linereader.LineReader> = _r;
        var _name = (@:check2 (@:checkr _r ?? throw "null pointer dereference")._buf._string()?.__copy__() : stdgo.GoString);
        if ((@:checkr _r ?? throw "null pointer dereference")._buf._err != null) {
            return { _0 : false, _1 : (@:checkr _r ?? throw "null pointer dereference")._buf._err };
        };
        if ((_name.length) == ((0 : stdgo.GoInt))) {
            return { _0 : true, _1 : (null : stdgo.Error) };
        };
        var _off = ((@:checkr _r ?? throw "null pointer dereference")._buf._off : stdgo._internal.debug.dwarf.Dwarf_offset.Offset);
        var _dirIndex = (@:check2 (@:checkr _r ?? throw "null pointer dereference")._buf._uint() : stdgo.GoInt);
        if (!stdgo._internal.debug.dwarf.Dwarf__pathisabs._pathIsAbs(_name?.__copy__())) {
            if ((_dirIndex >= ((@:checkr _r ?? throw "null pointer dereference")._directories.length) : Bool)) {
                return { _0 : false, _1 : stdgo.Go.asInterface((new stdgo._internal.debug.dwarf.Dwarf_decodeerror.DecodeError(("line" : stdgo.GoString), _off, ("directory index too large" : stdgo.GoString)) : stdgo._internal.debug.dwarf.Dwarf_decodeerror.DecodeError)) };
            };
            _name = stdgo._internal.debug.dwarf.Dwarf__pathjoin._pathJoin((@:checkr _r ?? throw "null pointer dereference")._directories[(_dirIndex : stdgo.GoInt)]?.__copy__(), _name?.__copy__())?.__copy__();
        };
        var _mtime = (@:check2 (@:checkr _r ?? throw "null pointer dereference")._buf._uint() : stdgo.GoUInt64);
        var _length = (@:check2 (@:checkr _r ?? throw "null pointer dereference")._buf._uint() : stdgo.GoInt);
        if ((((@:checkr _r ?? throw "null pointer dereference")._fileEntries.length) < (@:checkr _r ?? throw "null pointer dereference")._fileEntries.capacity : Bool)) {
            var _fe = ((@:checkr _r ?? throw "null pointer dereference")._fileEntries.__slice__(0, (((@:checkr _r ?? throw "null pointer dereference")._fileEntries.length) + (1 : stdgo.GoInt) : stdgo.GoInt)) : stdgo.Slice<stdgo.Ref<stdgo._internal.debug.dwarf.Dwarf_linefile.LineFile>>);
            if ((_fe[((_fe.length) - (1 : stdgo.GoInt) : stdgo.GoInt)] != null && ((_fe[((_fe.length) - (1 : stdgo.GoInt) : stdgo.GoInt)] : Dynamic).__nil__ == null || !(_fe[((_fe.length) - (1 : stdgo.GoInt) : stdgo.GoInt)] : Dynamic).__nil__))) {
                (@:checkr _r ?? throw "null pointer dereference")._fileEntries = _fe;
                return { _0 : false, _1 : (null : stdgo.Error) };
            };
        };
        (@:checkr _r ?? throw "null pointer dereference")._fileEntries = ((@:checkr _r ?? throw "null pointer dereference")._fileEntries.__append__((stdgo.Go.setRef((new stdgo._internal.debug.dwarf.Dwarf_linefile.LineFile(_name?.__copy__(), _mtime, _length) : stdgo._internal.debug.dwarf.Dwarf_linefile.LineFile)) : stdgo.Ref<stdgo._internal.debug.dwarf.Dwarf_linefile.LineFile>)));
        return { _0 : false, _1 : (null : stdgo.Error) };
    }
    @:keep
    @:tdfield
    static public function _readLNCT( _r:stdgo.Ref<stdgo._internal.debug.dwarf.Dwarf_linereader.LineReader>, _s:stdgo.Slice<stdgo._internal.debug.dwarf.Dwarf_t_lnctform.T_lnctForm>, _dwarf64:Bool):{ var _0 : stdgo.GoString; var _1 : stdgo.GoUInt64; var _2 : stdgo.GoUInt64; var _3 : stdgo.Error; } {
        @:recv var _r:stdgo.Ref<stdgo._internal.debug.dwarf.Dwarf_linereader.LineReader> = _r;
        var _path = ("" : stdgo.GoString), _mtime = (0 : stdgo.GoUInt64), _size = (0 : stdgo.GoUInt64), _err = (null : stdgo.Error);
        var _dir:stdgo.GoString = ("" : stdgo.GoString);
        for (__3 => _lf in _s) {
            var _str:stdgo.GoString = ("" : stdgo.GoString);
            var _val:stdgo.GoUInt64 = (0 : stdgo.GoUInt64);
            {
                final __value__ = _lf._form;
                if (__value__ == ((8u32 : stdgo._internal.debug.dwarf.Dwarf_t_format.T_format))) {
                    _str = @:check2 (@:checkr _r ?? throw "null pointer dereference")._buf._string()?.__copy__();
                } else if (__value__ == ((14u32 : stdgo._internal.debug.dwarf.Dwarf_t_format.T_format)) || __value__ == ((31u32 : stdgo._internal.debug.dwarf.Dwarf_t_format.T_format))) {
                    var _off:stdgo.GoUInt64 = (0 : stdgo.GoUInt64);
                    if (_dwarf64) {
                        _off = @:check2 (@:checkr _r ?? throw "null pointer dereference")._buf._uint64();
                    } else {
                        _off = (@:check2 (@:checkr _r ?? throw "null pointer dereference")._buf._uint32() : stdgo.GoUInt64);
                    };
                    if (((_off : stdgo.GoInt) : stdgo.GoUInt64) != (_off)) {
                        return {
                            final __tmp__:{ var _0 : stdgo.GoString; var _1 : stdgo.GoUInt64; var _2 : stdgo.GoUInt64; var _3 : stdgo.Error; } = { _0 : (stdgo.Go.str() : stdgo.GoString)?.__copy__(), _1 : (0i64 : stdgo.GoUInt64), _2 : (0i64 : stdgo.GoUInt64), _3 : stdgo.Go.asInterface((new stdgo._internal.debug.dwarf.Dwarf_decodeerror.DecodeError(("line" : stdgo.GoString), (@:checkr _r ?? throw "null pointer dereference")._buf._off, ("strp/line_strp offset out of range" : stdgo.GoString)) : stdgo._internal.debug.dwarf.Dwarf_decodeerror.DecodeError)) };
                            _path = __tmp__._0;
                            _mtime = __tmp__._1;
                            _size = __tmp__._2;
                            _err = __tmp__._3;
                            __tmp__;
                        };
                    };
                    var _b1:stdgo._internal.debug.dwarf.Dwarf_t_buf.T_buf = ({} : stdgo._internal.debug.dwarf.Dwarf_t_buf.T_buf);
                    if (_lf._form == ((14u32 : stdgo._internal.debug.dwarf.Dwarf_t_format.T_format))) {
                        _b1 = stdgo._internal.debug.dwarf.Dwarf__makebuf._makeBuf((@:checkr _r ?? throw "null pointer dereference")._buf._dwarf, (@:checkr _r ?? throw "null pointer dereference")._buf._format, ("str" : stdgo.GoString), (0u32 : stdgo._internal.debug.dwarf.Dwarf_offset.Offset), (@:checkr _r ?? throw "null pointer dereference")._str)?.__copy__();
                    } else {
                        _b1 = stdgo._internal.debug.dwarf.Dwarf__makebuf._makeBuf((@:checkr _r ?? throw "null pointer dereference")._buf._dwarf, (@:checkr _r ?? throw "null pointer dereference")._buf._format, ("line_str" : stdgo.GoString), (0u32 : stdgo._internal.debug.dwarf.Dwarf_offset.Offset), (@:checkr _r ?? throw "null pointer dereference")._lineStr)?.__copy__();
                    };
                    @:check2 _b1._skip((_off : stdgo.GoInt));
                    _str = @:check2 _b1._string()?.__copy__();
                    if (_b1._err != null) {
                        return {
                            final __tmp__:{ var _0 : stdgo.GoString; var _1 : stdgo.GoUInt64; var _2 : stdgo.GoUInt64; var _3 : stdgo.Error; } = { _0 : (stdgo.Go.str() : stdgo.GoString)?.__copy__(), _1 : (0i64 : stdgo.GoUInt64), _2 : (0i64 : stdgo.GoUInt64), _3 : stdgo.Go.asInterface((new stdgo._internal.debug.dwarf.Dwarf_decodeerror.DecodeError(("line" : stdgo.GoString), (@:checkr _r ?? throw "null pointer dereference")._buf._off, _b1._err.error()?.__copy__()) : stdgo._internal.debug.dwarf.Dwarf_decodeerror.DecodeError)) };
                            _path = __tmp__._0;
                            _mtime = __tmp__._1;
                            _size = __tmp__._2;
                            _err = __tmp__._3;
                            __tmp__;
                        };
                    };
                } else if (__value__ == ((29u32 : stdgo._internal.debug.dwarf.Dwarf_t_format.T_format))) {
                    if (_dwarf64) {
                        @:check2 (@:checkr _r ?? throw "null pointer dereference")._buf._uint64();
                    } else {
                        @:check2 (@:checkr _r ?? throw "null pointer dereference")._buf._uint32();
                    };
                } else if (__value__ == ((26u32 : stdgo._internal.debug.dwarf.Dwarf_t_format.T_format))) {
                    @:check2 (@:checkr _r ?? throw "null pointer dereference")._buf._uint();
                } else if (__value__ == ((37u32 : stdgo._internal.debug.dwarf.Dwarf_t_format.T_format))) {
                    @:check2 (@:checkr _r ?? throw "null pointer dereference")._buf._uint8();
                } else if (__value__ == ((38u32 : stdgo._internal.debug.dwarf.Dwarf_t_format.T_format))) {
                    @:check2 (@:checkr _r ?? throw "null pointer dereference")._buf._uint16();
                } else if (__value__ == ((39u32 : stdgo._internal.debug.dwarf.Dwarf_t_format.T_format))) {
                    @:check2 (@:checkr _r ?? throw "null pointer dereference")._buf._uint24();
                } else if (__value__ == ((40u32 : stdgo._internal.debug.dwarf.Dwarf_t_format.T_format))) {
                    @:check2 (@:checkr _r ?? throw "null pointer dereference")._buf._uint32();
                } else if (__value__ == ((11u32 : stdgo._internal.debug.dwarf.Dwarf_t_format.T_format))) {
                    _val = (@:check2 (@:checkr _r ?? throw "null pointer dereference")._buf._uint8() : stdgo.GoUInt64);
                } else if (__value__ == ((5u32 : stdgo._internal.debug.dwarf.Dwarf_t_format.T_format))) {
                    _val = (@:check2 (@:checkr _r ?? throw "null pointer dereference")._buf._uint16() : stdgo.GoUInt64);
                } else if (__value__ == ((6u32 : stdgo._internal.debug.dwarf.Dwarf_t_format.T_format))) {
                    _val = (@:check2 (@:checkr _r ?? throw "null pointer dereference")._buf._uint32() : stdgo.GoUInt64);
                } else if (__value__ == ((7u32 : stdgo._internal.debug.dwarf.Dwarf_t_format.T_format))) {
                    _val = @:check2 (@:checkr _r ?? throw "null pointer dereference")._buf._uint64();
                } else if (__value__ == ((30u32 : stdgo._internal.debug.dwarf.Dwarf_t_format.T_format))) {
                    @:check2 (@:checkr _r ?? throw "null pointer dereference")._buf._bytes((16 : stdgo.GoInt));
                } else if (__value__ == ((9u32 : stdgo._internal.debug.dwarf.Dwarf_t_format.T_format))) {
                    @:check2 (@:checkr _r ?? throw "null pointer dereference")._buf._bytes((@:check2 (@:checkr _r ?? throw "null pointer dereference")._buf._uint() : stdgo.GoInt));
                } else if (__value__ == ((15u32 : stdgo._internal.debug.dwarf.Dwarf_t_format.T_format))) {
                    _val = @:check2 (@:checkr _r ?? throw "null pointer dereference")._buf._uint();
                };
            };
            {
                final __value__ = _lf._lnct;
                if (__value__ == ((1 : stdgo.GoInt))) {
                    _path = _str?.__copy__();
                } else if (__value__ == ((2 : stdgo.GoInt))) {
                    if ((_val >= ((@:checkr _r ?? throw "null pointer dereference")._directories.length : stdgo.GoUInt64) : Bool)) {
                        return {
                            final __tmp__:{ var _0 : stdgo.GoString; var _1 : stdgo.GoUInt64; var _2 : stdgo.GoUInt64; var _3 : stdgo.Error; } = { _0 : (stdgo.Go.str() : stdgo.GoString)?.__copy__(), _1 : (0i64 : stdgo.GoUInt64), _2 : (0i64 : stdgo.GoUInt64), _3 : stdgo.Go.asInterface((new stdgo._internal.debug.dwarf.Dwarf_decodeerror.DecodeError(("line" : stdgo.GoString), (@:checkr _r ?? throw "null pointer dereference")._buf._off, ("directory index out of range" : stdgo.GoString)) : stdgo._internal.debug.dwarf.Dwarf_decodeerror.DecodeError)) };
                            _path = __tmp__._0;
                            _mtime = __tmp__._1;
                            _size = __tmp__._2;
                            _err = __tmp__._3;
                            __tmp__;
                        };
                    };
                    _dir = (@:checkr _r ?? throw "null pointer dereference")._directories[(_val : stdgo.GoInt)]?.__copy__();
                } else if (__value__ == ((3 : stdgo.GoInt))) {
                    _mtime = _val;
                } else if (__value__ == ((4 : stdgo.GoInt))) {
                    _size = _val;
                } else if (__value__ == ((5 : stdgo.GoInt))) {};
            };
        };
        if (((_dir != (stdgo.Go.str() : stdgo.GoString)) && (_path != (stdgo.Go.str() : stdgo.GoString)) : Bool)) {
            _path = stdgo._internal.debug.dwarf.Dwarf__pathjoin._pathJoin(_dir?.__copy__(), _path?.__copy__())?.__copy__();
        };
        return {
            final __tmp__:{ var _0 : stdgo.GoString; var _1 : stdgo.GoUInt64; var _2 : stdgo.GoUInt64; var _3 : stdgo.Error; } = { _0 : _path?.__copy__(), _1 : _mtime, _2 : _size, _3 : (null : stdgo.Error) };
            _path = __tmp__._0;
            _mtime = __tmp__._1;
            _size = __tmp__._2;
            _err = __tmp__._3;
            __tmp__;
        };
    }
    @:keep
    @:tdfield
    static public function _readLNCTFormat( _r:stdgo.Ref<stdgo._internal.debug.dwarf.Dwarf_linereader.LineReader>):stdgo.Slice<stdgo._internal.debug.dwarf.Dwarf_t_lnctform.T_lnctForm> {
        @:recv var _r:stdgo.Ref<stdgo._internal.debug.dwarf.Dwarf_linereader.LineReader> = _r;
        var _c = (@:check2 (@:checkr _r ?? throw "null pointer dereference")._buf._uint8() : stdgo.GoUInt8);
        var _ret = (new stdgo.Slice<stdgo._internal.debug.dwarf.Dwarf_t_lnctform.T_lnctForm>((_c : stdgo.GoInt).toBasic(), 0, ...[for (i in 0 ... ((_c : stdgo.GoInt).toBasic() > 0 ? (_c : stdgo.GoInt).toBasic() : 0 : stdgo.GoInt).toBasic()) ({} : stdgo._internal.debug.dwarf.Dwarf_t_lnctform.T_lnctForm)]) : stdgo.Slice<stdgo._internal.debug.dwarf.Dwarf_t_lnctform.T_lnctForm>);
        for (_i => _ in _ret) {
            _ret[(_i : stdgo.GoInt)]._lnct = (@:check2 (@:checkr _r ?? throw "null pointer dereference")._buf._uint() : stdgo.GoInt);
            _ret[(_i : stdgo.GoInt)]._form = (@:check2 (@:checkr _r ?? throw "null pointer dereference")._buf._uint() : stdgo._internal.debug.dwarf.Dwarf_t_format.T_format);
        };
        return _ret;
    }
    @:keep
    @:tdfield
    static public function _readHeader( _r:stdgo.Ref<stdgo._internal.debug.dwarf.Dwarf_linereader.LineReader>, _compDir:stdgo.GoString):stdgo.Error {
        @:recv var _r:stdgo.Ref<stdgo._internal.debug.dwarf.Dwarf_linereader.LineReader> = _r;
        var _buf = (stdgo.Go.setRef((@:checkr _r ?? throw "null pointer dereference")._buf) : stdgo.Ref<stdgo._internal.debug.dwarf.Dwarf_t_buf.T_buf>);
        var _hdrOffset = ((@:checkr _buf ?? throw "null pointer dereference")._off : stdgo._internal.debug.dwarf.Dwarf_offset.Offset);
        var __tmp__ = @:check2r _buf._unitLength(), _unitLength:stdgo._internal.debug.dwarf.Dwarf_offset.Offset = __tmp__._0, _dwarf64:Bool = __tmp__._1;
        (@:checkr _r ?? throw "null pointer dereference")._endOffset = ((@:checkr _buf ?? throw "null pointer dereference")._off + _unitLength : stdgo._internal.debug.dwarf.Dwarf_offset.Offset);
        if (((@:checkr _r ?? throw "null pointer dereference")._endOffset > ((@:checkr _buf ?? throw "null pointer dereference")._off + ((@:checkr _buf ?? throw "null pointer dereference")._data.length : stdgo._internal.debug.dwarf.Dwarf_offset.Offset) : stdgo._internal.debug.dwarf.Dwarf_offset.Offset) : Bool)) {
            return stdgo.Go.asInterface((new stdgo._internal.debug.dwarf.Dwarf_decodeerror.DecodeError(("line" : stdgo.GoString), _hdrOffset, stdgo._internal.fmt.Fmt_sprintf.sprintf(("line table end %d exceeds section size %d" : stdgo.GoString), stdgo.Go.toInterface((@:checkr _r ?? throw "null pointer dereference")._endOffset), stdgo.Go.toInterface(((@:checkr _buf ?? throw "null pointer dereference")._off + ((@:checkr _buf ?? throw "null pointer dereference")._data.length : stdgo._internal.debug.dwarf.Dwarf_offset.Offset) : stdgo._internal.debug.dwarf.Dwarf_offset.Offset)))?.__copy__()) : stdgo._internal.debug.dwarf.Dwarf_decodeerror.DecodeError));
        };
        (@:checkr _r ?? throw "null pointer dereference")._version = @:check2r _buf._uint16();
        if ((((@:checkr _buf ?? throw "null pointer dereference")._err == null) && ((((@:checkr _r ?? throw "null pointer dereference")._version < (2 : stdgo.GoUInt16) : Bool) || ((@:checkr _r ?? throw "null pointer dereference")._version > (5 : stdgo.GoUInt16) : Bool) : Bool)) : Bool)) {
            return stdgo.Go.asInterface((new stdgo._internal.debug.dwarf.Dwarf_decodeerror.DecodeError(("line" : stdgo.GoString), _hdrOffset, stdgo._internal.fmt.Fmt_sprintf.sprintf(("unknown line table version %d" : stdgo.GoString), stdgo.Go.toInterface((@:checkr _r ?? throw "null pointer dereference")._version))?.__copy__()) : stdgo._internal.debug.dwarf.Dwarf_decodeerror.DecodeError));
        };
        if (((@:checkr _r ?? throw "null pointer dereference")._version >= (5 : stdgo.GoUInt16) : Bool)) {
            (@:checkr _r ?? throw "null pointer dereference")._addrsize = (@:check2r _buf._uint8() : stdgo.GoInt);
            (@:checkr _r ?? throw "null pointer dereference")._segmentSelectorSize = (@:check2r _buf._uint8() : stdgo.GoInt);
        } else {
            (@:checkr _r ?? throw "null pointer dereference")._addrsize = (@:checkr _buf ?? throw "null pointer dereference")._format._addrsize();
            (@:checkr _r ?? throw "null pointer dereference")._segmentSelectorSize = (0 : stdgo.GoInt);
        };
        var _headerLength:stdgo._internal.debug.dwarf.Dwarf_offset.Offset = ((0 : stdgo.GoUInt32) : stdgo._internal.debug.dwarf.Dwarf_offset.Offset);
        if (_dwarf64) {
            _headerLength = (@:check2r _buf._uint64() : stdgo._internal.debug.dwarf.Dwarf_offset.Offset);
        } else {
            _headerLength = (@:check2r _buf._uint32() : stdgo._internal.debug.dwarf.Dwarf_offset.Offset);
        };
        var _programOffset = ((@:checkr _buf ?? throw "null pointer dereference")._off + _headerLength : stdgo._internal.debug.dwarf.Dwarf_offset.Offset);
        if ((_programOffset > (@:checkr _r ?? throw "null pointer dereference")._endOffset : Bool)) {
            return stdgo.Go.asInterface((new stdgo._internal.debug.dwarf.Dwarf_decodeerror.DecodeError(("line" : stdgo.GoString), _hdrOffset, stdgo._internal.fmt.Fmt_sprintf.sprintf(("malformed line table: program offset %d exceeds end offset %d" : stdgo.GoString), stdgo.Go.toInterface(_programOffset), stdgo.Go.toInterface((@:checkr _r ?? throw "null pointer dereference")._endOffset))?.__copy__()) : stdgo._internal.debug.dwarf.Dwarf_decodeerror.DecodeError));
        };
        (@:checkr _r ?? throw "null pointer dereference")._programOffset = _programOffset;
        (@:checkr _r ?? throw "null pointer dereference")._minInstructionLength = (@:check2r _buf._uint8() : stdgo.GoInt);
        if (((@:checkr _r ?? throw "null pointer dereference")._version >= (4 : stdgo.GoUInt16) : Bool)) {
            (@:checkr _r ?? throw "null pointer dereference")._maxOpsPerInstruction = (@:check2r _buf._uint8() : stdgo.GoInt);
        } else {
            (@:checkr _r ?? throw "null pointer dereference")._maxOpsPerInstruction = (1 : stdgo.GoInt);
        };
        (@:checkr _r ?? throw "null pointer dereference")._defaultIsStmt = @:check2r _buf._uint8() != ((0 : stdgo.GoUInt8));
        (@:checkr _r ?? throw "null pointer dereference")._lineBase = ((@:check2r _buf._uint8() : stdgo.GoInt8) : stdgo.GoInt);
        (@:checkr _r ?? throw "null pointer dereference")._lineRange = (@:check2r _buf._uint8() : stdgo.GoInt);
        if ((@:checkr _buf ?? throw "null pointer dereference")._err != null) {
            return (@:checkr _buf ?? throw "null pointer dereference")._err;
        };
        if ((@:checkr _r ?? throw "null pointer dereference")._maxOpsPerInstruction == ((0 : stdgo.GoInt))) {
            return stdgo.Go.asInterface((new stdgo._internal.debug.dwarf.Dwarf_decodeerror.DecodeError(("line" : stdgo.GoString), _hdrOffset, ("invalid maximum operations per instruction: 0" : stdgo.GoString)) : stdgo._internal.debug.dwarf.Dwarf_decodeerror.DecodeError));
        };
        if ((@:checkr _r ?? throw "null pointer dereference")._lineRange == ((0 : stdgo.GoInt))) {
            return stdgo.Go.asInterface((new stdgo._internal.debug.dwarf.Dwarf_decodeerror.DecodeError(("line" : stdgo.GoString), _hdrOffset, ("invalid line range: 0" : stdgo.GoString)) : stdgo._internal.debug.dwarf.Dwarf_decodeerror.DecodeError));
        };
        (@:checkr _r ?? throw "null pointer dereference")._opcodeBase = (@:check2r _buf._uint8() : stdgo.GoInt);
        (@:checkr _r ?? throw "null pointer dereference")._opcodeLengths = (new stdgo.Slice<stdgo.GoInt>(((@:checkr _r ?? throw "null pointer dereference")._opcodeBase : stdgo.GoInt).toBasic(), 0).__setNumber32__() : stdgo.Slice<stdgo.GoInt>);
        {
            var _i = (1 : stdgo.GoInt);
            while ((_i < (@:checkr _r ?? throw "null pointer dereference")._opcodeBase : Bool)) {
                (@:checkr _r ?? throw "null pointer dereference")._opcodeLengths[(_i : stdgo.GoInt)] = (@:check2r _buf._uint8() : stdgo.GoInt);
                _i++;
            };
        };
        if ((@:checkr _buf ?? throw "null pointer dereference")._err != null) {
            return (@:checkr _buf ?? throw "null pointer dereference")._err;
        };
        for (_i => _length in (@:checkr _r ?? throw "null pointer dereference")._opcodeLengths) {
            {
                var __tmp__ = (stdgo._internal.debug.dwarf.Dwarf__knownopcodelengths._knownOpcodeLengths != null && stdgo._internal.debug.dwarf.Dwarf__knownopcodelengths._knownOpcodeLengths.exists(_i) ? { _0 : stdgo._internal.debug.dwarf.Dwarf__knownopcodelengths._knownOpcodeLengths[_i], _1 : true } : { _0 : (0 : stdgo.GoInt), _1 : false }), _known:stdgo.GoInt = __tmp__._0, _ok:Bool = __tmp__._1;
                if ((_ok && (_known != _length) : Bool)) {
                    return stdgo.Go.asInterface((new stdgo._internal.debug.dwarf.Dwarf_decodeerror.DecodeError(("line" : stdgo.GoString), _hdrOffset, stdgo._internal.fmt.Fmt_sprintf.sprintf(("opcode %d expected to have length %d, but has length %d" : stdgo.GoString), stdgo.Go.toInterface(_i), stdgo.Go.toInterface(_known), stdgo.Go.toInterface(_length))?.__copy__()) : stdgo._internal.debug.dwarf.Dwarf_decodeerror.DecodeError));
                };
            };
        };
        if (((@:checkr _r ?? throw "null pointer dereference")._version < (5 : stdgo.GoUInt16) : Bool)) {
            (@:checkr _r ?? throw "null pointer dereference")._directories = (new stdgo.Slice<stdgo.GoString>(1, 1, ...[_compDir?.__copy__()]).__setString__() : stdgo.Slice<stdgo.GoString>);
            while (true) {
                var _directory = (@:check2r _buf._string()?.__copy__() : stdgo.GoString);
                if ((@:checkr _buf ?? throw "null pointer dereference")._err != null) {
                    return (@:checkr _buf ?? throw "null pointer dereference")._err;
                };
                if ((_directory.length) == ((0 : stdgo.GoInt))) {
                    break;
                };
                if (!stdgo._internal.debug.dwarf.Dwarf__pathisabs._pathIsAbs(_directory?.__copy__())) {
                    _directory = stdgo._internal.debug.dwarf.Dwarf__pathjoin._pathJoin(_compDir?.__copy__(), _directory?.__copy__())?.__copy__();
                };
                (@:checkr _r ?? throw "null pointer dereference")._directories = ((@:checkr _r ?? throw "null pointer dereference")._directories.__append__(_directory?.__copy__()));
            };
            (@:checkr _r ?? throw "null pointer dereference")._fileEntries = (new stdgo.Slice<stdgo.Ref<stdgo._internal.debug.dwarf.Dwarf_linefile.LineFile>>((1 : stdgo.GoInt).toBasic(), 0) : stdgo.Slice<stdgo.Ref<stdgo._internal.debug.dwarf.Dwarf_linefile.LineFile>>);
            while (true) {
                {
                    var __tmp__ = @:check2r _r._readFileEntry(), _done:Bool = __tmp__._0, _err:stdgo.Error = __tmp__._1;
                    if (_err != null) {
                        return _err;
                    } else if (_done) {
                        break;
                    };
                };
            };
        } else {
            var _dirFormat = @:check2r _r._readLNCTFormat();
            var _c = (@:check2r _buf._uint() : stdgo.GoUInt64);
            (@:checkr _r ?? throw "null pointer dereference")._directories = (new stdgo.Slice<stdgo.GoString>((_c : stdgo.GoInt).toBasic(), 0).__setString__() : stdgo.Slice<stdgo.GoString>);
            for (_i => _ in (@:checkr _r ?? throw "null pointer dereference")._directories) {
                var __tmp__ = @:check2r _r._readLNCT(_dirFormat, _dwarf64), _dir:stdgo.GoString = __tmp__._0, __3:stdgo.GoUInt64 = __tmp__._1, __4:stdgo.GoUInt64 = __tmp__._2, _err:stdgo.Error = __tmp__._3;
                if (_err != null) {
                    return _err;
                };
                (@:checkr _r ?? throw "null pointer dereference")._directories[(_i : stdgo.GoInt)] = _dir?.__copy__();
            };
            var _fileFormat = @:check2r _r._readLNCTFormat();
            _c = @:check2r _buf._uint();
            (@:checkr _r ?? throw "null pointer dereference")._fileEntries = (new stdgo.Slice<stdgo.Ref<stdgo._internal.debug.dwarf.Dwarf_linefile.LineFile>>((_c : stdgo.GoInt).toBasic(), 0) : stdgo.Slice<stdgo.Ref<stdgo._internal.debug.dwarf.Dwarf_linefile.LineFile>>);
            for (_i => _ in (@:checkr _r ?? throw "null pointer dereference")._fileEntries) {
                var __tmp__ = @:check2r _r._readLNCT(_fileFormat, _dwarf64), _name:stdgo.GoString = __tmp__._0, _mtime:stdgo.GoUInt64 = __tmp__._1, _size:stdgo.GoUInt64 = __tmp__._2, _err:stdgo.Error = __tmp__._3;
                if (_err != null) {
                    return _err;
                };
                (@:checkr _r ?? throw "null pointer dereference")._fileEntries[(_i : stdgo.GoInt)] = (stdgo.Go.setRef((new stdgo._internal.debug.dwarf.Dwarf_linefile.LineFile(_name?.__copy__(), _mtime, (_size : stdgo.GoInt)) : stdgo._internal.debug.dwarf.Dwarf_linefile.LineFile)) : stdgo.Ref<stdgo._internal.debug.dwarf.Dwarf_linefile.LineFile>);
            };
        };
        (@:checkr _r ?? throw "null pointer dereference")._initialFileEntries = ((@:checkr _r ?? throw "null pointer dereference")._fileEntries.length);
        return (@:checkr _buf ?? throw "null pointer dereference")._err;
    }
}<|MERGE_RESOLUTION|>--- conflicted
+++ resolved
@@ -111,17 +111,6 @@
     @:tdfield
     static public function _step( _r:stdgo.Ref<stdgo._internal.debug.dwarf.Dwarf_linereader.LineReader>, _entry:stdgo.Ref<stdgo._internal.debug.dwarf.Dwarf_lineentry.LineEntry>):Bool {
         @:recv var _r:stdgo.Ref<stdgo._internal.debug.dwarf.Dwarf_linereader.LineReader> = _r;
-<<<<<<< HEAD
-        var _done_3676272:Bool = false;
-        var _opcode_3675791:stdgo.GoUInt8 = (0 : stdgo.GoUInt8);
-        var _lineDelta_3675571:stdgo.GoInt = (0 : stdgo.GoInt);
-        var _i_3677597:stdgo.GoInt = (0 : stdgo.GoInt);
-        var _length_3675734:stdgo._internal.debug.dwarf.Dwarf_offset.Offset = ((0 : stdgo.GoUInt32) : stdgo._internal.debug.dwarf.Dwarf_offset.Offset);
-        var _adjustedOpcode_3675485:stdgo.GoInt = (0 : stdgo.GoInt);
-        var _opcode_3675371:stdgo.GoInt = (0 : stdgo.GoInt);
-        var _err_3676278:stdgo.Error = (null : stdgo.Error);
-        var _startOff_3675767:stdgo._internal.debug.dwarf.Dwarf_offset.Offset = ((0 : stdgo.GoUInt32) : stdgo._internal.debug.dwarf.Dwarf_offset.Offset);
-=======
         var _i_3686366:stdgo.GoInt = (0 : stdgo.GoInt);
         var _lineDelta_3684340:stdgo.GoInt = (0 : stdgo.GoInt);
         var _opcode_3684140:stdgo.GoInt = (0 : stdgo.GoInt);
@@ -131,82 +120,12 @@
         var _startOff_3684536:stdgo._internal.debug.dwarf.Dwarf_offset.Offset = ((0 : stdgo.GoUInt32) : stdgo._internal.debug.dwarf.Dwarf_offset.Offset);
         var _length_3684503:stdgo._internal.debug.dwarf.Dwarf_offset.Offset = ((0 : stdgo.GoUInt32) : stdgo._internal.debug.dwarf.Dwarf_offset.Offset);
         var _adjustedOpcode_3684254:stdgo.GoInt = (0 : stdgo.GoInt);
->>>>>>> 1598d646
         var _gotoNext = 0i32;
         var __blank__ = _gotoNext == ((0i32 : stdgo.GoInt));
         while (_gotoNext != ((-1i32 : stdgo.GoInt))) {
             {
                 final __value__ = _gotoNext;
                 if (__value__ == (0i32)) {
-<<<<<<< HEAD
-                    _opcode_3675371 = (@:check2 (@:checkr _r ?? throw "null pointer dereference")._buf._uint8() : stdgo.GoInt);
-                    if ((_opcode_3675371 >= (@:checkr _r ?? throw "null pointer dereference")._opcodeBase : Bool)) {
-                        _gotoNext = 3675428i32;
-                    } else {
-                        _gotoNext = 3675669i32;
-                    };
-                } else if (__value__ == (3675428i32)) {
-                    _adjustedOpcode_3675485 = (_opcode_3675371 - (@:checkr _r ?? throw "null pointer dereference")._opcodeBase : stdgo.GoInt);
-                    @:check2r _r._advancePC((_adjustedOpcode_3675485 / (@:checkr _r ?? throw "null pointer dereference")._lineRange : stdgo.GoInt));
-                    _lineDelta_3675571 = ((@:checkr _r ?? throw "null pointer dereference")._lineBase + (_adjustedOpcode_3675485 % (@:checkr _r ?? throw "null pointer dereference")._lineRange : stdgo.GoInt) : stdgo.GoInt);
-                    (@:checkr _r ?? throw "null pointer dereference")._state.line = ((@:checkr _r ?? throw "null pointer dereference")._state.line + (_lineDelta_3675571) : stdgo.GoInt);
-                    _gotoNext = 3677678i32;
-                } else if (__value__ == (3675669i32)) {
-                    _gotoNext = 3675669i32;
-                    {
-                        final __value__ = _opcode_3675371;
-                        if (__value__ == ((0 : stdgo.GoInt))) {
-                            _gotoNext = 3675686i32;
-                        } else if (__value__ == ((1 : stdgo.GoInt))) {
-                            _gotoNext = 3676745i32;
-                        } else if (__value__ == ((2 : stdgo.GoInt))) {
-                            _gotoNext = 3676773i32;
-                        } else if (__value__ == ((3 : stdgo.GoInt))) {
-                            _gotoNext = 3676827i32;
-                        } else if (__value__ == ((4 : stdgo.GoInt))) {
-                            _gotoNext = 3676885i32;
-                        } else if (__value__ == ((5 : stdgo.GoInt))) {
-                            _gotoNext = 3676955i32;
-                        } else if (__value__ == ((6 : stdgo.GoInt))) {
-                            _gotoNext = 3677013i32;
-                        } else if (__value__ == ((7 : stdgo.GoInt))) {
-                            _gotoNext = 3677070i32;
-                        } else if (__value__ == ((8 : stdgo.GoInt))) {
-                            _gotoNext = 3677123i32;
-                        } else if (__value__ == ((9 : stdgo.GoInt))) {
-                            _gotoNext = 3677195i32;
-                        } else if (__value__ == ((10 : stdgo.GoInt))) {
-                            _gotoNext = 3677310i32;
-                        } else if (__value__ == ((11 : stdgo.GoInt))) {
-                            _gotoNext = 3677365i32;
-                        } else if (__value__ == ((12 : stdgo.GoInt))) {
-                            _gotoNext = 3677424i32;
-                        } else {
-                            _gotoNext = 3677476i32;
-                        };
-                    };
-                } else if (__value__ == (3675686i32)) {
-                    _length_3675734 = (@:check2 (@:checkr _r ?? throw "null pointer dereference")._buf._uint() : stdgo._internal.debug.dwarf.Dwarf_offset.Offset);
-                    _startOff_3675767 = (@:checkr _r ?? throw "null pointer dereference")._buf._off;
-                    _opcode_3675791 = @:check2 (@:checkr _r ?? throw "null pointer dereference")._buf._uint8();
-                    _gotoNext = 3675818i32;
-                } else if (__value__ == (3675818i32)) {
-                    {
-                        final __value__ = _opcode_3675791;
-                        if (__value__ == ((1 : stdgo.GoUInt8))) {
-                            _gotoNext = 3675836i32;
-                        } else if (__value__ == ((2 : stdgo.GoUInt8))) {
-                            _gotoNext = 3675928i32;
-                        } else if (__value__ == ((3 : stdgo.GoUInt8))) {
-                            _gotoNext = 3676246i32;
-                        } else if (__value__ == ((4 : stdgo.GoUInt8))) {
-                            _gotoNext = 3676505i32;
-                        } else {
-                            _gotoNext = 3676606i32;
-                        };
-                    };
-                } else if (__value__ == (3675836i32)) {
-=======
                     _opcode_3684140 = (@:check2 (@:checkr _r ?? throw "null pointer dereference")._buf._uint8() : stdgo.GoInt);
                     if ((_opcode_3684140 >= (@:checkr _r ?? throw "null pointer dereference")._opcodeBase : Bool)) {
                         _gotoNext = 3684197i32;
@@ -274,7 +193,6 @@
                         };
                     };
                 } else if (__value__ == (3684605i32)) {
->>>>>>> 1598d646
                     (@:checkr _r ?? throw "null pointer dereference")._state.endSequence = true;
                     {
                         var __tmp__ = (@:checkr _r ?? throw "null pointer dereference")._state?.__copy__();
@@ -293,133 +211,6 @@
                         x.endSequence = __tmp__?.endSequence;
                     };
                     @:check2r _r._resetState();
-<<<<<<< HEAD
-                    _gotoNext = 3676606i32;
-                } else if (__value__ == (3675928i32)) {
-                    _gotoNext = 3675951i32;
-                } else if (__value__ == (3675951i32)) {
-                    {
-                        final __value__ = (@:checkr _r ?? throw "null pointer dereference")._addrsize;
-                        if (__value__ == ((1 : stdgo.GoInt))) {
-                            _gotoNext = 3675974i32;
-                        } else if (__value__ == ((2 : stdgo.GoInt))) {
-                            _gotoNext = 3676029i32;
-                        } else if (__value__ == ((4 : stdgo.GoInt))) {
-                            _gotoNext = 3676085i32;
-                        } else if (__value__ == ((8 : stdgo.GoInt))) {
-                            _gotoNext = 3676141i32;
-                        } else {
-                            _gotoNext = 3676189i32;
-                        };
-                    };
-                } else if (__value__ == (3675974i32)) {
-                    (@:checkr _r ?? throw "null pointer dereference")._state.address = (@:check2 (@:checkr _r ?? throw "null pointer dereference")._buf._uint8() : stdgo.GoUInt64);
-                    _gotoNext = 3676606i32;
-                } else if (__value__ == (3676029i32)) {
-                    (@:checkr _r ?? throw "null pointer dereference")._state.address = (@:check2 (@:checkr _r ?? throw "null pointer dereference")._buf._uint16() : stdgo.GoUInt64);
-                    _gotoNext = 3676606i32;
-                } else if (__value__ == (3676085i32)) {
-                    (@:checkr _r ?? throw "null pointer dereference")._state.address = (@:check2 (@:checkr _r ?? throw "null pointer dereference")._buf._uint32() : stdgo.GoUInt64);
-                    _gotoNext = 3676606i32;
-                } else if (__value__ == (3676141i32)) {
-                    (@:checkr _r ?? throw "null pointer dereference")._state.address = @:check2 (@:checkr _r ?? throw "null pointer dereference")._buf._uint64();
-                    _gotoNext = 3676606i32;
-                } else if (__value__ == (3676189i32)) {
-                    @:check2 (@:checkr _r ?? throw "null pointer dereference")._buf._error(("unknown address size" : stdgo.GoString));
-                    _gotoNext = 3676606i32;
-                } else if (__value__ == (3676246i32)) {
-                    {
-                        {
-                            var __tmp__ = @:check2r _r._readFileEntry();
-                            _done_3676272 = @:tmpset0 __tmp__._0;
-                            _err_3676278 = @:tmpset0 __tmp__._1;
-                        };
-                        if (_err_3676278 != null) {
-                            _gotoNext = 3676315i32;
-                        } else if (_done_3676272) {
-                            _gotoNext = 3676372i32;
-                        } else {
-                            _gotoNext = 3676487i32;
-                        };
-                    };
-                } else if (__value__ == (3676315i32)) {
-                    (@:checkr _r ?? throw "null pointer dereference")._buf._err = _err_3676278;
-                    return false;
-                    _gotoNext = 3676487i32;
-                } else if (__value__ == (3676372i32)) {
-                    (@:checkr _r ?? throw "null pointer dereference")._buf._err = stdgo.Go.asInterface((new stdgo._internal.debug.dwarf.Dwarf_decodeerror.DecodeError(("line" : stdgo.GoString), _startOff_3675767, ("malformed DW_LNE_define_file operation" : stdgo.GoString)) : stdgo._internal.debug.dwarf.Dwarf_decodeerror.DecodeError));
-                    return false;
-                    _gotoNext = 3676487i32;
-                } else if (__value__ == (3676487i32)) {
-                    @:check2r _r._updateFile();
-                    _gotoNext = 3676606i32;
-                } else if (__value__ == (3676505i32)) {
-                    (@:checkr _r ?? throw "null pointer dereference")._state.discriminator = (@:check2 (@:checkr _r ?? throw "null pointer dereference")._buf._uint() : stdgo.GoInt);
-                    _gotoNext = 3676606i32;
-                } else if (__value__ == (3676606i32)) {
-                    @:check2 (@:checkr _r ?? throw "null pointer dereference")._buf._skip((((_startOff_3675767 + _length_3675734 : stdgo._internal.debug.dwarf.Dwarf_offset.Offset) - (@:checkr _r ?? throw "null pointer dereference")._buf._off : stdgo._internal.debug.dwarf.Dwarf_offset.Offset) : stdgo.GoInt));
-                    if (_opcode_3675791 == ((1 : stdgo.GoUInt8))) {
-                        _gotoNext = 3676684i32;
-                    } else {
-                        _gotoNext = 3677664i32;
-                    };
-                } else if (__value__ == (3676684i32)) {
-                    return true;
-                    _gotoNext = 3677664i32;
-                } else if (__value__ == (3676745i32)) {
-                    _gotoNext = 3677678i32;
-                } else if (__value__ == (3676773i32)) {
-                    @:check2r _r._advancePC((@:check2 (@:checkr _r ?? throw "null pointer dereference")._buf._uint() : stdgo.GoInt));
-                    _gotoNext = 3677664i32;
-                } else if (__value__ == (3676827i32)) {
-                    (@:checkr _r ?? throw "null pointer dereference")._state.line = ((@:checkr _r ?? throw "null pointer dereference")._state.line + ((@:check2 (@:checkr _r ?? throw "null pointer dereference")._buf._int() : stdgo.GoInt)) : stdgo.GoInt);
-                    _gotoNext = 3677664i32;
-                } else if (__value__ == (3676885i32)) {
-                    (@:checkr _r ?? throw "null pointer dereference")._fileIndex = (@:check2 (@:checkr _r ?? throw "null pointer dereference")._buf._uint() : stdgo.GoInt);
-                    @:check2r _r._updateFile();
-                    _gotoNext = 3677664i32;
-                } else if (__value__ == (3676955i32)) {
-                    (@:checkr _r ?? throw "null pointer dereference")._state.column = (@:check2 (@:checkr _r ?? throw "null pointer dereference")._buf._uint() : stdgo.GoInt);
-                    _gotoNext = 3677664i32;
-                } else if (__value__ == (3677013i32)) {
-                    (@:checkr _r ?? throw "null pointer dereference")._state.isStmt = !(@:checkr _r ?? throw "null pointer dereference")._state.isStmt;
-                    _gotoNext = 3677664i32;
-                } else if (__value__ == (3677070i32)) {
-                    (@:checkr _r ?? throw "null pointer dereference")._state.basicBlock = true;
-                    _gotoNext = 3677664i32;
-                } else if (__value__ == (3677123i32)) {
-                    @:check2r _r._advancePC(((((255 : stdgo.GoInt) - (@:checkr _r ?? throw "null pointer dereference")._opcodeBase : stdgo.GoInt)) / (@:checkr _r ?? throw "null pointer dereference")._lineRange : stdgo.GoInt));
-                    _gotoNext = 3677664i32;
-                } else if (__value__ == (3677195i32)) {
-                    (@:checkr _r ?? throw "null pointer dereference")._state.address = ((@:checkr _r ?? throw "null pointer dereference")._state.address + ((@:check2 (@:checkr _r ?? throw "null pointer dereference")._buf._uint16() : stdgo.GoUInt64)) : stdgo.GoUInt64);
-                    _gotoNext = 3677664i32;
-                } else if (__value__ == (3677310i32)) {
-                    (@:checkr _r ?? throw "null pointer dereference")._state.prologueEnd = true;
-                    _gotoNext = 3677664i32;
-                } else if (__value__ == (3677365i32)) {
-                    (@:checkr _r ?? throw "null pointer dereference")._state.epilogueBegin = true;
-                    _gotoNext = 3677664i32;
-                } else if (__value__ == (3677424i32)) {
-                    (@:checkr _r ?? throw "null pointer dereference")._state.iSA = (@:check2 (@:checkr _r ?? throw "null pointer dereference")._buf._uint() : stdgo.GoInt);
-                    _gotoNext = 3677664i32;
-                } else if (__value__ == (3677476i32)) {
-                    _i_3677597 = (0 : stdgo.GoInt);
-                    _gotoNext = 3677593i32;
-                } else if (__value__ == (3677593i32)) {
-                    if ((_i_3677597 < (@:checkr _r ?? throw "null pointer dereference")._opcodeLengths[(_opcode_3675371 : stdgo.GoInt)] : Bool)) {
-                        _gotoNext = 3677638i32;
-                    } else {
-                        _gotoNext = 3677664i32;
-                    };
-                } else if (__value__ == (3677638i32)) {
-                    @:check2 (@:checkr _r ?? throw "null pointer dereference")._buf._uint();
-                    _i_3677597++;
-                    _gotoNext = 3677593i32;
-                } else if (__value__ == (3677664i32)) {
-                    return false;
-                    _gotoNext = 3677678i32;
-                } else if (__value__ == (3677678i32)) {
-=======
                     _gotoNext = 3685375i32;
                 } else if (__value__ == (3684697i32)) {
                     _gotoNext = 3684720i32;
@@ -545,7 +336,6 @@
                     return false;
                     _gotoNext = 3686447i32;
                 } else if (__value__ == (3686447i32)) {
->>>>>>> 1598d646
                     {
                         var __tmp__ = (@:checkr _r ?? throw "null pointer dereference")._state?.__copy__();
                         var x = (_entry : stdgo._internal.debug.dwarf.Dwarf_lineentry.LineEntry);
