package stdgo._internal.debug.gosym;
function newTable(_symtab:stdgo.Slice<stdgo.GoUInt8>, _pcln:stdgo.Ref<stdgo._internal.debug.gosym.Gosym_linetable.LineTable>):{ var _0 : stdgo.Ref<stdgo._internal.debug.gosym.Gosym_table.Table>; var _1 : stdgo.Error; } {
<<<<<<< HEAD
        var _na_3662206:stdgo.GoInt = (0 : stdgo.GoInt);
        var _np_3662202:stdgo.GoInt = (0 : stdgo.GoInt);
        var _obj_3660758:stdgo.Ref<stdgo._internal.debug.gosym.Gosym_obj.Obj> = (null : stdgo.Ref<stdgo._internal.debug.gosym.Gosym_obj.Obj>);
        var _t_3659483:stdgo._internal.debug.gosym.Gosym_table.Table = ({} : stdgo._internal.debug.gosym.Gosym_table.Table);
        var _end_3662220:stdgo.GoInt = (0 : stdgo.GoInt);
        var _depth_3661767:stdgo.GoInt = (0 : stdgo.GoInt);
        var _n_3661443:stdgo.GoInt = (0 : stdgo.GoInt);
        var _sym_3661125:stdgo.Ref<stdgo._internal.debug.gosym.Gosym_sym.Sym> = (null : stdgo.Ref<stdgo._internal.debug.gosym.Gosym_sym.Sym>);
        var _lastf_3661076:stdgo.GoInt = (0 : stdgo.GoInt);
        var _nz_3659606:stdgo.GoInt = (0 : stdgo.GoInt);
        var _err_3659370:stdgo.Error = (null : stdgo.Error);
        var _s_3662995:stdgo.Ref<stdgo._internal.debug.gosym.Gosym_sym.Sym> = (null : stdgo.Ref<stdgo._internal.debug.gosym.Gosym_sym.Sym>);
        var _n_3662008:stdgo.GoInt = (0 : stdgo.GoInt);
        var _fname_3659535:stdgo.GoMap<stdgo.GoUInt16, stdgo.GoString> = (null : stdgo.GoMap<stdgo.GoUInt16, stdgo.GoString>);
        var _end_3661548:stdgo.GoInt = (0 : stdgo.GoInt);
        var _n_3663194:stdgo.GoInt = (0 : stdgo.GoInt);
        var _j_3662968:stdgo.GoInt = (0 : stdgo.GoInt);
        var _n_3662475:stdgo.GoInt = (0 : stdgo.GoInt);
        var _c_3661610:stdgo.GoUInt8 = (0 : stdgo.GoUInt8);
        var _n_3663097:stdgo.GoInt = (0 : stdgo.GoInt);
        var _j_3661785:stdgo.GoInt = (0 : stdgo.GoInt);
        var _nf_3659597:stdgo.GoInt = (0 : stdgo.GoInt);
        var _n_3659363:stdgo.GoInt = (0 : stdgo.GoInt);
        var _countloopBreak = false;
        var _s_3661812:stdgo.Ref<stdgo._internal.debug.gosym.Gosym_sym.Sym> = (null : stdgo.Ref<stdgo._internal.debug.gosym.Gosym_sym.Sym>);
        var _i_3661092:stdgo.GoInt = (0 : stdgo.GoInt);
        var _lasttyp_3659615:stdgo.GoUInt8 = (0 : stdgo.GoUInt8);
        var _fn_3662526:stdgo.Ref<stdgo._internal.debug.gosym.Gosym_func.Func> = (null : stdgo.Ref<stdgo._internal.debug.gosym.Gosym_func.Func>);
=======
        var _end_3642500:stdgo.GoInt = (0 : stdgo.GoInt);
        var _nf_3640549:stdgo.GoInt = (0 : stdgo.GoInt);
        var _s_3643947:stdgo.Ref<stdgo._internal.debug.gosym.Gosym_sym.Sym> = (null : stdgo.Ref<stdgo._internal.debug.gosym.Gosym_sym.Sym>);
        var _countloopBreak = false;
        var _fname_3640487:stdgo.GoMap<stdgo.GoUInt16, stdgo.GoString> = (null : stdgo.GoMap<stdgo.GoUInt16, stdgo.GoString>);
        var _n_3640315:stdgo.GoInt = (0 : stdgo.GoInt);
        var _fn_3643478:stdgo.Ref<stdgo._internal.debug.gosym.Gosym_func.Func> = (null : stdgo.Ref<stdgo._internal.debug.gosym.Gosym_func.Func>);
        var _depth_3642719:stdgo.GoInt = (0 : stdgo.GoInt);
        var _lastf_3642028:stdgo.GoInt = (0 : stdgo.GoInt);
        var _err_3640322:stdgo.Error = (null : stdgo.Error);
        var _na_3643158:stdgo.GoInt = (0 : stdgo.GoInt);
        var _c_3642562:stdgo.GoUInt8 = (0 : stdgo.GoUInt8);
        var _end_3643172:stdgo.GoInt = (0 : stdgo.GoInt);
        var _nz_3640558:stdgo.GoInt = (0 : stdgo.GoInt);
        var _j_3642737:stdgo.GoInt = (0 : stdgo.GoInt);
        var _n_3642395:stdgo.GoInt = (0 : stdgo.GoInt);
        var _n_3644049:stdgo.GoInt = (0 : stdgo.GoInt);
        var _s_3642764:stdgo.Ref<stdgo._internal.debug.gosym.Gosym_sym.Sym> = (null : stdgo.Ref<stdgo._internal.debug.gosym.Gosym_sym.Sym>);
        var _sym_3642077:stdgo.Ref<stdgo._internal.debug.gosym.Gosym_sym.Sym> = (null : stdgo.Ref<stdgo._internal.debug.gosym.Gosym_sym.Sym>);
        var _j_3643920:stdgo.GoInt = (0 : stdgo.GoInt);
        var _n_3643427:stdgo.GoInt = (0 : stdgo.GoInt);
        var _np_3643154:stdgo.GoInt = (0 : stdgo.GoInt);
        var _n_3642960:stdgo.GoInt = (0 : stdgo.GoInt);
        var _obj_3641710:stdgo.Ref<stdgo._internal.debug.gosym.Gosym_obj.Obj> = (null : stdgo.Ref<stdgo._internal.debug.gosym.Gosym_obj.Obj>);
        var _lasttyp_3640567:stdgo.GoUInt8 = (0 : stdgo.GoUInt8);
        var _i_3642044:stdgo.GoInt = (0 : stdgo.GoInt);
        var _n_3644146:stdgo.GoInt = (0 : stdgo.GoInt);
        var _t_3640435:stdgo._internal.debug.gosym.Gosym_table.Table = ({} : stdgo._internal.debug.gosym.Gosym_table.Table);
>>>>>>> 2dc985c5
        var _gotoNext = 0i32;
        var __blank__ = _gotoNext == ((0i32 : stdgo.GoInt));
        while (_gotoNext != ((-1i32 : stdgo.GoInt))) {
            {
                final __value__ = _gotoNext;
                if (__value__ == (0i32)) {
                    _err_3640322 = stdgo._internal.debug.gosym.Gosym__walksymtab._walksymtab(_symtab, function(_s:stdgo._internal.debug.gosym.Gosym_t_sym.T_sym):stdgo.Error {
                        _n_3640315++;
                        return (null : stdgo.Error);
                    });
                    if (_err_3640322 != null) {
                        _gotoNext = 3640406i32;
                    } else {
                        _gotoNext = 3640431i32;
                    };
                } else if (__value__ == (3640406i32)) {
                    return { _0 : null, _1 : _err_3640322 };
                    _gotoNext = 3640431i32;
                } else if (__value__ == (3640431i32)) {
                    if (@:check2r _pcln._isGo12()) {
                        _gotoNext = 3640461i32;
                    } else {
                        _gotoNext = 3640487i32;
                    };
                } else if (__value__ == (3640461i32)) {
                    _t_3640435._go12line = _pcln;
                    _gotoNext = 3640487i32;
                } else if (__value__ == (3640487i32)) {
                    _fname_3640487 = (({
                        final x = new stdgo.GoMap.GoIntMap<stdgo.GoString>();
                        x.__defaultValue__ = () -> ("" : stdgo.GoString);
                        {};
                        x;
                    } : stdgo.GoMap<stdgo.GoUInt16, stdgo.GoString>) : stdgo.GoMap<stdgo.GoUInt16, stdgo.GoString>);
                    _t_3640435.syms = (new stdgo.Slice<stdgo._internal.debug.gosym.Gosym_sym.Sym>((0 : stdgo.GoInt).toBasic(), _n_3640315, ...[for (i in 0 ... ((0 : stdgo.GoInt).toBasic() > _n_3640315 ? (0 : stdgo.GoInt).toBasic() : _n_3640315 : stdgo.GoInt).toBasic()) ({} : stdgo._internal.debug.gosym.Gosym_sym.Sym)]) : stdgo.Slice<stdgo._internal.debug.gosym.Gosym_sym.Sym>);
                    _nf_3640549 = (0 : stdgo.GoInt);
                    _nz_3640558 = (0 : stdgo.GoInt);
                    _lasttyp_3640567 = (0 : stdgo.GoUInt8);
                    _err_3640322 = stdgo._internal.debug.gosym.Gosym__walksymtab._walksymtab(_symtab, function(_s:stdgo._internal.debug.gosym.Gosym_t_sym.T_sym):stdgo.Error {
                        var _n = (_t_3640435.syms.length : stdgo.GoInt);
                        _t_3640435.syms = (_t_3640435.syms.__slice__((0 : stdgo.GoInt), (_n + (1 : stdgo.GoInt) : stdgo.GoInt)) : stdgo.Slice<stdgo._internal.debug.gosym.Gosym_sym.Sym>);
                        var _ts = (stdgo.Go.setRef(_t_3640435.syms[(_n : stdgo.GoInt)]) : stdgo.Ref<stdgo._internal.debug.gosym.Gosym_sym.Sym>);
                        (@:checkr _ts ?? throw "null pointer dereference").type = _s._typ;
                        (@:checkr _ts ?? throw "null pointer dereference").value = _s._value;
                        (@:checkr _ts ?? throw "null pointer dereference").goType = _s._gotype;
                        (@:checkr _ts ?? throw "null pointer dereference")._goVersion = (@:checkr _pcln ?? throw "null pointer dereference")._version;
                        {
                            final __value__ = _s._typ;
                            if (__value__ == ((122 : stdgo.GoUInt8)) || __value__ == ((90 : stdgo.GoUInt8))) {
                                if (((_lasttyp_3640567 != (122 : stdgo.GoUInt8)) && (_lasttyp_3640567 != (90 : stdgo.GoUInt8)) : Bool)) {
                                    _nz_3640558++;
                                };
                                {
                                    var _i = (0 : stdgo.GoInt);
                                    while ((_i < (_s._name.length) : Bool)) {
                                        var _eltIdx = (stdgo._internal.encoding.binary.Binary_bigendian.bigEndian.uint16((_s._name.__slice__(_i, (_i + (2 : stdgo.GoInt) : stdgo.GoInt)) : stdgo.Slice<stdgo.GoUInt8>)) : stdgo.GoUInt16);
var __tmp__ = (_fname_3640487 != null && _fname_3640487.exists(_eltIdx) ? { _0 : _fname_3640487[_eltIdx], _1 : true } : { _0 : ("" : stdgo.GoString), _1 : false }), _elt:stdgo.GoString = __tmp__._0, _ok:Bool = __tmp__._1;
if (!_ok) {
                                            return stdgo.Go.asInterface((stdgo.Go.setRef((new stdgo._internal.debug.gosym.Gosym_decodingerror.DecodingError((-1 : stdgo.GoInt), ("bad filename code" : stdgo.GoString), stdgo.Go.toInterface(_eltIdx)) : stdgo._internal.debug.gosym.Gosym_decodingerror.DecodingError)) : stdgo.Ref<stdgo._internal.debug.gosym.Gosym_decodingerror.DecodingError>));
                                        };
{
                                            var _n = ((@:checkr _ts ?? throw "null pointer dereference").name.length : stdgo.GoInt);
                                            if (((_n > (0 : stdgo.GoInt) : Bool) && ((@:checkr _ts ?? throw "null pointer dereference").name[(_n - (1 : stdgo.GoInt) : stdgo.GoInt)] != (47 : stdgo.GoUInt8)) : Bool)) {
                                                (@:checkr _ts ?? throw "null pointer dereference").name = ((@:checkr _ts ?? throw "null pointer dereference").name + (("/" : stdgo.GoString)).__copy__() : stdgo.GoString);
                                            };
                                        };
(@:checkr _ts ?? throw "null pointer dereference").name = ((@:checkr _ts ?? throw "null pointer dereference").name + (_elt).__copy__() : stdgo.GoString);
                                        _i = (_i + ((2 : stdgo.GoInt)) : stdgo.GoInt);
                                    };
                                };
                            } else {
                                var _w = (0 : stdgo.GoInt);
                                var _b = _s._name;
                                {
                                    var _i = (0 : stdgo.GoInt);
                                    while ((_i < (_b.length) : Bool)) {
                                        if (((_b[(_i : stdgo.GoInt)] == ((194 : stdgo.GoUInt8)) && ((_i + (1 : stdgo.GoInt) : stdgo.GoInt) < (_b.length) : Bool) : Bool) && (_b[(_i + (1 : stdgo.GoInt) : stdgo.GoInt)] == (183 : stdgo.GoUInt8)) : Bool)) {
                                            _i++;
                                            _b[(_i : stdgo.GoInt)] = (46 : stdgo.GoUInt8);
                                        };
_b[(_w : stdgo.GoInt)] = _b[(_i : stdgo.GoInt)];
_w++;
                                        _i++;
                                    };
                                };
                                (@:checkr _ts ?? throw "null pointer dereference").name = ((_s._name.__slice__((0 : stdgo.GoInt), _w) : stdgo.Slice<stdgo.GoUInt8>) : stdgo.GoString)?.__copy__();
                            };
                        };
                        {
                            final __value__ = _s._typ;
                            if (__value__ == ((84 : stdgo.GoUInt8)) || __value__ == ((116 : stdgo.GoUInt8)) || __value__ == ((76 : stdgo.GoUInt8)) || __value__ == ((108 : stdgo.GoUInt8))) {
                                _nf_3640549++;
                            } else if (__value__ == ((102 : stdgo.GoUInt8))) {
                                _fname_3640487[(_s._value : stdgo.GoUInt16)] = (@:checkr _ts ?? throw "null pointer dereference").name?.__copy__();
                            };
                        };
                        _lasttyp_3640567 = _s._typ;
                        return (null : stdgo.Error);
                    });
                    if (_err_3640322 != null) {
                        _gotoNext = 3641616i32;
                    } else {
                        _gotoNext = 3641641i32;
                    };
                } else if (__value__ == (3641616i32)) {
                    return { _0 : null, _1 : _err_3640322 };
                    _gotoNext = 3641641i32;
                } else if (__value__ == (3641641i32)) {
                    _t_3640435.funcs = (new stdgo.Slice<stdgo._internal.debug.gosym.Gosym_func.Func>((0 : stdgo.GoInt).toBasic(), _nf_3640549, ...[for (i in 0 ... ((0 : stdgo.GoInt).toBasic() > _nf_3640549 ? (0 : stdgo.GoInt).toBasic() : _nf_3640549 : stdgo.GoInt).toBasic()) ({} : stdgo._internal.debug.gosym.Gosym_func.Func)]) : stdgo.Slice<stdgo._internal.debug.gosym.Gosym_func.Func>);
                    _t_3640435.files = (({
                        final x = new stdgo.GoMap.GoStringMap<stdgo.Ref<stdgo._internal.debug.gosym.Gosym_obj.Obj>>();
                        x.__defaultValue__ = () -> (null : stdgo.Ref<stdgo._internal.debug.gosym.Gosym_obj.Obj>);
                        {};
                        x;
                    } : stdgo.GoMap<stdgo.GoString, stdgo.Ref<stdgo._internal.debug.gosym.Gosym_obj.Obj>>) : stdgo.GoMap<stdgo.GoString, stdgo.Ref<stdgo._internal.debug.gosym.Gosym_obj.Obj>>);
                    if ((_t_3640435._go12line != null && ((_t_3640435._go12line : Dynamic).__nil__ == null || !(_t_3640435._go12line : Dynamic).__nil__))) {
                        _gotoNext = 3641741i32;
                    } else {
                        _gotoNext = 3641873i32;
                    };
                } else if (__value__ == (3641741i32)) {
                    _t_3640435.objs = (new stdgo.Slice<stdgo._internal.debug.gosym.Gosym_obj.Obj>((1 : stdgo.GoInt).toBasic(), 0, ...[for (i in 0 ... ((1 : stdgo.GoInt).toBasic() > 0 ? (1 : stdgo.GoInt).toBasic() : 0 : stdgo.GoInt).toBasic()) ({} : stdgo._internal.debug.gosym.Gosym_obj.Obj)]) : stdgo.Slice<stdgo._internal.debug.gosym.Gosym_obj.Obj>);
                    _obj_3641710 = (stdgo.Go.setRef(_t_3640435.objs[(0 : stdgo.GoInt)]) : stdgo.Ref<stdgo._internal.debug.gosym.Gosym_obj.Obj>);
                    @:check2r _t_3640435._go12line._go12MapFiles(_t_3640435.files, _obj_3641710);
                    _gotoNext = 3642028i32;
                } else if (__value__ == (3641873i32)) {
                    _gotoNext = 3641873i32;
                    _t_3640435.objs = (new stdgo.Slice<stdgo._internal.debug.gosym.Gosym_obj.Obj>((0 : stdgo.GoInt).toBasic(), _nz_3640558, ...[for (i in 0 ... ((0 : stdgo.GoInt).toBasic() > _nz_3640558 ? (0 : stdgo.GoInt).toBasic() : _nz_3640558 : stdgo.GoInt).toBasic()) ({} : stdgo._internal.debug.gosym.Gosym_obj.Obj)]) : stdgo.Slice<stdgo._internal.debug.gosym.Gosym_obj.Obj>);
                    var __blank__ = 0i32;
                    _gotoNext = 3642028i32;
                } else if (__value__ == (3642028i32)) {
                    _lastf_3642028 = (0 : stdgo.GoInt);
                    _i_3642044 = (0 : stdgo.GoInt);
                    _gotoNext = 3642040i32;
                } else if (__value__ == (3642040i32)) {
                    if ((_i_3642044 < (_t_3640435.syms.length) : Bool)) {
                        _gotoNext = 3642073i32;
                    } else {
                        _gotoNext = 3644276i32;
                    };
                } else if (__value__ == (3642069i32)) {
                    _i_3642044++;
                    _gotoNext = 3642040i32;
                } else if (__value__ == (3642073i32)) {
                    _sym_3642077 = (stdgo.Go.setRef(_t_3640435.syms[(_i_3642044 : stdgo.GoInt)]) : stdgo.Ref<stdgo._internal.debug.gosym.Gosym_sym.Sym>);
                    _gotoNext = 3642097i32;
                } else if (__value__ == (3642097i32)) {
                    {
                        final __value__ = (@:checkr _sym_3642077 ?? throw "null pointer dereference").type;
                        if (__value__ == ((90 : stdgo.GoUInt8)) || __value__ == ((122 : stdgo.GoUInt8))) {
                            _gotoNext = 3642117i32;
                        } else if (__value__ == ((84 : stdgo.GoUInt8)) || __value__ == ((116 : stdgo.GoUInt8)) || __value__ == ((76 : stdgo.GoUInt8)) || __value__ == ((108 : stdgo.GoUInt8))) {
                            _gotoNext = 3642914i32;
                        } else {
                            _gotoNext = 3642069i32;
                        };
                    };
                } else if (__value__ == (3642117i32)) {
                    if ((_t_3640435._go12line != null && ((_t_3640435._go12line : Dynamic).__nil__ == null || !(_t_3640435._go12line : Dynamic).__nil__))) {
                        _gotoNext = 3642171i32;
                    } else {
                        _gotoNext = 3642291i32;
                    };
                } else if (__value__ == (3642171i32)) {
                    _gotoNext = 3642069i32;
                } else if (__value__ == (3642291i32)) {
                    if ((_obj_3641710 != null && ((_obj_3641710 : Dynamic).__nil__ == null || !(_obj_3641710 : Dynamic).__nil__))) {
                        _gotoNext = 3642305i32;
                    } else {
                        _gotoNext = 3642347i32;
                    };
                } else if (__value__ == (3642305i32)) {
                    (@:checkr _obj_3641710 ?? throw "null pointer dereference").funcs = (_t_3640435.funcs.__slice__(_lastf_3642028) : stdgo.Slice<stdgo._internal.debug.gosym.Gosym_func.Func>);
                    _gotoNext = 3642347i32;
                } else if (__value__ == (3642347i32)) {
                    _lastf_3642028 = (_t_3640435.funcs.length);
                    _n_3642395 = (_t_3640435.objs.length);
                    _t_3640435.objs = (_t_3640435.objs.__slice__((0 : stdgo.GoInt), (_n_3642395 + (1 : stdgo.GoInt) : stdgo.GoInt)) : stdgo.Slice<stdgo._internal.debug.gosym.Gosym_obj.Obj>);
                    _obj_3641710 = (stdgo.Go.setRef(_t_3640435.objs[(_n_3642395 : stdgo.GoInt)]) : stdgo.Ref<stdgo._internal.debug.gosym.Gosym_obj.Obj>);
                    _end_3642500 = (_i_3642044 + (1 : stdgo.GoInt) : stdgo.GoInt);
                    _gotoNext = 3642511i32;
                } else if (__value__ == (3642511i32)) {
                    if ((_end_3642500 < (_t_3640435.syms.length) : Bool)) {
                        _gotoNext = 3642553i32;
                    } else {
                        _gotoNext = 3642633i32;
                    };
                } else if (__value__ == (3642547i32)) {
                    _end_3642500++;
                    _gotoNext = 3642511i32;
                } else if (__value__ == (3642553i32)) {
                    {
                        _c_3642562 = _t_3640435.syms[(_end_3642500 : stdgo.GoInt)].type;
                        if (((_c_3642562 != (90 : stdgo.GoUInt8)) && (_c_3642562 != (122 : stdgo.GoUInt8)) : Bool)) {
                            _gotoNext = 3642606i32;
                        } else {
                            _gotoNext = 3642547i32;
                        };
                    };
                } else if (__value__ == (3642606i32)) {
                    _gotoNext = 3642633i32;
                } else if (__value__ == (3642633i32)) {
                    (@:checkr _obj_3641710 ?? throw "null pointer dereference").paths = (_t_3640435.syms.__slice__(_i_3642044, _end_3642500) : stdgo.Slice<stdgo._internal.debug.gosym.Gosym_sym.Sym>);
                    _i_3642044 = (_end_3642500 - (1 : stdgo.GoInt) : stdgo.GoInt);
                    _depth_3642719 = (0 : stdgo.GoInt);
                    if ((0i32 : stdgo.GoInt) < ((@:checkr _obj_3641710 ?? throw "null pointer dereference").paths.length)) {
                        _gotoNext = 3642908i32;
                    } else {
                        _gotoNext = 3642069i32;
                    };
                } else if (__value__ == (3642737i32)) {
                    _j_3642737++;
                    _gotoNext = 3642909i32;
                } else if (__value__ == (3642758i32)) {
                    _s_3642764 = (stdgo.Go.setRef((@:checkr _obj_3641710 ?? throw "null pointer dereference").paths[(_j_3642737 : stdgo.GoInt)]) : stdgo.Ref<stdgo._internal.debug.gosym.Gosym_sym.Sym>);
                    if ((@:checkr _s_3642764 ?? throw "null pointer dereference").name == ((stdgo.Go.str() : stdgo.GoString))) {
                        _gotoNext = 3642803i32;
                    } else {
                        _gotoNext = 3642829i32;
                    };
                } else if (__value__ == (3642803i32)) {
                    _depth_3642719--;
                    _gotoNext = 3642737i32;
                } else if (__value__ == (3642829i32)) {
                    _gotoNext = 3642829i32;
                    if (_depth_3642719 == ((0 : stdgo.GoInt))) {
                        _gotoNext = 3642850i32;
                    } else {
                        _gotoNext = 3642892i32;
                    };
                } else if (__value__ == (3642850i32)) {
                    _t_3640435.files[(@:checkr _s_3642764 ?? throw "null pointer dereference").name] = _obj_3641710;
                    _gotoNext = 3642892i32;
                } else if (__value__ == (3642892i32)) {
                    _depth_3642719++;
                    var __blank__ = 0i32;
                    _gotoNext = 3642737i32;
                } else if (__value__ == (3642908i32)) {
                    _j_3642737 = 0i32;
                    _gotoNext = 3642909i32;
                } else if (__value__ == (3642909i32)) {
                    if (_j_3642737 < ((@:checkr _obj_3641710 ?? throw "null pointer dereference").paths.length)) {
                        _gotoNext = 3642758i32;
                    } else {
                        _gotoNext = 3642069i32;
                    };
                } else if (__value__ == (3642914i32)) {
                    {
                        _n_3642960 = (_t_3640435.funcs.length);
                        if ((_n_3642960 > (0 : stdgo.GoInt) : Bool)) {
                            _gotoNext = 3642985i32;
                        } else {
                            _gotoNext = 3643028i32;
                        };
                    };
                } else if (__value__ == (3642985i32)) {
                    _t_3640435.funcs[(_n_3642960 - (1 : stdgo.GoInt) : stdgo.GoInt)].end = (@:checkr _sym_3642077 ?? throw "null pointer dereference").value;
                    _gotoNext = 3643028i32;
                } else if (__value__ == (3643028i32)) {
                    if ((((@:checkr _sym_3642077 ?? throw "null pointer dereference").name == ("runtime.etext" : stdgo.GoString)) || ((@:checkr _sym_3642077 ?? throw "null pointer dereference").name == ("etext" : stdgo.GoString)) : Bool)) {
                        _gotoNext = 3643082i32;
                    } else {
                        _gotoNext = 3643150i32;
                    };
                } else if (__value__ == (3643082i32)) {
                    _i_3642044++;
                    _gotoNext = 3642040i32;
                } else if (__value__ == (3643150i32)) {
                    _gotoNext = 3643182i32;
                } else if (__value__ == (3643182i32)) {
                    _end_3643172 = (_i_3642044 + (1 : stdgo.GoInt) : stdgo.GoInt);
                    _countloopBreak = false;
                    _gotoNext = 3643196i32;
                } else if (__value__ == (3643196i32)) {
                    if (!_countloopBreak && ((_end_3643172 < (_t_3640435.syms.length) : Bool))) {
                        _gotoNext = 3643238i32;
                    } else {
                        _gotoNext = 3643427i32;
                    };
                } else if (__value__ == (3643232i32)) {
                    _end_3643172++;
                    _gotoNext = 3643196i32;
                } else if (__value__ == (3643238i32)) {
                    _gotoNext = 3643244i32;
                } else if (__value__ == (3643244i32)) {
                    {
                        final __value__ = _t_3640435.syms[(_end_3643172 : stdgo.GoInt)].type;
                        if (__value__ == ((84 : stdgo.GoUInt8)) || __value__ == ((116 : stdgo.GoUInt8)) || __value__ == ((76 : stdgo.GoUInt8)) || __value__ == ((108 : stdgo.GoUInt8)) || __value__ == ((90 : stdgo.GoUInt8)) || __value__ == ((122 : stdgo.GoUInt8))) {
                            _gotoNext = 3643274i32;
                        } else if (__value__ == ((112 : stdgo.GoUInt8))) {
                            _gotoNext = 3643334i32;
                        } else if (__value__ == ((97 : stdgo.GoUInt8))) {
                            _gotoNext = 3643358i32;
                        } else {
                            _gotoNext = 3643232i32;
                        };
                    };
                } else if (__value__ == (3643274i32)) {
                    _countloopBreak = true;
                    _gotoNext = 3643196i32;
                } else if (__value__ == (3643334i32)) {
                    _np_3643154++;
                    _gotoNext = 3643232i32;
                } else if (__value__ == (3643358i32)) {
                    _na_3643158++;
                    _gotoNext = 3643232i32;
                } else if (__value__ == (3643427i32)) {
                    _n_3643427 = (_t_3640435.funcs.length);
                    _t_3640435.funcs = (_t_3640435.funcs.__slice__((0 : stdgo.GoInt), (_n_3643427 + (1 : stdgo.GoInt) : stdgo.GoInt)) : stdgo.Slice<stdgo._internal.debug.gosym.Gosym_func.Func>);
                    _fn_3643478 = (stdgo.Go.setRef(_t_3640435.funcs[(_n_3643427 : stdgo.GoInt)]) : stdgo.Ref<stdgo._internal.debug.gosym.Gosym_func.Func>);
                    (@:checkr _sym_3642077 ?? throw "null pointer dereference").func = _fn_3643478;
                    (@:checkr _fn_3643478 ?? throw "null pointer dereference").params = (new stdgo.Slice<stdgo.Ref<stdgo._internal.debug.gosym.Gosym_sym.Sym>>((0 : stdgo.GoInt).toBasic(), _np_3643154) : stdgo.Slice<stdgo.Ref<stdgo._internal.debug.gosym.Gosym_sym.Sym>>);
                    (@:checkr _fn_3643478 ?? throw "null pointer dereference").locals = (new stdgo.Slice<stdgo.Ref<stdgo._internal.debug.gosym.Gosym_sym.Sym>>((0 : stdgo.GoInt).toBasic(), _na_3643158) : stdgo.Slice<stdgo.Ref<stdgo._internal.debug.gosym.Gosym_sym.Sym>>);
                    (@:checkr _fn_3643478 ?? throw "null pointer dereference").sym = _sym_3642077;
                    (@:checkr _fn_3643478 ?? throw "null pointer dereference").entry = (@:checkr _sym_3642077 ?? throw "null pointer dereference").value;
                    (@:checkr _fn_3643478 ?? throw "null pointer dereference").obj = _obj_3641710;
                    if ((_t_3640435._go12line != null && ((_t_3640435._go12line : Dynamic).__nil__ == null || !(_t_3640435._go12line : Dynamic).__nil__))) {
                        _gotoNext = 3643663i32;
                    } else if ((_pcln != null && ((_pcln : Dynamic).__nil__ == null || !(_pcln : Dynamic).__nil__))) {
                        _gotoNext = 3643842i32;
                    } else {
                        _gotoNext = 3643916i32;
                    };
                } else if (__value__ == (3643663i32)) {
                    (@:checkr _fn_3643478 ?? throw "null pointer dereference").lineTable = _t_3640435._go12line;
                    _gotoNext = 3643916i32;
                } else if (__value__ == (3643842i32)) {
                    (@:checkr _fn_3643478 ?? throw "null pointer dereference").lineTable = @:check2r _pcln._slice((@:checkr _fn_3643478 ?? throw "null pointer dereference").entry);
                    _pcln = (@:checkr _fn_3643478 ?? throw "null pointer dereference").lineTable;
                    _gotoNext = 3643916i32;
                } else if (__value__ == (3643916i32)) {
                    _j_3643920 = _i_3642044;
                    _gotoNext = 3643916i32;
                    if ((_j_3643920 < _end_3643172 : Bool)) {
                        _gotoNext = 3643941i32;
                    } else {
                        _gotoNext = 3644238i32;
                    };
                } else if (__value__ == (3643937i32)) {
                    _j_3643920++;
                    _gotoNext = 3643916i32;
                } else if (__value__ == (3643941i32)) {
                    _s_3643947 = (stdgo.Go.setRef(_t_3640435.syms[(_j_3643920 : stdgo.GoInt)]) : stdgo.Ref<stdgo._internal.debug.gosym.Gosym_sym.Sym>);
                    _gotoNext = 3643967i32;
                } else if (__value__ == (3643967i32)) {
                    {
                        final __value__ = (@:checkr _s_3643947 ?? throw "null pointer dereference").type;
                        if (__value__ == ((109 : stdgo.GoUInt8))) {
                            _gotoNext = 3643987i32;
                        } else if (__value__ == ((112 : stdgo.GoUInt8))) {
                            _gotoNext = 3644034i32;
                        } else if (__value__ == ((97 : stdgo.GoUInt8))) {
                            _gotoNext = 3644131i32;
                        } else {
                            _gotoNext = 3643937i32;
                        };
                    };
                } else if (__value__ == (3643987i32)) {
                    (@:checkr _fn_3643478 ?? throw "null pointer dereference").frameSize = ((@:checkr _s_3643947 ?? throw "null pointer dereference").value : stdgo.GoInt);
                    _gotoNext = 3643937i32;
                } else if (__value__ == (3644034i32)) {
                    _n_3644049 = ((@:checkr _fn_3643478 ?? throw "null pointer dereference").params.length);
                    (@:checkr _fn_3643478 ?? throw "null pointer dereference").params = ((@:checkr _fn_3643478 ?? throw "null pointer dereference").params.__slice__((0 : stdgo.GoInt), (_n_3644049 + (1 : stdgo.GoInt) : stdgo.GoInt)) : stdgo.Slice<stdgo.Ref<stdgo._internal.debug.gosym.Gosym_sym.Sym>>);
                    (@:checkr _fn_3643478 ?? throw "null pointer dereference").params[(_n_3644049 : stdgo.GoInt)] = _s_3643947;
                    _gotoNext = 3643937i32;
                } else if (__value__ == (3644131i32)) {
                    _n_3644146 = ((@:checkr _fn_3643478 ?? throw "null pointer dereference").locals.length);
                    (@:checkr _fn_3643478 ?? throw "null pointer dereference").locals = ((@:checkr _fn_3643478 ?? throw "null pointer dereference").locals.__slice__((0 : stdgo.GoInt), (_n_3644146 + (1 : stdgo.GoInt) : stdgo.GoInt)) : stdgo.Slice<stdgo.Ref<stdgo._internal.debug.gosym.Gosym_sym.Sym>>);
                    (@:checkr _fn_3643478 ?? throw "null pointer dereference").locals[(_n_3644146 : stdgo.GoInt)] = _s_3643947;
                    _gotoNext = 3643937i32;
                } else if (__value__ == (3644238i32)) {
                    _i_3642044 = (_end_3643172 - (1 : stdgo.GoInt) : stdgo.GoInt);
                    _gotoNext = 3642069i32;
                } else if (__value__ == (3644276i32)) {
                    if (((_t_3640435._go12line != null && ((_t_3640435._go12line : Dynamic).__nil__ == null || !(_t_3640435._go12line : Dynamic).__nil__)) && (_nf_3640549 == (0 : stdgo.GoInt)) : Bool)) {
                        _gotoNext = 3644308i32;
                    } else {
                        _gotoNext = 3644349i32;
                    };
                } else if (__value__ == (3644308i32)) {
                    _t_3640435.funcs = @:check2r _t_3640435._go12line._go12Funcs();
                    _gotoNext = 3644349i32;
                } else if (__value__ == (3644349i32)) {
                    if ((_obj_3641710 != null && ((_obj_3641710 : Dynamic).__nil__ == null || !(_obj_3641710 : Dynamic).__nil__))) {
                        _gotoNext = 3644363i32;
                    } else {
                        _gotoNext = 3644399i32;
                    };
                } else if (__value__ == (3644363i32)) {
                    (@:checkr _obj_3641710 ?? throw "null pointer dereference").funcs = (_t_3640435.funcs.__slice__(_lastf_3642028) : stdgo.Slice<stdgo._internal.debug.gosym.Gosym_func.Func>);
                    _gotoNext = 3644399i32;
                } else if (__value__ == (3644399i32)) {
                    return { _0 : (stdgo.Go.setRef(_t_3640435) : stdgo.Ref<stdgo._internal.debug.gosym.Gosym_table.Table>), _1 : (null : stdgo.Error) };
                    _gotoNext = -1i32;
                };
            };
        };
        throw stdgo.Go.toInterface(("unreachable goto control flow" : stdgo.GoString));
    }<|MERGE_RESOLUTION|>--- conflicted
+++ resolved
@@ -1,35 +1,5 @@
 package stdgo._internal.debug.gosym;
 function newTable(_symtab:stdgo.Slice<stdgo.GoUInt8>, _pcln:stdgo.Ref<stdgo._internal.debug.gosym.Gosym_linetable.LineTable>):{ var _0 : stdgo.Ref<stdgo._internal.debug.gosym.Gosym_table.Table>; var _1 : stdgo.Error; } {
-<<<<<<< HEAD
-        var _na_3662206:stdgo.GoInt = (0 : stdgo.GoInt);
-        var _np_3662202:stdgo.GoInt = (0 : stdgo.GoInt);
-        var _obj_3660758:stdgo.Ref<stdgo._internal.debug.gosym.Gosym_obj.Obj> = (null : stdgo.Ref<stdgo._internal.debug.gosym.Gosym_obj.Obj>);
-        var _t_3659483:stdgo._internal.debug.gosym.Gosym_table.Table = ({} : stdgo._internal.debug.gosym.Gosym_table.Table);
-        var _end_3662220:stdgo.GoInt = (0 : stdgo.GoInt);
-        var _depth_3661767:stdgo.GoInt = (0 : stdgo.GoInt);
-        var _n_3661443:stdgo.GoInt = (0 : stdgo.GoInt);
-        var _sym_3661125:stdgo.Ref<stdgo._internal.debug.gosym.Gosym_sym.Sym> = (null : stdgo.Ref<stdgo._internal.debug.gosym.Gosym_sym.Sym>);
-        var _lastf_3661076:stdgo.GoInt = (0 : stdgo.GoInt);
-        var _nz_3659606:stdgo.GoInt = (0 : stdgo.GoInt);
-        var _err_3659370:stdgo.Error = (null : stdgo.Error);
-        var _s_3662995:stdgo.Ref<stdgo._internal.debug.gosym.Gosym_sym.Sym> = (null : stdgo.Ref<stdgo._internal.debug.gosym.Gosym_sym.Sym>);
-        var _n_3662008:stdgo.GoInt = (0 : stdgo.GoInt);
-        var _fname_3659535:stdgo.GoMap<stdgo.GoUInt16, stdgo.GoString> = (null : stdgo.GoMap<stdgo.GoUInt16, stdgo.GoString>);
-        var _end_3661548:stdgo.GoInt = (0 : stdgo.GoInt);
-        var _n_3663194:stdgo.GoInt = (0 : stdgo.GoInt);
-        var _j_3662968:stdgo.GoInt = (0 : stdgo.GoInt);
-        var _n_3662475:stdgo.GoInt = (0 : stdgo.GoInt);
-        var _c_3661610:stdgo.GoUInt8 = (0 : stdgo.GoUInt8);
-        var _n_3663097:stdgo.GoInt = (0 : stdgo.GoInt);
-        var _j_3661785:stdgo.GoInt = (0 : stdgo.GoInt);
-        var _nf_3659597:stdgo.GoInt = (0 : stdgo.GoInt);
-        var _n_3659363:stdgo.GoInt = (0 : stdgo.GoInt);
-        var _countloopBreak = false;
-        var _s_3661812:stdgo.Ref<stdgo._internal.debug.gosym.Gosym_sym.Sym> = (null : stdgo.Ref<stdgo._internal.debug.gosym.Gosym_sym.Sym>);
-        var _i_3661092:stdgo.GoInt = (0 : stdgo.GoInt);
-        var _lasttyp_3659615:stdgo.GoUInt8 = (0 : stdgo.GoUInt8);
-        var _fn_3662526:stdgo.Ref<stdgo._internal.debug.gosym.Gosym_func.Func> = (null : stdgo.Ref<stdgo._internal.debug.gosym.Gosym_func.Func>);
-=======
         var _end_3642500:stdgo.GoInt = (0 : stdgo.GoInt);
         var _nf_3640549:stdgo.GoInt = (0 : stdgo.GoInt);
         var _s_3643947:stdgo.Ref<stdgo._internal.debug.gosym.Gosym_sym.Sym> = (null : stdgo.Ref<stdgo._internal.debug.gosym.Gosym_sym.Sym>);
@@ -58,7 +28,6 @@
         var _i_3642044:stdgo.GoInt = (0 : stdgo.GoInt);
         var _n_3644146:stdgo.GoInt = (0 : stdgo.GoInt);
         var _t_3640435:stdgo._internal.debug.gosym.Gosym_table.Table = ({} : stdgo._internal.debug.gosym.Gosym_table.Table);
->>>>>>> 2dc985c5
         var _gotoNext = 0i32;
         var __blank__ = _gotoNext == ((0i32 : stdgo.GoInt));
         while (_gotoNext != ((-1i32 : stdgo.GoInt))) {
