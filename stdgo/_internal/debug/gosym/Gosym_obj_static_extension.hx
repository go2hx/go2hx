package stdgo._internal.debug.gosym;
@:keep @:allow(stdgo._internal.debug.gosym.Gosym.Obj_asInterface) class Obj_static_extension {
    @:keep
    @:tdfield
    static public function _alineFromLine( _o:stdgo.Ref<stdgo._internal.debug.gosym.Gosym_obj.Obj>, _path:stdgo.GoString, _line:stdgo.GoInt):{ var _0 : stdgo.GoInt; var _1 : stdgo.Error; } {
        @:recv var _o:stdgo.Ref<stdgo._internal.debug.gosym.Gosym_obj.Obj> = _o;
        var _depth_3648250:stdgo.GoInt = (0 : stdgo.GoInt);
        var _s_3648128:stdgo._internal.debug.gosym.Gosym_sym.Sym = ({} : stdgo._internal.debug.gosym.Gosym_sym.Sym);
        var _i_3648125:stdgo.GoInt = (0 : stdgo.GoInt);
        var _val_3648351:stdgo.GoInt = (0 : stdgo.GoInt);
        var _s_3648323:stdgo._internal.debug.gosym.Gosym_sym.Sym = ({} : stdgo._internal.debug.gosym.Gosym_sym.Sym);
        var _i_3648328_0:stdgo.GoInt = (0 : stdgo.GoInt);
        var _incstart_3648267:stdgo.GoInt = (0 : stdgo.GoInt);
        var _gotoNext = 0i32;
        var __blank__ = _gotoNext == ((0i32 : stdgo.GoInt));
        while (_gotoNext != ((-1i32 : stdgo.GoInt))) {
            {
                final __value__ = _gotoNext;
                if (__value__ == (0i32)) {
                    if ((_line < (1 : stdgo.GoInt) : Bool)) {
                        _gotoNext = 3667120i32;
                    } else {
                        _gotoNext = 3667169i32;
                    };
                } else if (__value__ == (3667120i32)) {
                    return { _0 : (0 : stdgo.GoInt), _1 : stdgo.Go.asInterface((stdgo.Go.setRef((new stdgo._internal.debug.gosym.Gosym_unknownlineerror.UnknownLineError(_path?.__copy__(), _line) : stdgo._internal.debug.gosym.Gosym_unknownlineerror.UnknownLineError)) : stdgo.Ref<stdgo._internal.debug.gosym.Gosym_unknownlineerror.UnknownLineError>)) };
                    _gotoNext = 3667169i32;
                } else if (__value__ == (3667169i32)) {
                    if ((0i32 : stdgo.GoInt) < ((@:checkr _o ?? throw "null pointer dereference").paths.length)) {
                        _gotoNext = 3667749i32;
                    } else {
                        _gotoNext = 3667753i32;
                    };
                } else if (__value__ == (3667195i32)) {
                    _s_3667176 = (@:checkr _o ?? throw "null pointer dereference").paths[(_i_3667173 : stdgo.GoInt)];
                    if (_s_3667176.name != (_path)) {
                        _gotoNext = 3667237i32;
                    } else {
                        _gotoNext = 3667298i32;
                    };
                } else if (__value__ == (3667237i32)) {
                    _i_3667173++;
                    _gotoNext = 3667750i32;
                } else if (__value__ == (3667298i32)) {
                    _depth_3667298 = (0 : stdgo.GoInt);
                    _line = (_line + ((_s_3667176.value : stdgo.GoInt)) : stdgo.GoInt);
                    _gotoNext = 3667352i32;
                } else if (__value__ == (3667352i32)) {
                    if ((0i32 : stdgo.GoInt) < (((@:checkr _o ?? throw "null pointer dereference").paths.__slice__(_i_3667173) : stdgo.Slice<stdgo._internal.debug.gosym.Gosym_sym.Sym>).length)) {
                        _gotoNext = 3667704i32;
                    } else {
                        _gotoNext = 3667709i32;
                    };
                } else if (__value__ == (3667368i32)) {
                    _i_3667376_0++;
                    _gotoNext = 3667705i32;
                } else if (__value__ == (3667394i32)) {
                    _s_3667371 = ((@:checkr _o ?? throw "null pointer dereference").paths.__slice__(_i_3667173) : stdgo.Slice<stdgo._internal.debug.gosym.Gosym_sym.Sym>)[(_i_3667376_0 : stdgo.GoInt)];
                    _val_3667399 = (_s_3667371.value : stdgo.GoInt);
                    _gotoNext = 3667422i32;
                } else if (__value__ == (3667422i32)) {
                    if (((_depth_3667298 == (1 : stdgo.GoInt)) && (_val_3667399 >= _line : Bool) : Bool)) {
                        _gotoNext = 3667434i32;
                    } else if (_s_3667371.name == ((stdgo.Go.str() : stdgo.GoString))) {
                        _gotoNext = 3667495i32;
                    } else {
                        _gotoNext = 3667631i32;
                    };
                } else if (__value__ == (3667434i32)) {
                    return { _0 : (_line - (1 : stdgo.GoInt) : stdgo.GoInt), _1 : (null : stdgo.Error) };
                    _gotoNext = 3667368i32;
                } else if (__value__ == (3667495i32)) {
                    _depth_3667298--;
                    if (_depth_3667298 == ((0 : stdgo.GoInt))) {
                        _gotoNext = 3667544i32;
                    } else if (_depth_3667298 == ((1 : stdgo.GoInt))) {
                        _gotoNext = 3667591i32;
                    } else {
                        _gotoNext = 3667368i32;
                    };
                } else if (__value__ == (3667544i32)) {
                    stdgo._internal.debug.gosym.Gosym__pathloopbreak._pathloopBreak = true;
                    _gotoNext = 3667705i32;
                } else if (__value__ == (3667591i32)) {
                    _line = (_line + ((_val_3667399 - _incstart_3667315 : stdgo.GoInt)) : stdgo.GoInt);
                    _gotoNext = 3667368i32;
                } else if (__value__ == (3667631i32)) {
                    if (_depth_3667298 == ((1 : stdgo.GoInt))) {
                        _gotoNext = 3667658i32;
                    } else {
                        _gotoNext = 3667690i32;
                    };
                } else if (__value__ == (3667658i32)) {
                    _incstart_3667315 = _val_3667399;
                    _gotoNext = 3667690i32;
                } else if (__value__ == (3667690i32)) {
                    _depth_3667298++;
                    _gotoNext = 3667368i32;
                } else if (__value__ == (3667704i32)) {
                    {
                        final __tmp__0 = 0i32;
                        final __tmp__1 = ((@:checkr _o ?? throw "null pointer dereference").paths.__slice__(_i_3667173) : stdgo.Slice<stdgo._internal.debug.gosym.Gosym_sym.Sym>)[(0i32 : stdgo.GoInt)];
                        _i_3667376_0 = __tmp__0;
                        _s_3667371 = __tmp__1;
                    };
                    _gotoNext = 3667705i32;
                } else if (__value__ == (3667705i32)) {
                    if (_i_3667376_0 < (((@:checkr _o ?? throw "null pointer dereference").paths.__slice__(_i_3667173) : stdgo.Slice<stdgo._internal.debug.gosym.Gosym_sym.Sym>).length)) {
                        _gotoNext = 3667394i32;
                    } else {
                        _gotoNext = 3667709i32;
                    };
                } else if (__value__ == (3667709i32)) {
                    return { _0 : (0 : stdgo.GoInt), _1 : stdgo.Go.asInterface((stdgo.Go.setRef((new stdgo._internal.debug.gosym.Gosym_unknownlineerror.UnknownLineError(_path?.__copy__(), _line) : stdgo._internal.debug.gosym.Gosym_unknownlineerror.UnknownLineError)) : stdgo.Ref<stdgo._internal.debug.gosym.Gosym_unknownlineerror.UnknownLineError>)) };
                    _i_3667173++;
                    _gotoNext = 3667750i32;
                } else if (__value__ == (3667749i32)) {
                    {
                        final __tmp__0 = 0i32;
                        final __tmp__1 = (@:checkr _o ?? throw "null pointer dereference").paths[(0i32 : stdgo.GoInt)];
                        _i_3667173 = __tmp__0;
                        _s_3667176 = __tmp__1;
                    };
                    _gotoNext = 3667750i32;
                } else if (__value__ == (3667750i32)) {
                    if (_i_3667173 < ((@:checkr _o ?? throw "null pointer dereference").paths.length)) {
                        _gotoNext = 3667195i32;
                    } else {
                        _gotoNext = 3667753i32;
                    };
                } else if (__value__ == (3667753i32)) {
                    return { _0 : (0 : stdgo.GoInt), _1 : stdgo.Go.asInterface((_path : stdgo._internal.debug.gosym.Gosym_unknownfileerror.UnknownFileError)) };
                    _gotoNext = -1i32;
                };
            };
        };
        throw stdgo.Go.toInterface(("unreachable goto control flow" : stdgo.GoString));
    }
    @:keep
    @:tdfield
    static public function _lineFromAline( _o:stdgo.Ref<stdgo._internal.debug.gosym.Gosym_obj.Obj>, _aline:stdgo.GoInt):{ var _0 : stdgo.GoString; var _1 : stdgo.GoInt; } {
        @:recv var _o:stdgo.Ref<stdgo._internal.debug.gosym.Gosym_obj.Obj> = _o;
<<<<<<< HEAD
        var _val_3647518:stdgo.GoInt = (0 : stdgo.GoInt);
        var _s_3647495:stdgo._internal.debug.gosym.Gosym_sym.Sym = ({} : stdgo._internal.debug.gosym.Gosym_sym.Sym);
        var _i_3647500_0:stdgo.GoInt = (0 : stdgo.GoInt);
        var _tos_3647462:stdgo.Ref<stdgo._internal.debug.gosym.Gosym_t_stackent.T_stackEnt> = (null : stdgo.Ref<stdgo._internal.debug.gosym.Gosym_t_stackent.T_stackEnt>);
        var _noPath_3647426:stdgo.Ref<stdgo._internal.debug.gosym.Gosym_t_stackent.T_stackEnt> = (null : stdgo.Ref<stdgo._internal.debug.gosym.Gosym_t_stackent.T_stackEnt>);
=======
        var _i_3666548_0:stdgo.GoInt = (0 : stdgo.GoInt);
        var _tos_3666510:stdgo.Ref<stdgo._internal.debug.gosym.Gosym_t_stackent.T_stackEnt> = (null : stdgo.Ref<stdgo._internal.debug.gosym.Gosym_t_stackent.T_stackEnt>);
        var _noPath_3666474:stdgo.Ref<stdgo._internal.debug.gosym.Gosym_t_stackent.T_stackEnt> = (null : stdgo.Ref<stdgo._internal.debug.gosym.Gosym_t_stackent.T_stackEnt>);
        var _val_3666566:stdgo.GoInt = (0 : stdgo.GoInt);
        var _s_3666543:stdgo._internal.debug.gosym.Gosym_sym.Sym = ({} : stdgo._internal.debug.gosym.Gosym_sym.Sym);
>>>>>>> 5c6bc43f
        var _gotoNext = 0i32;
        var __blank__ = _gotoNext == ((0i32 : stdgo.GoInt));
        while (_gotoNext != ((-1i32 : stdgo.GoInt))) {
            {
                final __value__ = _gotoNext;
                if (__value__ == (0i32)) {
                    {};
                    _noPath_3666474 = (stdgo.Go.setRef((new stdgo._internal.debug.gosym.Gosym_t__linefromaline___localname___stackent_16022.T__lineFromAline___localname___stackEnt_16022((stdgo.Go.str() : stdgo.GoString)?.__copy__(), (0 : stdgo.GoInt), (0 : stdgo.GoInt), null) : stdgo._internal.debug.gosym.Gosym_t__linefromaline___localname___stackent_16022.T__lineFromAline___localname___stackEnt_16022)) : stdgo.Ref<stdgo._internal.debug.gosym.Gosym_t__linefromaline___localname___stackent_16022.T__lineFromAline___localname___stackEnt_16022>);
                    _tos_3666510 = _noPath_3666474;
                    _gotoNext = 3666525i32;
                } else if (__value__ == (3666525i32)) {
                    if ((0i32 : stdgo.GoInt) < ((@:checkr _o ?? throw "null pointer dereference").paths.length)) {
                        _gotoNext = 3666943i32;
                    } else {
                        _gotoNext = 3666948i32;
                    };
                } else if (__value__ == (3666540i32)) {
                    _i_3666548_0++;
                    _gotoNext = 3666944i32;
                } else if (__value__ == (3666562i32)) {
                    _s_3666543 = (@:checkr _o ?? throw "null pointer dereference").paths[(_i_3666548_0 : stdgo.GoInt)];
                    _val_3666566 = (_s_3666543.value : stdgo.GoInt);
                    _gotoNext = 3666588i32;
                } else if (__value__ == (3666588i32)) {
                    if ((_val_3666566 > _aline : Bool)) {
                        _gotoNext = 3666599i32;
                    } else if (_val_3666566 == ((1 : stdgo.GoInt))) {
                        _gotoNext = 3666638i32;
                    } else if (_s_3666543.name == ((stdgo.Go.str() : stdgo.GoString))) {
                        _gotoNext = 3666723i32;
                    } else {
                        _gotoNext = 3666879i32;
                    };
                } else if (__value__ == (3666599i32)) {
                    stdgo._internal.debug.gosym.Gosym__pathloopbreak._pathloopBreak = true;
                    _gotoNext = 3666944i32;
                } else if (__value__ == (3666638i32)) {
                    _tos_3666510 = (stdgo.Go.setRef((new stdgo._internal.debug.gosym.Gosym_t_stackent.T_stackEnt(_s_3666543.name?.__copy__(), _val_3666566, (0 : stdgo.GoInt), _noPath_3666474) : stdgo._internal.debug.gosym.Gosym_t_stackent.T_stackEnt)) : stdgo.Ref<stdgo._internal.debug.gosym.Gosym_t_stackent.T_stackEnt>);
                    _gotoNext = 3666540i32;
                } else if (__value__ == (3666723i32)) {
                    if (_tos_3666510 == (_noPath_3666474)) {
                        _gotoNext = 3666772i32;
                    } else {
                        _gotoNext = 3666823i32;
                    };
                } else if (__value__ == (3666772i32)) {
                    return { _0 : ("<malformed symbol table>" : stdgo.GoString), _1 : (0 : stdgo.GoInt) };
                    _gotoNext = 3666823i32;
                } else if (__value__ == (3666823i32)) {
                    (@:checkr (@:checkr _tos_3666510 ?? throw "null pointer dereference")._prev ?? throw "null pointer dereference")._offset = ((@:checkr (@:checkr _tos_3666510 ?? throw "null pointer dereference")._prev ?? throw "null pointer dereference")._offset + ((_val_3666566 - (@:checkr _tos_3666510 ?? throw "null pointer dereference")._start : stdgo.GoInt)) : stdgo.GoInt);
                    _tos_3666510 = (@:checkr _tos_3666510 ?? throw "null pointer dereference")._prev;
                    _gotoNext = 3666540i32;
                } else if (__value__ == (3666879i32)) {
                    _tos_3666510 = (stdgo.Go.setRef((new stdgo._internal.debug.gosym.Gosym_t_stackent.T_stackEnt(_s_3666543.name?.__copy__(), _val_3666566, (0 : stdgo.GoInt), _tos_3666510) : stdgo._internal.debug.gosym.Gosym_t_stackent.T_stackEnt)) : stdgo.Ref<stdgo._internal.debug.gosym.Gosym_t_stackent.T_stackEnt>);
                    _gotoNext = 3666540i32;
                } else if (__value__ == (3666943i32)) {
                    {
                        final __tmp__0 = 0i32;
                        final __tmp__1 = (@:checkr _o ?? throw "null pointer dereference").paths[(0i32 : stdgo.GoInt)];
                        _i_3666548_0 = __tmp__0;
                        _s_3666543 = __tmp__1;
                    };
                    _gotoNext = 3666944i32;
                } else if (__value__ == (3666944i32)) {
                    if (_i_3666548_0 < ((@:checkr _o ?? throw "null pointer dereference").paths.length)) {
                        _gotoNext = 3666562i32;
                    } else {
                        _gotoNext = 3666948i32;
                    };
                } else if (__value__ == (3666948i32)) {
                    if (_tos_3666510 == (_noPath_3666474)) {
                        _gotoNext = 3666965i32;
                    } else {
                        _gotoNext = 3666986i32;
                    };
                } else if (__value__ == (3666965i32)) {
                    return { _0 : (stdgo.Go.str() : stdgo.GoString)?.__copy__(), _1 : (0 : stdgo.GoInt) };
                    _gotoNext = 3666986i32;
                } else if (__value__ == (3666986i32)) {
                    return { _0 : (@:checkr _tos_3666510 ?? throw "null pointer dereference")._path?.__copy__(), _1 : (((_aline - (@:checkr _tos_3666510 ?? throw "null pointer dereference")._start : stdgo.GoInt) - (@:checkr _tos_3666510 ?? throw "null pointer dereference")._offset : stdgo.GoInt) + (1 : stdgo.GoInt) : stdgo.GoInt) };
                    _gotoNext = -1i32;
                };
            };
        };
        throw stdgo.Go.toInterface(("unreachable goto control flow" : stdgo.GoString));
    }
}<|MERGE_RESOLUTION|>--- conflicted
+++ resolved
@@ -140,19 +140,11 @@
     @:tdfield
     static public function _lineFromAline( _o:stdgo.Ref<stdgo._internal.debug.gosym.Gosym_obj.Obj>, _aline:stdgo.GoInt):{ var _0 : stdgo.GoString; var _1 : stdgo.GoInt; } {
         @:recv var _o:stdgo.Ref<stdgo._internal.debug.gosym.Gosym_obj.Obj> = _o;
-<<<<<<< HEAD
-        var _val_3647518:stdgo.GoInt = (0 : stdgo.GoInt);
-        var _s_3647495:stdgo._internal.debug.gosym.Gosym_sym.Sym = ({} : stdgo._internal.debug.gosym.Gosym_sym.Sym);
-        var _i_3647500_0:stdgo.GoInt = (0 : stdgo.GoInt);
-        var _tos_3647462:stdgo.Ref<stdgo._internal.debug.gosym.Gosym_t_stackent.T_stackEnt> = (null : stdgo.Ref<stdgo._internal.debug.gosym.Gosym_t_stackent.T_stackEnt>);
-        var _noPath_3647426:stdgo.Ref<stdgo._internal.debug.gosym.Gosym_t_stackent.T_stackEnt> = (null : stdgo.Ref<stdgo._internal.debug.gosym.Gosym_t_stackent.T_stackEnt>);
-=======
         var _i_3666548_0:stdgo.GoInt = (0 : stdgo.GoInt);
         var _tos_3666510:stdgo.Ref<stdgo._internal.debug.gosym.Gosym_t_stackent.T_stackEnt> = (null : stdgo.Ref<stdgo._internal.debug.gosym.Gosym_t_stackent.T_stackEnt>);
         var _noPath_3666474:stdgo.Ref<stdgo._internal.debug.gosym.Gosym_t_stackent.T_stackEnt> = (null : stdgo.Ref<stdgo._internal.debug.gosym.Gosym_t_stackent.T_stackEnt>);
         var _val_3666566:stdgo.GoInt = (0 : stdgo.GoInt);
         var _s_3666543:stdgo._internal.debug.gosym.Gosym_sym.Sym = ({} : stdgo._internal.debug.gosym.Gosym_sym.Sym);
->>>>>>> 5c6bc43f
         var _gotoNext = 0i32;
         var __blank__ = _gotoNext == ((0i32 : stdgo.GoInt));
         while (_gotoNext != ((-1i32 : stdgo.GoInt))) {
