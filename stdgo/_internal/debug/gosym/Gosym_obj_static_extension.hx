package stdgo._internal.debug.gosym;
@:keep @:allow(stdgo._internal.debug.gosym.Gosym.Obj_asInterface) class Obj_static_extension {
    @:keep
    @:tdfield
    static public function _alineFromLine( _o:stdgo.Ref<stdgo._internal.debug.gosym.Gosym_obj.Obj>, _path:stdgo.GoString, _line:stdgo.GoInt):{ var _0 : stdgo.GoInt; var _1 : stdgo.Error; } {
        @:recv var _o:stdgo.Ref<stdgo._internal.debug.gosym.Gosym_obj.Obj> = _o;
<<<<<<< HEAD
        var _s_3667176:stdgo._internal.debug.gosym.Gosym_sym.Sym = ({} : stdgo._internal.debug.gosym.Gosym_sym.Sym);
        var _i_3667173:stdgo.GoInt = (0 : stdgo.GoInt);
        var _val_3667399:stdgo.GoInt = (0 : stdgo.GoInt);
        var _s_3667371:stdgo._internal.debug.gosym.Gosym_sym.Sym = ({} : stdgo._internal.debug.gosym.Gosym_sym.Sym);
        var _i_3667376_0:stdgo.GoInt = (0 : stdgo.GoInt);
        var _incstart_3667315:stdgo.GoInt = (0 : stdgo.GoInt);
        var _depth_3667298:stdgo.GoInt = (0 : stdgo.GoInt);
=======
        var _depth_3648250:stdgo.GoInt = (0 : stdgo.GoInt);
        var _s_3648128:stdgo._internal.debug.gosym.Gosym_sym.Sym = ({} : stdgo._internal.debug.gosym.Gosym_sym.Sym);
        var _i_3648125:stdgo.GoInt = (0 : stdgo.GoInt);
        var _val_3648351:stdgo.GoInt = (0 : stdgo.GoInt);
        var _s_3648323:stdgo._internal.debug.gosym.Gosym_sym.Sym = ({} : stdgo._internal.debug.gosym.Gosym_sym.Sym);
        var _i_3648328_0:stdgo.GoInt = (0 : stdgo.GoInt);
        var _incstart_3648267:stdgo.GoInt = (0 : stdgo.GoInt);
>>>>>>> 2dc985c5
        var _gotoNext = 0i32;
        var __blank__ = _gotoNext == ((0i32 : stdgo.GoInt));
        while (_gotoNext != ((-1i32 : stdgo.GoInt))) {
            {
                final __value__ = _gotoNext;
                if (__value__ == (0i32)) {
                    if ((_line < (1 : stdgo.GoInt) : Bool)) {
                        _gotoNext = 3648072i32;
                    } else {
                        _gotoNext = 3648121i32;
                    };
                } else if (__value__ == (3648072i32)) {
                    return { _0 : (0 : stdgo.GoInt), _1 : stdgo.Go.asInterface((stdgo.Go.setRef((new stdgo._internal.debug.gosym.Gosym_unknownlineerror.UnknownLineError(_path?.__copy__(), _line) : stdgo._internal.debug.gosym.Gosym_unknownlineerror.UnknownLineError)) : stdgo.Ref<stdgo._internal.debug.gosym.Gosym_unknownlineerror.UnknownLineError>)) };
                    _gotoNext = 3648121i32;
                } else if (__value__ == (3648121i32)) {
                    if ((0i32 : stdgo.GoInt) < ((@:checkr _o ?? throw "null pointer dereference").paths.length)) {
                        _gotoNext = 3648701i32;
                    } else {
                        _gotoNext = 3648705i32;
                    };
                } else if (__value__ == (3648147i32)) {
                    _s_3648128 = (@:checkr _o ?? throw "null pointer dereference").paths[(_i_3648125 : stdgo.GoInt)];
                    if (_s_3648128.name != (_path)) {
                        _gotoNext = 3648189i32;
                    } else {
                        _gotoNext = 3648250i32;
                    };
                } else if (__value__ == (3648189i32)) {
                    _i_3648125++;
                    _gotoNext = 3648702i32;
                } else if (__value__ == (3648250i32)) {
                    _depth_3648250 = (0 : stdgo.GoInt);
                    _line = (_line + ((_s_3648128.value : stdgo.GoInt)) : stdgo.GoInt);
                    _gotoNext = 3648304i32;
                } else if (__value__ == (3648304i32)) {
                    if ((0i32 : stdgo.GoInt) < (((@:checkr _o ?? throw "null pointer dereference").paths.__slice__(_i_3648125) : stdgo.Slice<stdgo._internal.debug.gosym.Gosym_sym.Sym>).length)) {
                        _gotoNext = 3648656i32;
                    } else {
                        _gotoNext = 3648661i32;
                    };
                } else if (__value__ == (3648320i32)) {
                    _i_3648328_0++;
                    _gotoNext = 3648657i32;
                } else if (__value__ == (3648346i32)) {
                    _s_3648323 = ((@:checkr _o ?? throw "null pointer dereference").paths.__slice__(_i_3648125) : stdgo.Slice<stdgo._internal.debug.gosym.Gosym_sym.Sym>)[(_i_3648328_0 : stdgo.GoInt)];
                    _val_3648351 = (_s_3648323.value : stdgo.GoInt);
                    _gotoNext = 3648374i32;
                } else if (__value__ == (3648374i32)) {
                    if (((_depth_3648250 == (1 : stdgo.GoInt)) && (_val_3648351 >= _line : Bool) : Bool)) {
                        _gotoNext = 3648386i32;
                    } else if (_s_3648323.name == ((stdgo.Go.str() : stdgo.GoString))) {
                        _gotoNext = 3648447i32;
                    } else {
                        _gotoNext = 3648583i32;
                    };
                } else if (__value__ == (3648386i32)) {
                    return { _0 : (_line - (1 : stdgo.GoInt) : stdgo.GoInt), _1 : (null : stdgo.Error) };
                    _gotoNext = 3648320i32;
                } else if (__value__ == (3648447i32)) {
                    _depth_3648250--;
                    if (_depth_3648250 == ((0 : stdgo.GoInt))) {
                        _gotoNext = 3648496i32;
                    } else if (_depth_3648250 == ((1 : stdgo.GoInt))) {
                        _gotoNext = 3648543i32;
                    } else {
                        _gotoNext = 3648320i32;
                    };
                } else if (__value__ == (3648496i32)) {
                    stdgo._internal.debug.gosym.Gosym__pathloopbreak._pathloopBreak = true;
                    _gotoNext = 3648657i32;
                } else if (__value__ == (3648543i32)) {
                    _line = (_line + ((_val_3648351 - _incstart_3648267 : stdgo.GoInt)) : stdgo.GoInt);
                    _gotoNext = 3648320i32;
                } else if (__value__ == (3648583i32)) {
                    if (_depth_3648250 == ((1 : stdgo.GoInt))) {
                        _gotoNext = 3648610i32;
                    } else {
                        _gotoNext = 3648642i32;
                    };
                } else if (__value__ == (3648610i32)) {
                    _incstart_3648267 = _val_3648351;
                    _gotoNext = 3648642i32;
                } else if (__value__ == (3648642i32)) {
                    _depth_3648250++;
                    _gotoNext = 3648320i32;
                } else if (__value__ == (3648656i32)) {
                    {
                        final __tmp__0 = 0i32;
                        final __tmp__1 = ((@:checkr _o ?? throw "null pointer dereference").paths.__slice__(_i_3648125) : stdgo.Slice<stdgo._internal.debug.gosym.Gosym_sym.Sym>)[(0i32 : stdgo.GoInt)];
                        _i_3648328_0 = __tmp__0;
                        _s_3648323 = __tmp__1;
                    };
                    _gotoNext = 3648657i32;
                } else if (__value__ == (3648657i32)) {
                    if (_i_3648328_0 < (((@:checkr _o ?? throw "null pointer dereference").paths.__slice__(_i_3648125) : stdgo.Slice<stdgo._internal.debug.gosym.Gosym_sym.Sym>).length)) {
                        _gotoNext = 3648346i32;
                    } else {
                        _gotoNext = 3648661i32;
                    };
                } else if (__value__ == (3648661i32)) {
                    return { _0 : (0 : stdgo.GoInt), _1 : stdgo.Go.asInterface((stdgo.Go.setRef((new stdgo._internal.debug.gosym.Gosym_unknownlineerror.UnknownLineError(_path?.__copy__(), _line) : stdgo._internal.debug.gosym.Gosym_unknownlineerror.UnknownLineError)) : stdgo.Ref<stdgo._internal.debug.gosym.Gosym_unknownlineerror.UnknownLineError>)) };
                    _i_3648125++;
                    _gotoNext = 3648702i32;
                } else if (__value__ == (3648701i32)) {
                    {
                        final __tmp__0 = 0i32;
                        final __tmp__1 = (@:checkr _o ?? throw "null pointer dereference").paths[(0i32 : stdgo.GoInt)];
                        _i_3648125 = __tmp__0;
                        _s_3648128 = __tmp__1;
                    };
                    _gotoNext = 3648702i32;
                } else if (__value__ == (3648702i32)) {
                    if (_i_3648125 < ((@:checkr _o ?? throw "null pointer dereference").paths.length)) {
                        _gotoNext = 3648147i32;
                    } else {
                        _gotoNext = 3648705i32;
                    };
                } else if (__value__ == (3648705i32)) {
                    return { _0 : (0 : stdgo.GoInt), _1 : stdgo.Go.asInterface((_path : stdgo._internal.debug.gosym.Gosym_unknownfileerror.UnknownFileError)) };
                    _gotoNext = -1i32;
                };
            };
        };
        throw stdgo.Go.toInterface(("unreachable goto control flow" : stdgo.GoString));
    }
    @:keep
    @:tdfield
    static public function _lineFromAline( _o:stdgo.Ref<stdgo._internal.debug.gosym.Gosym_obj.Obj>, _aline:stdgo.GoInt):{ var _0 : stdgo.GoString; var _1 : stdgo.GoInt; } {
        @:recv var _o:stdgo.Ref<stdgo._internal.debug.gosym.Gosym_obj.Obj> = _o;
<<<<<<< HEAD
        var _i_3647500_0:stdgo.GoInt = (0 : stdgo.GoInt);
        var _tos_3647462:stdgo.Ref<stdgo._internal.debug.gosym.Gosym_t_stackent.T_stackEnt> = (null : stdgo.Ref<stdgo._internal.debug.gosym.Gosym_t_stackent.T_stackEnt>);
        var _noPath_3647426:stdgo.Ref<stdgo._internal.debug.gosym.Gosym_t_stackent.T_stackEnt> = (null : stdgo.Ref<stdgo._internal.debug.gosym.Gosym_t_stackent.T_stackEnt>);
        var _val_3647518:stdgo.GoInt = (0 : stdgo.GoInt);
        var _s_3647495:stdgo._internal.debug.gosym.Gosym_sym.Sym = ({} : stdgo._internal.debug.gosym.Gosym_sym.Sym);
=======
        var _val_3647518:stdgo.GoInt = (0 : stdgo.GoInt);
        var _s_3647495:stdgo._internal.debug.gosym.Gosym_sym.Sym = ({} : stdgo._internal.debug.gosym.Gosym_sym.Sym);
        var _i_3647500_0:stdgo.GoInt = (0 : stdgo.GoInt);
        var _tos_3647462:stdgo.Ref<stdgo._internal.debug.gosym.Gosym_t_stackent.T_stackEnt> = (null : stdgo.Ref<stdgo._internal.debug.gosym.Gosym_t_stackent.T_stackEnt>);
        var _noPath_3647426:stdgo.Ref<stdgo._internal.debug.gosym.Gosym_t_stackent.T_stackEnt> = (null : stdgo.Ref<stdgo._internal.debug.gosym.Gosym_t_stackent.T_stackEnt>);
>>>>>>> 2dc985c5
        var _gotoNext = 0i32;
        var __blank__ = _gotoNext == ((0i32 : stdgo.GoInt));
        while (_gotoNext != ((-1i32 : stdgo.GoInt))) {
            {
                final __value__ = _gotoNext;
                if (__value__ == (0i32)) {
                    {};
                    _noPath_3647426 = (stdgo.Go.setRef((new stdgo._internal.debug.gosym.Gosym_t__linefromaline___localname___stackent_16022.T__lineFromAline___localname___stackEnt_16022((stdgo.Go.str() : stdgo.GoString)?.__copy__(), (0 : stdgo.GoInt), (0 : stdgo.GoInt), null) : stdgo._internal.debug.gosym.Gosym_t__linefromaline___localname___stackent_16022.T__lineFromAline___localname___stackEnt_16022)) : stdgo.Ref<stdgo._internal.debug.gosym.Gosym_t__linefromaline___localname___stackent_16022.T__lineFromAline___localname___stackEnt_16022>);
                    _tos_3647462 = _noPath_3647426;
                    _gotoNext = 3647477i32;
                } else if (__value__ == (3647477i32)) {
                    if ((0i32 : stdgo.GoInt) < ((@:checkr _o ?? throw "null pointer dereference").paths.length)) {
                        _gotoNext = 3647895i32;
                    } else {
                        _gotoNext = 3647900i32;
                    };
                } else if (__value__ == (3647492i32)) {
                    _i_3647500_0++;
                    _gotoNext = 3647896i32;
                } else if (__value__ == (3647514i32)) {
                    _s_3647495 = (@:checkr _o ?? throw "null pointer dereference").paths[(_i_3647500_0 : stdgo.GoInt)];
                    _val_3647518 = (_s_3647495.value : stdgo.GoInt);
                    _gotoNext = 3647540i32;
                } else if (__value__ == (3647540i32)) {
                    if ((_val_3647518 > _aline : Bool)) {
                        _gotoNext = 3647551i32;
                    } else if (_val_3647518 == ((1 : stdgo.GoInt))) {
                        _gotoNext = 3647590i32;
                    } else if (_s_3647495.name == ((stdgo.Go.str() : stdgo.GoString))) {
                        _gotoNext = 3647675i32;
                    } else {
                        _gotoNext = 3647831i32;
                    };
                } else if (__value__ == (3647551i32)) {
                    stdgo._internal.debug.gosym.Gosym__pathloopbreak._pathloopBreak = true;
                    _gotoNext = 3647896i32;
                } else if (__value__ == (3647590i32)) {
                    _tos_3647462 = (stdgo.Go.setRef((new stdgo._internal.debug.gosym.Gosym_t_stackent.T_stackEnt(_s_3647495.name?.__copy__(), _val_3647518, (0 : stdgo.GoInt), _noPath_3647426) : stdgo._internal.debug.gosym.Gosym_t_stackent.T_stackEnt)) : stdgo.Ref<stdgo._internal.debug.gosym.Gosym_t_stackent.T_stackEnt>);
                    _gotoNext = 3647492i32;
                } else if (__value__ == (3647675i32)) {
                    if (_tos_3647462 == (_noPath_3647426)) {
                        _gotoNext = 3647724i32;
                    } else {
                        _gotoNext = 3647775i32;
                    };
                } else if (__value__ == (3647724i32)) {
                    return { _0 : ("<malformed symbol table>" : stdgo.GoString), _1 : (0 : stdgo.GoInt) };
                    _gotoNext = 3647775i32;
                } else if (__value__ == (3647775i32)) {
                    (@:checkr (@:checkr _tos_3647462 ?? throw "null pointer dereference")._prev ?? throw "null pointer dereference")._offset = ((@:checkr (@:checkr _tos_3647462 ?? throw "null pointer dereference")._prev ?? throw "null pointer dereference")._offset + ((_val_3647518 - (@:checkr _tos_3647462 ?? throw "null pointer dereference")._start : stdgo.GoInt)) : stdgo.GoInt);
                    _tos_3647462 = (@:checkr _tos_3647462 ?? throw "null pointer dereference")._prev;
                    _gotoNext = 3647492i32;
                } else if (__value__ == (3647831i32)) {
                    _tos_3647462 = (stdgo.Go.setRef((new stdgo._internal.debug.gosym.Gosym_t_stackent.T_stackEnt(_s_3647495.name?.__copy__(), _val_3647518, (0 : stdgo.GoInt), _tos_3647462) : stdgo._internal.debug.gosym.Gosym_t_stackent.T_stackEnt)) : stdgo.Ref<stdgo._internal.debug.gosym.Gosym_t_stackent.T_stackEnt>);
                    _gotoNext = 3647492i32;
                } else if (__value__ == (3647895i32)) {
                    {
                        final __tmp__0 = 0i32;
                        final __tmp__1 = (@:checkr _o ?? throw "null pointer dereference").paths[(0i32 : stdgo.GoInt)];
                        _i_3647500_0 = __tmp__0;
                        _s_3647495 = __tmp__1;
                    };
                    _gotoNext = 3647896i32;
                } else if (__value__ == (3647896i32)) {
                    if (_i_3647500_0 < ((@:checkr _o ?? throw "null pointer dereference").paths.length)) {
                        _gotoNext = 3647514i32;
                    } else {
                        _gotoNext = 3647900i32;
                    };
                } else if (__value__ == (3647900i32)) {
                    if (_tos_3647462 == (_noPath_3647426)) {
                        _gotoNext = 3647917i32;
                    } else {
                        _gotoNext = 3647938i32;
                    };
                } else if (__value__ == (3647917i32)) {
                    return { _0 : (stdgo.Go.str() : stdgo.GoString)?.__copy__(), _1 : (0 : stdgo.GoInt) };
                    _gotoNext = 3647938i32;
                } else if (__value__ == (3647938i32)) {
                    return { _0 : (@:checkr _tos_3647462 ?? throw "null pointer dereference")._path?.__copy__(), _1 : (((_aline - (@:checkr _tos_3647462 ?? throw "null pointer dereference")._start : stdgo.GoInt) - (@:checkr _tos_3647462 ?? throw "null pointer dereference")._offset : stdgo.GoInt) + (1 : stdgo.GoInt) : stdgo.GoInt) };
                    _gotoNext = -1i32;
                };
            };
        };
        throw stdgo.Go.toInterface(("unreachable goto control flow" : stdgo.GoString));
    }
}<|MERGE_RESOLUTION|>--- conflicted
+++ resolved
@@ -4,15 +4,6 @@
     @:tdfield
     static public function _alineFromLine( _o:stdgo.Ref<stdgo._internal.debug.gosym.Gosym_obj.Obj>, _path:stdgo.GoString, _line:stdgo.GoInt):{ var _0 : stdgo.GoInt; var _1 : stdgo.Error; } {
         @:recv var _o:stdgo.Ref<stdgo._internal.debug.gosym.Gosym_obj.Obj> = _o;
-<<<<<<< HEAD
-        var _s_3667176:stdgo._internal.debug.gosym.Gosym_sym.Sym = ({} : stdgo._internal.debug.gosym.Gosym_sym.Sym);
-        var _i_3667173:stdgo.GoInt = (0 : stdgo.GoInt);
-        var _val_3667399:stdgo.GoInt = (0 : stdgo.GoInt);
-        var _s_3667371:stdgo._internal.debug.gosym.Gosym_sym.Sym = ({} : stdgo._internal.debug.gosym.Gosym_sym.Sym);
-        var _i_3667376_0:stdgo.GoInt = (0 : stdgo.GoInt);
-        var _incstart_3667315:stdgo.GoInt = (0 : stdgo.GoInt);
-        var _depth_3667298:stdgo.GoInt = (0 : stdgo.GoInt);
-=======
         var _depth_3648250:stdgo.GoInt = (0 : stdgo.GoInt);
         var _s_3648128:stdgo._internal.debug.gosym.Gosym_sym.Sym = ({} : stdgo._internal.debug.gosym.Gosym_sym.Sym);
         var _i_3648125:stdgo.GoInt = (0 : stdgo.GoInt);
@@ -20,7 +11,6 @@
         var _s_3648323:stdgo._internal.debug.gosym.Gosym_sym.Sym = ({} : stdgo._internal.debug.gosym.Gosym_sym.Sym);
         var _i_3648328_0:stdgo.GoInt = (0 : stdgo.GoInt);
         var _incstart_3648267:stdgo.GoInt = (0 : stdgo.GoInt);
->>>>>>> 2dc985c5
         var _gotoNext = 0i32;
         var __blank__ = _gotoNext == ((0i32 : stdgo.GoInt));
         while (_gotoNext != ((-1i32 : stdgo.GoInt))) {
@@ -150,19 +140,11 @@
     @:tdfield
     static public function _lineFromAline( _o:stdgo.Ref<stdgo._internal.debug.gosym.Gosym_obj.Obj>, _aline:stdgo.GoInt):{ var _0 : stdgo.GoString; var _1 : stdgo.GoInt; } {
         @:recv var _o:stdgo.Ref<stdgo._internal.debug.gosym.Gosym_obj.Obj> = _o;
-<<<<<<< HEAD
-        var _i_3647500_0:stdgo.GoInt = (0 : stdgo.GoInt);
-        var _tos_3647462:stdgo.Ref<stdgo._internal.debug.gosym.Gosym_t_stackent.T_stackEnt> = (null : stdgo.Ref<stdgo._internal.debug.gosym.Gosym_t_stackent.T_stackEnt>);
-        var _noPath_3647426:stdgo.Ref<stdgo._internal.debug.gosym.Gosym_t_stackent.T_stackEnt> = (null : stdgo.Ref<stdgo._internal.debug.gosym.Gosym_t_stackent.T_stackEnt>);
-        var _val_3647518:stdgo.GoInt = (0 : stdgo.GoInt);
-        var _s_3647495:stdgo._internal.debug.gosym.Gosym_sym.Sym = ({} : stdgo._internal.debug.gosym.Gosym_sym.Sym);
-=======
         var _val_3647518:stdgo.GoInt = (0 : stdgo.GoInt);
         var _s_3647495:stdgo._internal.debug.gosym.Gosym_sym.Sym = ({} : stdgo._internal.debug.gosym.Gosym_sym.Sym);
         var _i_3647500_0:stdgo.GoInt = (0 : stdgo.GoInt);
         var _tos_3647462:stdgo.Ref<stdgo._internal.debug.gosym.Gosym_t_stackent.T_stackEnt> = (null : stdgo.Ref<stdgo._internal.debug.gosym.Gosym_t_stackent.T_stackEnt>);
         var _noPath_3647426:stdgo.Ref<stdgo._internal.debug.gosym.Gosym_t_stackent.T_stackEnt> = (null : stdgo.Ref<stdgo._internal.debug.gosym.Gosym_t_stackent.T_stackEnt>);
->>>>>>> 2dc985c5
         var _gotoNext = 0i32;
         var __blank__ = _gotoNext == ((0i32 : stdgo.GoInt));
         while (_gotoNext != ((-1i32 : stdgo.GoInt))) {
