--- conflicted
+++ resolved
@@ -277,17 +277,10 @@
     @:tdfield
     static public function _readValue( _dec:stdgo.Ref<stdgo._internal.encoding.json.Json_decoder.Decoder>):{ var _0 : stdgo.GoInt; var _1 : stdgo.Error; } {
         @:recv var _dec:stdgo.Ref<stdgo._internal.encoding.json.Json_decoder.Decoder> = _dec;
-<<<<<<< HEAD
-        var _err_5460180:stdgo.Error = (null : stdgo.Error);
-        var _scanp_5460156:stdgo.GoInt = (0 : stdgo.GoInt);
-        var _n_5461339:stdgo.GoInt = (0 : stdgo.GoInt);
-        var _c_5460403:stdgo.GoUInt8 = (0 : stdgo.GoUInt8);
-=======
         var _err_6003583:stdgo.Error = (null : stdgo.Error);
         var _scanp_6003559:stdgo.GoInt = (0 : stdgo.GoInt);
         var _n_6004742:stdgo.GoInt = (0 : stdgo.GoInt);
         var _c_6003806:stdgo.GoUInt8 = (0 : stdgo.GoUInt8);
->>>>>>> 2dc985c5
         var inputBreak = false;
         var _gotoNext = 0i32;
         var __blank__ = _gotoNext == ((0i32 : stdgo.GoInt));
@@ -296,108 +289,6 @@
                 final __value__ = _gotoNext;
                 if (__value__ == (0i32)) {
                     @:check2 (@:checkr _dec ?? throw "null pointer dereference")._scan._reset();
-<<<<<<< HEAD
-                    _scanp_5460156 = (@:checkr _dec ?? throw "null pointer dereference")._scanp;
-                    _gotoNext = 5460190i32;
-                } else if (__value__ == (5460190i32)) {
-                    var __blank__ = 0i32;
-                    inputBreak = false;
-                    _gotoNext = 5460301i32;
-                } else if (__value__ == (5460301i32)) {
-                    if (!inputBreak && ((_scanp_5460156 >= (0 : stdgo.GoInt) : Bool))) {
-                        _gotoNext = 5460316i32;
-                    } else {
-                        _gotoNext = 5461411i32;
-                    };
-                } else if (__value__ == (5460316i32)) {
-                    var __blank__ = 0i32;
-                    _gotoNext = 5460362i32;
-                } else if (__value__ == (5460362i32)) {
-                    if ((_scanp_5460156 < ((@:checkr _dec ?? throw "null pointer dereference")._buf.length) : Bool)) {
-                        _gotoNext = 5460398i32;
-                    } else {
-                        _gotoNext = 5461118i32;
-                    };
-                } else if (__value__ == (5460390i32)) {
-                    _scanp_5460156++;
-                    _gotoNext = 5460362i32;
-                } else if (__value__ == (5460398i32)) {
-                    _c_5460403 = (@:checkr _dec ?? throw "null pointer dereference")._buf[(_scanp_5460156 : stdgo.GoInt)];
-                    (@:checkr _dec ?? throw "null pointer dereference")._scan._bytes++;
-                    _gotoNext = 5460446i32;
-                } else if (__value__ == (5460446i32)) {
-                    {
-                        final __value__ = (@:checkr _dec ?? throw "null pointer dereference")._scan._step((stdgo.Go.setRef((@:checkr _dec ?? throw "null pointer dereference")._scan) : stdgo.Ref<stdgo._internal.encoding.json.Json_t_scanner.T_scanner>), _c_5460403);
-                        if (__value__ == ((10 : stdgo.GoInt))) {
-                            _gotoNext = 5460486i32;
-                        } else if (__value__ == ((5 : stdgo.GoInt)) || __value__ == ((8 : stdgo.GoInt))) {
-                            _gotoNext = 5460699i32;
-                        } else if (__value__ == ((11 : stdgo.GoInt))) {
-                            _gotoNext = 5460953i32;
-                        } else {
-                            _gotoNext = 5460390i32;
-                        };
-                    };
-                } else if (__value__ == (5460486i32)) {
-                    (@:checkr _dec ?? throw "null pointer dereference")._scan._bytes--;
-                    inputBreak = true;
-                    _gotoNext = 5460301i32;
-                } else if (__value__ == (5460699i32)) {
-                    if (stdgo._internal.encoding.json.Json__stateendvalue._stateEndValue((stdgo.Go.setRef((@:checkr _dec ?? throw "null pointer dereference")._scan) : stdgo.Ref<stdgo._internal.encoding.json.Json_t_scanner.T_scanner>), (32 : stdgo.GoUInt8)) == ((10 : stdgo.GoInt))) {
-                        _gotoNext = 5460912i32;
-                    } else {
-                        _gotoNext = 5460390i32;
-                    };
-                } else if (__value__ == (5460912i32)) {
-                    _scanp_5460156++;
-                    inputBreak = true;
-                    _gotoNext = 5460301i32;
-                } else if (__value__ == (5460953i32)) {
-                    (@:checkr _dec ?? throw "null pointer dereference")._err = (@:checkr _dec ?? throw "null pointer dereference")._scan._err;
-                    return { _0 : (0 : stdgo.GoInt), _1 : (@:checkr _dec ?? throw "null pointer dereference")._scan._err };
-                    _gotoNext = 5460390i32;
-                } else if (__value__ == (5461118i32)) {
-                    if (_err_5460180 != null) {
-                        _gotoNext = 5461132i32;
-                    } else {
-                        _gotoNext = 5461339i32;
-                    };
-                } else if (__value__ == (5461132i32)) {
-                    if (stdgo.Go.toInterface(_err_5460180) == (stdgo.Go.toInterface(stdgo._internal.io.Io_eof.eOF))) {
-                        _gotoNext = 5461154i32;
-                    } else {
-                        _gotoNext = 5461301i32;
-                    };
-                } else if (__value__ == (5461154i32)) {
-                    if ((@:checkr _dec ?? throw "null pointer dereference")._scan._step((stdgo.Go.setRef((@:checkr _dec ?? throw "null pointer dereference")._scan) : stdgo.Ref<stdgo._internal.encoding.json.Json_t_scanner.T_scanner>), (32 : stdgo.GoUInt8)) == ((10 : stdgo.GoInt))) {
-                        _gotoNext = 5461204i32;
-                    } else {
-                        _gotoNext = 5461233i32;
-                    };
-                } else if (__value__ == (5461204i32)) {
-                    inputBreak = true;
-                    _gotoNext = 5460301i32;
-                } else if (__value__ == (5461233i32)) {
-                    if (stdgo._internal.encoding.json.Json__nonspace._nonSpace((@:checkr _dec ?? throw "null pointer dereference")._buf)) {
-                        _gotoNext = 5461254i32;
-                    } else {
-                        _gotoNext = 5461301i32;
-                    };
-                } else if (__value__ == (5461254i32)) {
-                    _err_5460180 = stdgo._internal.io.Io_errunexpectedeof.errUnexpectedEOF;
-                    _gotoNext = 5461301i32;
-                } else if (__value__ == (5461301i32)) {
-                    (@:checkr _dec ?? throw "null pointer dereference")._err = _err_5460180;
-                    return { _0 : (0 : stdgo.GoInt), _1 : _err_5460180 };
-                    _gotoNext = 5461339i32;
-                } else if (__value__ == (5461339i32)) {
-                    _n_5461339 = (_scanp_5460156 - (@:checkr _dec ?? throw "null pointer dereference")._scanp : stdgo.GoInt);
-                    _err_5460180 = @:check2r _dec._refill();
-                    _scanp_5460156 = ((@:checkr _dec ?? throw "null pointer dereference")._scanp + _n_5461339 : stdgo.GoInt);
-                    _gotoNext = 5460301i32;
-                } else if (__value__ == (5461411i32)) {
-                    return { _0 : (_scanp_5460156 - (@:checkr _dec ?? throw "null pointer dereference")._scanp : stdgo.GoInt), _1 : (null : stdgo.Error) };
-=======
                     _scanp_6003559 = (@:checkr _dec ?? throw "null pointer dereference")._scanp;
                     _gotoNext = 6003593i32;
                 } else if (__value__ == (6003593i32)) {
@@ -498,7 +389,6 @@
                     _gotoNext = 6003704i32;
                 } else if (__value__ == (6004814i32)) {
                     return { _0 : (_scanp_6003559 - (@:checkr _dec ?? throw "null pointer dereference")._scanp : stdgo.GoInt), _1 : (null : stdgo.Error) };
->>>>>>> 2dc985c5
                     _gotoNext = -1i32;
                 };
             };
