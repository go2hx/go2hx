package stdgo._internal.encoding.json;
@:keep @:allow(stdgo._internal.encoding.json.Json.Decoder_asInterface) class Decoder_static_extension {
    @:keep
    @:tdfield
    static public function inputOffset( _dec:stdgo.Ref<stdgo._internal.encoding.json.Json_decoder.Decoder>):stdgo.GoInt64 {
        @:recv var _dec:stdgo.Ref<stdgo._internal.encoding.json.Json_decoder.Decoder> = _dec;
        return ((@:checkr _dec ?? throw "null pointer dereference")._scanned + ((@:checkr _dec ?? throw "null pointer dereference")._scanp : stdgo.GoInt64) : stdgo.GoInt64);
    }
    @:keep
    @:tdfield
    static public function _peek( _dec:stdgo.Ref<stdgo._internal.encoding.json.Json_decoder.Decoder>):{ var _0 : stdgo.GoUInt8; var _1 : stdgo.Error; } {
        @:recv var _dec:stdgo.Ref<stdgo._internal.encoding.json.Json_decoder.Decoder> = _dec;
        var _err:stdgo.Error = (null : stdgo.Error);
        while (true) {
            {
                var _i = ((@:checkr _dec ?? throw "null pointer dereference")._scanp : stdgo.GoInt);
                while ((_i < ((@:checkr _dec ?? throw "null pointer dereference")._buf.length) : Bool)) {
                    var _c = ((@:checkr _dec ?? throw "null pointer dereference")._buf[(_i : stdgo.GoInt)] : stdgo.GoUInt8);
if (stdgo._internal.encoding.json.Json__isspace._isSpace(_c)) {
                        {
                            _i++;
                            continue;
                        };
                    };
(@:checkr _dec ?? throw "null pointer dereference")._scanp = _i;
return { _0 : _c, _1 : (null : stdgo.Error) };
                    _i++;
                };
            };
            if (_err != null) {
                return { _0 : (0 : stdgo.GoUInt8), _1 : _err };
            };
            _err = @:check2r _dec._refill();
        };
    }
    @:keep
    @:tdfield
    static public function more( _dec:stdgo.Ref<stdgo._internal.encoding.json.Json_decoder.Decoder>):Bool {
        @:recv var _dec:stdgo.Ref<stdgo._internal.encoding.json.Json_decoder.Decoder> = _dec;
        var __tmp__ = @:check2r _dec._peek(), _c:stdgo.GoUInt8 = __tmp__._0, _err:stdgo.Error = __tmp__._1;
        return ((_err == null && _c != ((93 : stdgo.GoUInt8)) : Bool) && (_c != (125 : stdgo.GoUInt8)) : Bool);
    }
    @:keep
    @:tdfield
    static public function _tokenError( _dec:stdgo.Ref<stdgo._internal.encoding.json.Json_decoder.Decoder>, _c:stdgo.GoUInt8):{ var _0 : stdgo._internal.encoding.json.Json_token.Token; var _1 : stdgo.Error; } {
        @:recv var _dec:stdgo.Ref<stdgo._internal.encoding.json.Json_decoder.Decoder> = _dec;
        var _context:stdgo.GoString = ("" : stdgo.GoString);
        {
            final __value__ = (@:checkr _dec ?? throw "null pointer dereference")._tokenState;
            if (__value__ == ((0 : stdgo.GoInt))) {
                _context = (" looking for beginning of value" : stdgo.GoString);
            } else if (__value__ == ((1 : stdgo.GoInt)) || __value__ == ((2 : stdgo.GoInt)) || __value__ == ((7 : stdgo.GoInt))) {
                _context = (" looking for beginning of value" : stdgo.GoString);
            } else if (__value__ == ((3 : stdgo.GoInt))) {
                _context = (" after array element" : stdgo.GoString);
            } else if (__value__ == ((5 : stdgo.GoInt))) {
                _context = (" looking for beginning of object key string" : stdgo.GoString);
            } else if (__value__ == ((6 : stdgo.GoInt))) {
                _context = (" after object key" : stdgo.GoString);
            } else if (__value__ == ((8 : stdgo.GoInt))) {
                _context = (" after object key:value pair" : stdgo.GoString);
            };
        };
        return { _0 : (null : stdgo._internal.encoding.json.Json_token.Token), _1 : stdgo.Go.asInterface((stdgo.Go.setRef((new stdgo._internal.encoding.json.Json_syntaxerror.SyntaxError(((("invalid character " : stdgo.GoString) + stdgo._internal.encoding.json.Json__quotechar._quoteChar(_c)?.__copy__() : stdgo.GoString) + _context?.__copy__() : stdgo.GoString)?.__copy__(), @:check2r _dec.inputOffset()) : stdgo._internal.encoding.json.Json_syntaxerror.SyntaxError)) : stdgo.Ref<stdgo._internal.encoding.json.Json_syntaxerror.SyntaxError>)) };
    }
    @:keep
    @:tdfield
    static public function token( _dec:stdgo.Ref<stdgo._internal.encoding.json.Json_decoder.Decoder>):{ var _0 : stdgo._internal.encoding.json.Json_token.Token; var _1 : stdgo.Error; } {
        @:recv var _dec:stdgo.Ref<stdgo._internal.encoding.json.Json_decoder.Decoder> = _dec;
        while (true) {
            var __tmp__ = @:check2r _dec._peek(), _c:stdgo.GoUInt8 = __tmp__._0, _err:stdgo.Error = __tmp__._1;
            if (_err != null) {
                return { _0 : (null : stdgo._internal.encoding.json.Json_token.Token), _1 : _err };
            };
            {
                var __continue__ = false;
                var __switchIndex__ = -1;
                var __run__ = true;
                while (__run__) {
                    __run__ = false;
                    {
                        final __value__ = _c;
                        if (__switchIndex__ == 0 || (__switchIndex__ == -1 && (__value__ == (91 : stdgo.GoUInt8)))) {
                            if (!@:check2r _dec._tokenValueAllowed()) {
                                return @:check2r _dec._tokenError(_c);
                            };
                            (@:checkr _dec ?? throw "null pointer dereference")._scanp++;
                            (@:checkr _dec ?? throw "null pointer dereference")._tokenStack = ((@:checkr _dec ?? throw "null pointer dereference")._tokenStack.__append__((@:checkr _dec ?? throw "null pointer dereference")._tokenState));
                            (@:checkr _dec ?? throw "null pointer dereference")._tokenState = (1 : stdgo.GoInt);
                            return { _0 : stdgo.Go.toInterface(stdgo.Go.asInterface((91 : stdgo._internal.encoding.json.Json_delim.Delim))), _1 : (null : stdgo.Error) };
                            break;
                            break;
                        } else if (__switchIndex__ == 1 || (__switchIndex__ == -1 && (__value__ == (93 : stdgo.GoUInt8)))) {
                            if ((((@:checkr _dec ?? throw "null pointer dereference")._tokenState != (1 : stdgo.GoInt)) && ((@:checkr _dec ?? throw "null pointer dereference")._tokenState != (3 : stdgo.GoInt)) : Bool)) {
                                return @:check2r _dec._tokenError(_c);
                            };
                            (@:checkr _dec ?? throw "null pointer dereference")._scanp++;
                            (@:checkr _dec ?? throw "null pointer dereference")._tokenState = (@:checkr _dec ?? throw "null pointer dereference")._tokenStack[(((@:checkr _dec ?? throw "null pointer dereference")._tokenStack.length) - (1 : stdgo.GoInt) : stdgo.GoInt)];
                            (@:checkr _dec ?? throw "null pointer dereference")._tokenStack = ((@:checkr _dec ?? throw "null pointer dereference")._tokenStack.__slice__(0, (((@:checkr _dec ?? throw "null pointer dereference")._tokenStack.length) - (1 : stdgo.GoInt) : stdgo.GoInt)) : stdgo.Slice<stdgo.GoInt>);
                            @:check2r _dec._tokenValueEnd();
                            return { _0 : stdgo.Go.toInterface(stdgo.Go.asInterface((93 : stdgo._internal.encoding.json.Json_delim.Delim))), _1 : (null : stdgo.Error) };
                            break;
                            break;
                        } else if (__switchIndex__ == 2 || (__switchIndex__ == -1 && (__value__ == (123 : stdgo.GoUInt8)))) {
                            if (!@:check2r _dec._tokenValueAllowed()) {
                                return @:check2r _dec._tokenError(_c);
                            };
                            (@:checkr _dec ?? throw "null pointer dereference")._scanp++;
                            (@:checkr _dec ?? throw "null pointer dereference")._tokenStack = ((@:checkr _dec ?? throw "null pointer dereference")._tokenStack.__append__((@:checkr _dec ?? throw "null pointer dereference")._tokenState));
                            (@:checkr _dec ?? throw "null pointer dereference")._tokenState = (4 : stdgo.GoInt);
                            return { _0 : stdgo.Go.toInterface(stdgo.Go.asInterface((123 : stdgo._internal.encoding.json.Json_delim.Delim))), _1 : (null : stdgo.Error) };
                            break;
                            break;
                        } else if (__switchIndex__ == 3 || (__switchIndex__ == -1 && (__value__ == (125 : stdgo.GoUInt8)))) {
                            if ((((@:checkr _dec ?? throw "null pointer dereference")._tokenState != (4 : stdgo.GoInt)) && ((@:checkr _dec ?? throw "null pointer dereference")._tokenState != (8 : stdgo.GoInt)) : Bool)) {
                                return @:check2r _dec._tokenError(_c);
                            };
                            (@:checkr _dec ?? throw "null pointer dereference")._scanp++;
                            (@:checkr _dec ?? throw "null pointer dereference")._tokenState = (@:checkr _dec ?? throw "null pointer dereference")._tokenStack[(((@:checkr _dec ?? throw "null pointer dereference")._tokenStack.length) - (1 : stdgo.GoInt) : stdgo.GoInt)];
                            (@:checkr _dec ?? throw "null pointer dereference")._tokenStack = ((@:checkr _dec ?? throw "null pointer dereference")._tokenStack.__slice__(0, (((@:checkr _dec ?? throw "null pointer dereference")._tokenStack.length) - (1 : stdgo.GoInt) : stdgo.GoInt)) : stdgo.Slice<stdgo.GoInt>);
                            @:check2r _dec._tokenValueEnd();
                            return { _0 : stdgo.Go.toInterface(stdgo.Go.asInterface((125 : stdgo._internal.encoding.json.Json_delim.Delim))), _1 : (null : stdgo.Error) };
                            break;
                            break;
                        } else if (__switchIndex__ == 4 || (__switchIndex__ == -1 && (__value__ == (58 : stdgo.GoUInt8)))) {
                            if ((@:checkr _dec ?? throw "null pointer dereference")._tokenState != ((6 : stdgo.GoInt))) {
                                return @:check2r _dec._tokenError(_c);
                            };
                            (@:checkr _dec ?? throw "null pointer dereference")._scanp++;
                            (@:checkr _dec ?? throw "null pointer dereference")._tokenState = (7 : stdgo.GoInt);
                            {
                                __continue__ = true;
                                break;
                            };
                            break;
                            break;
                        } else if (__switchIndex__ == 5 || (__switchIndex__ == -1 && (__value__ == (44 : stdgo.GoUInt8)))) {
                            if ((@:checkr _dec ?? throw "null pointer dereference")._tokenState == ((3 : stdgo.GoInt))) {
                                (@:checkr _dec ?? throw "null pointer dereference")._scanp++;
                                (@:checkr _dec ?? throw "null pointer dereference")._tokenState = (2 : stdgo.GoInt);
                                {
                                    __continue__ = true;
                                    break;
                                };
                            };
                            if ((@:checkr _dec ?? throw "null pointer dereference")._tokenState == ((8 : stdgo.GoInt))) {
                                (@:checkr _dec ?? throw "null pointer dereference")._scanp++;
                                (@:checkr _dec ?? throw "null pointer dereference")._tokenState = (5 : stdgo.GoInt);
                                {
                                    __continue__ = true;
                                    break;
                                };
                            };
                            return @:check2r _dec._tokenError(_c);
                            break;
                            break;
                        } else if (__switchIndex__ == 6 || (__switchIndex__ == -1 && (__value__ == (34 : stdgo.GoUInt8)))) {
                            if ((((@:checkr _dec ?? throw "null pointer dereference")._tokenState == (4 : stdgo.GoInt)) || ((@:checkr _dec ?? throw "null pointer dereference")._tokenState == (5 : stdgo.GoInt)) : Bool)) {
                                var _x:stdgo.GoString = ("" : stdgo.GoString);
                                var _x__pointer__ = stdgo.Go.pointer(_x);
                                var _x__pointer__ = stdgo.Go.pointer(_x);
                                var _x__pointer__ = stdgo.Go.pointer(_x);
                                var _x__pointer__ = stdgo.Go.pointer(_x);
                                var _old = ((@:checkr _dec ?? throw "null pointer dereference")._tokenState : stdgo.GoInt);
                                (@:checkr _dec ?? throw "null pointer dereference")._tokenState = (0 : stdgo.GoInt);
                                var _err = (@:check2r _dec.decode(stdgo.Go.toInterface(_x__pointer__)) : stdgo.Error);
                                (@:checkr _dec ?? throw "null pointer dereference")._tokenState = _old;
                                if (_err != null) {
                                    return { _0 : (null : stdgo._internal.encoding.json.Json_token.Token), _1 : _err };
                                };
                                (@:checkr _dec ?? throw "null pointer dereference")._tokenState = (6 : stdgo.GoInt);
                                return { _0 : stdgo.Go.toInterface(_x), _1 : (null : stdgo.Error) };
                            };
                            @:fallthrough {
                                __switchIndex__ = 7;
                                __run__ = true;
                                continue;
                            };
                            break;
                        } else {
                            if (!@:check2r _dec._tokenValueAllowed()) {
                                return @:check2r _dec._tokenError(_c);
                            };
                            var _x:stdgo.AnyInterface = (null : stdgo.AnyInterface);
                            {
                                var _err = (@:check2r _dec.decode(stdgo.Go.toInterface((stdgo.Go.setRef(_x) : stdgo.Ref<stdgo.AnyInterface>))) : stdgo.Error);
                                if (_err != null) {
                                    return { _0 : (null : stdgo._internal.encoding.json.Json_token.Token), _1 : _err };
                                };
                            };
                            return { _0 : stdgo.Go.toInterface(_x), _1 : (null : stdgo.Error) };
                            break;
                        };
                    };
                    break;
                };
                if (__continue__) continue;
            };
        };
    }
    @:keep
    @:tdfield
    static public function _tokenValueEnd( _dec:stdgo.Ref<stdgo._internal.encoding.json.Json_decoder.Decoder>):Void {
        @:recv var _dec:stdgo.Ref<stdgo._internal.encoding.json.Json_decoder.Decoder> = _dec;
        {
            final __value__ = (@:checkr _dec ?? throw "null pointer dereference")._tokenState;
            if (__value__ == ((1 : stdgo.GoInt)) || __value__ == ((2 : stdgo.GoInt))) {
                (@:checkr _dec ?? throw "null pointer dereference")._tokenState = (3 : stdgo.GoInt);
            } else if (__value__ == ((7 : stdgo.GoInt))) {
                (@:checkr _dec ?? throw "null pointer dereference")._tokenState = (8 : stdgo.GoInt);
            };
        };
    }
    @:keep
    @:tdfield
    static public function _tokenValueAllowed( _dec:stdgo.Ref<stdgo._internal.encoding.json.Json_decoder.Decoder>):Bool {
        @:recv var _dec:stdgo.Ref<stdgo._internal.encoding.json.Json_decoder.Decoder> = _dec;
        {
            final __value__ = (@:checkr _dec ?? throw "null pointer dereference")._tokenState;
            if (__value__ == ((0 : stdgo.GoInt)) || __value__ == ((1 : stdgo.GoInt)) || __value__ == ((2 : stdgo.GoInt)) || __value__ == ((7 : stdgo.GoInt))) {
                return true;
            };
        };
        return false;
    }
    @:keep
    @:tdfield
    static public function _tokenPrepareForDecode( _dec:stdgo.Ref<stdgo._internal.encoding.json.Json_decoder.Decoder>):stdgo.Error {
        @:recv var _dec:stdgo.Ref<stdgo._internal.encoding.json.Json_decoder.Decoder> = _dec;
        {
            final __value__ = (@:checkr _dec ?? throw "null pointer dereference")._tokenState;
            if (__value__ == ((3 : stdgo.GoInt))) {
                var __tmp__ = @:check2r _dec._peek(), _c:stdgo.GoUInt8 = __tmp__._0, _err:stdgo.Error = __tmp__._1;
                if (_err != null) {
                    return _err;
                };
                if (_c != ((44 : stdgo.GoUInt8))) {
                    return stdgo.Go.asInterface((stdgo.Go.setRef((new stdgo._internal.encoding.json.Json_syntaxerror.SyntaxError(("expected comma after array element" : stdgo.GoString), @:check2r _dec.inputOffset()) : stdgo._internal.encoding.json.Json_syntaxerror.SyntaxError)) : stdgo.Ref<stdgo._internal.encoding.json.Json_syntaxerror.SyntaxError>));
                };
                (@:checkr _dec ?? throw "null pointer dereference")._scanp++;
                (@:checkr _dec ?? throw "null pointer dereference")._tokenState = (2 : stdgo.GoInt);
            } else if (__value__ == ((6 : stdgo.GoInt))) {
                var __tmp__ = @:check2r _dec._peek(), _c:stdgo.GoUInt8 = __tmp__._0, _err:stdgo.Error = __tmp__._1;
                if (_err != null) {
                    return _err;
                };
                if (_c != ((58 : stdgo.GoUInt8))) {
                    return stdgo.Go.asInterface((stdgo.Go.setRef((new stdgo._internal.encoding.json.Json_syntaxerror.SyntaxError(("expected colon after object key" : stdgo.GoString), @:check2r _dec.inputOffset()) : stdgo._internal.encoding.json.Json_syntaxerror.SyntaxError)) : stdgo.Ref<stdgo._internal.encoding.json.Json_syntaxerror.SyntaxError>));
                };
                (@:checkr _dec ?? throw "null pointer dereference")._scanp++;
                (@:checkr _dec ?? throw "null pointer dereference")._tokenState = (7 : stdgo.GoInt);
            };
        };
        return (null : stdgo.Error);
    }
    @:keep
    @:tdfield
    static public function _refill( _dec:stdgo.Ref<stdgo._internal.encoding.json.Json_decoder.Decoder>):stdgo.Error {
        @:recv var _dec:stdgo.Ref<stdgo._internal.encoding.json.Json_decoder.Decoder> = _dec;
        if (((@:checkr _dec ?? throw "null pointer dereference")._scanp > (0 : stdgo.GoInt) : Bool)) {
            (@:checkr _dec ?? throw "null pointer dereference")._scanned = ((@:checkr _dec ?? throw "null pointer dereference")._scanned + (((@:checkr _dec ?? throw "null pointer dereference")._scanp : stdgo.GoInt64)) : stdgo.GoInt64);
            var _n = ((@:checkr _dec ?? throw "null pointer dereference")._buf.__copyTo__(((@:checkr _dec ?? throw "null pointer dereference")._buf.__slice__((@:checkr _dec ?? throw "null pointer dereference")._scanp) : stdgo.Slice<stdgo.GoUInt8>)) : stdgo.GoInt);
            (@:checkr _dec ?? throw "null pointer dereference")._buf = ((@:checkr _dec ?? throw "null pointer dereference")._buf.__slice__(0, _n) : stdgo.Slice<stdgo.GoUInt8>);
            (@:checkr _dec ?? throw "null pointer dereference")._scanp = (0 : stdgo.GoInt);
        };
        {};
        if ((((@:checkr _dec ?? throw "null pointer dereference")._buf.capacity - ((@:checkr _dec ?? throw "null pointer dereference")._buf.length) : stdgo.GoInt) < (512 : stdgo.GoInt) : Bool)) {
            var _newBuf = (new stdgo.Slice<stdgo.GoUInt8>(((@:checkr _dec ?? throw "null pointer dereference")._buf.length : stdgo.GoInt).toBasic(), (((2 : stdgo.GoInt) * (@:checkr _dec ?? throw "null pointer dereference")._buf.capacity : stdgo.GoInt) + (512 : stdgo.GoInt) : stdgo.GoInt)).__setNumber32__() : stdgo.Slice<stdgo.GoUInt8>);
            _newBuf.__copyTo__((@:checkr _dec ?? throw "null pointer dereference")._buf);
            (@:checkr _dec ?? throw "null pointer dereference")._buf = _newBuf;
        };
        var __tmp__ = (@:checkr _dec ?? throw "null pointer dereference")._r.read(((@:checkr _dec ?? throw "null pointer dereference")._buf.__slice__(((@:checkr _dec ?? throw "null pointer dereference")._buf.length), (@:checkr _dec ?? throw "null pointer dereference")._buf.capacity) : stdgo.Slice<stdgo.GoUInt8>)), _n:stdgo.GoInt = __tmp__._0, _err:stdgo.Error = __tmp__._1;
        (@:checkr _dec ?? throw "null pointer dereference")._buf = ((@:checkr _dec ?? throw "null pointer dereference")._buf.__slice__((0 : stdgo.GoInt), (((@:checkr _dec ?? throw "null pointer dereference")._buf.length) + _n : stdgo.GoInt)) : stdgo.Slice<stdgo.GoUInt8>);
        return _err;
    }
    @:keep
    @:tdfield
    static public function _readValue( _dec:stdgo.Ref<stdgo._internal.encoding.json.Json_decoder.Decoder>):{ var _0 : stdgo.GoInt; var _1 : stdgo.Error; } {
        @:recv var _dec:stdgo.Ref<stdgo._internal.encoding.json.Json_decoder.Decoder> = _dec;
<<<<<<< HEAD
        var _c_5488719:stdgo.GoUInt8 = (0 : stdgo.GoUInt8);
        var inputBreak = false;
        var _err_5488496:stdgo.Error = (null : stdgo.Error);
        var _scanp_5488472:stdgo.GoInt = (0 : stdgo.GoInt);
        var _n_5489655:stdgo.GoInt = (0 : stdgo.GoInt);
=======
        var _err_5460180:stdgo.Error = (null : stdgo.Error);
        var _scanp_5460156:stdgo.GoInt = (0 : stdgo.GoInt);
        var _n_5461339:stdgo.GoInt = (0 : stdgo.GoInt);
        var _c_5460403:stdgo.GoUInt8 = (0 : stdgo.GoUInt8);
        var inputBreak = false;
>>>>>>> 75a1cf92
        var _gotoNext = 0i32;
        var __blank__ = _gotoNext == ((0i32 : stdgo.GoInt));
        while (_gotoNext != ((-1i32 : stdgo.GoInt))) {
            {
                final __value__ = _gotoNext;
                if (__value__ == (0i32)) {
                    @:check2 (@:checkr _dec ?? throw "null pointer dereference")._scan._reset();
<<<<<<< HEAD
                    _scanp_5488472 = (@:checkr _dec ?? throw "null pointer dereference")._scanp;
                    _gotoNext = 5488506i32;
                } else if (__value__ == (5488506i32)) {
                    var __blank__ = 0i32;
                    inputBreak = false;
                    _gotoNext = 5488617i32;
                } else if (__value__ == (5488617i32)) {
                    if (!inputBreak && ((_scanp_5488472 >= (0 : stdgo.GoInt) : Bool))) {
                        _gotoNext = 5488632i32;
                    } else {
                        _gotoNext = 5489727i32;
                    };
                } else if (__value__ == (5488632i32)) {
                    var __blank__ = 0i32;
                    _gotoNext = 5488678i32;
                } else if (__value__ == (5488678i32)) {
                    if ((_scanp_5488472 < ((@:checkr _dec ?? throw "null pointer dereference")._buf.length) : Bool)) {
                        _gotoNext = 5488714i32;
                    } else {
                        _gotoNext = 5489434i32;
                    };
                } else if (__value__ == (5488706i32)) {
                    _scanp_5488472++;
                    _gotoNext = 5488678i32;
                } else if (__value__ == (5488714i32)) {
                    _c_5488719 = (@:checkr _dec ?? throw "null pointer dereference")._buf[(_scanp_5488472 : stdgo.GoInt)];
                    (@:checkr _dec ?? throw "null pointer dereference")._scan._bytes++;
                    _gotoNext = 5488762i32;
                } else if (__value__ == (5488762i32)) {
                    {
                        final __value__ = (@:checkr _dec ?? throw "null pointer dereference")._scan._step((stdgo.Go.setRef((@:checkr _dec ?? throw "null pointer dereference")._scan) : stdgo.Ref<stdgo._internal.encoding.json.Json_t_scanner.T_scanner>), _c_5488719);
                        if (__value__ == ((10 : stdgo.GoInt))) {
                            _gotoNext = 5488802i32;
                        } else if (__value__ == ((5 : stdgo.GoInt)) || __value__ == ((8 : stdgo.GoInt))) {
                            _gotoNext = 5489015i32;
                        } else if (__value__ == ((11 : stdgo.GoInt))) {
                            _gotoNext = 5489269i32;
                        } else {
                            _gotoNext = 5488706i32;
                        };
                    };
                } else if (__value__ == (5488802i32)) {
                    (@:checkr _dec ?? throw "null pointer dereference")._scan._bytes--;
                    inputBreak = true;
                    _gotoNext = 5488617i32;
                } else if (__value__ == (5489015i32)) {
                    if (stdgo._internal.encoding.json.Json__stateendvalue._stateEndValue((stdgo.Go.setRef((@:checkr _dec ?? throw "null pointer dereference")._scan) : stdgo.Ref<stdgo._internal.encoding.json.Json_t_scanner.T_scanner>), (32 : stdgo.GoUInt8)) == ((10 : stdgo.GoInt))) {
                        _gotoNext = 5489228i32;
                    } else {
                        _gotoNext = 5488706i32;
                    };
                } else if (__value__ == (5489228i32)) {
                    _scanp_5488472++;
                    inputBreak = true;
                    _gotoNext = 5488617i32;
                } else if (__value__ == (5489269i32)) {
                    (@:checkr _dec ?? throw "null pointer dereference")._err = (@:checkr _dec ?? throw "null pointer dereference")._scan._err;
                    return { _0 : (0 : stdgo.GoInt), _1 : (@:checkr _dec ?? throw "null pointer dereference")._scan._err };
                    _gotoNext = 5488706i32;
                } else if (__value__ == (5489434i32)) {
                    if (_err_5488496 != null) {
                        _gotoNext = 5489448i32;
                    } else {
                        _gotoNext = 5489655i32;
                    };
                } else if (__value__ == (5489448i32)) {
                    if (stdgo.Go.toInterface(_err_5488496) == (stdgo.Go.toInterface(stdgo._internal.io.Io_eof.eOF))) {
                        _gotoNext = 5489470i32;
                    } else {
                        _gotoNext = 5489617i32;
                    };
                } else if (__value__ == (5489470i32)) {
                    if ((@:checkr _dec ?? throw "null pointer dereference")._scan._step((stdgo.Go.setRef((@:checkr _dec ?? throw "null pointer dereference")._scan) : stdgo.Ref<stdgo._internal.encoding.json.Json_t_scanner.T_scanner>), (32 : stdgo.GoUInt8)) == ((10 : stdgo.GoInt))) {
                        _gotoNext = 5489520i32;
                    } else {
                        _gotoNext = 5489549i32;
                    };
                } else if (__value__ == (5489520i32)) {
                    inputBreak = true;
                    _gotoNext = 5488617i32;
                } else if (__value__ == (5489549i32)) {
                    if (stdgo._internal.encoding.json.Json__nonspace._nonSpace((@:checkr _dec ?? throw "null pointer dereference")._buf)) {
                        _gotoNext = 5489570i32;
                    } else {
                        _gotoNext = 5489617i32;
                    };
                } else if (__value__ == (5489570i32)) {
                    _err_5488496 = stdgo._internal.io.Io_errunexpectedeof.errUnexpectedEOF;
                    _gotoNext = 5489617i32;
                } else if (__value__ == (5489617i32)) {
                    (@:checkr _dec ?? throw "null pointer dereference")._err = _err_5488496;
                    return { _0 : (0 : stdgo.GoInt), _1 : _err_5488496 };
                    _gotoNext = 5489655i32;
                } else if (__value__ == (5489655i32)) {
                    _n_5489655 = (_scanp_5488472 - (@:checkr _dec ?? throw "null pointer dereference")._scanp : stdgo.GoInt);
                    _err_5488496 = @:check2r _dec._refill();
                    _scanp_5488472 = ((@:checkr _dec ?? throw "null pointer dereference")._scanp + _n_5489655 : stdgo.GoInt);
                    _gotoNext = 5488617i32;
                } else if (__value__ == (5489727i32)) {
                    return { _0 : (_scanp_5488472 - (@:checkr _dec ?? throw "null pointer dereference")._scanp : stdgo.GoInt), _1 : (null : stdgo.Error) };
=======
                    _scanp_5460156 = (@:checkr _dec ?? throw "null pointer dereference")._scanp;
                    _gotoNext = 5460190i32;
                } else if (__value__ == (5460190i32)) {
                    var __blank__ = 0i32;
                    inputBreak = false;
                    _gotoNext = 5460301i32;
                } else if (__value__ == (5460301i32)) {
                    if (!inputBreak && ((_scanp_5460156 >= (0 : stdgo.GoInt) : Bool))) {
                        _gotoNext = 5460316i32;
                    } else {
                        _gotoNext = 5461411i32;
                    };
                } else if (__value__ == (5460316i32)) {
                    var __blank__ = 0i32;
                    _gotoNext = 5460362i32;
                } else if (__value__ == (5460362i32)) {
                    if ((_scanp_5460156 < ((@:checkr _dec ?? throw "null pointer dereference")._buf.length) : Bool)) {
                        _gotoNext = 5460398i32;
                    } else {
                        _gotoNext = 5461118i32;
                    };
                } else if (__value__ == (5460390i32)) {
                    _scanp_5460156++;
                    _gotoNext = 5460362i32;
                } else if (__value__ == (5460398i32)) {
                    _c_5460403 = (@:checkr _dec ?? throw "null pointer dereference")._buf[(_scanp_5460156 : stdgo.GoInt)];
                    (@:checkr _dec ?? throw "null pointer dereference")._scan._bytes++;
                    _gotoNext = 5460446i32;
                } else if (__value__ == (5460446i32)) {
                    {
                        final __value__ = (@:checkr _dec ?? throw "null pointer dereference")._scan._step((stdgo.Go.setRef((@:checkr _dec ?? throw "null pointer dereference")._scan) : stdgo.Ref<stdgo._internal.encoding.json.Json_t_scanner.T_scanner>), _c_5460403);
                        if (__value__ == ((10 : stdgo.GoInt))) {
                            _gotoNext = 5460486i32;
                        } else if (__value__ == ((5 : stdgo.GoInt)) || __value__ == ((8 : stdgo.GoInt))) {
                            _gotoNext = 5460699i32;
                        } else if (__value__ == ((11 : stdgo.GoInt))) {
                            _gotoNext = 5460953i32;
                        } else {
                            _gotoNext = 5460390i32;
                        };
                    };
                } else if (__value__ == (5460486i32)) {
                    (@:checkr _dec ?? throw "null pointer dereference")._scan._bytes--;
                    inputBreak = true;
                    _gotoNext = 5460301i32;
                } else if (__value__ == (5460699i32)) {
                    if (stdgo._internal.encoding.json.Json__stateendvalue._stateEndValue((stdgo.Go.setRef((@:checkr _dec ?? throw "null pointer dereference")._scan) : stdgo.Ref<stdgo._internal.encoding.json.Json_t_scanner.T_scanner>), (32 : stdgo.GoUInt8)) == ((10 : stdgo.GoInt))) {
                        _gotoNext = 5460912i32;
                    } else {
                        _gotoNext = 5460390i32;
                    };
                } else if (__value__ == (5460912i32)) {
                    _scanp_5460156++;
                    inputBreak = true;
                    _gotoNext = 5460301i32;
                } else if (__value__ == (5460953i32)) {
                    (@:checkr _dec ?? throw "null pointer dereference")._err = (@:checkr _dec ?? throw "null pointer dereference")._scan._err;
                    return { _0 : (0 : stdgo.GoInt), _1 : (@:checkr _dec ?? throw "null pointer dereference")._scan._err };
                    _gotoNext = 5460390i32;
                } else if (__value__ == (5461118i32)) {
                    if (_err_5460180 != null) {
                        _gotoNext = 5461132i32;
                    } else {
                        _gotoNext = 5461339i32;
                    };
                } else if (__value__ == (5461132i32)) {
                    if (stdgo.Go.toInterface(_err_5460180) == (stdgo.Go.toInterface(stdgo._internal.io.Io_eof.eOF))) {
                        _gotoNext = 5461154i32;
                    } else {
                        _gotoNext = 5461301i32;
                    };
                } else if (__value__ == (5461154i32)) {
                    if ((@:checkr _dec ?? throw "null pointer dereference")._scan._step((stdgo.Go.setRef((@:checkr _dec ?? throw "null pointer dereference")._scan) : stdgo.Ref<stdgo._internal.encoding.json.Json_t_scanner.T_scanner>), (32 : stdgo.GoUInt8)) == ((10 : stdgo.GoInt))) {
                        _gotoNext = 5461204i32;
                    } else {
                        _gotoNext = 5461233i32;
                    };
                } else if (__value__ == (5461204i32)) {
                    inputBreak = true;
                    _gotoNext = 5460301i32;
                } else if (__value__ == (5461233i32)) {
                    if (stdgo._internal.encoding.json.Json__nonspace._nonSpace((@:checkr _dec ?? throw "null pointer dereference")._buf)) {
                        _gotoNext = 5461254i32;
                    } else {
                        _gotoNext = 5461301i32;
                    };
                } else if (__value__ == (5461254i32)) {
                    _err_5460180 = stdgo._internal.io.Io_errunexpectedeof.errUnexpectedEOF;
                    _gotoNext = 5461301i32;
                } else if (__value__ == (5461301i32)) {
                    (@:checkr _dec ?? throw "null pointer dereference")._err = _err_5460180;
                    return { _0 : (0 : stdgo.GoInt), _1 : _err_5460180 };
                    _gotoNext = 5461339i32;
                } else if (__value__ == (5461339i32)) {
                    _n_5461339 = (_scanp_5460156 - (@:checkr _dec ?? throw "null pointer dereference")._scanp : stdgo.GoInt);
                    _err_5460180 = @:check2r _dec._refill();
                    _scanp_5460156 = ((@:checkr _dec ?? throw "null pointer dereference")._scanp + _n_5461339 : stdgo.GoInt);
                    _gotoNext = 5460301i32;
                } else if (__value__ == (5461411i32)) {
                    return { _0 : (_scanp_5460156 - (@:checkr _dec ?? throw "null pointer dereference")._scanp : stdgo.GoInt), _1 : (null : stdgo.Error) };
>>>>>>> 75a1cf92
                    _gotoNext = -1i32;
                };
            };
        };
        throw stdgo.Go.toInterface(("unreachable goto control flow" : stdgo.GoString));
    }
    @:keep
    @:tdfield
    static public function buffered( _dec:stdgo.Ref<stdgo._internal.encoding.json.Json_decoder.Decoder>):stdgo._internal.io.Io_reader.Reader {
        @:recv var _dec:stdgo.Ref<stdgo._internal.encoding.json.Json_decoder.Decoder> = _dec;
        return stdgo.Go.asInterface(stdgo._internal.bytes.Bytes_newreader.newReader(((@:checkr _dec ?? throw "null pointer dereference")._buf.__slice__((@:checkr _dec ?? throw "null pointer dereference")._scanp) : stdgo.Slice<stdgo.GoUInt8>)));
    }
    @:keep
    @:tdfield
    static public function decode( _dec:stdgo.Ref<stdgo._internal.encoding.json.Json_decoder.Decoder>, _v:stdgo.AnyInterface):stdgo.Error {
        @:recv var _dec:stdgo.Ref<stdgo._internal.encoding.json.Json_decoder.Decoder> = _dec;
        if ((@:checkr _dec ?? throw "null pointer dereference")._err != null) {
            return (@:checkr _dec ?? throw "null pointer dereference")._err;
        };
        {
            var _err = (@:check2r _dec._tokenPrepareForDecode() : stdgo.Error);
            if (_err != null) {
                return _err;
            };
        };
        if (!@:check2r _dec._tokenValueAllowed()) {
            return stdgo.Go.asInterface((stdgo.Go.setRef(({ _msg : ("not at beginning of value" : stdgo.GoString), offset : @:check2r _dec.inputOffset() } : stdgo._internal.encoding.json.Json_syntaxerror.SyntaxError)) : stdgo.Ref<stdgo._internal.encoding.json.Json_syntaxerror.SyntaxError>));
        };
        var __tmp__ = @:check2r _dec._readValue(), _n:stdgo.GoInt = __tmp__._0, _err:stdgo.Error = __tmp__._1;
        if (_err != null) {
            return _err;
        };
        @:check2 (@:checkr _dec ?? throw "null pointer dereference")._d._init(((@:checkr _dec ?? throw "null pointer dereference")._buf.__slice__((@:checkr _dec ?? throw "null pointer dereference")._scanp, ((@:checkr _dec ?? throw "null pointer dereference")._scanp + _n : stdgo.GoInt)) : stdgo.Slice<stdgo.GoUInt8>));
        (@:checkr _dec ?? throw "null pointer dereference")._scanp = ((@:checkr _dec ?? throw "null pointer dereference")._scanp + (_n) : stdgo.GoInt);
        _err = @:check2 (@:checkr _dec ?? throw "null pointer dereference")._d._unmarshal(_v);
        @:check2r _dec._tokenValueEnd();
        return _err;
    }
    @:keep
    @:tdfield
    static public function disallowUnknownFields( _dec:stdgo.Ref<stdgo._internal.encoding.json.Json_decoder.Decoder>):Void {
        @:recv var _dec:stdgo.Ref<stdgo._internal.encoding.json.Json_decoder.Decoder> = _dec;
        (@:checkr _dec ?? throw "null pointer dereference")._d._disallowUnknownFields = true;
    }
    @:keep
    @:tdfield
    static public function useNumber( _dec:stdgo.Ref<stdgo._internal.encoding.json.Json_decoder.Decoder>):Void {
        @:recv var _dec:stdgo.Ref<stdgo._internal.encoding.json.Json_decoder.Decoder> = _dec;
        (@:checkr _dec ?? throw "null pointer dereference")._d._useNumber = true;
    }
}<|MERGE_RESOLUTION|>--- conflicted
+++ resolved
@@ -277,19 +277,11 @@
     @:tdfield
     static public function _readValue( _dec:stdgo.Ref<stdgo._internal.encoding.json.Json_decoder.Decoder>):{ var _0 : stdgo.GoInt; var _1 : stdgo.Error; } {
         @:recv var _dec:stdgo.Ref<stdgo._internal.encoding.json.Json_decoder.Decoder> = _dec;
-<<<<<<< HEAD
-        var _c_5488719:stdgo.GoUInt8 = (0 : stdgo.GoUInt8);
-        var inputBreak = false;
-        var _err_5488496:stdgo.Error = (null : stdgo.Error);
-        var _scanp_5488472:stdgo.GoInt = (0 : stdgo.GoInt);
-        var _n_5489655:stdgo.GoInt = (0 : stdgo.GoInt);
-=======
         var _err_5460180:stdgo.Error = (null : stdgo.Error);
         var _scanp_5460156:stdgo.GoInt = (0 : stdgo.GoInt);
         var _n_5461339:stdgo.GoInt = (0 : stdgo.GoInt);
         var _c_5460403:stdgo.GoUInt8 = (0 : stdgo.GoUInt8);
         var inputBreak = false;
->>>>>>> 75a1cf92
         var _gotoNext = 0i32;
         var __blank__ = _gotoNext == ((0i32 : stdgo.GoInt));
         while (_gotoNext != ((-1i32 : stdgo.GoInt))) {
@@ -297,108 +289,6 @@
                 final __value__ = _gotoNext;
                 if (__value__ == (0i32)) {
                     @:check2 (@:checkr _dec ?? throw "null pointer dereference")._scan._reset();
-<<<<<<< HEAD
-                    _scanp_5488472 = (@:checkr _dec ?? throw "null pointer dereference")._scanp;
-                    _gotoNext = 5488506i32;
-                } else if (__value__ == (5488506i32)) {
-                    var __blank__ = 0i32;
-                    inputBreak = false;
-                    _gotoNext = 5488617i32;
-                } else if (__value__ == (5488617i32)) {
-                    if (!inputBreak && ((_scanp_5488472 >= (0 : stdgo.GoInt) : Bool))) {
-                        _gotoNext = 5488632i32;
-                    } else {
-                        _gotoNext = 5489727i32;
-                    };
-                } else if (__value__ == (5488632i32)) {
-                    var __blank__ = 0i32;
-                    _gotoNext = 5488678i32;
-                } else if (__value__ == (5488678i32)) {
-                    if ((_scanp_5488472 < ((@:checkr _dec ?? throw "null pointer dereference")._buf.length) : Bool)) {
-                        _gotoNext = 5488714i32;
-                    } else {
-                        _gotoNext = 5489434i32;
-                    };
-                } else if (__value__ == (5488706i32)) {
-                    _scanp_5488472++;
-                    _gotoNext = 5488678i32;
-                } else if (__value__ == (5488714i32)) {
-                    _c_5488719 = (@:checkr _dec ?? throw "null pointer dereference")._buf[(_scanp_5488472 : stdgo.GoInt)];
-                    (@:checkr _dec ?? throw "null pointer dereference")._scan._bytes++;
-                    _gotoNext = 5488762i32;
-                } else if (__value__ == (5488762i32)) {
-                    {
-                        final __value__ = (@:checkr _dec ?? throw "null pointer dereference")._scan._step((stdgo.Go.setRef((@:checkr _dec ?? throw "null pointer dereference")._scan) : stdgo.Ref<stdgo._internal.encoding.json.Json_t_scanner.T_scanner>), _c_5488719);
-                        if (__value__ == ((10 : stdgo.GoInt))) {
-                            _gotoNext = 5488802i32;
-                        } else if (__value__ == ((5 : stdgo.GoInt)) || __value__ == ((8 : stdgo.GoInt))) {
-                            _gotoNext = 5489015i32;
-                        } else if (__value__ == ((11 : stdgo.GoInt))) {
-                            _gotoNext = 5489269i32;
-                        } else {
-                            _gotoNext = 5488706i32;
-                        };
-                    };
-                } else if (__value__ == (5488802i32)) {
-                    (@:checkr _dec ?? throw "null pointer dereference")._scan._bytes--;
-                    inputBreak = true;
-                    _gotoNext = 5488617i32;
-                } else if (__value__ == (5489015i32)) {
-                    if (stdgo._internal.encoding.json.Json__stateendvalue._stateEndValue((stdgo.Go.setRef((@:checkr _dec ?? throw "null pointer dereference")._scan) : stdgo.Ref<stdgo._internal.encoding.json.Json_t_scanner.T_scanner>), (32 : stdgo.GoUInt8)) == ((10 : stdgo.GoInt))) {
-                        _gotoNext = 5489228i32;
-                    } else {
-                        _gotoNext = 5488706i32;
-                    };
-                } else if (__value__ == (5489228i32)) {
-                    _scanp_5488472++;
-                    inputBreak = true;
-                    _gotoNext = 5488617i32;
-                } else if (__value__ == (5489269i32)) {
-                    (@:checkr _dec ?? throw "null pointer dereference")._err = (@:checkr _dec ?? throw "null pointer dereference")._scan._err;
-                    return { _0 : (0 : stdgo.GoInt), _1 : (@:checkr _dec ?? throw "null pointer dereference")._scan._err };
-                    _gotoNext = 5488706i32;
-                } else if (__value__ == (5489434i32)) {
-                    if (_err_5488496 != null) {
-                        _gotoNext = 5489448i32;
-                    } else {
-                        _gotoNext = 5489655i32;
-                    };
-                } else if (__value__ == (5489448i32)) {
-                    if (stdgo.Go.toInterface(_err_5488496) == (stdgo.Go.toInterface(stdgo._internal.io.Io_eof.eOF))) {
-                        _gotoNext = 5489470i32;
-                    } else {
-                        _gotoNext = 5489617i32;
-                    };
-                } else if (__value__ == (5489470i32)) {
-                    if ((@:checkr _dec ?? throw "null pointer dereference")._scan._step((stdgo.Go.setRef((@:checkr _dec ?? throw "null pointer dereference")._scan) : stdgo.Ref<stdgo._internal.encoding.json.Json_t_scanner.T_scanner>), (32 : stdgo.GoUInt8)) == ((10 : stdgo.GoInt))) {
-                        _gotoNext = 5489520i32;
-                    } else {
-                        _gotoNext = 5489549i32;
-                    };
-                } else if (__value__ == (5489520i32)) {
-                    inputBreak = true;
-                    _gotoNext = 5488617i32;
-                } else if (__value__ == (5489549i32)) {
-                    if (stdgo._internal.encoding.json.Json__nonspace._nonSpace((@:checkr _dec ?? throw "null pointer dereference")._buf)) {
-                        _gotoNext = 5489570i32;
-                    } else {
-                        _gotoNext = 5489617i32;
-                    };
-                } else if (__value__ == (5489570i32)) {
-                    _err_5488496 = stdgo._internal.io.Io_errunexpectedeof.errUnexpectedEOF;
-                    _gotoNext = 5489617i32;
-                } else if (__value__ == (5489617i32)) {
-                    (@:checkr _dec ?? throw "null pointer dereference")._err = _err_5488496;
-                    return { _0 : (0 : stdgo.GoInt), _1 : _err_5488496 };
-                    _gotoNext = 5489655i32;
-                } else if (__value__ == (5489655i32)) {
-                    _n_5489655 = (_scanp_5488472 - (@:checkr _dec ?? throw "null pointer dereference")._scanp : stdgo.GoInt);
-                    _err_5488496 = @:check2r _dec._refill();
-                    _scanp_5488472 = ((@:checkr _dec ?? throw "null pointer dereference")._scanp + _n_5489655 : stdgo.GoInt);
-                    _gotoNext = 5488617i32;
-                } else if (__value__ == (5489727i32)) {
-                    return { _0 : (_scanp_5488472 - (@:checkr _dec ?? throw "null pointer dereference")._scanp : stdgo.GoInt), _1 : (null : stdgo.Error) };
-=======
                     _scanp_5460156 = (@:checkr _dec ?? throw "null pointer dereference")._scanp;
                     _gotoNext = 5460190i32;
                 } else if (__value__ == (5460190i32)) {
@@ -499,7 +389,6 @@
                     _gotoNext = 5460301i32;
                 } else if (__value__ == (5461411i32)) {
                     return { _0 : (_scanp_5460156 - (@:checkr _dec ?? throw "null pointer dereference")._scanp : stdgo.GoInt), _1 : (null : stdgo.Error) };
->>>>>>> 75a1cf92
                     _gotoNext = -1i32;
                 };
             };
