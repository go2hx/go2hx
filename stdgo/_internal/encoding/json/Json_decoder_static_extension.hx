--- conflicted
+++ resolved
@@ -277,19 +277,11 @@
     @:tdfield
     static public function _readValue( _dec:stdgo.Ref<stdgo._internal.encoding.json.Json_decoder.Decoder>):{ var _0 : stdgo.GoInt; var _1 : stdgo.Error; } {
         @:recv var _dec:stdgo.Ref<stdgo._internal.encoding.json.Json_decoder.Decoder> = _dec;
-<<<<<<< HEAD
-        var _n_5286454:stdgo.GoInt = (0 : stdgo.GoInt);
-        var _c_5285518:stdgo.GoUInt8 = (0 : stdgo.GoUInt8);
-        var inputBreak = false;
-        var _err_5285295:stdgo.Error = (null : stdgo.Error);
-        var _scanp_5285271:stdgo.GoInt = (0 : stdgo.GoInt);
-=======
         var _c_5493131:stdgo.GoUInt8 = (0 : stdgo.GoUInt8);
         var inputBreak = false;
         var _err_5492908:stdgo.Error = (null : stdgo.Error);
         var _scanp_5492884:stdgo.GoInt = (0 : stdgo.GoInt);
         var _n_5494067:stdgo.GoInt = (0 : stdgo.GoInt);
->>>>>>> 97b0842d
         var _gotoNext = 0i32;
         var __blank__ = _gotoNext == ((0i32 : stdgo.GoInt));
         while (_gotoNext != ((-1i32 : stdgo.GoInt))) {
@@ -297,108 +289,6 @@
                 final __value__ = _gotoNext;
                 if (__value__ == (0i32)) {
                     @:check2 (@:checkr _dec ?? throw "null pointer dereference")._scan._reset();
-<<<<<<< HEAD
-                    _scanp_5285271 = (@:checkr _dec ?? throw "null pointer dereference")._scanp;
-                    _gotoNext = 5285305i32;
-                } else if (__value__ == (5285305i32)) {
-                    var __blank__ = 0i32;
-                    inputBreak = false;
-                    _gotoNext = 5285416i32;
-                } else if (__value__ == (5285416i32)) {
-                    if (!inputBreak && ((_scanp_5285271 >= (0 : stdgo.GoInt) : Bool))) {
-                        _gotoNext = 5285431i32;
-                    } else {
-                        _gotoNext = 5286526i32;
-                    };
-                } else if (__value__ == (5285431i32)) {
-                    var __blank__ = 0i32;
-                    _gotoNext = 5285477i32;
-                } else if (__value__ == (5285477i32)) {
-                    if ((_scanp_5285271 < ((@:checkr _dec ?? throw "null pointer dereference")._buf.length) : Bool)) {
-                        _gotoNext = 5285513i32;
-                    } else {
-                        _gotoNext = 5286233i32;
-                    };
-                } else if (__value__ == (5285505i32)) {
-                    _scanp_5285271++;
-                    _gotoNext = 5285477i32;
-                } else if (__value__ == (5285513i32)) {
-                    _c_5285518 = (@:checkr _dec ?? throw "null pointer dereference")._buf[(_scanp_5285271 : stdgo.GoInt)];
-                    (@:checkr _dec ?? throw "null pointer dereference")._scan._bytes++;
-                    _gotoNext = 5285561i32;
-                } else if (__value__ == (5285561i32)) {
-                    {
-                        final __value__ = (@:checkr _dec ?? throw "null pointer dereference")._scan._step((stdgo.Go.setRef((@:checkr _dec ?? throw "null pointer dereference")._scan) : stdgo.Ref<stdgo._internal.encoding.json.Json_t_scanner.T_scanner>), _c_5285518);
-                        if (__value__ == ((10 : stdgo.GoInt))) {
-                            _gotoNext = 5285601i32;
-                        } else if (__value__ == ((5 : stdgo.GoInt)) || __value__ == ((8 : stdgo.GoInt))) {
-                            _gotoNext = 5285814i32;
-                        } else if (__value__ == ((11 : stdgo.GoInt))) {
-                            _gotoNext = 5286068i32;
-                        } else {
-                            _gotoNext = 5285505i32;
-                        };
-                    };
-                } else if (__value__ == (5285601i32)) {
-                    (@:checkr _dec ?? throw "null pointer dereference")._scan._bytes--;
-                    inputBreak = true;
-                    _gotoNext = 5285416i32;
-                } else if (__value__ == (5285814i32)) {
-                    if (stdgo._internal.encoding.json.Json__stateendvalue._stateEndValue((stdgo.Go.setRef((@:checkr _dec ?? throw "null pointer dereference")._scan) : stdgo.Ref<stdgo._internal.encoding.json.Json_t_scanner.T_scanner>), (32 : stdgo.GoUInt8)) == ((10 : stdgo.GoInt))) {
-                        _gotoNext = 5286027i32;
-                    } else {
-                        _gotoNext = 5285505i32;
-                    };
-                } else if (__value__ == (5286027i32)) {
-                    _scanp_5285271++;
-                    inputBreak = true;
-                    _gotoNext = 5285416i32;
-                } else if (__value__ == (5286068i32)) {
-                    (@:checkr _dec ?? throw "null pointer dereference")._err = (@:checkr _dec ?? throw "null pointer dereference")._scan._err;
-                    return { _0 : (0 : stdgo.GoInt), _1 : (@:checkr _dec ?? throw "null pointer dereference")._scan._err };
-                    _gotoNext = 5285505i32;
-                } else if (__value__ == (5286233i32)) {
-                    if (_err_5285295 != null) {
-                        _gotoNext = 5286247i32;
-                    } else {
-                        _gotoNext = 5286454i32;
-                    };
-                } else if (__value__ == (5286247i32)) {
-                    if (stdgo.Go.toInterface(_err_5285295) == (stdgo.Go.toInterface(stdgo._internal.io.Io_eof.eOF))) {
-                        _gotoNext = 5286269i32;
-                    } else {
-                        _gotoNext = 5286416i32;
-                    };
-                } else if (__value__ == (5286269i32)) {
-                    if ((@:checkr _dec ?? throw "null pointer dereference")._scan._step((stdgo.Go.setRef((@:checkr _dec ?? throw "null pointer dereference")._scan) : stdgo.Ref<stdgo._internal.encoding.json.Json_t_scanner.T_scanner>), (32 : stdgo.GoUInt8)) == ((10 : stdgo.GoInt))) {
-                        _gotoNext = 5286319i32;
-                    } else {
-                        _gotoNext = 5286348i32;
-                    };
-                } else if (__value__ == (5286319i32)) {
-                    inputBreak = true;
-                    _gotoNext = 5285416i32;
-                } else if (__value__ == (5286348i32)) {
-                    if (stdgo._internal.encoding.json.Json__nonspace._nonSpace((@:checkr _dec ?? throw "null pointer dereference")._buf)) {
-                        _gotoNext = 5286369i32;
-                    } else {
-                        _gotoNext = 5286416i32;
-                    };
-                } else if (__value__ == (5286369i32)) {
-                    _err_5285295 = stdgo._internal.io.Io_errunexpectedeof.errUnexpectedEOF;
-                    _gotoNext = 5286416i32;
-                } else if (__value__ == (5286416i32)) {
-                    (@:checkr _dec ?? throw "null pointer dereference")._err = _err_5285295;
-                    return { _0 : (0 : stdgo.GoInt), _1 : _err_5285295 };
-                    _gotoNext = 5286454i32;
-                } else if (__value__ == (5286454i32)) {
-                    _n_5286454 = (_scanp_5285271 - (@:checkr _dec ?? throw "null pointer dereference")._scanp : stdgo.GoInt);
-                    _err_5285295 = @:check2r _dec._refill();
-                    _scanp_5285271 = ((@:checkr _dec ?? throw "null pointer dereference")._scanp + _n_5286454 : stdgo.GoInt);
-                    _gotoNext = 5285416i32;
-                } else if (__value__ == (5286526i32)) {
-                    return { _0 : (_scanp_5285271 - (@:checkr _dec ?? throw "null pointer dereference")._scanp : stdgo.GoInt), _1 : (null : stdgo.Error) };
-=======
                     _scanp_5492884 = (@:checkr _dec ?? throw "null pointer dereference")._scanp;
                     _gotoNext = 5492918i32;
                 } else if (__value__ == (5492918i32)) {
@@ -499,7 +389,6 @@
                     _gotoNext = 5493029i32;
                 } else if (__value__ == (5494139i32)) {
                     return { _0 : (_scanp_5492884 - (@:checkr _dec ?? throw "null pointer dereference")._scanp : stdgo.GoInt), _1 : (null : stdgo.Error) };
->>>>>>> 97b0842d
                     _gotoNext = -1i32;
                 };
             };
