package stdgo._internal.encoding.json;
@:keep @:allow(stdgo._internal.encoding.json.Json.T_decodeState_asInterface) class T_decodeState_static_extension {
    @:keep
    @:tdfield
    static public function _literalInterface( _d:stdgo.Ref<stdgo._internal.encoding.json.Json_t_decodestate.T_decodeState>):stdgo.AnyInterface {
        @:recv var _d:stdgo.Ref<stdgo._internal.encoding.json.Json_t_decodestate.T_decodeState> = _d;
        var _start = (@:check2r _d._readIndex() : stdgo.GoInt);
        @:check2r _d._rescanLiteral();
        var _item = ((@:checkr _d ?? throw "null pointer dereference")._data.__slice__(_start, @:check2r _d._readIndex()) : stdgo.Slice<stdgo.GoUInt8>);
        {
            var _c = (_item[(0 : stdgo.GoInt)] : stdgo.GoUInt8);
            {
                final __value__ = _c;
                if (__value__ == ((110 : stdgo.GoUInt8))) {
                    return (null : stdgo.AnyInterface);
                } else if (__value__ == ((116 : stdgo.GoUInt8)) || __value__ == ((102 : stdgo.GoUInt8))) {
                    return stdgo.Go.toInterface(_c == ((116 : stdgo.GoUInt8)));
                } else if (__value__ == ((34 : stdgo.GoUInt8))) {
                    var __tmp__ = stdgo._internal.encoding.json.Json__unquote._unquote(_item), _s:stdgo.GoString = __tmp__._0, _ok:Bool = __tmp__._1;
                    if (!_ok) {
                        throw stdgo.Go.toInterface(("JSON decoder out of sync - data changing underfoot?" : stdgo.GoString));
                    };
                    return stdgo.Go.toInterface(_s);
                } else {
                    if (((_c != (45 : stdgo.GoUInt8)) && (((_c < (48 : stdgo.GoUInt8) : Bool) || (_c > (57 : stdgo.GoUInt8) : Bool) : Bool)) : Bool)) {
                        throw stdgo.Go.toInterface(("JSON decoder out of sync - data changing underfoot?" : stdgo.GoString));
                    };
                    var __tmp__ = @:check2r _d._convertNumber((_item : stdgo.GoString)?.__copy__()), _n:stdgo.AnyInterface = __tmp__._0, _err:stdgo.Error = __tmp__._1;
                    if (_err != null) {
                        @:check2r _d._saveError(_err);
                    };
                    return _n;
                };
            };
        };
    }
    @:keep
    @:tdfield
    static public function _objectInterface( _d:stdgo.Ref<stdgo._internal.encoding.json.Json_t_decodestate.T_decodeState>):stdgo.GoMap<stdgo.GoString, stdgo.AnyInterface> {
        @:recv var _d:stdgo.Ref<stdgo._internal.encoding.json.Json_t_decodestate.T_decodeState> = _d;
        var _m = (({
            final x = new stdgo.GoMap.GoStringMap<stdgo.AnyInterface>();
            x.__defaultValue__ = () -> (null : stdgo.AnyInterface);
            {};
            x;
        } : stdgo.GoMap<stdgo.GoString, stdgo.AnyInterface>) : stdgo.GoMap<stdgo.GoString, stdgo.AnyInterface>);
        while (true) {
            @:check2r _d._scanWhile((9 : stdgo.GoInt));
            if ((@:checkr _d ?? throw "null pointer dereference")._opcode == ((5 : stdgo.GoInt))) {
                break;
            };
            if ((@:checkr _d ?? throw "null pointer dereference")._opcode != ((1 : stdgo.GoInt))) {
                throw stdgo.Go.toInterface(("JSON decoder out of sync - data changing underfoot?" : stdgo.GoString));
            };
            var _start = (@:check2r _d._readIndex() : stdgo.GoInt);
            @:check2r _d._rescanLiteral();
            var _item = ((@:checkr _d ?? throw "null pointer dereference")._data.__slice__(_start, @:check2r _d._readIndex()) : stdgo.Slice<stdgo.GoUInt8>);
            var __tmp__ = stdgo._internal.encoding.json.Json__unquote._unquote(_item), _key:stdgo.GoString = __tmp__._0, _ok:Bool = __tmp__._1;
            if (!_ok) {
                throw stdgo.Go.toInterface(("JSON decoder out of sync - data changing underfoot?" : stdgo.GoString));
            };
            if ((@:checkr _d ?? throw "null pointer dereference")._opcode == ((9 : stdgo.GoInt))) {
                @:check2r _d._scanWhile((9 : stdgo.GoInt));
            };
            if ((@:checkr _d ?? throw "null pointer dereference")._opcode != ((3 : stdgo.GoInt))) {
                throw stdgo.Go.toInterface(("JSON decoder out of sync - data changing underfoot?" : stdgo.GoString));
            };
            @:check2r _d._scanWhile((9 : stdgo.GoInt));
            _m[_key] = @:check2r _d._valueInterface();
            if ((@:checkr _d ?? throw "null pointer dereference")._opcode == ((9 : stdgo.GoInt))) {
                @:check2r _d._scanWhile((9 : stdgo.GoInt));
            };
            if ((@:checkr _d ?? throw "null pointer dereference")._opcode == ((5 : stdgo.GoInt))) {
                break;
            };
            if ((@:checkr _d ?? throw "null pointer dereference")._opcode != ((4 : stdgo.GoInt))) {
                throw stdgo.Go.toInterface(("JSON decoder out of sync - data changing underfoot?" : stdgo.GoString));
            };
        };
        return _m;
    }
    @:keep
    @:tdfield
    static public function _arrayInterface( _d:stdgo.Ref<stdgo._internal.encoding.json.Json_t_decodestate.T_decodeState>):stdgo.Slice<stdgo.AnyInterface> {
        @:recv var _d:stdgo.Ref<stdgo._internal.encoding.json.Json_t_decodestate.T_decodeState> = _d;
        var _v = (new stdgo.Slice<stdgo.AnyInterface>((0 : stdgo.GoInt).toBasic(), 0) : stdgo.Slice<stdgo.AnyInterface>);
        while (true) {
            @:check2r _d._scanWhile((9 : stdgo.GoInt));
            if ((@:checkr _d ?? throw "null pointer dereference")._opcode == ((8 : stdgo.GoInt))) {
                break;
            };
            _v = (_v.__append__(@:check2r _d._valueInterface()));
            if ((@:checkr _d ?? throw "null pointer dereference")._opcode == ((9 : stdgo.GoInt))) {
                @:check2r _d._scanWhile((9 : stdgo.GoInt));
            };
            if ((@:checkr _d ?? throw "null pointer dereference")._opcode == ((8 : stdgo.GoInt))) {
                break;
            };
            if ((@:checkr _d ?? throw "null pointer dereference")._opcode != ((7 : stdgo.GoInt))) {
                throw stdgo.Go.toInterface(("JSON decoder out of sync - data changing underfoot?" : stdgo.GoString));
            };
        };
        return _v;
    }
    @:keep
    @:tdfield
    static public function _valueInterface( _d:stdgo.Ref<stdgo._internal.encoding.json.Json_t_decodestate.T_decodeState>):stdgo.AnyInterface {
        @:recv var _d:stdgo.Ref<stdgo._internal.encoding.json.Json_t_decodestate.T_decodeState> = _d;
        var _val = (null : stdgo.AnyInterface);
        {
            final __value__ = (@:checkr _d ?? throw "null pointer dereference")._opcode;
            if (__value__ == ((6 : stdgo.GoInt))) {
                _val = stdgo.Go.toInterface(@:check2r _d._arrayInterface());
                @:check2r _d._scanNext();
            } else if (__value__ == ((2 : stdgo.GoInt))) {
                _val = stdgo.Go.toInterface(@:check2r _d._objectInterface());
                @:check2r _d._scanNext();
            } else if (__value__ == ((1 : stdgo.GoInt))) {
                _val = @:check2r _d._literalInterface();
            } else {
                throw stdgo.Go.toInterface(("JSON decoder out of sync - data changing underfoot?" : stdgo.GoString));
            };
        };
        return _val;
    }
    @:keep
    @:tdfield
    static public function _literalStore( _d:stdgo.Ref<stdgo._internal.encoding.json.Json_t_decodestate.T_decodeState>, _item:stdgo.Slice<stdgo.GoUInt8>, _v:stdgo._internal.reflect.Reflect_value.Value, _fromQuoted:Bool):stdgo.Error {
        @:recv var _d:stdgo.Ref<stdgo._internal.encoding.json.Json_t_decodestate.T_decodeState> = _d;
        if ((_item.length) == ((0 : stdgo.GoInt))) {
            @:check2r _d._saveError(stdgo._internal.fmt.Fmt_errorf.errorf(("json: invalid use of ,string struct tag, trying to unmarshal %q into %v" : stdgo.GoString), stdgo.Go.toInterface(_item), stdgo.Go.toInterface(_v.type())));
            return (null : stdgo.Error);
        };
        var _isNull = (_item[(0 : stdgo.GoInt)] == ((110 : stdgo.GoUInt8)) : Bool);
        var __tmp__ = stdgo._internal.encoding.json.Json__indirect._indirect(_v?.__copy__(), _isNull), _u:stdgo._internal.encoding.json.Json_unmarshaler.Unmarshaler = __tmp__._0, _ut:stdgo._internal.encoding.Encoding_textunmarshaler.TextUnmarshaler = __tmp__._1, _pv:stdgo._internal.reflect.Reflect_value.Value = __tmp__._2;
        if (_u != null) {
            return _u.unmarshalJSON(_item);
        };
        if (_ut != null) {
            if (_item[(0 : stdgo.GoInt)] != ((34 : stdgo.GoUInt8))) {
                if (_fromQuoted) {
                    @:check2r _d._saveError(stdgo._internal.fmt.Fmt_errorf.errorf(("json: invalid use of ,string struct tag, trying to unmarshal %q into %v" : stdgo.GoString), stdgo.Go.toInterface(_item), stdgo.Go.toInterface(_v.type())));
                    return (null : stdgo.Error);
                };
                var _val = (("number" : stdgo.GoString) : stdgo.GoString);
                {
                    final __value__ = _item[(0 : stdgo.GoInt)];
                    if (__value__ == ((110 : stdgo.GoUInt8))) {
                        _val = ("null" : stdgo.GoString);
                    } else if (__value__ == ((116 : stdgo.GoUInt8)) || __value__ == ((102 : stdgo.GoUInt8))) {
                        _val = ("bool" : stdgo.GoString);
                    };
                };
                @:check2r _d._saveError(stdgo.Go.asInterface((stdgo.Go.setRef(({ value : _val?.__copy__(), type : _v.type(), offset : (@:check2r _d._readIndex() : stdgo.GoInt64) } : stdgo._internal.encoding.json.Json_unmarshaltypeerror.UnmarshalTypeError)) : stdgo.Ref<stdgo._internal.encoding.json.Json_unmarshaltypeerror.UnmarshalTypeError>)));
                return (null : stdgo.Error);
            };
            var __tmp__ = stdgo._internal.encoding.json.Json__unquotebytes._unquoteBytes(_item), _s:stdgo.Slice<stdgo.GoUInt8> = __tmp__._0, _ok:Bool = __tmp__._1;
            if (!_ok) {
                if (_fromQuoted) {
                    return stdgo._internal.fmt.Fmt_errorf.errorf(("json: invalid use of ,string struct tag, trying to unmarshal %q into %v" : stdgo.GoString), stdgo.Go.toInterface(_item), stdgo.Go.toInterface(_v.type()));
                };
                throw stdgo.Go.toInterface(("JSON decoder out of sync - data changing underfoot?" : stdgo.GoString));
            };
            return _ut.unmarshalText(_s);
        };
        _v = _pv?.__copy__();
        {
            var _c = (_item[(0 : stdgo.GoInt)] : stdgo.GoUInt8);
            {
                var __switchIndex__ = -1;
                var __run__ = true;
                while (__run__) {
                    __run__ = false;
                    {
                        final __value__ = _c;
                        if (__value__ == ((110 : stdgo.GoUInt8))) {
                            if ((_fromQuoted && ((_item : stdgo.GoString) != ("null" : stdgo.GoString)) : Bool)) {
                                @:check2r _d._saveError(stdgo._internal.fmt.Fmt_errorf.errorf(("json: invalid use of ,string struct tag, trying to unmarshal %q into %v" : stdgo.GoString), stdgo.Go.toInterface(_item), stdgo.Go.toInterface(_v.type())));
                                break;
                            };
                            {
                                final __value__ = _v.kind();
                                if (__value__ == ((20u32 : stdgo._internal.reflect.Reflect_kind.Kind)) || __value__ == ((22u32 : stdgo._internal.reflect.Reflect_kind.Kind)) || __value__ == ((21u32 : stdgo._internal.reflect.Reflect_kind.Kind)) || __value__ == ((23u32 : stdgo._internal.reflect.Reflect_kind.Kind))) {
                                    _v.setZero();
                                };
                            };
                            break;
                        } else if (__value__ == ((116 : stdgo.GoUInt8)) || __value__ == ((102 : stdgo.GoUInt8))) {
                            var _value = (_item[(0 : stdgo.GoInt)] == ((116 : stdgo.GoUInt8)) : Bool);
                            if (((_fromQuoted && (_item : stdgo.GoString) != (("true" : stdgo.GoString)) : Bool) && ((_item : stdgo.GoString) != ("false" : stdgo.GoString)) : Bool)) {
                                @:check2r _d._saveError(stdgo._internal.fmt.Fmt_errorf.errorf(("json: invalid use of ,string struct tag, trying to unmarshal %q into %v" : stdgo.GoString), stdgo.Go.toInterface(_item), stdgo.Go.toInterface(_v.type())));
                                break;
                            };
                            {
                                final __value__ = _v.kind();
                                if (__value__ == ((1u32 : stdgo._internal.reflect.Reflect_kind.Kind))) {
                                    _v.setBool(_value);
                                } else if (__value__ == ((20u32 : stdgo._internal.reflect.Reflect_kind.Kind))) {
                                    if (_v.numMethod() == ((0 : stdgo.GoInt))) {
                                        _v.set(stdgo._internal.reflect.Reflect_valueof.valueOf(stdgo.Go.toInterface(_value))?.__copy__());
                                    } else {
                                        @:check2r _d._saveError(stdgo.Go.asInterface((stdgo.Go.setRef(({ value : ("bool" : stdgo.GoString), type : _v.type(), offset : (@:check2r _d._readIndex() : stdgo.GoInt64) } : stdgo._internal.encoding.json.Json_unmarshaltypeerror.UnmarshalTypeError)) : stdgo.Ref<stdgo._internal.encoding.json.Json_unmarshaltypeerror.UnmarshalTypeError>)));
                                    };
                                } else {
                                    if (_fromQuoted) {
                                        @:check2r _d._saveError(stdgo._internal.fmt.Fmt_errorf.errorf(("json: invalid use of ,string struct tag, trying to unmarshal %q into %v" : stdgo.GoString), stdgo.Go.toInterface(_item), stdgo.Go.toInterface(_v.type())));
                                    } else {
                                        @:check2r _d._saveError(stdgo.Go.asInterface((stdgo.Go.setRef(({ value : ("bool" : stdgo.GoString), type : _v.type(), offset : (@:check2r _d._readIndex() : stdgo.GoInt64) } : stdgo._internal.encoding.json.Json_unmarshaltypeerror.UnmarshalTypeError)) : stdgo.Ref<stdgo._internal.encoding.json.Json_unmarshaltypeerror.UnmarshalTypeError>)));
                                    };
                                };
                            };
                            break;
                        } else if (__value__ == ((34 : stdgo.GoUInt8))) {
                            var __tmp__ = stdgo._internal.encoding.json.Json__unquotebytes._unquoteBytes(_item), _s:stdgo.Slice<stdgo.GoUInt8> = __tmp__._0, _ok:Bool = __tmp__._1;
                            if (!_ok) {
                                if (_fromQuoted) {
                                    return stdgo._internal.fmt.Fmt_errorf.errorf(("json: invalid use of ,string struct tag, trying to unmarshal %q into %v" : stdgo.GoString), stdgo.Go.toInterface(_item), stdgo.Go.toInterface(_v.type()));
                                };
                                throw stdgo.Go.toInterface(("JSON decoder out of sync - data changing underfoot?" : stdgo.GoString));
                            };
                            {
                                var __switchIndex__ = -1;
                                var __run__ = true;
                                while (__run__) {
                                    __run__ = false;
                                    {
                                        final __value__ = _v.kind();
                                        if (__value__ == ((23u32 : stdgo._internal.reflect.Reflect_kind.Kind))) {
                                            if (_v.type().elem().kind() != ((8u32 : stdgo._internal.reflect.Reflect_kind.Kind))) {
                                                @:check2r _d._saveError(stdgo.Go.asInterface((stdgo.Go.setRef(({ value : ("string" : stdgo.GoString), type : _v.type(), offset : (@:check2r _d._readIndex() : stdgo.GoInt64) } : stdgo._internal.encoding.json.Json_unmarshaltypeerror.UnmarshalTypeError)) : stdgo.Ref<stdgo._internal.encoding.json.Json_unmarshaltypeerror.UnmarshalTypeError>)));
                                                break;
                                            };
                                            var _b = (new stdgo.Slice<stdgo.GoUInt8>((@:check2r stdgo._internal.encoding.base64.Base64_stdencoding.stdEncoding.decodedLen((_s.length)) : stdgo.GoInt).toBasic(), 0).__setNumber32__() : stdgo.Slice<stdgo.GoUInt8>);
                                            var __tmp__ = @:check2r stdgo._internal.encoding.base64.Base64_stdencoding.stdEncoding.decode(_b, _s), _n:stdgo.GoInt = __tmp__._0, _err:stdgo.Error = __tmp__._1;
                                            if (_err != null) {
                                                @:check2r _d._saveError(_err);
                                                break;
                                            };
                                            _v.setBytes((_b.__slice__(0, _n) : stdgo.Slice<stdgo.GoUInt8>));
                                            break;
                                        } else if (__value__ == ((24u32 : stdgo._internal.reflect.Reflect_kind.Kind))) {
                                            if ((((_v.type().string() : String) == (stdgo._internal.encoding.json.Json__numbertype._numberType.string() : String)) && !stdgo._internal.encoding.json.Json__isvalidnumber._isValidNumber((_s : stdgo.GoString)?.__copy__()) : Bool)) {
                                                return stdgo._internal.fmt.Fmt_errorf.errorf(("json: invalid number literal, trying to unmarshal %q into Number" : stdgo.GoString), stdgo.Go.toInterface(_item));
                                            };
                                            _v.setString((_s : stdgo.GoString)?.__copy__());
                                            break;
                                        } else if (__value__ == ((20u32 : stdgo._internal.reflect.Reflect_kind.Kind))) {
                                            if (_v.numMethod() == ((0 : stdgo.GoInt))) {
                                                _v.set(stdgo._internal.reflect.Reflect_valueof.valueOf(stdgo.Go.toInterface((_s : stdgo.GoString)))?.__copy__());
                                            } else {
                                                @:check2r _d._saveError(stdgo.Go.asInterface((stdgo.Go.setRef(({ value : ("string" : stdgo.GoString), type : _v.type(), offset : (@:check2r _d._readIndex() : stdgo.GoInt64) } : stdgo._internal.encoding.json.Json_unmarshaltypeerror.UnmarshalTypeError)) : stdgo.Ref<stdgo._internal.encoding.json.Json_unmarshaltypeerror.UnmarshalTypeError>)));
                                            };
                                            break;
                                        } else {
                                            @:check2r _d._saveError(stdgo.Go.asInterface((stdgo.Go.setRef(({ value : ("string" : stdgo.GoString), type : _v.type(), offset : (@:check2r _d._readIndex() : stdgo.GoInt64) } : stdgo._internal.encoding.json.Json_unmarshaltypeerror.UnmarshalTypeError)) : stdgo.Ref<stdgo._internal.encoding.json.Json_unmarshaltypeerror.UnmarshalTypeError>)));
                                        };
                                    };
                                    break;
                                };
                            };
                            break;
                        } else {
                            if (((_c != (45 : stdgo.GoUInt8)) && (((_c < (48 : stdgo.GoUInt8) : Bool) || (_c > (57 : stdgo.GoUInt8) : Bool) : Bool)) : Bool)) {
                                if (_fromQuoted) {
                                    return stdgo._internal.fmt.Fmt_errorf.errorf(("json: invalid use of ,string struct tag, trying to unmarshal %q into %v" : stdgo.GoString), stdgo.Go.toInterface(_item), stdgo.Go.toInterface(_v.type()));
                                };
                                throw stdgo.Go.toInterface(("JSON decoder out of sync - data changing underfoot?" : stdgo.GoString));
                            };
                            var _s = ((_item : stdgo.GoString)?.__copy__() : stdgo.GoString);
                            {
                                var __switchIndex__ = -1;
                                var __run__ = true;
                                while (__run__) {
                                    __run__ = false;
                                    {
                                        final __value__ = _v.kind();
                                        if (__value__ == ((20u32 : stdgo._internal.reflect.Reflect_kind.Kind))) {
                                            var __tmp__ = @:check2r _d._convertNumber(_s?.__copy__()), _n:stdgo.AnyInterface = __tmp__._0, _err:stdgo.Error = __tmp__._1;
                                            if (_err != null) {
                                                @:check2r _d._saveError(_err);
                                                break;
                                            };
                                            if (_v.numMethod() != ((0 : stdgo.GoInt))) {
                                                @:check2r _d._saveError(stdgo.Go.asInterface((stdgo.Go.setRef(({ value : ("number" : stdgo.GoString), type : _v.type(), offset : (@:check2r _d._readIndex() : stdgo.GoInt64) } : stdgo._internal.encoding.json.Json_unmarshaltypeerror.UnmarshalTypeError)) : stdgo.Ref<stdgo._internal.encoding.json.Json_unmarshaltypeerror.UnmarshalTypeError>)));
                                                break;
                                            };
                                            _v.set(stdgo._internal.reflect.Reflect_valueof.valueOf(_n)?.__copy__());
                                            break;
                                        } else if (__value__ == ((2u32 : stdgo._internal.reflect.Reflect_kind.Kind)) || __value__ == ((3u32 : stdgo._internal.reflect.Reflect_kind.Kind)) || __value__ == ((4u32 : stdgo._internal.reflect.Reflect_kind.Kind)) || __value__ == ((5u32 : stdgo._internal.reflect.Reflect_kind.Kind)) || __value__ == ((6u32 : stdgo._internal.reflect.Reflect_kind.Kind))) {
                                            var __tmp__ = stdgo._internal.strconv.Strconv_parseint.parseInt(_s?.__copy__(), (10 : stdgo.GoInt), (64 : stdgo.GoInt)), _n:stdgo.GoInt64 = __tmp__._0, _err:stdgo.Error = __tmp__._1;
                                            if (((_err != null) || _v.overflowInt(_n) : Bool)) {
                                                @:check2r _d._saveError(stdgo.Go.asInterface((stdgo.Go.setRef(({ value : (("number " : stdgo.GoString) + _s?.__copy__() : stdgo.GoString)?.__copy__(), type : _v.type(), offset : (@:check2r _d._readIndex() : stdgo.GoInt64) } : stdgo._internal.encoding.json.Json_unmarshaltypeerror.UnmarshalTypeError)) : stdgo.Ref<stdgo._internal.encoding.json.Json_unmarshaltypeerror.UnmarshalTypeError>)));
                                                break;
                                            };
                                            _v.setInt(_n);
                                            break;
                                        } else if (__value__ == ((7u32 : stdgo._internal.reflect.Reflect_kind.Kind)) || __value__ == ((8u32 : stdgo._internal.reflect.Reflect_kind.Kind)) || __value__ == ((9u32 : stdgo._internal.reflect.Reflect_kind.Kind)) || __value__ == ((10u32 : stdgo._internal.reflect.Reflect_kind.Kind)) || __value__ == ((11u32 : stdgo._internal.reflect.Reflect_kind.Kind)) || __value__ == ((12u32 : stdgo._internal.reflect.Reflect_kind.Kind))) {
                                            var __tmp__ = stdgo._internal.strconv.Strconv_parseuint.parseUint(_s?.__copy__(), (10 : stdgo.GoInt), (64 : stdgo.GoInt)), _n:stdgo.GoUInt64 = __tmp__._0, _err:stdgo.Error = __tmp__._1;
                                            if (((_err != null) || _v.overflowUint(_n) : Bool)) {
                                                @:check2r _d._saveError(stdgo.Go.asInterface((stdgo.Go.setRef(({ value : (("number " : stdgo.GoString) + _s?.__copy__() : stdgo.GoString)?.__copy__(), type : _v.type(), offset : (@:check2r _d._readIndex() : stdgo.GoInt64) } : stdgo._internal.encoding.json.Json_unmarshaltypeerror.UnmarshalTypeError)) : stdgo.Ref<stdgo._internal.encoding.json.Json_unmarshaltypeerror.UnmarshalTypeError>)));
                                                break;
                                            };
                                            _v.setUint(_n);
                                            break;
                                        } else if (__value__ == ((13u32 : stdgo._internal.reflect.Reflect_kind.Kind)) || __value__ == ((14u32 : stdgo._internal.reflect.Reflect_kind.Kind))) {
                                            var __tmp__ = stdgo._internal.strconv.Strconv_parsefloat.parseFloat(_s?.__copy__(), _v.type().bits()), _n:stdgo.GoFloat64 = __tmp__._0, _err:stdgo.Error = __tmp__._1;
                                            if (((_err != null) || _v.overflowFloat(_n) : Bool)) {
                                                @:check2r _d._saveError(stdgo.Go.asInterface((stdgo.Go.setRef(({ value : (("number " : stdgo.GoString) + _s?.__copy__() : stdgo.GoString)?.__copy__(), type : _v.type(), offset : (@:check2r _d._readIndex() : stdgo.GoInt64) } : stdgo._internal.encoding.json.Json_unmarshaltypeerror.UnmarshalTypeError)) : stdgo.Ref<stdgo._internal.encoding.json.Json_unmarshaltypeerror.UnmarshalTypeError>)));
                                                break;
                                            };
                                            _v.setFloat(_n);
                                            break;
                                        } else {
                                            if (((_v.kind() == (24u32 : stdgo._internal.reflect.Reflect_kind.Kind)) && ((_v.type().string() : String) == (stdgo._internal.encoding.json.Json__numbertype._numberType.string() : String)) : Bool)) {
                                                _v.setString(_s?.__copy__());
                                                break;
                                            };
                                            if (_fromQuoted) {
                                                return stdgo._internal.fmt.Fmt_errorf.errorf(("json: invalid use of ,string struct tag, trying to unmarshal %q into %v" : stdgo.GoString), stdgo.Go.toInterface(_item), stdgo.Go.toInterface(_v.type()));
                                            };
                                            @:check2r _d._saveError(stdgo.Go.asInterface((stdgo.Go.setRef(({ value : ("number" : stdgo.GoString), type : _v.type(), offset : (@:check2r _d._readIndex() : stdgo.GoInt64) } : stdgo._internal.encoding.json.Json_unmarshaltypeerror.UnmarshalTypeError)) : stdgo.Ref<stdgo._internal.encoding.json.Json_unmarshaltypeerror.UnmarshalTypeError>)));
                                        };
                                    };
                                    break;
                                };
                            };
                        };
                    };
                    break;
                };
            };
        };
        return (null : stdgo.Error);
    }
    @:keep
    @:tdfield
    static public function _convertNumber( _d:stdgo.Ref<stdgo._internal.encoding.json.Json_t_decodestate.T_decodeState>, _s:stdgo.GoString):{ var _0 : stdgo.AnyInterface; var _1 : stdgo.Error; } {
        @:recv var _d:stdgo.Ref<stdgo._internal.encoding.json.Json_t_decodestate.T_decodeState> = _d;
        if ((@:checkr _d ?? throw "null pointer dereference")._useNumber) {
            return { _0 : stdgo.Go.toInterface(stdgo.Go.asInterface((_s : stdgo._internal.encoding.json.Json_number.Number))), _1 : (null : stdgo.Error) };
        };
        var __tmp__ = stdgo._internal.strconv.Strconv_parsefloat.parseFloat(_s?.__copy__(), (64 : stdgo.GoInt)), _f:stdgo.GoFloat64 = __tmp__._0, _err:stdgo.Error = __tmp__._1;
        if (_err != null) {
            return { _0 : (null : stdgo.AnyInterface), _1 : stdgo.Go.asInterface((stdgo.Go.setRef(({ value : (("number " : stdgo.GoString) + _s?.__copy__() : stdgo.GoString)?.__copy__(), type : stdgo._internal.reflect.Reflect_typeof.typeOf(stdgo.Go.toInterface((0 : stdgo.GoFloat64))), offset : ((@:checkr _d ?? throw "null pointer dereference")._off : stdgo.GoInt64) } : stdgo._internal.encoding.json.Json_unmarshaltypeerror.UnmarshalTypeError)) : stdgo.Ref<stdgo._internal.encoding.json.Json_unmarshaltypeerror.UnmarshalTypeError>)) };
        };
        return { _0 : stdgo.Go.toInterface(_f), _1 : (null : stdgo.Error) };
    }
    @:keep
    @:tdfield
    static public function _object( _d:stdgo.Ref<stdgo._internal.encoding.json.Json_t_decodestate.T_decodeState>, _v:stdgo._internal.reflect.Reflect_value.Value):stdgo.Error {
        @:recv var _d:stdgo.Ref<stdgo._internal.encoding.json.Json_t_decodestate.T_decodeState> = _d;
        var __tmp__ = stdgo._internal.encoding.json.Json__indirect._indirect(_v?.__copy__(), false), _u:stdgo._internal.encoding.json.Json_unmarshaler.Unmarshaler = __tmp__._0, _ut:stdgo._internal.encoding.Encoding_textunmarshaler.TextUnmarshaler = __tmp__._1, _pv:stdgo._internal.reflect.Reflect_value.Value = __tmp__._2;
        if (_u != null) {
            var _start = (@:check2r _d._readIndex() : stdgo.GoInt);
            @:check2r _d._skip();
            return _u.unmarshalJSON(((@:checkr _d ?? throw "null pointer dereference")._data.__slice__(_start, (@:checkr _d ?? throw "null pointer dereference")._off) : stdgo.Slice<stdgo.GoUInt8>));
        };
        if (_ut != null) {
            @:check2r _d._saveError(stdgo.Go.asInterface((stdgo.Go.setRef(({ value : ("object" : stdgo.GoString), type : _v.type(), offset : ((@:checkr _d ?? throw "null pointer dereference")._off : stdgo.GoInt64) } : stdgo._internal.encoding.json.Json_unmarshaltypeerror.UnmarshalTypeError)) : stdgo.Ref<stdgo._internal.encoding.json.Json_unmarshaltypeerror.UnmarshalTypeError>)));
            @:check2r _d._skip();
            return (null : stdgo.Error);
        };
        _v = _pv?.__copy__();
        var _t = (_v.type() : stdgo._internal.reflect.Reflect_type_.Type_);
        if (((_v.kind() == (20u32 : stdgo._internal.reflect.Reflect_kind.Kind)) && (_v.numMethod() == (0 : stdgo.GoInt)) : Bool)) {
            var _oi = @:check2r _d._objectInterface();
            _v.set(stdgo._internal.reflect.Reflect_valueof.valueOf(stdgo.Go.toInterface(_oi))?.__copy__());
            return (null : stdgo.Error);
        };
        var _fields:stdgo._internal.encoding.json.Json_t_structfields.T_structFields = ({} : stdgo._internal.encoding.json.Json_t_structfields.T_structFields);
        {
            final __value__ = _v.kind();
            if (__value__ == ((21u32 : stdgo._internal.reflect.Reflect_kind.Kind))) {
                {
                    final __value__ = _t.key().kind();
                    if (__value__ == ((24u32 : stdgo._internal.reflect.Reflect_kind.Kind)) || __value__ == ((2u32 : stdgo._internal.reflect.Reflect_kind.Kind)) || __value__ == ((3u32 : stdgo._internal.reflect.Reflect_kind.Kind)) || __value__ == ((4u32 : stdgo._internal.reflect.Reflect_kind.Kind)) || __value__ == ((5u32 : stdgo._internal.reflect.Reflect_kind.Kind)) || __value__ == ((6u32 : stdgo._internal.reflect.Reflect_kind.Kind)) || __value__ == ((7u32 : stdgo._internal.reflect.Reflect_kind.Kind)) || __value__ == ((8u32 : stdgo._internal.reflect.Reflect_kind.Kind)) || __value__ == ((9u32 : stdgo._internal.reflect.Reflect_kind.Kind)) || __value__ == ((10u32 : stdgo._internal.reflect.Reflect_kind.Kind)) || __value__ == ((11u32 : stdgo._internal.reflect.Reflect_kind.Kind)) || __value__ == ((12u32 : stdgo._internal.reflect.Reflect_kind.Kind))) {} else {
                        if (!stdgo._internal.reflect.Reflect_pointerto.pointerTo(_t.key()).implements_(stdgo._internal.encoding.json.Json__textunmarshalertype._textUnmarshalerType)) {
                            @:check2r _d._saveError(stdgo.Go.asInterface((stdgo.Go.setRef(({ value : ("object" : stdgo.GoString), type : _t, offset : ((@:checkr _d ?? throw "null pointer dereference")._off : stdgo.GoInt64) } : stdgo._internal.encoding.json.Json_unmarshaltypeerror.UnmarshalTypeError)) : stdgo.Ref<stdgo._internal.encoding.json.Json_unmarshaltypeerror.UnmarshalTypeError>)));
                            @:check2r _d._skip();
                            return (null : stdgo.Error);
                        };
                    };
                };
                if (_v.isNil()) {
                    _v.set(stdgo._internal.reflect.Reflect_makemap.makeMap(_t)?.__copy__());
                };
            } else if (__value__ == ((25u32 : stdgo._internal.reflect.Reflect_kind.Kind))) {
                _fields = stdgo._internal.encoding.json.Json__cachedtypefields._cachedTypeFields(_t)?.__copy__();
            } else {
                @:check2r _d._saveError(stdgo.Go.asInterface((stdgo.Go.setRef(({ value : ("object" : stdgo.GoString), type : _t, offset : ((@:checkr _d ?? throw "null pointer dereference")._off : stdgo.GoInt64) } : stdgo._internal.encoding.json.Json_unmarshaltypeerror.UnmarshalTypeError)) : stdgo.Ref<stdgo._internal.encoding.json.Json_unmarshaltypeerror.UnmarshalTypeError>)));
                @:check2r _d._skip();
                return (null : stdgo.Error);
            };
        };
        var _mapElem:stdgo._internal.reflect.Reflect_value.Value = ({} : stdgo._internal.reflect.Reflect_value.Value);
        var _origErrorContext:stdgo._internal.encoding.json.Json_t_errorcontext.T_errorContext = ({} : stdgo._internal.encoding.json.Json_t_errorcontext.T_errorContext);
        if (((@:checkr _d ?? throw "null pointer dereference")._errorContext != null && (((@:checkr _d ?? throw "null pointer dereference")._errorContext : Dynamic).__nil__ == null || !((@:checkr _d ?? throw "null pointer dereference")._errorContext : Dynamic).__nil__))) {
            _origErrorContext = ((@:checkr _d ?? throw "null pointer dereference")._errorContext : stdgo._internal.encoding.json.Json_t_errorcontext.T_errorContext)?.__copy__();
        };
        while (true) {
            @:check2r _d._scanWhile((9 : stdgo.GoInt));
            if ((@:checkr _d ?? throw "null pointer dereference")._opcode == ((5 : stdgo.GoInt))) {
                break;
            };
            if ((@:checkr _d ?? throw "null pointer dereference")._opcode != ((1 : stdgo.GoInt))) {
                throw stdgo.Go.toInterface(("JSON decoder out of sync - data changing underfoot?" : stdgo.GoString));
            };
            var _start = (@:check2r _d._readIndex() : stdgo.GoInt);
            @:check2r _d._rescanLiteral();
            var _item = ((@:checkr _d ?? throw "null pointer dereference")._data.__slice__(_start, @:check2r _d._readIndex()) : stdgo.Slice<stdgo.GoUInt8>);
            var __tmp__ = stdgo._internal.encoding.json.Json__unquotebytes._unquoteBytes(_item), _key:stdgo.Slice<stdgo.GoUInt8> = __tmp__._0, _ok:Bool = __tmp__._1;
            if (!_ok) {
                throw stdgo.Go.toInterface(("JSON decoder out of sync - data changing underfoot?" : stdgo.GoString));
            };
            var _subv:stdgo._internal.reflect.Reflect_value.Value = ({} : stdgo._internal.reflect.Reflect_value.Value);
            var _destring = (false : Bool);
            if (_v.kind() == ((21u32 : stdgo._internal.reflect.Reflect_kind.Kind))) {
                var _elemType = (_t.elem() : stdgo._internal.reflect.Reflect_type_.Type_);
                if (!_mapElem.isValid()) {
                    _mapElem = stdgo._internal.reflect.Reflect_new_.new_(_elemType).elem()?.__copy__();
                } else {
                    _mapElem.setZero();
                };
                _subv = _mapElem?.__copy__();
            } else {
                var _f = (_fields._byExactName[(_key : stdgo.GoString)] ?? (null : stdgo.Ref<stdgo._internal.encoding.json.Json_t_field.T_field>));
                if ((_f == null || (_f : Dynamic).__nil__)) {
                    _f = (_fields._byFoldedName[(stdgo._internal.encoding.json.Json__foldname._foldName(_key) : stdgo.GoString)] ?? (null : stdgo.Ref<stdgo._internal.encoding.json.Json_t_field.T_field>));
                };
                if ((_f != null && ((_f : Dynamic).__nil__ == null || !(_f : Dynamic).__nil__))) {
                    _subv = _v?.__copy__();
                    _destring = (@:checkr _f ?? throw "null pointer dereference")._quoted;
                    for (__4 => _i in (@:checkr _f ?? throw "null pointer dereference")._index) {
                        if (_subv.kind() == ((22u32 : stdgo._internal.reflect.Reflect_kind.Kind))) {
                            if (_subv.isNil()) {
                                if (!_subv.canSet()) {
                                    @:check2r _d._saveError(stdgo._internal.fmt.Fmt_errorf.errorf(("json: cannot set embedded pointer to unexported struct: %v" : stdgo.GoString), stdgo.Go.toInterface(_subv.type().elem())));
                                    _subv = (new stdgo._internal.reflect.Reflect_value.Value() : stdgo._internal.reflect.Reflect_value.Value);
                                    _destring = false;
                                    break;
                                };
                                _subv.set(stdgo._internal.reflect.Reflect_new_.new_(_subv.type().elem())?.__copy__());
                            };
                            _subv = _subv.elem()?.__copy__();
                        };
                        _subv = _subv.field(_i)?.__copy__();
                    };
                    if (((@:checkr _d ?? throw "null pointer dereference")._errorContext == null || ((@:checkr _d ?? throw "null pointer dereference")._errorContext : Dynamic).__nil__)) {
                        (@:checkr _d ?? throw "null pointer dereference")._errorContext = (stdgo.Go.setRef(({} : stdgo._internal.encoding.json.Json_t_errorcontext.T_errorContext)) : stdgo.Ref<stdgo._internal.encoding.json.Json_t_errorcontext.T_errorContext>);
                    };
                    (@:checkr (@:checkr _d ?? throw "null pointer dereference")._errorContext ?? throw "null pointer dereference").fieldStack = ((@:checkr (@:checkr _d ?? throw "null pointer dereference")._errorContext ?? throw "null pointer dereference").fieldStack.__append__((@:checkr _f ?? throw "null pointer dereference")._name?.__copy__()));
                    (@:checkr (@:checkr _d ?? throw "null pointer dereference")._errorContext ?? throw "null pointer dereference").struct_ = _t;
                } else if ((@:checkr _d ?? throw "null pointer dereference")._disallowUnknownFields) {
                    @:check2r _d._saveError(stdgo._internal.fmt.Fmt_errorf.errorf(("json: unknown field %q" : stdgo.GoString), stdgo.Go.toInterface(_key)));
                };
            };
            if ((@:checkr _d ?? throw "null pointer dereference")._opcode == ((9 : stdgo.GoInt))) {
                @:check2r _d._scanWhile((9 : stdgo.GoInt));
            };
            if ((@:checkr _d ?? throw "null pointer dereference")._opcode != ((3 : stdgo.GoInt))) {
                throw stdgo.Go.toInterface(("JSON decoder out of sync - data changing underfoot?" : stdgo.GoString));
            };
            @:check2r _d._scanWhile((9 : stdgo.GoInt));
            if (_destring) {
                {
                    final __type__ = @:check2r _d._valueQuoted();
                    if (__type__ == null) {
                        var _qv:stdgo.AnyInterface = __type__ == null ? (null : stdgo.AnyInterface) : __type__.__underlying__();
                        {
                            var _err = (@:check2r _d._literalStore(stdgo._internal.encoding.json.Json__nullliteral._nullLiteral, _subv?.__copy__(), false) : stdgo.Error);
                            if (_err != null) {
                                return _err;
                            };
                        };
                    } else if (stdgo.Go.typeEquals((__type__ : stdgo.GoString))) {
                        var _qv:stdgo.GoString = __type__ == null ? "" : __type__.__underlying__() == null ? "" : __type__ == null ? "" : __type__.__underlying__().value;
                        {
                            var _err = (@:check2r _d._literalStore((_qv : stdgo.Slice<stdgo.GoUInt8>), _subv?.__copy__(), true) : stdgo.Error);
                            if (_err != null) {
                                return _err;
                            };
                        };
                    } else {
                        var _qv:stdgo.AnyInterface = __type__?.__underlying__();
                        @:check2r _d._saveError(stdgo._internal.fmt.Fmt_errorf.errorf(("json: invalid use of ,string struct tag, trying to unmarshal unquoted value into %v" : stdgo.GoString), stdgo.Go.toInterface(_subv.type())));
                    };
                };
            } else {
                {
                    var _err = (@:check2r _d._value(_subv?.__copy__()) : stdgo.Error);
                    if (_err != null) {
                        return _err;
                    };
                };
            };
            if (_v.kind() == ((21u32 : stdgo._internal.reflect.Reflect_kind.Kind))) {
                var _kt = (_t.key() : stdgo._internal.reflect.Reflect_type_.Type_);
                var _kv:stdgo._internal.reflect.Reflect_value.Value = ({} : stdgo._internal.reflect.Reflect_value.Value);
                {
                    var __switchIndex__ = -1;
                    var __run__ = true;
                    while (__run__) {
                        __run__ = false;
                        if (stdgo._internal.reflect.Reflect_pointerto.pointerTo(_kt).implements_(stdgo._internal.encoding.json.Json__textunmarshalertype._textUnmarshalerType)) {
                            _kv = stdgo._internal.reflect.Reflect_new_.new_(_kt)?.__copy__();
                            {
                                var _err = (@:check2r _d._literalStore(_item, _kv?.__copy__(), true) : stdgo.Error);
                                if (_err != null) {
                                    return _err;
                                };
                            };
                            _kv = _kv.elem()?.__copy__();
                            break;
                        } else if (_kt.kind() == ((24u32 : stdgo._internal.reflect.Reflect_kind.Kind))) {
                            _kv = stdgo._internal.reflect.Reflect_valueof.valueOf(stdgo.Go.toInterface(_key)).convert(_kt)?.__copy__();
                            break;
                        } else {
                            {
                                var __switchIndex__ = -1;
                                var __run__ = true;
                                while (__run__) {
                                    __run__ = false;
                                    {
                                        final __value__ = _kt.kind();
                                        if (__value__ == ((2u32 : stdgo._internal.reflect.Reflect_kind.Kind)) || __value__ == ((3u32 : stdgo._internal.reflect.Reflect_kind.Kind)) || __value__ == ((4u32 : stdgo._internal.reflect.Reflect_kind.Kind)) || __value__ == ((5u32 : stdgo._internal.reflect.Reflect_kind.Kind)) || __value__ == ((6u32 : stdgo._internal.reflect.Reflect_kind.Kind))) {
                                            var _s = ((_key : stdgo.GoString)?.__copy__() : stdgo.GoString);
                                            var __tmp__ = stdgo._internal.strconv.Strconv_parseint.parseInt(_s?.__copy__(), (10 : stdgo.GoInt), (64 : stdgo.GoInt)), _n:stdgo.GoInt64 = __tmp__._0, _err:stdgo.Error = __tmp__._1;
                                            if (((_err != null) || stdgo._internal.reflect.Reflect_zero.zero(_kt).overflowInt(_n) : Bool)) {
                                                @:check2r _d._saveError(stdgo.Go.asInterface((stdgo.Go.setRef(({ value : (("number " : stdgo.GoString) + _s?.__copy__() : stdgo.GoString)?.__copy__(), type : _kt, offset : ((_start + (1 : stdgo.GoInt) : stdgo.GoInt) : stdgo.GoInt64) } : stdgo._internal.encoding.json.Json_unmarshaltypeerror.UnmarshalTypeError)) : stdgo.Ref<stdgo._internal.encoding.json.Json_unmarshaltypeerror.UnmarshalTypeError>)));
                                                break;
                                            };
                                            _kv = stdgo._internal.reflect.Reflect_valueof.valueOf(stdgo.Go.toInterface(_n)).convert(_kt)?.__copy__();
                                            break;
                                        } else if (__value__ == ((7u32 : stdgo._internal.reflect.Reflect_kind.Kind)) || __value__ == ((8u32 : stdgo._internal.reflect.Reflect_kind.Kind)) || __value__ == ((9u32 : stdgo._internal.reflect.Reflect_kind.Kind)) || __value__ == ((10u32 : stdgo._internal.reflect.Reflect_kind.Kind)) || __value__ == ((11u32 : stdgo._internal.reflect.Reflect_kind.Kind)) || __value__ == ((12u32 : stdgo._internal.reflect.Reflect_kind.Kind))) {
                                            var _s = ((_key : stdgo.GoString)?.__copy__() : stdgo.GoString);
                                            var __tmp__ = stdgo._internal.strconv.Strconv_parseuint.parseUint(_s?.__copy__(), (10 : stdgo.GoInt), (64 : stdgo.GoInt)), _n:stdgo.GoUInt64 = __tmp__._0, _err:stdgo.Error = __tmp__._1;
                                            if (((_err != null) || stdgo._internal.reflect.Reflect_zero.zero(_kt).overflowUint(_n) : Bool)) {
                                                @:check2r _d._saveError(stdgo.Go.asInterface((stdgo.Go.setRef(({ value : (("number " : stdgo.GoString) + _s?.__copy__() : stdgo.GoString)?.__copy__(), type : _kt, offset : ((_start + (1 : stdgo.GoInt) : stdgo.GoInt) : stdgo.GoInt64) } : stdgo._internal.encoding.json.Json_unmarshaltypeerror.UnmarshalTypeError)) : stdgo.Ref<stdgo._internal.encoding.json.Json_unmarshaltypeerror.UnmarshalTypeError>)));
                                                break;
                                            };
                                            _kv = stdgo._internal.reflect.Reflect_valueof.valueOf(stdgo.Go.toInterface(_n)).convert(_kt)?.__copy__();
                                            break;
                                        } else {
                                            throw stdgo.Go.toInterface(("json: Unexpected key type" : stdgo.GoString));
                                        };
                                    };
                                    break;
                                };
                            };
                        };
                        break;
                    };
                };
                if (_kv.isValid()) {
                    _v.setMapIndex(_kv?.__copy__(), _subv?.__copy__());
                };
            };
            if ((@:checkr _d ?? throw "null pointer dereference")._opcode == ((9 : stdgo.GoInt))) {
                @:check2r _d._scanWhile((9 : stdgo.GoInt));
            };
            if (((@:checkr _d ?? throw "null pointer dereference")._errorContext != null && (((@:checkr _d ?? throw "null pointer dereference")._errorContext : Dynamic).__nil__ == null || !((@:checkr _d ?? throw "null pointer dereference")._errorContext : Dynamic).__nil__))) {
                (@:checkr (@:checkr _d ?? throw "null pointer dereference")._errorContext ?? throw "null pointer dereference").fieldStack = ((@:checkr (@:checkr _d ?? throw "null pointer dereference")._errorContext ?? throw "null pointer dereference").fieldStack.__slice__(0, (_origErrorContext.fieldStack.length)) : stdgo.Slice<stdgo.GoString>);
                (@:checkr (@:checkr _d ?? throw "null pointer dereference")._errorContext ?? throw "null pointer dereference").struct_ = _origErrorContext.struct_;
            };
            if ((@:checkr _d ?? throw "null pointer dereference")._opcode == ((5 : stdgo.GoInt))) {
                break;
            };
            if ((@:checkr _d ?? throw "null pointer dereference")._opcode != ((4 : stdgo.GoInt))) {
                throw stdgo.Go.toInterface(("JSON decoder out of sync - data changing underfoot?" : stdgo.GoString));
            };
        };
        return (null : stdgo.Error);
    }
    @:keep
    @:tdfield
    static public function _array( _d:stdgo.Ref<stdgo._internal.encoding.json.Json_t_decodestate.T_decodeState>, _v:stdgo._internal.reflect.Reflect_value.Value):stdgo.Error {
        @:recv var _d:stdgo.Ref<stdgo._internal.encoding.json.Json_t_decodestate.T_decodeState> = _d;
        var __tmp__ = stdgo._internal.encoding.json.Json__indirect._indirect(_v?.__copy__(), false), _u:stdgo._internal.encoding.json.Json_unmarshaler.Unmarshaler = __tmp__._0, _ut:stdgo._internal.encoding.Encoding_textunmarshaler.TextUnmarshaler = __tmp__._1, _pv:stdgo._internal.reflect.Reflect_value.Value = __tmp__._2;
        if (_u != null) {
            var _start = (@:check2r _d._readIndex() : stdgo.GoInt);
            @:check2r _d._skip();
            return _u.unmarshalJSON(((@:checkr _d ?? throw "null pointer dereference")._data.__slice__(_start, (@:checkr _d ?? throw "null pointer dereference")._off) : stdgo.Slice<stdgo.GoUInt8>));
        };
        if (_ut != null) {
            @:check2r _d._saveError(stdgo.Go.asInterface((stdgo.Go.setRef(({ value : ("array" : stdgo.GoString), type : _v.type(), offset : ((@:checkr _d ?? throw "null pointer dereference")._off : stdgo.GoInt64) } : stdgo._internal.encoding.json.Json_unmarshaltypeerror.UnmarshalTypeError)) : stdgo.Ref<stdgo._internal.encoding.json.Json_unmarshaltypeerror.UnmarshalTypeError>)));
            @:check2r _d._skip();
            return (null : stdgo.Error);
        };
        _v = _pv?.__copy__();
        {
            var __switchIndex__ = -1;
            var __run__ = true;
            while (__run__) {
                __run__ = false;
                {
                    final __value__ = _v.kind();
                    if (__switchIndex__ == 0 || (__switchIndex__ == -1 && (__value__ == (20u32 : stdgo._internal.reflect.Reflect_kind.Kind)))) {
                        if (_v.numMethod() == ((0 : stdgo.GoInt))) {
                            var _ai = @:check2r _d._arrayInterface();
                            _v.set(stdgo._internal.reflect.Reflect_valueof.valueOf(stdgo.Go.toInterface(_ai))?.__copy__());
                            return (null : stdgo.Error);
                        };
                        @:fallthrough {
                            __switchIndex__ = 1;
                            __run__ = true;
                            continue;
                        };
                        break;
                    } else if (__switchIndex__ == 2 || (__switchIndex__ == -1 && (__value__ == ((17u32 : stdgo._internal.reflect.Reflect_kind.Kind)) || __value__ == ((23u32 : stdgo._internal.reflect.Reflect_kind.Kind))))) {
                        break;
                        break;
                        break;
                    } else {
                        @:check2r _d._saveError(stdgo.Go.asInterface((stdgo.Go.setRef(({ value : ("array" : stdgo.GoString), type : _v.type(), offset : ((@:checkr _d ?? throw "null pointer dereference")._off : stdgo.GoInt64) } : stdgo._internal.encoding.json.Json_unmarshaltypeerror.UnmarshalTypeError)) : stdgo.Ref<stdgo._internal.encoding.json.Json_unmarshaltypeerror.UnmarshalTypeError>)));
                        @:check2r _d._skip();
                        return (null : stdgo.Error);
                        break;
                    };
                };
                break;
            };
        };
        var _i = (0 : stdgo.GoInt);
        while (true) {
            @:check2r _d._scanWhile((9 : stdgo.GoInt));
            if ((@:checkr _d ?? throw "null pointer dereference")._opcode == ((8 : stdgo.GoInt))) {
                break;
            };
            if (_v.kind() == ((23u32 : stdgo._internal.reflect.Reflect_kind.Kind))) {
                if ((_i >= _v.cap() : Bool)) {
                    _v.grow((1 : stdgo.GoInt));
                };
                if ((_i >= _v.len() : Bool)) {
                    _v.setLen((_i + (1 : stdgo.GoInt) : stdgo.GoInt));
                };
            };
            if ((_i < _v.len() : Bool)) {
                {
                    var _err = (@:check2r _d._value(_v.index(_i)?.__copy__()) : stdgo.Error);
                    if (_err != null) {
                        return _err;
                    };
                };
            } else {
                {
                    var _err = (@:check2r _d._value((new stdgo._internal.reflect.Reflect_value.Value() : stdgo._internal.reflect.Reflect_value.Value)) : stdgo.Error);
                    if (_err != null) {
                        return _err;
                    };
                };
            };
            _i++;
            if ((@:checkr _d ?? throw "null pointer dereference")._opcode == ((9 : stdgo.GoInt))) {
                @:check2r _d._scanWhile((9 : stdgo.GoInt));
            };
            if ((@:checkr _d ?? throw "null pointer dereference")._opcode == ((8 : stdgo.GoInt))) {
                break;
            };
            if ((@:checkr _d ?? throw "null pointer dereference")._opcode != ((7 : stdgo.GoInt))) {
                throw stdgo.Go.toInterface(("JSON decoder out of sync - data changing underfoot?" : stdgo.GoString));
            };
        };
        if ((_i < _v.len() : Bool)) {
            if (_v.kind() == ((17u32 : stdgo._internal.reflect.Reflect_kind.Kind))) {
                while ((_i < _v.len() : Bool)) {
                    _v.index(_i).setZero();
                    _i++;
                };
            } else {
                _v.setLen(_i);
            };
        };
        if (((_i == (0 : stdgo.GoInt)) && (_v.kind() == (23u32 : stdgo._internal.reflect.Reflect_kind.Kind)) : Bool)) {
            _v.set(stdgo._internal.reflect.Reflect_makeslice.makeSlice(_v.type(), (0 : stdgo.GoInt), (0 : stdgo.GoInt))?.__copy__());
        };
        return (null : stdgo.Error);
    }
    @:keep
    @:tdfield
    static public function _valueQuoted( _d:stdgo.Ref<stdgo._internal.encoding.json.Json_t_decodestate.T_decodeState>):stdgo.AnyInterface {
        @:recv var _d:stdgo.Ref<stdgo._internal.encoding.json.Json_t_decodestate.T_decodeState> = _d;
        {
            final __value__ = (@:checkr _d ?? throw "null pointer dereference")._opcode;
            if (__value__ == ((6 : stdgo.GoInt)) || __value__ == ((2 : stdgo.GoInt))) {
                @:check2r _d._skip();
                @:check2r _d._scanNext();
            } else if (__value__ == ((1 : stdgo.GoInt))) {
                var _v = (@:check2r _d._literalInterface() : stdgo.AnyInterface);
                {
                    final __type__ = _v;
                    if (__type__ == null || stdgo.Go.typeEquals((__type__ : stdgo.GoString))) {
                        return _v;
                    };
                };
            } else {
                throw stdgo.Go.toInterface(("JSON decoder out of sync - data changing underfoot?" : stdgo.GoString));
            };
        };
        return stdgo.Go.toInterface(stdgo.Go.asInterface((new stdgo._internal.encoding.json.Json_t_unquotedvalue.T_unquotedValue() : stdgo._internal.encoding.json.Json_t_unquotedvalue.T_unquotedValue)));
    }
    @:keep
    @:tdfield
    static public function _value( _d:stdgo.Ref<stdgo._internal.encoding.json.Json_t_decodestate.T_decodeState>, _v:stdgo._internal.reflect.Reflect_value.Value):stdgo.Error {
        @:recv var _d:stdgo.Ref<stdgo._internal.encoding.json.Json_t_decodestate.T_decodeState> = _d;
        {
            final __value__ = (@:checkr _d ?? throw "null pointer dereference")._opcode;
            if (__value__ == ((6 : stdgo.GoInt))) {
                if (_v.isValid()) {
                    {
                        var _err = (@:check2r _d._array(_v?.__copy__()) : stdgo.Error);
                        if (_err != null) {
                            return _err;
                        };
                    };
                } else {
                    @:check2r _d._skip();
                };
                @:check2r _d._scanNext();
            } else if (__value__ == ((2 : stdgo.GoInt))) {
                if (_v.isValid()) {
                    {
                        var _err = (@:check2r _d._object(_v?.__copy__()) : stdgo.Error);
                        if (_err != null) {
                            return _err;
                        };
                    };
                } else {
                    @:check2r _d._skip();
                };
                @:check2r _d._scanNext();
            } else if (__value__ == ((1 : stdgo.GoInt))) {
                var _start = (@:check2r _d._readIndex() : stdgo.GoInt);
                @:check2r _d._rescanLiteral();
                if (_v.isValid()) {
                    {
                        var _err = (@:check2r _d._literalStore(((@:checkr _d ?? throw "null pointer dereference")._data.__slice__(_start, @:check2r _d._readIndex()) : stdgo.Slice<stdgo.GoUInt8>), _v?.__copy__(), false) : stdgo.Error);
                        if (_err != null) {
                            return _err;
                        };
                    };
                };
            } else {
                throw stdgo.Go.toInterface(("JSON decoder out of sync - data changing underfoot?" : stdgo.GoString));
            };
        };
        return (null : stdgo.Error);
    }
    @:keep
    @:tdfield
    static public function _rescanLiteral( _d:stdgo.Ref<stdgo._internal.encoding.json.Json_t_decodestate.T_decodeState>):Void {
        @:recv var _d:stdgo.Ref<stdgo._internal.encoding.json.Json_t_decodestate.T_decodeState> = _d;
        var switchBreak = false;
<<<<<<< HEAD
        var _i_5185541:stdgo.GoInt = (0 : stdgo.GoInt);
        var _data_5185535:stdgo.Slice<stdgo.GoUInt8> = (null : stdgo.Slice<stdgo.GoUInt8>);
=======
        var _i_5386761:stdgo.GoInt = (0 : stdgo.GoInt);
        var _data_5386755:stdgo.Slice<stdgo.GoUInt8> = (null : stdgo.Slice<stdgo.GoUInt8>);
>>>>>>> 97b0842d
        var _gotoNext = 0i32;
        var __blank__ = _gotoNext == ((0i32 : stdgo.GoInt));
        while (_gotoNext != ((-1i32 : stdgo.GoInt))) {
            {
                final __value__ = _gotoNext;
                if (__value__ == (0i32)) {
                    {
                        final __tmp__0 = (@:checkr _d ?? throw "null pointer dereference")._data;
                        final __tmp__1 = (@:checkr _d ?? throw "null pointer dereference")._off;
<<<<<<< HEAD
                        _data_5185535 = __tmp__0;
                        _i_5185541 = __tmp__1;
                    };
                    _gotoNext = 5185560i32;
                } else if (__value__ == (5185560i32)) {
                    switchBreak = false;
                    _gotoNext = 5185569i32;
                } else if (__value__ == (5185569i32)) {
                    if (!switchBreak) {
                        {
                            final __value__ = _data_5185535[(_i_5185541 - (1 : stdgo.GoInt) : stdgo.GoInt)];
                            if (__value__ == ((34 : stdgo.GoUInt8))) {
                                _gotoNext = 5185589i32;
                            } else if (__value__ == ((48 : stdgo.GoUInt8)) || __value__ == ((49 : stdgo.GoUInt8)) || __value__ == ((50 : stdgo.GoUInt8)) || __value__ == ((51 : stdgo.GoUInt8)) || __value__ == ((52 : stdgo.GoUInt8)) || __value__ == ((53 : stdgo.GoUInt8)) || __value__ == ((54 : stdgo.GoUInt8)) || __value__ == ((55 : stdgo.GoUInt8)) || __value__ == ((56 : stdgo.GoUInt8)) || __value__ == ((57 : stdgo.GoUInt8)) || __value__ == ((45 : stdgo.GoUInt8))) {
                                _gotoNext = 5185778i32;
                            } else if (__value__ == ((116 : stdgo.GoUInt8))) {
                                _gotoNext = 5186023i32;
                            } else if (__value__ == ((102 : stdgo.GoUInt8))) {
                                _gotoNext = 5186060i32;
                            } else if (__value__ == ((110 : stdgo.GoUInt8))) {
                                _gotoNext = 5186099i32;
                            } else {
                                _gotoNext = 5186139i32;
                            };
                        };
                    } else {
                        _gotoNext = 5186139i32;
                    };
                } else if (__value__ == (5185589i32)) {
                    var __blank__ = 0i32;
                    _gotoNext = 5185611i32;
                } else if (__value__ == (5185611i32)) {
                    if ((_i_5185541 < (_data_5185535.length) : Bool)) {
                        _gotoNext = 5185636i32;
                    } else {
                        _gotoNext = 5186139i32;
                    };
                } else if (__value__ == (5185632i32)) {
                    _i_5185541++;
                    _gotoNext = 5185611i32;
                } else if (__value__ == (5185636i32)) {
                    _gotoNext = 5185641i32;
                } else if (__value__ == (5185641i32)) {
                    {
                        final __value__ = _data_5185535[(_i_5185541 : stdgo.GoInt)];
                        if (__value__ == ((92 : stdgo.GoUInt8))) {
                            _gotoNext = 5185661i32;
                        } else if (__value__ == ((34 : stdgo.GoUInt8))) {
                            _gotoNext = 5185699i32;
                        } else {
                            _gotoNext = 5185632i32;
                        };
                    };
                } else if (__value__ == (5185661i32)) {
                    _i_5185541++;
                    _gotoNext = 5185632i32;
                } else if (__value__ == (5185699i32)) {
                    _i_5185541++;
                    switchBreak = true;
                    _gotoNext = 5185569i32;
                } else if (__value__ == (5185778i32)) {
                    var __blank__ = 0i32;
                    _gotoNext = 5185850i32;
                } else if (__value__ == (5185850i32)) {
                    if ((_i_5185541 < (_data_5185535.length) : Bool)) {
                        _gotoNext = 5185875i32;
                    } else {
                        _gotoNext = 5186139i32;
                    };
                } else if (__value__ == (5185871i32)) {
                    _i_5185541++;
                    _gotoNext = 5185850i32;
                } else if (__value__ == (5185875i32)) {
                    _gotoNext = 5185880i32;
                } else if (__value__ == (5185880i32)) {
                    {
                        final __value__ = _data_5185535[(_i_5185541 : stdgo.GoInt)];
                        if (__value__ == ((48 : stdgo.GoUInt8)) || __value__ == ((49 : stdgo.GoUInt8)) || __value__ == ((50 : stdgo.GoUInt8)) || __value__ == ((51 : stdgo.GoUInt8)) || __value__ == ((52 : stdgo.GoUInt8)) || __value__ == ((53 : stdgo.GoUInt8)) || __value__ == ((54 : stdgo.GoUInt8)) || __value__ == ((55 : stdgo.GoUInt8)) || __value__ == ((56 : stdgo.GoUInt8)) || __value__ == ((57 : stdgo.GoUInt8)) || __value__ == ((46 : stdgo.GoUInt8)) || __value__ == ((101 : stdgo.GoUInt8)) || __value__ == ((69 : stdgo.GoUInt8)) || __value__ == ((43 : stdgo.GoUInt8)) || __value__ == ((45 : stdgo.GoUInt8))) {
                            _gotoNext = 5185900i32;
                        } else {
                            _gotoNext = 5185987i32;
                        };
                    };
                } else if (__value__ == (5185900i32)) {
                    _gotoNext = 5185871i32;
                } else if (__value__ == (5185987i32)) {
                    switchBreak = true;
                    _gotoNext = 5185569i32;
                } else if (__value__ == (5186023i32)) {
                    _i_5185541 = (_i_5185541 + (((("rue" : stdgo.GoString) : stdgo.GoString).length)) : stdgo.GoInt);
                    _gotoNext = 5186139i32;
                } else if (__value__ == (5186060i32)) {
                    _i_5185541 = (_i_5185541 + (((("alse" : stdgo.GoString) : stdgo.GoString).length)) : stdgo.GoInt);
                    _gotoNext = 5186139i32;
                } else if (__value__ == (5186099i32)) {
                    _i_5185541 = (_i_5185541 + (((("ull" : stdgo.GoString) : stdgo.GoString).length)) : stdgo.GoInt);
                    _gotoNext = 5186139i32;
                } else if (__value__ == (5186139i32)) {
                    if ((_i_5185541 < (_data_5185535.length) : Bool)) {
                        _gotoNext = 5186156i32;
                    } else {
                        _gotoNext = 5186211i32;
                    };
                } else if (__value__ == (5186156i32)) {
                    (@:checkr _d ?? throw "null pointer dereference")._opcode = stdgo._internal.encoding.json.Json__stateendvalue._stateEndValue((stdgo.Go.setRef((@:checkr _d ?? throw "null pointer dereference")._scan) : stdgo.Ref<stdgo._internal.encoding.json.Json_t_scanner.T_scanner>), _data_5185535[(_i_5185541 : stdgo.GoInt)]);
                    _gotoNext = 5186238i32;
                } else if (__value__ == (5186211i32)) {
                    _gotoNext = 5186211i32;
                    (@:checkr _d ?? throw "null pointer dereference")._opcode = (10 : stdgo.GoInt);
                    var __blank__ = 0i32;
                    _gotoNext = 5186238i32;
                } else if (__value__ == (5186238i32)) {
                    (@:checkr _d ?? throw "null pointer dereference")._off = (_i_5185541 + (1 : stdgo.GoInt) : stdgo.GoInt);
=======
                        _data_5386755 = __tmp__0;
                        _i_5386761 = __tmp__1;
                    };
                    _gotoNext = 5386780i32;
                } else if (__value__ == (5386780i32)) {
                    switchBreak = false;
                    _gotoNext = 5386789i32;
                } else if (__value__ == (5386789i32)) {
                    if (!switchBreak) {
                        {
                            final __value__ = _data_5386755[(_i_5386761 - (1 : stdgo.GoInt) : stdgo.GoInt)];
                            if (__value__ == ((34 : stdgo.GoUInt8))) {
                                _gotoNext = 5386809i32;
                            } else if (__value__ == ((48 : stdgo.GoUInt8)) || __value__ == ((49 : stdgo.GoUInt8)) || __value__ == ((50 : stdgo.GoUInt8)) || __value__ == ((51 : stdgo.GoUInt8)) || __value__ == ((52 : stdgo.GoUInt8)) || __value__ == ((53 : stdgo.GoUInt8)) || __value__ == ((54 : stdgo.GoUInt8)) || __value__ == ((55 : stdgo.GoUInt8)) || __value__ == ((56 : stdgo.GoUInt8)) || __value__ == ((57 : stdgo.GoUInt8)) || __value__ == ((45 : stdgo.GoUInt8))) {
                                _gotoNext = 5386998i32;
                            } else if (__value__ == ((116 : stdgo.GoUInt8))) {
                                _gotoNext = 5387243i32;
                            } else if (__value__ == ((102 : stdgo.GoUInt8))) {
                                _gotoNext = 5387280i32;
                            } else if (__value__ == ((110 : stdgo.GoUInt8))) {
                                _gotoNext = 5387319i32;
                            } else {
                                _gotoNext = 5387359i32;
                            };
                        };
                    } else {
                        _gotoNext = 5387359i32;
                    };
                } else if (__value__ == (5386809i32)) {
                    var __blank__ = 0i32;
                    _gotoNext = 5386831i32;
                } else if (__value__ == (5386831i32)) {
                    if ((_i_5386761 < (_data_5386755.length) : Bool)) {
                        _gotoNext = 5386856i32;
                    } else {
                        _gotoNext = 5387359i32;
                    };
                } else if (__value__ == (5386852i32)) {
                    _i_5386761++;
                    _gotoNext = 5386831i32;
                } else if (__value__ == (5386856i32)) {
                    _gotoNext = 5386861i32;
                } else if (__value__ == (5386861i32)) {
                    {
                        final __value__ = _data_5386755[(_i_5386761 : stdgo.GoInt)];
                        if (__value__ == ((92 : stdgo.GoUInt8))) {
                            _gotoNext = 5386881i32;
                        } else if (__value__ == ((34 : stdgo.GoUInt8))) {
                            _gotoNext = 5386919i32;
                        } else {
                            _gotoNext = 5386852i32;
                        };
                    };
                } else if (__value__ == (5386881i32)) {
                    _i_5386761++;
                    _gotoNext = 5386852i32;
                } else if (__value__ == (5386919i32)) {
                    _i_5386761++;
                    switchBreak = true;
                    _gotoNext = 5386789i32;
                } else if (__value__ == (5386998i32)) {
                    var __blank__ = 0i32;
                    _gotoNext = 5387070i32;
                } else if (__value__ == (5387070i32)) {
                    if ((_i_5386761 < (_data_5386755.length) : Bool)) {
                        _gotoNext = 5387095i32;
                    } else {
                        _gotoNext = 5387359i32;
                    };
                } else if (__value__ == (5387091i32)) {
                    _i_5386761++;
                    _gotoNext = 5387070i32;
                } else if (__value__ == (5387095i32)) {
                    _gotoNext = 5387100i32;
                } else if (__value__ == (5387100i32)) {
                    {
                        final __value__ = _data_5386755[(_i_5386761 : stdgo.GoInt)];
                        if (__value__ == ((48 : stdgo.GoUInt8)) || __value__ == ((49 : stdgo.GoUInt8)) || __value__ == ((50 : stdgo.GoUInt8)) || __value__ == ((51 : stdgo.GoUInt8)) || __value__ == ((52 : stdgo.GoUInt8)) || __value__ == ((53 : stdgo.GoUInt8)) || __value__ == ((54 : stdgo.GoUInt8)) || __value__ == ((55 : stdgo.GoUInt8)) || __value__ == ((56 : stdgo.GoUInt8)) || __value__ == ((57 : stdgo.GoUInt8)) || __value__ == ((46 : stdgo.GoUInt8)) || __value__ == ((101 : stdgo.GoUInt8)) || __value__ == ((69 : stdgo.GoUInt8)) || __value__ == ((43 : stdgo.GoUInt8)) || __value__ == ((45 : stdgo.GoUInt8))) {
                            _gotoNext = 5387120i32;
                        } else {
                            _gotoNext = 5387207i32;
                        };
                    };
                } else if (__value__ == (5387120i32)) {
                    _gotoNext = 5387091i32;
                } else if (__value__ == (5387207i32)) {
                    switchBreak = true;
                    _gotoNext = 5386789i32;
                } else if (__value__ == (5387243i32)) {
                    _i_5386761 = (_i_5386761 + (((("rue" : stdgo.GoString) : stdgo.GoString).length)) : stdgo.GoInt);
                    _gotoNext = 5387359i32;
                } else if (__value__ == (5387280i32)) {
                    _i_5386761 = (_i_5386761 + (((("alse" : stdgo.GoString) : stdgo.GoString).length)) : stdgo.GoInt);
                    _gotoNext = 5387359i32;
                } else if (__value__ == (5387319i32)) {
                    _i_5386761 = (_i_5386761 + (((("ull" : stdgo.GoString) : stdgo.GoString).length)) : stdgo.GoInt);
                    _gotoNext = 5387359i32;
                } else if (__value__ == (5387359i32)) {
                    if ((_i_5386761 < (_data_5386755.length) : Bool)) {
                        _gotoNext = 5387376i32;
                    } else {
                        _gotoNext = 5387431i32;
                    };
                } else if (__value__ == (5387376i32)) {
                    (@:checkr _d ?? throw "null pointer dereference")._opcode = stdgo._internal.encoding.json.Json__stateendvalue._stateEndValue((stdgo.Go.setRef((@:checkr _d ?? throw "null pointer dereference")._scan) : stdgo.Ref<stdgo._internal.encoding.json.Json_t_scanner.T_scanner>), _data_5386755[(_i_5386761 : stdgo.GoInt)]);
                    _gotoNext = 5387458i32;
                } else if (__value__ == (5387431i32)) {
                    _gotoNext = 5387431i32;
                    (@:checkr _d ?? throw "null pointer dereference")._opcode = (10 : stdgo.GoInt);
                    var __blank__ = 0i32;
                    _gotoNext = 5387458i32;
                } else if (__value__ == (5387458i32)) {
                    (@:checkr _d ?? throw "null pointer dereference")._off = (_i_5386761 + (1 : stdgo.GoInt) : stdgo.GoInt);
>>>>>>> 97b0842d
                    _gotoNext = -1i32;
                };
            };
        };
    }
    @:keep
    @:tdfield
    static public function _scanWhile( _d:stdgo.Ref<stdgo._internal.encoding.json.Json_t_decodestate.T_decodeState>, _op:stdgo.GoInt):Void {
        @:recv var _d:stdgo.Ref<stdgo._internal.encoding.json.Json_t_decodestate.T_decodeState> = _d;
        var __0 = (stdgo.Go.setRef((@:checkr _d ?? throw "null pointer dereference")._scan) : stdgo.Ref<stdgo._internal.encoding.json.Json_t_scanner.T_scanner>), __1 = (@:checkr _d ?? throw "null pointer dereference")._data, __2 = ((@:checkr _d ?? throw "null pointer dereference")._off : stdgo.GoInt);
var _i = __2, _data = __1, _s = __0;
        while ((_i < (_data.length) : Bool)) {
            var _newOp = ((@:checkr _s ?? throw "null pointer dereference")._step(_s, _data[(_i : stdgo.GoInt)]) : stdgo.GoInt);
            _i++;
            if (_newOp != (_op)) {
                (@:checkr _d ?? throw "null pointer dereference")._opcode = _newOp;
                (@:checkr _d ?? throw "null pointer dereference")._off = _i;
                return;
            };
        };
        (@:checkr _d ?? throw "null pointer dereference")._off = ((_data.length) + (1 : stdgo.GoInt) : stdgo.GoInt);
        (@:checkr _d ?? throw "null pointer dereference")._opcode = @:check2 (@:checkr _d ?? throw "null pointer dereference")._scan._eof();
    }
    @:keep
    @:tdfield
    static public function _scanNext( _d:stdgo.Ref<stdgo._internal.encoding.json.Json_t_decodestate.T_decodeState>):Void {
        @:recv var _d:stdgo.Ref<stdgo._internal.encoding.json.Json_t_decodestate.T_decodeState> = _d;
        if (((@:checkr _d ?? throw "null pointer dereference")._off < ((@:checkr _d ?? throw "null pointer dereference")._data.length) : Bool)) {
            (@:checkr _d ?? throw "null pointer dereference")._opcode = (@:checkr _d ?? throw "null pointer dereference")._scan._step((stdgo.Go.setRef((@:checkr _d ?? throw "null pointer dereference")._scan) : stdgo.Ref<stdgo._internal.encoding.json.Json_t_scanner.T_scanner>), (@:checkr _d ?? throw "null pointer dereference")._data[((@:checkr _d ?? throw "null pointer dereference")._off : stdgo.GoInt)]);
            (@:checkr _d ?? throw "null pointer dereference")._off++;
        } else {
            (@:checkr _d ?? throw "null pointer dereference")._opcode = @:check2 (@:checkr _d ?? throw "null pointer dereference")._scan._eof();
            (@:checkr _d ?? throw "null pointer dereference")._off = (((@:checkr _d ?? throw "null pointer dereference")._data.length) + (1 : stdgo.GoInt) : stdgo.GoInt);
        };
    }
    @:keep
    @:tdfield
    static public function _skip( _d:stdgo.Ref<stdgo._internal.encoding.json.Json_t_decodestate.T_decodeState>):Void {
        @:recv var _d:stdgo.Ref<stdgo._internal.encoding.json.Json_t_decodestate.T_decodeState> = _d;
        var __0 = (stdgo.Go.setRef((@:checkr _d ?? throw "null pointer dereference")._scan) : stdgo.Ref<stdgo._internal.encoding.json.Json_t_scanner.T_scanner>), __1 = (@:checkr _d ?? throw "null pointer dereference")._data, __2 = ((@:checkr _d ?? throw "null pointer dereference")._off : stdgo.GoInt);
var _i = __2, _data = __1, _s = __0;
        var _depth = ((@:checkr _s ?? throw "null pointer dereference")._parseState.length : stdgo.GoInt);
        while (true) {
            var _op = ((@:checkr _s ?? throw "null pointer dereference")._step(_s, _data[(_i : stdgo.GoInt)]) : stdgo.GoInt);
            _i++;
            if ((((@:checkr _s ?? throw "null pointer dereference")._parseState.length) < _depth : Bool)) {
                (@:checkr _d ?? throw "null pointer dereference")._off = _i;
                (@:checkr _d ?? throw "null pointer dereference")._opcode = _op;
                return;
            };
        };
    }
    @:keep
    @:tdfield
    static public function _addErrorContext( _d:stdgo.Ref<stdgo._internal.encoding.json.Json_t_decodestate.T_decodeState>, _err:stdgo.Error):stdgo.Error {
        @:recv var _d:stdgo.Ref<stdgo._internal.encoding.json.Json_t_decodestate.T_decodeState> = _d;
        if ((((@:checkr _d ?? throw "null pointer dereference")._errorContext != null && (((@:checkr _d ?? throw "null pointer dereference")._errorContext : Dynamic).__nil__ == null || !((@:checkr _d ?? throw "null pointer dereference")._errorContext : Dynamic).__nil__)) && ((!(((@:checkr (@:checkr _d ?? throw "null pointer dereference")._errorContext ?? throw "null pointer dereference").struct_.string() : String) == (null.string() : String)) || (((@:checkr (@:checkr _d ?? throw "null pointer dereference")._errorContext ?? throw "null pointer dereference").fieldStack.length) > (0 : stdgo.GoInt) : Bool) : Bool)) : Bool)) {
            {
                final __type__ = _err;
                if (stdgo.Go.typeEquals((__type__ : stdgo.Ref<stdgo._internal.encoding.json.Json_unmarshaltypeerror.UnmarshalTypeError>))) {
                    var _err:stdgo.Ref<stdgo._internal.encoding.json.Json_unmarshaltypeerror.UnmarshalTypeError> = __type__ == null ? (null : stdgo.Ref<stdgo._internal.encoding.json.Json_unmarshaltypeerror.UnmarshalTypeError>) : __type__.__underlying__() == null ? (null : stdgo.Ref<stdgo._internal.encoding.json.Json_unmarshaltypeerror.UnmarshalTypeError>) : __type__ == null ? (null : stdgo.Ref<stdgo._internal.encoding.json.Json_unmarshaltypeerror.UnmarshalTypeError>) : __type__.__underlying__().value;
                    (@:checkr _err ?? throw "null pointer dereference").struct_ = (@:checkr (@:checkr _d ?? throw "null pointer dereference")._errorContext ?? throw "null pointer dereference").struct_.name()?.__copy__();
                    (@:checkr _err ?? throw "null pointer dereference").field = stdgo._internal.strings.Strings_join.join((@:checkr (@:checkr _d ?? throw "null pointer dereference")._errorContext ?? throw "null pointer dereference").fieldStack, ("." : stdgo.GoString))?.__copy__();
                };
            };
        };
        return _err;
    }
    @:keep
    @:tdfield
    static public function _saveError( _d:stdgo.Ref<stdgo._internal.encoding.json.Json_t_decodestate.T_decodeState>, _err:stdgo.Error):Void {
        @:recv var _d:stdgo.Ref<stdgo._internal.encoding.json.Json_t_decodestate.T_decodeState> = _d;
        if ((@:checkr _d ?? throw "null pointer dereference")._savedError == null) {
            (@:checkr _d ?? throw "null pointer dereference")._savedError = @:check2r _d._addErrorContext(_err);
        };
    }
    @:keep
    @:tdfield
    static public function _init( _d:stdgo.Ref<stdgo._internal.encoding.json.Json_t_decodestate.T_decodeState>, _data:stdgo.Slice<stdgo.GoUInt8>):stdgo.Ref<stdgo._internal.encoding.json.Json_t_decodestate.T_decodeState> {
        @:recv var _d:stdgo.Ref<stdgo._internal.encoding.json.Json_t_decodestate.T_decodeState> = _d;
        (@:checkr _d ?? throw "null pointer dereference")._data = _data;
        (@:checkr _d ?? throw "null pointer dereference")._off = (0 : stdgo.GoInt);
        (@:checkr _d ?? throw "null pointer dereference")._savedError = (null : stdgo.Error);
        if (((@:checkr _d ?? throw "null pointer dereference")._errorContext != null && (((@:checkr _d ?? throw "null pointer dereference")._errorContext : Dynamic).__nil__ == null || !((@:checkr _d ?? throw "null pointer dereference")._errorContext : Dynamic).__nil__))) {
            (@:checkr (@:checkr _d ?? throw "null pointer dereference")._errorContext ?? throw "null pointer dereference").struct_ = (null : stdgo._internal.reflect.Reflect_type_.Type_);
            (@:checkr (@:checkr _d ?? throw "null pointer dereference")._errorContext ?? throw "null pointer dereference").fieldStack = ((@:checkr (@:checkr _d ?? throw "null pointer dereference")._errorContext ?? throw "null pointer dereference").fieldStack.__slice__(0, (0 : stdgo.GoInt)) : stdgo.Slice<stdgo.GoString>);
        };
        return _d;
    }
    @:keep
    @:tdfield
    static public function _readIndex( _d:stdgo.Ref<stdgo._internal.encoding.json.Json_t_decodestate.T_decodeState>):stdgo.GoInt {
        @:recv var _d:stdgo.Ref<stdgo._internal.encoding.json.Json_t_decodestate.T_decodeState> = _d;
        return ((@:checkr _d ?? throw "null pointer dereference")._off - (1 : stdgo.GoInt) : stdgo.GoInt);
    }
    @:keep
    @:tdfield
    static public function _unmarshal( _d:stdgo.Ref<stdgo._internal.encoding.json.Json_t_decodestate.T_decodeState>, _v:stdgo.AnyInterface):stdgo.Error {
        @:recv var _d:stdgo.Ref<stdgo._internal.encoding.json.Json_t_decodestate.T_decodeState> = _d;
        var _rv = (stdgo._internal.reflect.Reflect_valueof.valueOf(_v)?.__copy__() : stdgo._internal.reflect.Reflect_value.Value);
        if (((_rv.kind() != (22u32 : stdgo._internal.reflect.Reflect_kind.Kind)) || _rv.isNil() : Bool)) {
            return stdgo.Go.asInterface((stdgo.Go.setRef((new stdgo._internal.encoding.json.Json_invalidunmarshalerror.InvalidUnmarshalError(stdgo._internal.reflect.Reflect_typeof.typeOf(_v)) : stdgo._internal.encoding.json.Json_invalidunmarshalerror.InvalidUnmarshalError)) : stdgo.Ref<stdgo._internal.encoding.json.Json_invalidunmarshalerror.InvalidUnmarshalError>));
        };
        @:check2 (@:checkr _d ?? throw "null pointer dereference")._scan._reset();
        @:check2r _d._scanWhile((9 : stdgo.GoInt));
        var _err = (@:check2r _d._value(_rv?.__copy__()) : stdgo.Error);
        if (_err != null) {
            return @:check2r _d._addErrorContext(_err);
        };
        return (@:checkr _d ?? throw "null pointer dereference")._savedError;
    }
}<|MERGE_RESOLUTION|>--- conflicted
+++ resolved
@@ -750,13 +750,8 @@
     static public function _rescanLiteral( _d:stdgo.Ref<stdgo._internal.encoding.json.Json_t_decodestate.T_decodeState>):Void {
         @:recv var _d:stdgo.Ref<stdgo._internal.encoding.json.Json_t_decodestate.T_decodeState> = _d;
         var switchBreak = false;
-<<<<<<< HEAD
-        var _i_5185541:stdgo.GoInt = (0 : stdgo.GoInt);
-        var _data_5185535:stdgo.Slice<stdgo.GoUInt8> = (null : stdgo.Slice<stdgo.GoUInt8>);
-=======
         var _i_5386761:stdgo.GoInt = (0 : stdgo.GoInt);
         var _data_5386755:stdgo.Slice<stdgo.GoUInt8> = (null : stdgo.Slice<stdgo.GoUInt8>);
->>>>>>> 97b0842d
         var _gotoNext = 0i32;
         var __blank__ = _gotoNext == ((0i32 : stdgo.GoInt));
         while (_gotoNext != ((-1i32 : stdgo.GoInt))) {
@@ -766,121 +761,6 @@
                     {
                         final __tmp__0 = (@:checkr _d ?? throw "null pointer dereference")._data;
                         final __tmp__1 = (@:checkr _d ?? throw "null pointer dereference")._off;
-<<<<<<< HEAD
-                        _data_5185535 = __tmp__0;
-                        _i_5185541 = __tmp__1;
-                    };
-                    _gotoNext = 5185560i32;
-                } else if (__value__ == (5185560i32)) {
-                    switchBreak = false;
-                    _gotoNext = 5185569i32;
-                } else if (__value__ == (5185569i32)) {
-                    if (!switchBreak) {
-                        {
-                            final __value__ = _data_5185535[(_i_5185541 - (1 : stdgo.GoInt) : stdgo.GoInt)];
-                            if (__value__ == ((34 : stdgo.GoUInt8))) {
-                                _gotoNext = 5185589i32;
-                            } else if (__value__ == ((48 : stdgo.GoUInt8)) || __value__ == ((49 : stdgo.GoUInt8)) || __value__ == ((50 : stdgo.GoUInt8)) || __value__ == ((51 : stdgo.GoUInt8)) || __value__ == ((52 : stdgo.GoUInt8)) || __value__ == ((53 : stdgo.GoUInt8)) || __value__ == ((54 : stdgo.GoUInt8)) || __value__ == ((55 : stdgo.GoUInt8)) || __value__ == ((56 : stdgo.GoUInt8)) || __value__ == ((57 : stdgo.GoUInt8)) || __value__ == ((45 : stdgo.GoUInt8))) {
-                                _gotoNext = 5185778i32;
-                            } else if (__value__ == ((116 : stdgo.GoUInt8))) {
-                                _gotoNext = 5186023i32;
-                            } else if (__value__ == ((102 : stdgo.GoUInt8))) {
-                                _gotoNext = 5186060i32;
-                            } else if (__value__ == ((110 : stdgo.GoUInt8))) {
-                                _gotoNext = 5186099i32;
-                            } else {
-                                _gotoNext = 5186139i32;
-                            };
-                        };
-                    } else {
-                        _gotoNext = 5186139i32;
-                    };
-                } else if (__value__ == (5185589i32)) {
-                    var __blank__ = 0i32;
-                    _gotoNext = 5185611i32;
-                } else if (__value__ == (5185611i32)) {
-                    if ((_i_5185541 < (_data_5185535.length) : Bool)) {
-                        _gotoNext = 5185636i32;
-                    } else {
-                        _gotoNext = 5186139i32;
-                    };
-                } else if (__value__ == (5185632i32)) {
-                    _i_5185541++;
-                    _gotoNext = 5185611i32;
-                } else if (__value__ == (5185636i32)) {
-                    _gotoNext = 5185641i32;
-                } else if (__value__ == (5185641i32)) {
-                    {
-                        final __value__ = _data_5185535[(_i_5185541 : stdgo.GoInt)];
-                        if (__value__ == ((92 : stdgo.GoUInt8))) {
-                            _gotoNext = 5185661i32;
-                        } else if (__value__ == ((34 : stdgo.GoUInt8))) {
-                            _gotoNext = 5185699i32;
-                        } else {
-                            _gotoNext = 5185632i32;
-                        };
-                    };
-                } else if (__value__ == (5185661i32)) {
-                    _i_5185541++;
-                    _gotoNext = 5185632i32;
-                } else if (__value__ == (5185699i32)) {
-                    _i_5185541++;
-                    switchBreak = true;
-                    _gotoNext = 5185569i32;
-                } else if (__value__ == (5185778i32)) {
-                    var __blank__ = 0i32;
-                    _gotoNext = 5185850i32;
-                } else if (__value__ == (5185850i32)) {
-                    if ((_i_5185541 < (_data_5185535.length) : Bool)) {
-                        _gotoNext = 5185875i32;
-                    } else {
-                        _gotoNext = 5186139i32;
-                    };
-                } else if (__value__ == (5185871i32)) {
-                    _i_5185541++;
-                    _gotoNext = 5185850i32;
-                } else if (__value__ == (5185875i32)) {
-                    _gotoNext = 5185880i32;
-                } else if (__value__ == (5185880i32)) {
-                    {
-                        final __value__ = _data_5185535[(_i_5185541 : stdgo.GoInt)];
-                        if (__value__ == ((48 : stdgo.GoUInt8)) || __value__ == ((49 : stdgo.GoUInt8)) || __value__ == ((50 : stdgo.GoUInt8)) || __value__ == ((51 : stdgo.GoUInt8)) || __value__ == ((52 : stdgo.GoUInt8)) || __value__ == ((53 : stdgo.GoUInt8)) || __value__ == ((54 : stdgo.GoUInt8)) || __value__ == ((55 : stdgo.GoUInt8)) || __value__ == ((56 : stdgo.GoUInt8)) || __value__ == ((57 : stdgo.GoUInt8)) || __value__ == ((46 : stdgo.GoUInt8)) || __value__ == ((101 : stdgo.GoUInt8)) || __value__ == ((69 : stdgo.GoUInt8)) || __value__ == ((43 : stdgo.GoUInt8)) || __value__ == ((45 : stdgo.GoUInt8))) {
-                            _gotoNext = 5185900i32;
-                        } else {
-                            _gotoNext = 5185987i32;
-                        };
-                    };
-                } else if (__value__ == (5185900i32)) {
-                    _gotoNext = 5185871i32;
-                } else if (__value__ == (5185987i32)) {
-                    switchBreak = true;
-                    _gotoNext = 5185569i32;
-                } else if (__value__ == (5186023i32)) {
-                    _i_5185541 = (_i_5185541 + (((("rue" : stdgo.GoString) : stdgo.GoString).length)) : stdgo.GoInt);
-                    _gotoNext = 5186139i32;
-                } else if (__value__ == (5186060i32)) {
-                    _i_5185541 = (_i_5185541 + (((("alse" : stdgo.GoString) : stdgo.GoString).length)) : stdgo.GoInt);
-                    _gotoNext = 5186139i32;
-                } else if (__value__ == (5186099i32)) {
-                    _i_5185541 = (_i_5185541 + (((("ull" : stdgo.GoString) : stdgo.GoString).length)) : stdgo.GoInt);
-                    _gotoNext = 5186139i32;
-                } else if (__value__ == (5186139i32)) {
-                    if ((_i_5185541 < (_data_5185535.length) : Bool)) {
-                        _gotoNext = 5186156i32;
-                    } else {
-                        _gotoNext = 5186211i32;
-                    };
-                } else if (__value__ == (5186156i32)) {
-                    (@:checkr _d ?? throw "null pointer dereference")._opcode = stdgo._internal.encoding.json.Json__stateendvalue._stateEndValue((stdgo.Go.setRef((@:checkr _d ?? throw "null pointer dereference")._scan) : stdgo.Ref<stdgo._internal.encoding.json.Json_t_scanner.T_scanner>), _data_5185535[(_i_5185541 : stdgo.GoInt)]);
-                    _gotoNext = 5186238i32;
-                } else if (__value__ == (5186211i32)) {
-                    _gotoNext = 5186211i32;
-                    (@:checkr _d ?? throw "null pointer dereference")._opcode = (10 : stdgo.GoInt);
-                    var __blank__ = 0i32;
-                    _gotoNext = 5186238i32;
-                } else if (__value__ == (5186238i32)) {
-                    (@:checkr _d ?? throw "null pointer dereference")._off = (_i_5185541 + (1 : stdgo.GoInt) : stdgo.GoInt);
-=======
                         _data_5386755 = __tmp__0;
                         _i_5386761 = __tmp__1;
                     };
@@ -994,7 +874,6 @@
                     _gotoNext = 5387458i32;
                 } else if (__value__ == (5387458i32)) {
                     (@:checkr _d ?? throw "null pointer dereference")._off = (_i_5386761 + (1 : stdgo.GoInt) : stdgo.GoInt);
->>>>>>> 97b0842d
                     _gotoNext = -1i32;
                 };
             };
