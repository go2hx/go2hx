--- conflicted
+++ resolved
@@ -752,11 +752,8 @@
         var _i_5394355:stdgo.GoInt = (0 : stdgo.GoInt);
         var _data_5394349:stdgo.Slice<stdgo.GoUInt8> = (null : stdgo.Slice<stdgo.GoUInt8>);
         var switchBreak = false;
-<<<<<<< HEAD
-=======
         var _i_5320389:stdgo.GoInt = (0 : stdgo.GoInt);
         var _data_5320383:stdgo.Slice<stdgo.GoUInt8> = (null : stdgo.Slice<stdgo.GoUInt8>);
->>>>>>> 75a1cf92
         var _gotoNext = 0i32;
         var __blank__ = _gotoNext == ((0i32 : stdgo.GoInt));
         while (_gotoNext != ((-1i32 : stdgo.GoInt))) {
@@ -766,121 +763,6 @@
                     {
                         final __tmp__0 = (@:checkr _d ?? throw "null pointer dereference")._data;
                         final __tmp__1 = (@:checkr _d ?? throw "null pointer dereference")._off;
-<<<<<<< HEAD
-                        _data_5394349 = __tmp__0;
-                        _i_5394355 = __tmp__1;
-                    };
-                    _gotoNext = 5394374i32;
-                } else if (__value__ == (5394374i32)) {
-                    switchBreak = false;
-                    _gotoNext = 5394383i32;
-                } else if (__value__ == (5394383i32)) {
-                    if (!switchBreak) {
-                        {
-                            final __value__ = _data_5394349[(_i_5394355 - (1 : stdgo.GoInt) : stdgo.GoInt)];
-                            if (__value__ == ((34 : stdgo.GoUInt8))) {
-                                _gotoNext = 5394403i32;
-                            } else if (__value__ == ((48 : stdgo.GoUInt8)) || __value__ == ((49 : stdgo.GoUInt8)) || __value__ == ((50 : stdgo.GoUInt8)) || __value__ == ((51 : stdgo.GoUInt8)) || __value__ == ((52 : stdgo.GoUInt8)) || __value__ == ((53 : stdgo.GoUInt8)) || __value__ == ((54 : stdgo.GoUInt8)) || __value__ == ((55 : stdgo.GoUInt8)) || __value__ == ((56 : stdgo.GoUInt8)) || __value__ == ((57 : stdgo.GoUInt8)) || __value__ == ((45 : stdgo.GoUInt8))) {
-                                _gotoNext = 5394592i32;
-                            } else if (__value__ == ((116 : stdgo.GoUInt8))) {
-                                _gotoNext = 5394837i32;
-                            } else if (__value__ == ((102 : stdgo.GoUInt8))) {
-                                _gotoNext = 5394874i32;
-                            } else if (__value__ == ((110 : stdgo.GoUInt8))) {
-                                _gotoNext = 5394913i32;
-                            } else {
-                                _gotoNext = 5394953i32;
-                            };
-                        };
-                    } else {
-                        _gotoNext = 5394953i32;
-                    };
-                } else if (__value__ == (5394403i32)) {
-                    var __blank__ = 0i32;
-                    _gotoNext = 5394425i32;
-                } else if (__value__ == (5394425i32)) {
-                    if ((_i_5394355 < (_data_5394349.length) : Bool)) {
-                        _gotoNext = 5394450i32;
-                    } else {
-                        _gotoNext = 5394953i32;
-                    };
-                } else if (__value__ == (5394446i32)) {
-                    _i_5394355++;
-                    _gotoNext = 5394425i32;
-                } else if (__value__ == (5394450i32)) {
-                    _gotoNext = 5394455i32;
-                } else if (__value__ == (5394455i32)) {
-                    {
-                        final __value__ = _data_5394349[(_i_5394355 : stdgo.GoInt)];
-                        if (__value__ == ((92 : stdgo.GoUInt8))) {
-                            _gotoNext = 5394475i32;
-                        } else if (__value__ == ((34 : stdgo.GoUInt8))) {
-                            _gotoNext = 5394513i32;
-                        } else {
-                            _gotoNext = 5394446i32;
-                        };
-                    };
-                } else if (__value__ == (5394475i32)) {
-                    _i_5394355++;
-                    _gotoNext = 5394446i32;
-                } else if (__value__ == (5394513i32)) {
-                    _i_5394355++;
-                    switchBreak = true;
-                    _gotoNext = 5394383i32;
-                } else if (__value__ == (5394592i32)) {
-                    var __blank__ = 0i32;
-                    _gotoNext = 5394664i32;
-                } else if (__value__ == (5394664i32)) {
-                    if ((_i_5394355 < (_data_5394349.length) : Bool)) {
-                        _gotoNext = 5394689i32;
-                    } else {
-                        _gotoNext = 5394953i32;
-                    };
-                } else if (__value__ == (5394685i32)) {
-                    _i_5394355++;
-                    _gotoNext = 5394664i32;
-                } else if (__value__ == (5394689i32)) {
-                    _gotoNext = 5394694i32;
-                } else if (__value__ == (5394694i32)) {
-                    {
-                        final __value__ = _data_5394349[(_i_5394355 : stdgo.GoInt)];
-                        if (__value__ == ((48 : stdgo.GoUInt8)) || __value__ == ((49 : stdgo.GoUInt8)) || __value__ == ((50 : stdgo.GoUInt8)) || __value__ == ((51 : stdgo.GoUInt8)) || __value__ == ((52 : stdgo.GoUInt8)) || __value__ == ((53 : stdgo.GoUInt8)) || __value__ == ((54 : stdgo.GoUInt8)) || __value__ == ((55 : stdgo.GoUInt8)) || __value__ == ((56 : stdgo.GoUInt8)) || __value__ == ((57 : stdgo.GoUInt8)) || __value__ == ((46 : stdgo.GoUInt8)) || __value__ == ((101 : stdgo.GoUInt8)) || __value__ == ((69 : stdgo.GoUInt8)) || __value__ == ((43 : stdgo.GoUInt8)) || __value__ == ((45 : stdgo.GoUInt8))) {
-                            _gotoNext = 5394714i32;
-                        } else {
-                            _gotoNext = 5394801i32;
-                        };
-                    };
-                } else if (__value__ == (5394714i32)) {
-                    _gotoNext = 5394685i32;
-                } else if (__value__ == (5394801i32)) {
-                    switchBreak = true;
-                    _gotoNext = 5394383i32;
-                } else if (__value__ == (5394837i32)) {
-                    _i_5394355 = (_i_5394355 + (((("rue" : stdgo.GoString) : stdgo.GoString).length)) : stdgo.GoInt);
-                    _gotoNext = 5394953i32;
-                } else if (__value__ == (5394874i32)) {
-                    _i_5394355 = (_i_5394355 + (((("alse" : stdgo.GoString) : stdgo.GoString).length)) : stdgo.GoInt);
-                    _gotoNext = 5394953i32;
-                } else if (__value__ == (5394913i32)) {
-                    _i_5394355 = (_i_5394355 + (((("ull" : stdgo.GoString) : stdgo.GoString).length)) : stdgo.GoInt);
-                    _gotoNext = 5394953i32;
-                } else if (__value__ == (5394953i32)) {
-                    if ((_i_5394355 < (_data_5394349.length) : Bool)) {
-                        _gotoNext = 5394970i32;
-                    } else {
-                        _gotoNext = 5395025i32;
-                    };
-                } else if (__value__ == (5394970i32)) {
-                    (@:checkr _d ?? throw "null pointer dereference")._opcode = stdgo._internal.encoding.json.Json__stateendvalue._stateEndValue((stdgo.Go.setRef((@:checkr _d ?? throw "null pointer dereference")._scan) : stdgo.Ref<stdgo._internal.encoding.json.Json_t_scanner.T_scanner>), _data_5394349[(_i_5394355 : stdgo.GoInt)]);
-                    _gotoNext = 5395052i32;
-                } else if (__value__ == (5395025i32)) {
-                    _gotoNext = 5395025i32;
-                    (@:checkr _d ?? throw "null pointer dereference")._opcode = (10 : stdgo.GoInt);
-                    var __blank__ = 0i32;
-                    _gotoNext = 5395052i32;
-                } else if (__value__ == (5395052i32)) {
-                    (@:checkr _d ?? throw "null pointer dereference")._off = (_i_5394355 + (1 : stdgo.GoInt) : stdgo.GoInt);
-=======
                         _data_5320383 = __tmp__0;
                         _i_5320389 = __tmp__1;
                     };
@@ -994,7 +876,6 @@
                     _gotoNext = 5321086i32;
                 } else if (__value__ == (5321086i32)) {
                     (@:checkr _d ?? throw "null pointer dereference")._off = (_i_5320389 + (1 : stdgo.GoInt) : stdgo.GoInt);
->>>>>>> 75a1cf92
                     _gotoNext = -1i32;
                 };
             };
