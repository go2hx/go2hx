package stdgo._internal.encoding.json;
@:keep @:allow(stdgo._internal.encoding.json.Json.T_decodeState_asInterface) class T_decodeState_static_extension {
    @:keep
    @:tdfield
    static public function _literalInterface( _d:stdgo.Ref<stdgo._internal.encoding.json.Json_t_decodestate.T_decodeState>):stdgo.AnyInterface {
        @:recv var _d:stdgo.Ref<stdgo._internal.encoding.json.Json_t_decodestate.T_decodeState> = _d;
        var _start = (@:check2r _d._readIndex() : stdgo.GoInt);
        @:check2r _d._rescanLiteral();
        var _item = ((@:checkr _d ?? throw "null pointer dereference")._data.__slice__(_start, @:check2r _d._readIndex()) : stdgo.Slice<stdgo.GoUInt8>);
        {
            var _c = (_item[(0 : stdgo.GoInt)] : stdgo.GoUInt8);
            {
                final __value__ = _c;
                if (__value__ == ((110 : stdgo.GoUInt8))) {
                    return (null : stdgo.AnyInterface);
                } else if (__value__ == ((116 : stdgo.GoUInt8)) || __value__ == ((102 : stdgo.GoUInt8))) {
                    return stdgo.Go.toInterface(_c == ((116 : stdgo.GoUInt8)));
                } else if (__value__ == ((34 : stdgo.GoUInt8))) {
                    var __tmp__ = stdgo._internal.encoding.json.Json__unquote._unquote(_item), _s:stdgo.GoString = __tmp__._0, _ok:Bool = __tmp__._1;
                    if (!_ok) {
                        throw stdgo.Go.toInterface(("JSON decoder out of sync - data changing underfoot?" : stdgo.GoString));
                    };
                    return stdgo.Go.toInterface(_s);
                } else {
                    if (((_c != (45 : stdgo.GoUInt8)) && (((_c < (48 : stdgo.GoUInt8) : Bool) || (_c > (57 : stdgo.GoUInt8) : Bool) : Bool)) : Bool)) {
                        throw stdgo.Go.toInterface(("JSON decoder out of sync - data changing underfoot?" : stdgo.GoString));
                    };
                    var __tmp__ = @:check2r _d._convertNumber((_item : stdgo.GoString)?.__copy__()), _n:stdgo.AnyInterface = __tmp__._0, _err:stdgo.Error = __tmp__._1;
                    if (_err != null) {
                        @:check2r _d._saveError(_err);
                    };
                    return _n;
                };
            };
        };
    }
    @:keep
    @:tdfield
    static public function _objectInterface( _d:stdgo.Ref<stdgo._internal.encoding.json.Json_t_decodestate.T_decodeState>):stdgo.GoMap<stdgo.GoString, stdgo.AnyInterface> {
        @:recv var _d:stdgo.Ref<stdgo._internal.encoding.json.Json_t_decodestate.T_decodeState> = _d;
        var _m = (({
            final x = new stdgo.GoMap.GoStringMap<stdgo.AnyInterface>();
            x.__defaultValue__ = () -> (null : stdgo.AnyInterface);
            {};
            x;
        } : stdgo.GoMap<stdgo.GoString, stdgo.AnyInterface>) : stdgo.GoMap<stdgo.GoString, stdgo.AnyInterface>);
        while (true) {
            @:check2r _d._scanWhile((9 : stdgo.GoInt));
            if ((@:checkr _d ?? throw "null pointer dereference")._opcode == ((5 : stdgo.GoInt))) {
                break;
            };
            if ((@:checkr _d ?? throw "null pointer dereference")._opcode != ((1 : stdgo.GoInt))) {
                throw stdgo.Go.toInterface(("JSON decoder out of sync - data changing underfoot?" : stdgo.GoString));
            };
            var _start = (@:check2r _d._readIndex() : stdgo.GoInt);
            @:check2r _d._rescanLiteral();
            var _item = ((@:checkr _d ?? throw "null pointer dereference")._data.__slice__(_start, @:check2r _d._readIndex()) : stdgo.Slice<stdgo.GoUInt8>);
            var __tmp__ = stdgo._internal.encoding.json.Json__unquote._unquote(_item), _key:stdgo.GoString = __tmp__._0, _ok:Bool = __tmp__._1;
            if (!_ok) {
                throw stdgo.Go.toInterface(("JSON decoder out of sync - data changing underfoot?" : stdgo.GoString));
            };
            if ((@:checkr _d ?? throw "null pointer dereference")._opcode == ((9 : stdgo.GoInt))) {
                @:check2r _d._scanWhile((9 : stdgo.GoInt));
            };
            if ((@:checkr _d ?? throw "null pointer dereference")._opcode != ((3 : stdgo.GoInt))) {
                throw stdgo.Go.toInterface(("JSON decoder out of sync - data changing underfoot?" : stdgo.GoString));
            };
            @:check2r _d._scanWhile((9 : stdgo.GoInt));
            _m[_key] = @:check2r _d._valueInterface();
            if ((@:checkr _d ?? throw "null pointer dereference")._opcode == ((9 : stdgo.GoInt))) {
                @:check2r _d._scanWhile((9 : stdgo.GoInt));
            };
            if ((@:checkr _d ?? throw "null pointer dereference")._opcode == ((5 : stdgo.GoInt))) {
                break;
            };
            if ((@:checkr _d ?? throw "null pointer dereference")._opcode != ((4 : stdgo.GoInt))) {
                throw stdgo.Go.toInterface(("JSON decoder out of sync - data changing underfoot?" : stdgo.GoString));
            };
        };
        return _m;
    }
    @:keep
    @:tdfield
    static public function _arrayInterface( _d:stdgo.Ref<stdgo._internal.encoding.json.Json_t_decodestate.T_decodeState>):stdgo.Slice<stdgo.AnyInterface> {
        @:recv var _d:stdgo.Ref<stdgo._internal.encoding.json.Json_t_decodestate.T_decodeState> = _d;
        var _v = (new stdgo.Slice<stdgo.AnyInterface>((0 : stdgo.GoInt).toBasic(), 0) : stdgo.Slice<stdgo.AnyInterface>);
        while (true) {
            @:check2r _d._scanWhile((9 : stdgo.GoInt));
            if ((@:checkr _d ?? throw "null pointer dereference")._opcode == ((8 : stdgo.GoInt))) {
                break;
            };
            _v = (_v.__append__(@:check2r _d._valueInterface()));
            if ((@:checkr _d ?? throw "null pointer dereference")._opcode == ((9 : stdgo.GoInt))) {
                @:check2r _d._scanWhile((9 : stdgo.GoInt));
            };
            if ((@:checkr _d ?? throw "null pointer dereference")._opcode == ((8 : stdgo.GoInt))) {
                break;
            };
            if ((@:checkr _d ?? throw "null pointer dereference")._opcode != ((7 : stdgo.GoInt))) {
                throw stdgo.Go.toInterface(("JSON decoder out of sync - data changing underfoot?" : stdgo.GoString));
            };
        };
        return _v;
    }
    @:keep
    @:tdfield
    static public function _valueInterface( _d:stdgo.Ref<stdgo._internal.encoding.json.Json_t_decodestate.T_decodeState>):stdgo.AnyInterface {
        @:recv var _d:stdgo.Ref<stdgo._internal.encoding.json.Json_t_decodestate.T_decodeState> = _d;
        var _val = (null : stdgo.AnyInterface);
        {
            final __value__ = (@:checkr _d ?? throw "null pointer dereference")._opcode;
            if (__value__ == ((6 : stdgo.GoInt))) {
                _val = stdgo.Go.toInterface(@:check2r _d._arrayInterface());
                @:check2r _d._scanNext();
            } else if (__value__ == ((2 : stdgo.GoInt))) {
                _val = stdgo.Go.toInterface(@:check2r _d._objectInterface());
                @:check2r _d._scanNext();
            } else if (__value__ == ((1 : stdgo.GoInt))) {
                _val = @:check2r _d._literalInterface();
            } else {
                throw stdgo.Go.toInterface(("JSON decoder out of sync - data changing underfoot?" : stdgo.GoString));
            };
        };
        return _val;
    }
    @:keep
    @:tdfield
    static public function _literalStore( _d:stdgo.Ref<stdgo._internal.encoding.json.Json_t_decodestate.T_decodeState>, _item:stdgo.Slice<stdgo.GoUInt8>, _v:stdgo._internal.reflect.Reflect_value.Value, _fromQuoted:Bool):stdgo.Error {
        @:recv var _d:stdgo.Ref<stdgo._internal.encoding.json.Json_t_decodestate.T_decodeState> = _d;
        if ((_item.length) == ((0 : stdgo.GoInt))) {
            @:check2r _d._saveError(stdgo._internal.fmt.Fmt_errorf.errorf(("json: invalid use of ,string struct tag, trying to unmarshal %q into %v" : stdgo.GoString), stdgo.Go.toInterface(_item), stdgo.Go.toInterface(_v.type())));
            return (null : stdgo.Error);
        };
        var _isNull = (_item[(0 : stdgo.GoInt)] == ((110 : stdgo.GoUInt8)) : Bool);
        var __tmp__ = stdgo._internal.encoding.json.Json__indirect._indirect(_v?.__copy__(), _isNull), _u:stdgo._internal.encoding.json.Json_unmarshaler.Unmarshaler = __tmp__._0, _ut:stdgo._internal.encoding.Encoding_textunmarshaler.TextUnmarshaler = __tmp__._1, _pv:stdgo._internal.reflect.Reflect_value.Value = __tmp__._2;
        if (_u != null) {
            return _u.unmarshalJSON(_item);
        };
        if (_ut != null) {
            if (_item[(0 : stdgo.GoInt)] != ((34 : stdgo.GoUInt8))) {
                if (_fromQuoted) {
                    @:check2r _d._saveError(stdgo._internal.fmt.Fmt_errorf.errorf(("json: invalid use of ,string struct tag, trying to unmarshal %q into %v" : stdgo.GoString), stdgo.Go.toInterface(_item), stdgo.Go.toInterface(_v.type())));
                    return (null : stdgo.Error);
                };
                var _val = (("number" : stdgo.GoString) : stdgo.GoString);
                {
                    final __value__ = _item[(0 : stdgo.GoInt)];
                    if (__value__ == ((110 : stdgo.GoUInt8))) {
                        _val = ("null" : stdgo.GoString);
                    } else if (__value__ == ((116 : stdgo.GoUInt8)) || __value__ == ((102 : stdgo.GoUInt8))) {
                        _val = ("bool" : stdgo.GoString);
                    };
                };
                @:check2r _d._saveError(stdgo.Go.asInterface((stdgo.Go.setRef(({ value : _val?.__copy__(), type : _v.type(), offset : (@:check2r _d._readIndex() : stdgo.GoInt64) } : stdgo._internal.encoding.json.Json_unmarshaltypeerror.UnmarshalTypeError)) : stdgo.Ref<stdgo._internal.encoding.json.Json_unmarshaltypeerror.UnmarshalTypeError>)));
                return (null : stdgo.Error);
            };
            var __tmp__ = stdgo._internal.encoding.json.Json__unquotebytes._unquoteBytes(_item), _s:stdgo.Slice<stdgo.GoUInt8> = __tmp__._0, _ok:Bool = __tmp__._1;
            if (!_ok) {
                if (_fromQuoted) {
                    return stdgo._internal.fmt.Fmt_errorf.errorf(("json: invalid use of ,string struct tag, trying to unmarshal %q into %v" : stdgo.GoString), stdgo.Go.toInterface(_item), stdgo.Go.toInterface(_v.type()));
                };
                throw stdgo.Go.toInterface(("JSON decoder out of sync - data changing underfoot?" : stdgo.GoString));
            };
            return _ut.unmarshalText(_s);
        };
        _v = _pv?.__copy__();
        {
            var _c = (_item[(0 : stdgo.GoInt)] : stdgo.GoUInt8);
            {
                var __switchIndex__ = -1;
                var __run__ = true;
                while (__run__) {
                    __run__ = false;
                    {
                        final __value__ = _c;
                        if (__value__ == ((110 : stdgo.GoUInt8))) {
                            if ((_fromQuoted && ((_item : stdgo.GoString) != ("null" : stdgo.GoString)) : Bool)) {
                                @:check2r _d._saveError(stdgo._internal.fmt.Fmt_errorf.errorf(("json: invalid use of ,string struct tag, trying to unmarshal %q into %v" : stdgo.GoString), stdgo.Go.toInterface(_item), stdgo.Go.toInterface(_v.type())));
                                break;
                            };
                            {
                                final __value__ = _v.kind();
                                if (__value__ == ((20u32 : stdgo._internal.reflect.Reflect_kind.Kind)) || __value__ == ((22u32 : stdgo._internal.reflect.Reflect_kind.Kind)) || __value__ == ((21u32 : stdgo._internal.reflect.Reflect_kind.Kind)) || __value__ == ((23u32 : stdgo._internal.reflect.Reflect_kind.Kind))) {
                                    _v.setZero();
                                };
                            };
                            break;
                        } else if (__value__ == ((116 : stdgo.GoUInt8)) || __value__ == ((102 : stdgo.GoUInt8))) {
                            var _value = (_item[(0 : stdgo.GoInt)] == ((116 : stdgo.GoUInt8)) : Bool);
                            if (((_fromQuoted && (_item : stdgo.GoString) != (("true" : stdgo.GoString)) : Bool) && ((_item : stdgo.GoString) != ("false" : stdgo.GoString)) : Bool)) {
                                @:check2r _d._saveError(stdgo._internal.fmt.Fmt_errorf.errorf(("json: invalid use of ,string struct tag, trying to unmarshal %q into %v" : stdgo.GoString), stdgo.Go.toInterface(_item), stdgo.Go.toInterface(_v.type())));
                                break;
                            };
                            {
                                final __value__ = _v.kind();
                                if (__value__ == ((1u32 : stdgo._internal.reflect.Reflect_kind.Kind))) {
                                    _v.setBool(_value);
                                } else if (__value__ == ((20u32 : stdgo._internal.reflect.Reflect_kind.Kind))) {
                                    if (_v.numMethod() == ((0 : stdgo.GoInt))) {
                                        _v.set(stdgo._internal.reflect.Reflect_valueof.valueOf(stdgo.Go.toInterface(_value))?.__copy__());
                                    } else {
                                        @:check2r _d._saveError(stdgo.Go.asInterface((stdgo.Go.setRef(({ value : ("bool" : stdgo.GoString), type : _v.type(), offset : (@:check2r _d._readIndex() : stdgo.GoInt64) } : stdgo._internal.encoding.json.Json_unmarshaltypeerror.UnmarshalTypeError)) : stdgo.Ref<stdgo._internal.encoding.json.Json_unmarshaltypeerror.UnmarshalTypeError>)));
                                    };
                                } else {
                                    if (_fromQuoted) {
                                        @:check2r _d._saveError(stdgo._internal.fmt.Fmt_errorf.errorf(("json: invalid use of ,string struct tag, trying to unmarshal %q into %v" : stdgo.GoString), stdgo.Go.toInterface(_item), stdgo.Go.toInterface(_v.type())));
                                    } else {
                                        @:check2r _d._saveError(stdgo.Go.asInterface((stdgo.Go.setRef(({ value : ("bool" : stdgo.GoString), type : _v.type(), offset : (@:check2r _d._readIndex() : stdgo.GoInt64) } : stdgo._internal.encoding.json.Json_unmarshaltypeerror.UnmarshalTypeError)) : stdgo.Ref<stdgo._internal.encoding.json.Json_unmarshaltypeerror.UnmarshalTypeError>)));
                                    };
                                };
                            };
                            break;
                        } else if (__value__ == ((34 : stdgo.GoUInt8))) {
                            var __tmp__ = stdgo._internal.encoding.json.Json__unquotebytes._unquoteBytes(_item), _s:stdgo.Slice<stdgo.GoUInt8> = __tmp__._0, _ok:Bool = __tmp__._1;
                            if (!_ok) {
                                if (_fromQuoted) {
                                    return stdgo._internal.fmt.Fmt_errorf.errorf(("json: invalid use of ,string struct tag, trying to unmarshal %q into %v" : stdgo.GoString), stdgo.Go.toInterface(_item), stdgo.Go.toInterface(_v.type()));
                                };
                                throw stdgo.Go.toInterface(("JSON decoder out of sync - data changing underfoot?" : stdgo.GoString));
                            };
                            {
                                var __switchIndex__ = -1;
                                var __run__ = true;
                                while (__run__) {
                                    __run__ = false;
                                    {
                                        final __value__ = _v.kind();
                                        if (__value__ == ((23u32 : stdgo._internal.reflect.Reflect_kind.Kind))) {
                                            if (_v.type().elem().kind() != ((8u32 : stdgo._internal.reflect.Reflect_kind.Kind))) {
                                                @:check2r _d._saveError(stdgo.Go.asInterface((stdgo.Go.setRef(({ value : ("string" : stdgo.GoString), type : _v.type(), offset : (@:check2r _d._readIndex() : stdgo.GoInt64) } : stdgo._internal.encoding.json.Json_unmarshaltypeerror.UnmarshalTypeError)) : stdgo.Ref<stdgo._internal.encoding.json.Json_unmarshaltypeerror.UnmarshalTypeError>)));
                                                break;
                                            };
                                            var _b = (new stdgo.Slice<stdgo.GoUInt8>((@:check2r stdgo._internal.encoding.base64.Base64_stdencoding.stdEncoding.decodedLen((_s.length)) : stdgo.GoInt).toBasic(), 0).__setNumber32__() : stdgo.Slice<stdgo.GoUInt8>);
                                            var __tmp__ = @:check2r stdgo._internal.encoding.base64.Base64_stdencoding.stdEncoding.decode(_b, _s), _n:stdgo.GoInt = __tmp__._0, _err:stdgo.Error = __tmp__._1;
                                            if (_err != null) {
                                                @:check2r _d._saveError(_err);
                                                break;
                                            };
                                            _v.setBytes((_b.__slice__(0, _n) : stdgo.Slice<stdgo.GoUInt8>));
                                            break;
                                        } else if (__value__ == ((24u32 : stdgo._internal.reflect.Reflect_kind.Kind))) {
                                            if ((((_v.type().string() : String) == (stdgo._internal.encoding.json.Json__numbertype._numberType.string() : String)) && !stdgo._internal.encoding.json.Json__isvalidnumber._isValidNumber((_s : stdgo.GoString)?.__copy__()) : Bool)) {
                                                return stdgo._internal.fmt.Fmt_errorf.errorf(("json: invalid number literal, trying to unmarshal %q into Number" : stdgo.GoString), stdgo.Go.toInterface(_item));
                                            };
                                            _v.setString((_s : stdgo.GoString)?.__copy__());
                                            break;
                                        } else if (__value__ == ((20u32 : stdgo._internal.reflect.Reflect_kind.Kind))) {
                                            if (_v.numMethod() == ((0 : stdgo.GoInt))) {
                                                _v.set(stdgo._internal.reflect.Reflect_valueof.valueOf(stdgo.Go.toInterface((_s : stdgo.GoString)))?.__copy__());
                                            } else {
                                                @:check2r _d._saveError(stdgo.Go.asInterface((stdgo.Go.setRef(({ value : ("string" : stdgo.GoString), type : _v.type(), offset : (@:check2r _d._readIndex() : stdgo.GoInt64) } : stdgo._internal.encoding.json.Json_unmarshaltypeerror.UnmarshalTypeError)) : stdgo.Ref<stdgo._internal.encoding.json.Json_unmarshaltypeerror.UnmarshalTypeError>)));
                                            };
                                            break;
                                        } else {
                                            @:check2r _d._saveError(stdgo.Go.asInterface((stdgo.Go.setRef(({ value : ("string" : stdgo.GoString), type : _v.type(), offset : (@:check2r _d._readIndex() : stdgo.GoInt64) } : stdgo._internal.encoding.json.Json_unmarshaltypeerror.UnmarshalTypeError)) : stdgo.Ref<stdgo._internal.encoding.json.Json_unmarshaltypeerror.UnmarshalTypeError>)));
                                        };
                                    };
                                    break;
                                };
                            };
                            break;
                        } else {
                            if (((_c != (45 : stdgo.GoUInt8)) && (((_c < (48 : stdgo.GoUInt8) : Bool) || (_c > (57 : stdgo.GoUInt8) : Bool) : Bool)) : Bool)) {
                                if (_fromQuoted) {
                                    return stdgo._internal.fmt.Fmt_errorf.errorf(("json: invalid use of ,string struct tag, trying to unmarshal %q into %v" : stdgo.GoString), stdgo.Go.toInterface(_item), stdgo.Go.toInterface(_v.type()));
                                };
                                throw stdgo.Go.toInterface(("JSON decoder out of sync - data changing underfoot?" : stdgo.GoString));
                            };
                            var _s = ((_item : stdgo.GoString)?.__copy__() : stdgo.GoString);
                            {
                                var __switchIndex__ = -1;
                                var __run__ = true;
                                while (__run__) {
                                    __run__ = false;
                                    {
                                        final __value__ = _v.kind();
                                        if (__value__ == ((20u32 : stdgo._internal.reflect.Reflect_kind.Kind))) {
                                            var __tmp__ = @:check2r _d._convertNumber(_s?.__copy__()), _n:stdgo.AnyInterface = __tmp__._0, _err:stdgo.Error = __tmp__._1;
                                            if (_err != null) {
                                                @:check2r _d._saveError(_err);
                                                break;
                                            };
                                            if (_v.numMethod() != ((0 : stdgo.GoInt))) {
                                                @:check2r _d._saveError(stdgo.Go.asInterface((stdgo.Go.setRef(({ value : ("number" : stdgo.GoString), type : _v.type(), offset : (@:check2r _d._readIndex() : stdgo.GoInt64) } : stdgo._internal.encoding.json.Json_unmarshaltypeerror.UnmarshalTypeError)) : stdgo.Ref<stdgo._internal.encoding.json.Json_unmarshaltypeerror.UnmarshalTypeError>)));
                                                break;
                                            };
                                            _v.set(stdgo._internal.reflect.Reflect_valueof.valueOf(_n)?.__copy__());
                                            break;
                                        } else if (__value__ == ((2u32 : stdgo._internal.reflect.Reflect_kind.Kind)) || __value__ == ((3u32 : stdgo._internal.reflect.Reflect_kind.Kind)) || __value__ == ((4u32 : stdgo._internal.reflect.Reflect_kind.Kind)) || __value__ == ((5u32 : stdgo._internal.reflect.Reflect_kind.Kind)) || __value__ == ((6u32 : stdgo._internal.reflect.Reflect_kind.Kind))) {
                                            var __tmp__ = stdgo._internal.strconv.Strconv_parseint.parseInt(_s?.__copy__(), (10 : stdgo.GoInt), (64 : stdgo.GoInt)), _n:stdgo.GoInt64 = __tmp__._0, _err:stdgo.Error = __tmp__._1;
                                            if (((_err != null) || _v.overflowInt(_n) : Bool)) {
                                                @:check2r _d._saveError(stdgo.Go.asInterface((stdgo.Go.setRef(({ value : (("number " : stdgo.GoString) + _s?.__copy__() : stdgo.GoString)?.__copy__(), type : _v.type(), offset : (@:check2r _d._readIndex() : stdgo.GoInt64) } : stdgo._internal.encoding.json.Json_unmarshaltypeerror.UnmarshalTypeError)) : stdgo.Ref<stdgo._internal.encoding.json.Json_unmarshaltypeerror.UnmarshalTypeError>)));
                                                break;
                                            };
                                            _v.setInt(_n);
                                            break;
                                        } else if (__value__ == ((7u32 : stdgo._internal.reflect.Reflect_kind.Kind)) || __value__ == ((8u32 : stdgo._internal.reflect.Reflect_kind.Kind)) || __value__ == ((9u32 : stdgo._internal.reflect.Reflect_kind.Kind)) || __value__ == ((10u32 : stdgo._internal.reflect.Reflect_kind.Kind)) || __value__ == ((11u32 : stdgo._internal.reflect.Reflect_kind.Kind)) || __value__ == ((12u32 : stdgo._internal.reflect.Reflect_kind.Kind))) {
                                            var __tmp__ = stdgo._internal.strconv.Strconv_parseuint.parseUint(_s?.__copy__(), (10 : stdgo.GoInt), (64 : stdgo.GoInt)), _n:stdgo.GoUInt64 = __tmp__._0, _err:stdgo.Error = __tmp__._1;
                                            if (((_err != null) || _v.overflowUint(_n) : Bool)) {
                                                @:check2r _d._saveError(stdgo.Go.asInterface((stdgo.Go.setRef(({ value : (("number " : stdgo.GoString) + _s?.__copy__() : stdgo.GoString)?.__copy__(), type : _v.type(), offset : (@:check2r _d._readIndex() : stdgo.GoInt64) } : stdgo._internal.encoding.json.Json_unmarshaltypeerror.UnmarshalTypeError)) : stdgo.Ref<stdgo._internal.encoding.json.Json_unmarshaltypeerror.UnmarshalTypeError>)));
                                                break;
                                            };
                                            _v.setUint(_n);
                                            break;
                                        } else if (__value__ == ((13u32 : stdgo._internal.reflect.Reflect_kind.Kind)) || __value__ == ((14u32 : stdgo._internal.reflect.Reflect_kind.Kind))) {
                                            var __tmp__ = stdgo._internal.strconv.Strconv_parsefloat.parseFloat(_s?.__copy__(), _v.type().bits()), _n:stdgo.GoFloat64 = __tmp__._0, _err:stdgo.Error = __tmp__._1;
                                            if (((_err != null) || _v.overflowFloat(_n) : Bool)) {
                                                @:check2r _d._saveError(stdgo.Go.asInterface((stdgo.Go.setRef(({ value : (("number " : stdgo.GoString) + _s?.__copy__() : stdgo.GoString)?.__copy__(), type : _v.type(), offset : (@:check2r _d._readIndex() : stdgo.GoInt64) } : stdgo._internal.encoding.json.Json_unmarshaltypeerror.UnmarshalTypeError)) : stdgo.Ref<stdgo._internal.encoding.json.Json_unmarshaltypeerror.UnmarshalTypeError>)));
                                                break;
                                            };
                                            _v.setFloat(_n);
                                            break;
                                        } else {
                                            if (((_v.kind() == (24u32 : stdgo._internal.reflect.Reflect_kind.Kind)) && ((_v.type().string() : String) == (stdgo._internal.encoding.json.Json__numbertype._numberType.string() : String)) : Bool)) {
                                                _v.setString(_s?.__copy__());
                                                break;
                                            };
                                            if (_fromQuoted) {
                                                return stdgo._internal.fmt.Fmt_errorf.errorf(("json: invalid use of ,string struct tag, trying to unmarshal %q into %v" : stdgo.GoString), stdgo.Go.toInterface(_item), stdgo.Go.toInterface(_v.type()));
                                            };
                                            @:check2r _d._saveError(stdgo.Go.asInterface((stdgo.Go.setRef(({ value : ("number" : stdgo.GoString), type : _v.type(), offset : (@:check2r _d._readIndex() : stdgo.GoInt64) } : stdgo._internal.encoding.json.Json_unmarshaltypeerror.UnmarshalTypeError)) : stdgo.Ref<stdgo._internal.encoding.json.Json_unmarshaltypeerror.UnmarshalTypeError>)));
                                        };
                                    };
                                    break;
                                };
                            };
                        };
                    };
                    break;
                };
            };
        };
        return (null : stdgo.Error);
    }
    @:keep
    @:tdfield
    static public function _convertNumber( _d:stdgo.Ref<stdgo._internal.encoding.json.Json_t_decodestate.T_decodeState>, _s:stdgo.GoString):{ var _0 : stdgo.AnyInterface; var _1 : stdgo.Error; } {
        @:recv var _d:stdgo.Ref<stdgo._internal.encoding.json.Json_t_decodestate.T_decodeState> = _d;
        if ((@:checkr _d ?? throw "null pointer dereference")._useNumber) {
            return { _0 : stdgo.Go.toInterface(stdgo.Go.asInterface((_s : stdgo._internal.encoding.json.Json_number.Number))), _1 : (null : stdgo.Error) };
        };
        var __tmp__ = stdgo._internal.strconv.Strconv_parsefloat.parseFloat(_s?.__copy__(), (64 : stdgo.GoInt)), _f:stdgo.GoFloat64 = __tmp__._0, _err:stdgo.Error = __tmp__._1;
        if (_err != null) {
            return { _0 : (null : stdgo.AnyInterface), _1 : stdgo.Go.asInterface((stdgo.Go.setRef(({ value : (("number " : stdgo.GoString) + _s?.__copy__() : stdgo.GoString)?.__copy__(), type : stdgo._internal.reflect.Reflect_typeof.typeOf(stdgo.Go.toInterface((0 : stdgo.GoFloat64))), offset : ((@:checkr _d ?? throw "null pointer dereference")._off : stdgo.GoInt64) } : stdgo._internal.encoding.json.Json_unmarshaltypeerror.UnmarshalTypeError)) : stdgo.Ref<stdgo._internal.encoding.json.Json_unmarshaltypeerror.UnmarshalTypeError>)) };
        };
        return { _0 : stdgo.Go.toInterface(_f), _1 : (null : stdgo.Error) };
    }
    @:keep
    @:tdfield
    static public function _object( _d:stdgo.Ref<stdgo._internal.encoding.json.Json_t_decodestate.T_decodeState>, _v:stdgo._internal.reflect.Reflect_value.Value):stdgo.Error {
        @:recv var _d:stdgo.Ref<stdgo._internal.encoding.json.Json_t_decodestate.T_decodeState> = _d;
        var __tmp__ = stdgo._internal.encoding.json.Json__indirect._indirect(_v?.__copy__(), false), _u:stdgo._internal.encoding.json.Json_unmarshaler.Unmarshaler = __tmp__._0, _ut:stdgo._internal.encoding.Encoding_textunmarshaler.TextUnmarshaler = __tmp__._1, _pv:stdgo._internal.reflect.Reflect_value.Value = __tmp__._2;
        if (_u != null) {
            var _start = (@:check2r _d._readIndex() : stdgo.GoInt);
            @:check2r _d._skip();
            return _u.unmarshalJSON(((@:checkr _d ?? throw "null pointer dereference")._data.__slice__(_start, (@:checkr _d ?? throw "null pointer dereference")._off) : stdgo.Slice<stdgo.GoUInt8>));
        };
        if (_ut != null) {
            @:check2r _d._saveError(stdgo.Go.asInterface((stdgo.Go.setRef(({ value : ("object" : stdgo.GoString), type : _v.type(), offset : ((@:checkr _d ?? throw "null pointer dereference")._off : stdgo.GoInt64) } : stdgo._internal.encoding.json.Json_unmarshaltypeerror.UnmarshalTypeError)) : stdgo.Ref<stdgo._internal.encoding.json.Json_unmarshaltypeerror.UnmarshalTypeError>)));
            @:check2r _d._skip();
            return (null : stdgo.Error);
        };
        _v = _pv?.__copy__();
        var _t = (_v.type() : stdgo._internal.reflect.Reflect_type_.Type_);
        if (((_v.kind() == (20u32 : stdgo._internal.reflect.Reflect_kind.Kind)) && (_v.numMethod() == (0 : stdgo.GoInt)) : Bool)) {
            var _oi = @:check2r _d._objectInterface();
            _v.set(stdgo._internal.reflect.Reflect_valueof.valueOf(stdgo.Go.toInterface(_oi))?.__copy__());
            return (null : stdgo.Error);
        };
        var _fields:stdgo._internal.encoding.json.Json_t_structfields.T_structFields = ({} : stdgo._internal.encoding.json.Json_t_structfields.T_structFields);
        {
            final __value__ = _v.kind();
            if (__value__ == ((21u32 : stdgo._internal.reflect.Reflect_kind.Kind))) {
                {
                    final __value__ = _t.key().kind();
                    if (__value__ == ((24u32 : stdgo._internal.reflect.Reflect_kind.Kind)) || __value__ == ((2u32 : stdgo._internal.reflect.Reflect_kind.Kind)) || __value__ == ((3u32 : stdgo._internal.reflect.Reflect_kind.Kind)) || __value__ == ((4u32 : stdgo._internal.reflect.Reflect_kind.Kind)) || __value__ == ((5u32 : stdgo._internal.reflect.Reflect_kind.Kind)) || __value__ == ((6u32 : stdgo._internal.reflect.Reflect_kind.Kind)) || __value__ == ((7u32 : stdgo._internal.reflect.Reflect_kind.Kind)) || __value__ == ((8u32 : stdgo._internal.reflect.Reflect_kind.Kind)) || __value__ == ((9u32 : stdgo._internal.reflect.Reflect_kind.Kind)) || __value__ == ((10u32 : stdgo._internal.reflect.Reflect_kind.Kind)) || __value__ == ((11u32 : stdgo._internal.reflect.Reflect_kind.Kind)) || __value__ == ((12u32 : stdgo._internal.reflect.Reflect_kind.Kind))) {} else {
                        if (!stdgo._internal.reflect.Reflect_pointerto.pointerTo(_t.key()).implements_(stdgo._internal.encoding.json.Json__textunmarshalertype._textUnmarshalerType)) {
                            @:check2r _d._saveError(stdgo.Go.asInterface((stdgo.Go.setRef(({ value : ("object" : stdgo.GoString), type : _t, offset : ((@:checkr _d ?? throw "null pointer dereference")._off : stdgo.GoInt64) } : stdgo._internal.encoding.json.Json_unmarshaltypeerror.UnmarshalTypeError)) : stdgo.Ref<stdgo._internal.encoding.json.Json_unmarshaltypeerror.UnmarshalTypeError>)));
                            @:check2r _d._skip();
                            return (null : stdgo.Error);
                        };
                    };
                };
                if (_v.isNil()) {
                    _v.set(stdgo._internal.reflect.Reflect_makemap.makeMap(_t)?.__copy__());
                };
            } else if (__value__ == ((25u32 : stdgo._internal.reflect.Reflect_kind.Kind))) {
                _fields = stdgo._internal.encoding.json.Json__cachedtypefields._cachedTypeFields(_t)?.__copy__();
            } else {
                @:check2r _d._saveError(stdgo.Go.asInterface((stdgo.Go.setRef(({ value : ("object" : stdgo.GoString), type : _t, offset : ((@:checkr _d ?? throw "null pointer dereference")._off : stdgo.GoInt64) } : stdgo._internal.encoding.json.Json_unmarshaltypeerror.UnmarshalTypeError)) : stdgo.Ref<stdgo._internal.encoding.json.Json_unmarshaltypeerror.UnmarshalTypeError>)));
                @:check2r _d._skip();
                return (null : stdgo.Error);
            };
        };
        var _mapElem:stdgo._internal.reflect.Reflect_value.Value = ({} : stdgo._internal.reflect.Reflect_value.Value);
        var _origErrorContext:stdgo._internal.encoding.json.Json_t_errorcontext.T_errorContext = ({} : stdgo._internal.encoding.json.Json_t_errorcontext.T_errorContext);
        if (((@:checkr _d ?? throw "null pointer dereference")._errorContext != null && (((@:checkr _d ?? throw "null pointer dereference")._errorContext : Dynamic).__nil__ == null || !((@:checkr _d ?? throw "null pointer dereference")._errorContext : Dynamic).__nil__))) {
            _origErrorContext = ((@:checkr _d ?? throw "null pointer dereference")._errorContext : stdgo._internal.encoding.json.Json_t_errorcontext.T_errorContext)?.__copy__();
        };
        while (true) {
            @:check2r _d._scanWhile((9 : stdgo.GoInt));
            if ((@:checkr _d ?? throw "null pointer dereference")._opcode == ((5 : stdgo.GoInt))) {
                break;
            };
            if ((@:checkr _d ?? throw "null pointer dereference")._opcode != ((1 : stdgo.GoInt))) {
                throw stdgo.Go.toInterface(("JSON decoder out of sync - data changing underfoot?" : stdgo.GoString));
            };
            var _start = (@:check2r _d._readIndex() : stdgo.GoInt);
            @:check2r _d._rescanLiteral();
            var _item = ((@:checkr _d ?? throw "null pointer dereference")._data.__slice__(_start, @:check2r _d._readIndex()) : stdgo.Slice<stdgo.GoUInt8>);
            var __tmp__ = stdgo._internal.encoding.json.Json__unquotebytes._unquoteBytes(_item), _key:stdgo.Slice<stdgo.GoUInt8> = __tmp__._0, _ok:Bool = __tmp__._1;
            if (!_ok) {
                throw stdgo.Go.toInterface(("JSON decoder out of sync - data changing underfoot?" : stdgo.GoString));
            };
            var _subv:stdgo._internal.reflect.Reflect_value.Value = ({} : stdgo._internal.reflect.Reflect_value.Value);
            var _destring = (false : Bool);
            if (_v.kind() == ((21u32 : stdgo._internal.reflect.Reflect_kind.Kind))) {
                var _elemType = (_t.elem() : stdgo._internal.reflect.Reflect_type_.Type_);
                if (!_mapElem.isValid()) {
                    _mapElem = stdgo._internal.reflect.Reflect_new_.new_(_elemType).elem()?.__copy__();
                } else {
                    _mapElem.setZero();
                };
                _subv = _mapElem?.__copy__();
            } else {
                var _f = (_fields._byExactName[(_key : stdgo.GoString)] ?? (null : stdgo.Ref<stdgo._internal.encoding.json.Json_t_field.T_field>));
                if ((_f == null || (_f : Dynamic).__nil__)) {
                    _f = (_fields._byFoldedName[(stdgo._internal.encoding.json.Json__foldname._foldName(_key) : stdgo.GoString)] ?? (null : stdgo.Ref<stdgo._internal.encoding.json.Json_t_field.T_field>));
                };
                if ((_f != null && ((_f : Dynamic).__nil__ == null || !(_f : Dynamic).__nil__))) {
                    _subv = _v?.__copy__();
                    _destring = (@:checkr _f ?? throw "null pointer dereference")._quoted;
                    for (__4 => _i in (@:checkr _f ?? throw "null pointer dereference")._index) {
                        if (_subv.kind() == ((22u32 : stdgo._internal.reflect.Reflect_kind.Kind))) {
                            if (_subv.isNil()) {
                                if (!_subv.canSet()) {
                                    @:check2r _d._saveError(stdgo._internal.fmt.Fmt_errorf.errorf(("json: cannot set embedded pointer to unexported struct: %v" : stdgo.GoString), stdgo.Go.toInterface(_subv.type().elem())));
                                    _subv = (new stdgo._internal.reflect.Reflect_value.Value() : stdgo._internal.reflect.Reflect_value.Value);
                                    _destring = false;
                                    break;
                                };
                                _subv.set(stdgo._internal.reflect.Reflect_new_.new_(_subv.type().elem())?.__copy__());
                            };
                            _subv = _subv.elem()?.__copy__();
                        };
                        _subv = _subv.field(_i)?.__copy__();
                    };
                    if (((@:checkr _d ?? throw "null pointer dereference")._errorContext == null || ((@:checkr _d ?? throw "null pointer dereference")._errorContext : Dynamic).__nil__)) {
                        (@:checkr _d ?? throw "null pointer dereference")._errorContext = (stdgo.Go.setRef(({} : stdgo._internal.encoding.json.Json_t_errorcontext.T_errorContext)) : stdgo.Ref<stdgo._internal.encoding.json.Json_t_errorcontext.T_errorContext>);
                    };
                    (@:checkr (@:checkr _d ?? throw "null pointer dereference")._errorContext ?? throw "null pointer dereference").fieldStack = ((@:checkr (@:checkr _d ?? throw "null pointer dereference")._errorContext ?? throw "null pointer dereference").fieldStack.__append__((@:checkr _f ?? throw "null pointer dereference")._name?.__copy__()));
                    (@:checkr (@:checkr _d ?? throw "null pointer dereference")._errorContext ?? throw "null pointer dereference").struct_ = _t;
                } else if ((@:checkr _d ?? throw "null pointer dereference")._disallowUnknownFields) {
                    @:check2r _d._saveError(stdgo._internal.fmt.Fmt_errorf.errorf(("json: unknown field %q" : stdgo.GoString), stdgo.Go.toInterface(_key)));
                };
            };
            if ((@:checkr _d ?? throw "null pointer dereference")._opcode == ((9 : stdgo.GoInt))) {
                @:check2r _d._scanWhile((9 : stdgo.GoInt));
            };
            if ((@:checkr _d ?? throw "null pointer dereference")._opcode != ((3 : stdgo.GoInt))) {
                throw stdgo.Go.toInterface(("JSON decoder out of sync - data changing underfoot?" : stdgo.GoString));
            };
            @:check2r _d._scanWhile((9 : stdgo.GoInt));
            if (_destring) {
                {
                    final __type__ = @:check2r _d._valueQuoted();
                    if (__type__ == null) {
                        var _qv:stdgo.AnyInterface = __type__ == null ? (null : stdgo.AnyInterface) : __type__.__underlying__();
                        {
                            var _err = (@:check2r _d._literalStore(stdgo._internal.encoding.json.Json__nullliteral._nullLiteral, _subv?.__copy__(), false) : stdgo.Error);
                            if (_err != null) {
                                return _err;
                            };
                        };
                    } else if (stdgo.Go.typeEquals((__type__ : stdgo.GoString))) {
                        var _qv:stdgo.GoString = __type__ == null ? "" : __type__.__underlying__() == null ? "" : __type__ == null ? "" : __type__.__underlying__().value;
                        {
                            var _err = (@:check2r _d._literalStore((_qv : stdgo.Slice<stdgo.GoUInt8>), _subv?.__copy__(), true) : stdgo.Error);
                            if (_err != null) {
                                return _err;
                            };
                        };
                    } else {
                        var _qv:stdgo.AnyInterface = __type__?.__underlying__();
                        @:check2r _d._saveError(stdgo._internal.fmt.Fmt_errorf.errorf(("json: invalid use of ,string struct tag, trying to unmarshal unquoted value into %v" : stdgo.GoString), stdgo.Go.toInterface(_subv.type())));
                    };
                };
            } else {
                {
                    var _err = (@:check2r _d._value(_subv?.__copy__()) : stdgo.Error);
                    if (_err != null) {
                        return _err;
                    };
                };
            };
            if (_v.kind() == ((21u32 : stdgo._internal.reflect.Reflect_kind.Kind))) {
                var _kt = (_t.key() : stdgo._internal.reflect.Reflect_type_.Type_);
                var _kv:stdgo._internal.reflect.Reflect_value.Value = ({} : stdgo._internal.reflect.Reflect_value.Value);
                {
                    var __switchIndex__ = -1;
                    var __run__ = true;
                    while (__run__) {
                        __run__ = false;
                        if (stdgo._internal.reflect.Reflect_pointerto.pointerTo(_kt).implements_(stdgo._internal.encoding.json.Json__textunmarshalertype._textUnmarshalerType)) {
                            _kv = stdgo._internal.reflect.Reflect_new_.new_(_kt)?.__copy__();
                            {
                                var _err = (@:check2r _d._literalStore(_item, _kv?.__copy__(), true) : stdgo.Error);
                                if (_err != null) {
                                    return _err;
                                };
                            };
                            _kv = _kv.elem()?.__copy__();
                            break;
                        } else if (_kt.kind() == ((24u32 : stdgo._internal.reflect.Reflect_kind.Kind))) {
                            _kv = stdgo._internal.reflect.Reflect_valueof.valueOf(stdgo.Go.toInterface(_key)).convert(_kt)?.__copy__();
                            break;
                        } else {
                            {
                                var __switchIndex__ = -1;
                                var __run__ = true;
                                while (__run__) {
                                    __run__ = false;
                                    {
                                        final __value__ = _kt.kind();
                                        if (__value__ == ((2u32 : stdgo._internal.reflect.Reflect_kind.Kind)) || __value__ == ((3u32 : stdgo._internal.reflect.Reflect_kind.Kind)) || __value__ == ((4u32 : stdgo._internal.reflect.Reflect_kind.Kind)) || __value__ == ((5u32 : stdgo._internal.reflect.Reflect_kind.Kind)) || __value__ == ((6u32 : stdgo._internal.reflect.Reflect_kind.Kind))) {
                                            var _s = ((_key : stdgo.GoString)?.__copy__() : stdgo.GoString);
                                            var __tmp__ = stdgo._internal.strconv.Strconv_parseint.parseInt(_s?.__copy__(), (10 : stdgo.GoInt), (64 : stdgo.GoInt)), _n:stdgo.GoInt64 = __tmp__._0, _err:stdgo.Error = __tmp__._1;
                                            if (((_err != null) || stdgo._internal.reflect.Reflect_zero.zero(_kt).overflowInt(_n) : Bool)) {
                                                @:check2r _d._saveError(stdgo.Go.asInterface((stdgo.Go.setRef(({ value : (("number " : stdgo.GoString) + _s?.__copy__() : stdgo.GoString)?.__copy__(), type : _kt, offset : ((_start + (1 : stdgo.GoInt) : stdgo.GoInt) : stdgo.GoInt64) } : stdgo._internal.encoding.json.Json_unmarshaltypeerror.UnmarshalTypeError)) : stdgo.Ref<stdgo._internal.encoding.json.Json_unmarshaltypeerror.UnmarshalTypeError>)));
                                                break;
                                            };
                                            _kv = stdgo._internal.reflect.Reflect_valueof.valueOf(stdgo.Go.toInterface(_n)).convert(_kt)?.__copy__();
                                            break;
                                        } else if (__value__ == ((7u32 : stdgo._internal.reflect.Reflect_kind.Kind)) || __value__ == ((8u32 : stdgo._internal.reflect.Reflect_kind.Kind)) || __value__ == ((9u32 : stdgo._internal.reflect.Reflect_kind.Kind)) || __value__ == ((10u32 : stdgo._internal.reflect.Reflect_kind.Kind)) || __value__ == ((11u32 : stdgo._internal.reflect.Reflect_kind.Kind)) || __value__ == ((12u32 : stdgo._internal.reflect.Reflect_kind.Kind))) {
                                            var _s = ((_key : stdgo.GoString)?.__copy__() : stdgo.GoString);
                                            var __tmp__ = stdgo._internal.strconv.Strconv_parseuint.parseUint(_s?.__copy__(), (10 : stdgo.GoInt), (64 : stdgo.GoInt)), _n:stdgo.GoUInt64 = __tmp__._0, _err:stdgo.Error = __tmp__._1;
                                            if (((_err != null) || stdgo._internal.reflect.Reflect_zero.zero(_kt).overflowUint(_n) : Bool)) {
                                                @:check2r _d._saveError(stdgo.Go.asInterface((stdgo.Go.setRef(({ value : (("number " : stdgo.GoString) + _s?.__copy__() : stdgo.GoString)?.__copy__(), type : _kt, offset : ((_start + (1 : stdgo.GoInt) : stdgo.GoInt) : stdgo.GoInt64) } : stdgo._internal.encoding.json.Json_unmarshaltypeerror.UnmarshalTypeError)) : stdgo.Ref<stdgo._internal.encoding.json.Json_unmarshaltypeerror.UnmarshalTypeError>)));
                                                break;
                                            };
                                            _kv = stdgo._internal.reflect.Reflect_valueof.valueOf(stdgo.Go.toInterface(_n)).convert(_kt)?.__copy__();
                                            break;
                                        } else {
                                            throw stdgo.Go.toInterface(("json: Unexpected key type" : stdgo.GoString));
                                        };
                                    };
                                    break;
                                };
                            };
                        };
                        break;
                    };
                };
                if (_kv.isValid()) {
                    _v.setMapIndex(_kv?.__copy__(), _subv?.__copy__());
                };
            };
            if ((@:checkr _d ?? throw "null pointer dereference")._opcode == ((9 : stdgo.GoInt))) {
                @:check2r _d._scanWhile((9 : stdgo.GoInt));
            };
            if (((@:checkr _d ?? throw "null pointer dereference")._errorContext != null && (((@:checkr _d ?? throw "null pointer dereference")._errorContext : Dynamic).__nil__ == null || !((@:checkr _d ?? throw "null pointer dereference")._errorContext : Dynamic).__nil__))) {
                (@:checkr (@:checkr _d ?? throw "null pointer dereference")._errorContext ?? throw "null pointer dereference").fieldStack = ((@:checkr (@:checkr _d ?? throw "null pointer dereference")._errorContext ?? throw "null pointer dereference").fieldStack.__slice__(0, (_origErrorContext.fieldStack.length)) : stdgo.Slice<stdgo.GoString>);
                (@:checkr (@:checkr _d ?? throw "null pointer dereference")._errorContext ?? throw "null pointer dereference").struct_ = _origErrorContext.struct_;
            };
            if ((@:checkr _d ?? throw "null pointer dereference")._opcode == ((5 : stdgo.GoInt))) {
                break;
            };
            if ((@:checkr _d ?? throw "null pointer dereference")._opcode != ((4 : stdgo.GoInt))) {
                throw stdgo.Go.toInterface(("JSON decoder out of sync - data changing underfoot?" : stdgo.GoString));
            };
        };
        return (null : stdgo.Error);
    }
    @:keep
    @:tdfield
    static public function _array( _d:stdgo.Ref<stdgo._internal.encoding.json.Json_t_decodestate.T_decodeState>, _v:stdgo._internal.reflect.Reflect_value.Value):stdgo.Error {
        @:recv var _d:stdgo.Ref<stdgo._internal.encoding.json.Json_t_decodestate.T_decodeState> = _d;
        var __tmp__ = stdgo._internal.encoding.json.Json__indirect._indirect(_v?.__copy__(), false), _u:stdgo._internal.encoding.json.Json_unmarshaler.Unmarshaler = __tmp__._0, _ut:stdgo._internal.encoding.Encoding_textunmarshaler.TextUnmarshaler = __tmp__._1, _pv:stdgo._internal.reflect.Reflect_value.Value = __tmp__._2;
        if (_u != null) {
            var _start = (@:check2r _d._readIndex() : stdgo.GoInt);
            @:check2r _d._skip();
            return _u.unmarshalJSON(((@:checkr _d ?? throw "null pointer dereference")._data.__slice__(_start, (@:checkr _d ?? throw "null pointer dereference")._off) : stdgo.Slice<stdgo.GoUInt8>));
        };
        if (_ut != null) {
            @:check2r _d._saveError(stdgo.Go.asInterface((stdgo.Go.setRef(({ value : ("array" : stdgo.GoString), type : _v.type(), offset : ((@:checkr _d ?? throw "null pointer dereference")._off : stdgo.GoInt64) } : stdgo._internal.encoding.json.Json_unmarshaltypeerror.UnmarshalTypeError)) : stdgo.Ref<stdgo._internal.encoding.json.Json_unmarshaltypeerror.UnmarshalTypeError>)));
            @:check2r _d._skip();
            return (null : stdgo.Error);
        };
        _v = _pv?.__copy__();
        {
            var __switchIndex__ = -1;
            var __run__ = true;
            while (__run__) {
                __run__ = false;
                {
                    final __value__ = _v.kind();
                    if (__switchIndex__ == 0 || (__switchIndex__ == -1 && (__value__ == (20u32 : stdgo._internal.reflect.Reflect_kind.Kind)))) {
                        if (_v.numMethod() == ((0 : stdgo.GoInt))) {
                            var _ai = @:check2r _d._arrayInterface();
                            _v.set(stdgo._internal.reflect.Reflect_valueof.valueOf(stdgo.Go.toInterface(_ai))?.__copy__());
                            return (null : stdgo.Error);
                        };
                        @:fallthrough {
                            __switchIndex__ = 1;
                            __run__ = true;
                            continue;
                        };
                        break;
                    } else if (__switchIndex__ == 2 || (__switchIndex__ == -1 && (__value__ == ((17u32 : stdgo._internal.reflect.Reflect_kind.Kind)) || __value__ == ((23u32 : stdgo._internal.reflect.Reflect_kind.Kind))))) {
                        break;
                        break;
                        break;
                    } else {
                        @:check2r _d._saveError(stdgo.Go.asInterface((stdgo.Go.setRef(({ value : ("array" : stdgo.GoString), type : _v.type(), offset : ((@:checkr _d ?? throw "null pointer dereference")._off : stdgo.GoInt64) } : stdgo._internal.encoding.json.Json_unmarshaltypeerror.UnmarshalTypeError)) : stdgo.Ref<stdgo._internal.encoding.json.Json_unmarshaltypeerror.UnmarshalTypeError>)));
                        @:check2r _d._skip();
                        return (null : stdgo.Error);
                        break;
                    };
                };
                break;
            };
        };
        var _i = (0 : stdgo.GoInt);
        while (true) {
            @:check2r _d._scanWhile((9 : stdgo.GoInt));
            if ((@:checkr _d ?? throw "null pointer dereference")._opcode == ((8 : stdgo.GoInt))) {
                break;
            };
            if (_v.kind() == ((23u32 : stdgo._internal.reflect.Reflect_kind.Kind))) {
                if ((_i >= _v.cap() : Bool)) {
                    _v.grow((1 : stdgo.GoInt));
                };
                if ((_i >= _v.len() : Bool)) {
                    _v.setLen((_i + (1 : stdgo.GoInt) : stdgo.GoInt));
                };
            };
            if ((_i < _v.len() : Bool)) {
                {
                    var _err = (@:check2r _d._value(_v.index(_i)?.__copy__()) : stdgo.Error);
                    if (_err != null) {
                        return _err;
                    };
                };
            } else {
                {
                    var _err = (@:check2r _d._value((new stdgo._internal.reflect.Reflect_value.Value() : stdgo._internal.reflect.Reflect_value.Value)) : stdgo.Error);
                    if (_err != null) {
                        return _err;
                    };
                };
            };
            _i++;
            if ((@:checkr _d ?? throw "null pointer dereference")._opcode == ((9 : stdgo.GoInt))) {
                @:check2r _d._scanWhile((9 : stdgo.GoInt));
            };
            if ((@:checkr _d ?? throw "null pointer dereference")._opcode == ((8 : stdgo.GoInt))) {
                break;
            };
            if ((@:checkr _d ?? throw "null pointer dereference")._opcode != ((7 : stdgo.GoInt))) {
                throw stdgo.Go.toInterface(("JSON decoder out of sync - data changing underfoot?" : stdgo.GoString));
            };
        };
        if ((_i < _v.len() : Bool)) {
            if (_v.kind() == ((17u32 : stdgo._internal.reflect.Reflect_kind.Kind))) {
                while ((_i < _v.len() : Bool)) {
                    _v.index(_i).setZero();
                    _i++;
                };
            } else {
                _v.setLen(_i);
            };
        };
        if (((_i == (0 : stdgo.GoInt)) && (_v.kind() == (23u32 : stdgo._internal.reflect.Reflect_kind.Kind)) : Bool)) {
            _v.set(stdgo._internal.reflect.Reflect_makeslice.makeSlice(_v.type(), (0 : stdgo.GoInt), (0 : stdgo.GoInt))?.__copy__());
        };
        return (null : stdgo.Error);
    }
    @:keep
    @:tdfield
    static public function _valueQuoted( _d:stdgo.Ref<stdgo._internal.encoding.json.Json_t_decodestate.T_decodeState>):stdgo.AnyInterface {
        @:recv var _d:stdgo.Ref<stdgo._internal.encoding.json.Json_t_decodestate.T_decodeState> = _d;
        {
            final __value__ = (@:checkr _d ?? throw "null pointer dereference")._opcode;
            if (__value__ == ((6 : stdgo.GoInt)) || __value__ == ((2 : stdgo.GoInt))) {
                @:check2r _d._skip();
                @:check2r _d._scanNext();
            } else if (__value__ == ((1 : stdgo.GoInt))) {
                var _v = (@:check2r _d._literalInterface() : stdgo.AnyInterface);
                {
                    final __type__ = _v;
                    if (__type__ == null || stdgo.Go.typeEquals((__type__ : stdgo.GoString))) {
                        return _v;
                    };
                };
            } else {
                throw stdgo.Go.toInterface(("JSON decoder out of sync - data changing underfoot?" : stdgo.GoString));
            };
        };
        return stdgo.Go.toInterface(stdgo.Go.asInterface((new stdgo._internal.encoding.json.Json_t_unquotedvalue.T_unquotedValue() : stdgo._internal.encoding.json.Json_t_unquotedvalue.T_unquotedValue)));
    }
    @:keep
    @:tdfield
    static public function _value( _d:stdgo.Ref<stdgo._internal.encoding.json.Json_t_decodestate.T_decodeState>, _v:stdgo._internal.reflect.Reflect_value.Value):stdgo.Error {
        @:recv var _d:stdgo.Ref<stdgo._internal.encoding.json.Json_t_decodestate.T_decodeState> = _d;
        {
            final __value__ = (@:checkr _d ?? throw "null pointer dereference")._opcode;
            if (__value__ == ((6 : stdgo.GoInt))) {
                if (_v.isValid()) {
                    {
                        var _err = (@:check2r _d._array(_v?.__copy__()) : stdgo.Error);
                        if (_err != null) {
                            return _err;
                        };
                    };
                } else {
                    @:check2r _d._skip();
                };
                @:check2r _d._scanNext();
            } else if (__value__ == ((2 : stdgo.GoInt))) {
                if (_v.isValid()) {
                    {
                        var _err = (@:check2r _d._object(_v?.__copy__()) : stdgo.Error);
                        if (_err != null) {
                            return _err;
                        };
                    };
                } else {
                    @:check2r _d._skip();
                };
                @:check2r _d._scanNext();
            } else if (__value__ == ((1 : stdgo.GoInt))) {
                var _start = (@:check2r _d._readIndex() : stdgo.GoInt);
                @:check2r _d._rescanLiteral();
                if (_v.isValid()) {
                    {
                        var _err = (@:check2r _d._literalStore(((@:checkr _d ?? throw "null pointer dereference")._data.__slice__(_start, @:check2r _d._readIndex()) : stdgo.Slice<stdgo.GoUInt8>), _v?.__copy__(), false) : stdgo.Error);
                        if (_err != null) {
                            return _err;
                        };
                    };
                };
            } else {
                throw stdgo.Go.toInterface(("JSON decoder out of sync - data changing underfoot?" : stdgo.GoString));
            };
        };
        return (null : stdgo.Error);
    }
    @:keep
    @:tdfield
    static public function _rescanLiteral( _d:stdgo.Ref<stdgo._internal.encoding.json.Json_t_decodestate.T_decodeState>):Void {
        @:recv var _d:stdgo.Ref<stdgo._internal.encoding.json.Json_t_decodestate.T_decodeState> = _d;
<<<<<<< HEAD
        var _i_5394355:stdgo.GoInt = (0 : stdgo.GoInt);
        var _data_5394349:stdgo.Slice<stdgo.GoUInt8> = (null : stdgo.Slice<stdgo.GoUInt8>);
        var switchBreak = false;
        var _i_5320389:stdgo.GoInt = (0 : stdgo.GoInt);
        var _data_5320383:stdgo.Slice<stdgo.GoUInt8> = (null : stdgo.Slice<stdgo.GoUInt8>);
=======
        var _i_5855461:stdgo.GoInt = (0 : stdgo.GoInt);
        var _data_5855455:stdgo.Slice<stdgo.GoUInt8> = (null : stdgo.Slice<stdgo.GoUInt8>);
        var switchBreak = false;
>>>>>>> 2dc985c5
        var _gotoNext = 0i32;
        var __blank__ = _gotoNext == ((0i32 : stdgo.GoInt));
        while (_gotoNext != ((-1i32 : stdgo.GoInt))) {
            {
                final __value__ = _gotoNext;
                if (__value__ == (0i32)) {
                    {
                        final __tmp__0 = (@:checkr _d ?? throw "null pointer dereference")._data;
                        final __tmp__1 = (@:checkr _d ?? throw "null pointer dereference")._off;
<<<<<<< HEAD
                        _data_5320383 = __tmp__0;
                        _i_5320389 = __tmp__1;
                    };
                    _gotoNext = 5320408i32;
                } else if (__value__ == (5320408i32)) {
                    switchBreak = false;
                    _gotoNext = 5320417i32;
                } else if (__value__ == (5320417i32)) {
                    if (!switchBreak) {
                        {
                            final __value__ = _data_5320383[(_i_5320389 - (1 : stdgo.GoInt) : stdgo.GoInt)];
                            if (__value__ == ((34 : stdgo.GoUInt8))) {
                                _gotoNext = 5320437i32;
                            } else if (__value__ == ((48 : stdgo.GoUInt8)) || __value__ == ((49 : stdgo.GoUInt8)) || __value__ == ((50 : stdgo.GoUInt8)) || __value__ == ((51 : stdgo.GoUInt8)) || __value__ == ((52 : stdgo.GoUInt8)) || __value__ == ((53 : stdgo.GoUInt8)) || __value__ == ((54 : stdgo.GoUInt8)) || __value__ == ((55 : stdgo.GoUInt8)) || __value__ == ((56 : stdgo.GoUInt8)) || __value__ == ((57 : stdgo.GoUInt8)) || __value__ == ((45 : stdgo.GoUInt8))) {
                                _gotoNext = 5320626i32;
                            } else if (__value__ == ((116 : stdgo.GoUInt8))) {
                                _gotoNext = 5320871i32;
                            } else if (__value__ == ((102 : stdgo.GoUInt8))) {
                                _gotoNext = 5320908i32;
                            } else if (__value__ == ((110 : stdgo.GoUInt8))) {
                                _gotoNext = 5320947i32;
                            } else {
                                _gotoNext = 5320987i32;
                            };
                        };
                    } else {
                        _gotoNext = 5320987i32;
                    };
                } else if (__value__ == (5320437i32)) {
                    var __blank__ = 0i32;
                    _gotoNext = 5320459i32;
                } else if (__value__ == (5320459i32)) {
                    if ((_i_5320389 < (_data_5320383.length) : Bool)) {
                        _gotoNext = 5320484i32;
                    } else {
                        _gotoNext = 5320987i32;
                    };
                } else if (__value__ == (5320480i32)) {
                    _i_5320389++;
                    _gotoNext = 5320459i32;
                } else if (__value__ == (5320484i32)) {
                    _gotoNext = 5320489i32;
                } else if (__value__ == (5320489i32)) {
                    {
                        final __value__ = _data_5320383[(_i_5320389 : stdgo.GoInt)];
                        if (__value__ == ((92 : stdgo.GoUInt8))) {
                            _gotoNext = 5320509i32;
                        } else if (__value__ == ((34 : stdgo.GoUInt8))) {
                            _gotoNext = 5320547i32;
                        } else {
                            _gotoNext = 5320480i32;
                        };
                    };
                } else if (__value__ == (5320509i32)) {
                    _i_5320389++;
                    _gotoNext = 5320480i32;
                } else if (__value__ == (5320547i32)) {
                    _i_5320389++;
                    switchBreak = true;
                    _gotoNext = 5320417i32;
                } else if (__value__ == (5320626i32)) {
                    var __blank__ = 0i32;
                    _gotoNext = 5320698i32;
                } else if (__value__ == (5320698i32)) {
                    if ((_i_5320389 < (_data_5320383.length) : Bool)) {
                        _gotoNext = 5320723i32;
                    } else {
                        _gotoNext = 5320987i32;
                    };
                } else if (__value__ == (5320719i32)) {
                    _i_5320389++;
                    _gotoNext = 5320698i32;
                } else if (__value__ == (5320723i32)) {
                    _gotoNext = 5320728i32;
                } else if (__value__ == (5320728i32)) {
                    {
                        final __value__ = _data_5320383[(_i_5320389 : stdgo.GoInt)];
                        if (__value__ == ((48 : stdgo.GoUInt8)) || __value__ == ((49 : stdgo.GoUInt8)) || __value__ == ((50 : stdgo.GoUInt8)) || __value__ == ((51 : stdgo.GoUInt8)) || __value__ == ((52 : stdgo.GoUInt8)) || __value__ == ((53 : stdgo.GoUInt8)) || __value__ == ((54 : stdgo.GoUInt8)) || __value__ == ((55 : stdgo.GoUInt8)) || __value__ == ((56 : stdgo.GoUInt8)) || __value__ == ((57 : stdgo.GoUInt8)) || __value__ == ((46 : stdgo.GoUInt8)) || __value__ == ((101 : stdgo.GoUInt8)) || __value__ == ((69 : stdgo.GoUInt8)) || __value__ == ((43 : stdgo.GoUInt8)) || __value__ == ((45 : stdgo.GoUInt8))) {
                            _gotoNext = 5320748i32;
                        } else {
                            _gotoNext = 5320835i32;
                        };
                    };
                } else if (__value__ == (5320748i32)) {
                    _gotoNext = 5320719i32;
                } else if (__value__ == (5320835i32)) {
                    switchBreak = true;
                    _gotoNext = 5320417i32;
                } else if (__value__ == (5320871i32)) {
                    _i_5320389 = (_i_5320389 + (((("rue" : stdgo.GoString) : stdgo.GoString).length)) : stdgo.GoInt);
                    _gotoNext = 5320987i32;
                } else if (__value__ == (5320908i32)) {
                    _i_5320389 = (_i_5320389 + (((("alse" : stdgo.GoString) : stdgo.GoString).length)) : stdgo.GoInt);
                    _gotoNext = 5320987i32;
                } else if (__value__ == (5320947i32)) {
                    _i_5320389 = (_i_5320389 + (((("ull" : stdgo.GoString) : stdgo.GoString).length)) : stdgo.GoInt);
                    _gotoNext = 5320987i32;
                } else if (__value__ == (5320987i32)) {
                    if ((_i_5320389 < (_data_5320383.length) : Bool)) {
                        _gotoNext = 5321004i32;
                    } else {
                        _gotoNext = 5321059i32;
                    };
                } else if (__value__ == (5321004i32)) {
                    (@:checkr _d ?? throw "null pointer dereference")._opcode = stdgo._internal.encoding.json.Json__stateendvalue._stateEndValue((stdgo.Go.setRef((@:checkr _d ?? throw "null pointer dereference")._scan) : stdgo.Ref<stdgo._internal.encoding.json.Json_t_scanner.T_scanner>), _data_5320383[(_i_5320389 : stdgo.GoInt)]);
                    _gotoNext = 5321086i32;
                } else if (__value__ == (5321059i32)) {
                    _gotoNext = 5321059i32;
                    (@:checkr _d ?? throw "null pointer dereference")._opcode = (10 : stdgo.GoInt);
                    var __blank__ = 0i32;
                    _gotoNext = 5321086i32;
                } else if (__value__ == (5321086i32)) {
                    (@:checkr _d ?? throw "null pointer dereference")._off = (_i_5320389 + (1 : stdgo.GoInt) : stdgo.GoInt);
=======
                        _data_5855455 = __tmp__0;
                        _i_5855461 = __tmp__1;
                    };
                    _gotoNext = 5855480i32;
                } else if (__value__ == (5855480i32)) {
                    switchBreak = false;
                    _gotoNext = 5855489i32;
                } else if (__value__ == (5855489i32)) {
                    if (!switchBreak) {
                        {
                            final __value__ = _data_5855455[(_i_5855461 - (1 : stdgo.GoInt) : stdgo.GoInt)];
                            if (__value__ == ((34 : stdgo.GoUInt8))) {
                                _gotoNext = 5855509i32;
                            } else if (__value__ == ((48 : stdgo.GoUInt8)) || __value__ == ((49 : stdgo.GoUInt8)) || __value__ == ((50 : stdgo.GoUInt8)) || __value__ == ((51 : stdgo.GoUInt8)) || __value__ == ((52 : stdgo.GoUInt8)) || __value__ == ((53 : stdgo.GoUInt8)) || __value__ == ((54 : stdgo.GoUInt8)) || __value__ == ((55 : stdgo.GoUInt8)) || __value__ == ((56 : stdgo.GoUInt8)) || __value__ == ((57 : stdgo.GoUInt8)) || __value__ == ((45 : stdgo.GoUInt8))) {
                                _gotoNext = 5855698i32;
                            } else if (__value__ == ((116 : stdgo.GoUInt8))) {
                                _gotoNext = 5855943i32;
                            } else if (__value__ == ((102 : stdgo.GoUInt8))) {
                                _gotoNext = 5855980i32;
                            } else if (__value__ == ((110 : stdgo.GoUInt8))) {
                                _gotoNext = 5856019i32;
                            } else {
                                _gotoNext = 5856059i32;
                            };
                        };
                    } else {
                        _gotoNext = 5856059i32;
                    };
                } else if (__value__ == (5855509i32)) {
                    var __blank__ = 0i32;
                    _gotoNext = 5855531i32;
                } else if (__value__ == (5855531i32)) {
                    if ((_i_5855461 < (_data_5855455.length) : Bool)) {
                        _gotoNext = 5855556i32;
                    } else {
                        _gotoNext = 5856059i32;
                    };
                } else if (__value__ == (5855552i32)) {
                    _i_5855461++;
                    _gotoNext = 5855531i32;
                } else if (__value__ == (5855556i32)) {
                    _gotoNext = 5855561i32;
                } else if (__value__ == (5855561i32)) {
                    {
                        final __value__ = _data_5855455[(_i_5855461 : stdgo.GoInt)];
                        if (__value__ == ((92 : stdgo.GoUInt8))) {
                            _gotoNext = 5855581i32;
                        } else if (__value__ == ((34 : stdgo.GoUInt8))) {
                            _gotoNext = 5855619i32;
                        } else {
                            _gotoNext = 5855552i32;
                        };
                    };
                } else if (__value__ == (5855581i32)) {
                    _i_5855461++;
                    _gotoNext = 5855552i32;
                } else if (__value__ == (5855619i32)) {
                    _i_5855461++;
                    switchBreak = true;
                    _gotoNext = 5855489i32;
                } else if (__value__ == (5855698i32)) {
                    var __blank__ = 0i32;
                    _gotoNext = 5855770i32;
                } else if (__value__ == (5855770i32)) {
                    if ((_i_5855461 < (_data_5855455.length) : Bool)) {
                        _gotoNext = 5855795i32;
                    } else {
                        _gotoNext = 5856059i32;
                    };
                } else if (__value__ == (5855791i32)) {
                    _i_5855461++;
                    _gotoNext = 5855770i32;
                } else if (__value__ == (5855795i32)) {
                    _gotoNext = 5855800i32;
                } else if (__value__ == (5855800i32)) {
                    {
                        final __value__ = _data_5855455[(_i_5855461 : stdgo.GoInt)];
                        if (__value__ == ((48 : stdgo.GoUInt8)) || __value__ == ((49 : stdgo.GoUInt8)) || __value__ == ((50 : stdgo.GoUInt8)) || __value__ == ((51 : stdgo.GoUInt8)) || __value__ == ((52 : stdgo.GoUInt8)) || __value__ == ((53 : stdgo.GoUInt8)) || __value__ == ((54 : stdgo.GoUInt8)) || __value__ == ((55 : stdgo.GoUInt8)) || __value__ == ((56 : stdgo.GoUInt8)) || __value__ == ((57 : stdgo.GoUInt8)) || __value__ == ((46 : stdgo.GoUInt8)) || __value__ == ((101 : stdgo.GoUInt8)) || __value__ == ((69 : stdgo.GoUInt8)) || __value__ == ((43 : stdgo.GoUInt8)) || __value__ == ((45 : stdgo.GoUInt8))) {
                            _gotoNext = 5855820i32;
                        } else {
                            _gotoNext = 5855907i32;
                        };
                    };
                } else if (__value__ == (5855820i32)) {
                    _gotoNext = 5855791i32;
                } else if (__value__ == (5855907i32)) {
                    switchBreak = true;
                    _gotoNext = 5855489i32;
                } else if (__value__ == (5855943i32)) {
                    _i_5855461 = (_i_5855461 + (((("rue" : stdgo.GoString) : stdgo.GoString).length)) : stdgo.GoInt);
                    _gotoNext = 5856059i32;
                } else if (__value__ == (5855980i32)) {
                    _i_5855461 = (_i_5855461 + (((("alse" : stdgo.GoString) : stdgo.GoString).length)) : stdgo.GoInt);
                    _gotoNext = 5856059i32;
                } else if (__value__ == (5856019i32)) {
                    _i_5855461 = (_i_5855461 + (((("ull" : stdgo.GoString) : stdgo.GoString).length)) : stdgo.GoInt);
                    _gotoNext = 5856059i32;
                } else if (__value__ == (5856059i32)) {
                    if ((_i_5855461 < (_data_5855455.length) : Bool)) {
                        _gotoNext = 5856076i32;
                    } else {
                        _gotoNext = 5856131i32;
                    };
                } else if (__value__ == (5856076i32)) {
                    (@:checkr _d ?? throw "null pointer dereference")._opcode = stdgo._internal.encoding.json.Json__stateendvalue._stateEndValue((stdgo.Go.setRef((@:checkr _d ?? throw "null pointer dereference")._scan) : stdgo.Ref<stdgo._internal.encoding.json.Json_t_scanner.T_scanner>), _data_5855455[(_i_5855461 : stdgo.GoInt)]);
                    _gotoNext = 5856158i32;
                } else if (__value__ == (5856131i32)) {
                    _gotoNext = 5856131i32;
                    (@:checkr _d ?? throw "null pointer dereference")._opcode = (10 : stdgo.GoInt);
                    var __blank__ = 0i32;
                    _gotoNext = 5856158i32;
                } else if (__value__ == (5856158i32)) {
                    (@:checkr _d ?? throw "null pointer dereference")._off = (_i_5855461 + (1 : stdgo.GoInt) : stdgo.GoInt);
>>>>>>> 2dc985c5
                    _gotoNext = -1i32;
                };
            };
        };
    }
    @:keep
    @:tdfield
    static public function _scanWhile( _d:stdgo.Ref<stdgo._internal.encoding.json.Json_t_decodestate.T_decodeState>, _op:stdgo.GoInt):Void {
        @:recv var _d:stdgo.Ref<stdgo._internal.encoding.json.Json_t_decodestate.T_decodeState> = _d;
        var __0 = (stdgo.Go.setRef((@:checkr _d ?? throw "null pointer dereference")._scan) : stdgo.Ref<stdgo._internal.encoding.json.Json_t_scanner.T_scanner>), __1 = (@:checkr _d ?? throw "null pointer dereference")._data, __2 = ((@:checkr _d ?? throw "null pointer dereference")._off : stdgo.GoInt);
var _i = __2, _data = __1, _s = __0;
        while ((_i < (_data.length) : Bool)) {
            var _newOp = ((@:checkr _s ?? throw "null pointer dereference")._step(_s, _data[(_i : stdgo.GoInt)]) : stdgo.GoInt);
            _i++;
            if (_newOp != (_op)) {
                (@:checkr _d ?? throw "null pointer dereference")._opcode = _newOp;
                (@:checkr _d ?? throw "null pointer dereference")._off = _i;
                return;
            };
        };
        (@:checkr _d ?? throw "null pointer dereference")._off = ((_data.length) + (1 : stdgo.GoInt) : stdgo.GoInt);
        (@:checkr _d ?? throw "null pointer dereference")._opcode = @:check2 (@:checkr _d ?? throw "null pointer dereference")._scan._eof();
    }
    @:keep
    @:tdfield
    static public function _scanNext( _d:stdgo.Ref<stdgo._internal.encoding.json.Json_t_decodestate.T_decodeState>):Void {
        @:recv var _d:stdgo.Ref<stdgo._internal.encoding.json.Json_t_decodestate.T_decodeState> = _d;
        if (((@:checkr _d ?? throw "null pointer dereference")._off < ((@:checkr _d ?? throw "null pointer dereference")._data.length) : Bool)) {
            (@:checkr _d ?? throw "null pointer dereference")._opcode = (@:checkr _d ?? throw "null pointer dereference")._scan._step((stdgo.Go.setRef((@:checkr _d ?? throw "null pointer dereference")._scan) : stdgo.Ref<stdgo._internal.encoding.json.Json_t_scanner.T_scanner>), (@:checkr _d ?? throw "null pointer dereference")._data[((@:checkr _d ?? throw "null pointer dereference")._off : stdgo.GoInt)]);
            (@:checkr _d ?? throw "null pointer dereference")._off++;
        } else {
            (@:checkr _d ?? throw "null pointer dereference")._opcode = @:check2 (@:checkr _d ?? throw "null pointer dereference")._scan._eof();
            (@:checkr _d ?? throw "null pointer dereference")._off = (((@:checkr _d ?? throw "null pointer dereference")._data.length) + (1 : stdgo.GoInt) : stdgo.GoInt);
        };
    }
    @:keep
    @:tdfield
    static public function _skip( _d:stdgo.Ref<stdgo._internal.encoding.json.Json_t_decodestate.T_decodeState>):Void {
        @:recv var _d:stdgo.Ref<stdgo._internal.encoding.json.Json_t_decodestate.T_decodeState> = _d;
        var __0 = (stdgo.Go.setRef((@:checkr _d ?? throw "null pointer dereference")._scan) : stdgo.Ref<stdgo._internal.encoding.json.Json_t_scanner.T_scanner>), __1 = (@:checkr _d ?? throw "null pointer dereference")._data, __2 = ((@:checkr _d ?? throw "null pointer dereference")._off : stdgo.GoInt);
var _i = __2, _data = __1, _s = __0;
        var _depth = ((@:checkr _s ?? throw "null pointer dereference")._parseState.length : stdgo.GoInt);
        while (true) {
            var _op = ((@:checkr _s ?? throw "null pointer dereference")._step(_s, _data[(_i : stdgo.GoInt)]) : stdgo.GoInt);
            _i++;
            if ((((@:checkr _s ?? throw "null pointer dereference")._parseState.length) < _depth : Bool)) {
                (@:checkr _d ?? throw "null pointer dereference")._off = _i;
                (@:checkr _d ?? throw "null pointer dereference")._opcode = _op;
                return;
            };
        };
    }
    @:keep
    @:tdfield
    static public function _addErrorContext( _d:stdgo.Ref<stdgo._internal.encoding.json.Json_t_decodestate.T_decodeState>, _err:stdgo.Error):stdgo.Error {
        @:recv var _d:stdgo.Ref<stdgo._internal.encoding.json.Json_t_decodestate.T_decodeState> = _d;
        if ((((@:checkr _d ?? throw "null pointer dereference")._errorContext != null && (((@:checkr _d ?? throw "null pointer dereference")._errorContext : Dynamic).__nil__ == null || !((@:checkr _d ?? throw "null pointer dereference")._errorContext : Dynamic).__nil__)) && ((!(((@:checkr (@:checkr _d ?? throw "null pointer dereference")._errorContext ?? throw "null pointer dereference").struct_.string() : String) == (null.string() : String)) || (((@:checkr (@:checkr _d ?? throw "null pointer dereference")._errorContext ?? throw "null pointer dereference").fieldStack.length) > (0 : stdgo.GoInt) : Bool) : Bool)) : Bool)) {
            {
                final __type__ = _err;
                if (stdgo.Go.typeEquals((__type__ : stdgo.Ref<stdgo._internal.encoding.json.Json_unmarshaltypeerror.UnmarshalTypeError>))) {
                    var _err:stdgo.Ref<stdgo._internal.encoding.json.Json_unmarshaltypeerror.UnmarshalTypeError> = __type__ == null ? (null : stdgo.Ref<stdgo._internal.encoding.json.Json_unmarshaltypeerror.UnmarshalTypeError>) : __type__.__underlying__() == null ? (null : stdgo.Ref<stdgo._internal.encoding.json.Json_unmarshaltypeerror.UnmarshalTypeError>) : __type__ == null ? (null : stdgo.Ref<stdgo._internal.encoding.json.Json_unmarshaltypeerror.UnmarshalTypeError>) : __type__.__underlying__().value;
                    (@:checkr _err ?? throw "null pointer dereference").struct_ = (@:checkr (@:checkr _d ?? throw "null pointer dereference")._errorContext ?? throw "null pointer dereference").struct_.name()?.__copy__();
                    (@:checkr _err ?? throw "null pointer dereference").field = stdgo._internal.strings.Strings_join.join((@:checkr (@:checkr _d ?? throw "null pointer dereference")._errorContext ?? throw "null pointer dereference").fieldStack, ("." : stdgo.GoString))?.__copy__();
                };
            };
        };
        return _err;
    }
    @:keep
    @:tdfield
    static public function _saveError( _d:stdgo.Ref<stdgo._internal.encoding.json.Json_t_decodestate.T_decodeState>, _err:stdgo.Error):Void {
        @:recv var _d:stdgo.Ref<stdgo._internal.encoding.json.Json_t_decodestate.T_decodeState> = _d;
        if ((@:checkr _d ?? throw "null pointer dereference")._savedError == null) {
            (@:checkr _d ?? throw "null pointer dereference")._savedError = @:check2r _d._addErrorContext(_err);
        };
    }
    @:keep
    @:tdfield
    static public function _init( _d:stdgo.Ref<stdgo._internal.encoding.json.Json_t_decodestate.T_decodeState>, _data:stdgo.Slice<stdgo.GoUInt8>):stdgo.Ref<stdgo._internal.encoding.json.Json_t_decodestate.T_decodeState> {
        @:recv var _d:stdgo.Ref<stdgo._internal.encoding.json.Json_t_decodestate.T_decodeState> = _d;
        (@:checkr _d ?? throw "null pointer dereference")._data = _data;
        (@:checkr _d ?? throw "null pointer dereference")._off = (0 : stdgo.GoInt);
        (@:checkr _d ?? throw "null pointer dereference")._savedError = (null : stdgo.Error);
        if (((@:checkr _d ?? throw "null pointer dereference")._errorContext != null && (((@:checkr _d ?? throw "null pointer dereference")._errorContext : Dynamic).__nil__ == null || !((@:checkr _d ?? throw "null pointer dereference")._errorContext : Dynamic).__nil__))) {
            (@:checkr (@:checkr _d ?? throw "null pointer dereference")._errorContext ?? throw "null pointer dereference").struct_ = (null : stdgo._internal.reflect.Reflect_type_.Type_);
            (@:checkr (@:checkr _d ?? throw "null pointer dereference")._errorContext ?? throw "null pointer dereference").fieldStack = ((@:checkr (@:checkr _d ?? throw "null pointer dereference")._errorContext ?? throw "null pointer dereference").fieldStack.__slice__(0, (0 : stdgo.GoInt)) : stdgo.Slice<stdgo.GoString>);
        };
        return _d;
    }
    @:keep
    @:tdfield
    static public function _readIndex( _d:stdgo.Ref<stdgo._internal.encoding.json.Json_t_decodestate.T_decodeState>):stdgo.GoInt {
        @:recv var _d:stdgo.Ref<stdgo._internal.encoding.json.Json_t_decodestate.T_decodeState> = _d;
        return ((@:checkr _d ?? throw "null pointer dereference")._off - (1 : stdgo.GoInt) : stdgo.GoInt);
    }
    @:keep
    @:tdfield
    static public function _unmarshal( _d:stdgo.Ref<stdgo._internal.encoding.json.Json_t_decodestate.T_decodeState>, _v:stdgo.AnyInterface):stdgo.Error {
        @:recv var _d:stdgo.Ref<stdgo._internal.encoding.json.Json_t_decodestate.T_decodeState> = _d;
        var _rv = (stdgo._internal.reflect.Reflect_valueof.valueOf(_v)?.__copy__() : stdgo._internal.reflect.Reflect_value.Value);
        if (((_rv.kind() != (22u32 : stdgo._internal.reflect.Reflect_kind.Kind)) || _rv.isNil() : Bool)) {
            return stdgo.Go.asInterface((stdgo.Go.setRef((new stdgo._internal.encoding.json.Json_invalidunmarshalerror.InvalidUnmarshalError(stdgo._internal.reflect.Reflect_typeof.typeOf(_v)) : stdgo._internal.encoding.json.Json_invalidunmarshalerror.InvalidUnmarshalError)) : stdgo.Ref<stdgo._internal.encoding.json.Json_invalidunmarshalerror.InvalidUnmarshalError>));
        };
        @:check2 (@:checkr _d ?? throw "null pointer dereference")._scan._reset();
        @:check2r _d._scanWhile((9 : stdgo.GoInt));
        var _err = (@:check2r _d._value(_rv?.__copy__()) : stdgo.Error);
        if (_err != null) {
            return @:check2r _d._addErrorContext(_err);
        };
        return (@:checkr _d ?? throw "null pointer dereference")._savedError;
    }
}<|MERGE_RESOLUTION|>--- conflicted
+++ resolved
@@ -749,17 +749,9 @@
     @:tdfield
     static public function _rescanLiteral( _d:stdgo.Ref<stdgo._internal.encoding.json.Json_t_decodestate.T_decodeState>):Void {
         @:recv var _d:stdgo.Ref<stdgo._internal.encoding.json.Json_t_decodestate.T_decodeState> = _d;
-<<<<<<< HEAD
-        var _i_5394355:stdgo.GoInt = (0 : stdgo.GoInt);
-        var _data_5394349:stdgo.Slice<stdgo.GoUInt8> = (null : stdgo.Slice<stdgo.GoUInt8>);
-        var switchBreak = false;
-        var _i_5320389:stdgo.GoInt = (0 : stdgo.GoInt);
-        var _data_5320383:stdgo.Slice<stdgo.GoUInt8> = (null : stdgo.Slice<stdgo.GoUInt8>);
-=======
         var _i_5855461:stdgo.GoInt = (0 : stdgo.GoInt);
         var _data_5855455:stdgo.Slice<stdgo.GoUInt8> = (null : stdgo.Slice<stdgo.GoUInt8>);
         var switchBreak = false;
->>>>>>> 2dc985c5
         var _gotoNext = 0i32;
         var __blank__ = _gotoNext == ((0i32 : stdgo.GoInt));
         while (_gotoNext != ((-1i32 : stdgo.GoInt))) {
@@ -769,121 +761,6 @@
                     {
                         final __tmp__0 = (@:checkr _d ?? throw "null pointer dereference")._data;
                         final __tmp__1 = (@:checkr _d ?? throw "null pointer dereference")._off;
-<<<<<<< HEAD
-                        _data_5320383 = __tmp__0;
-                        _i_5320389 = __tmp__1;
-                    };
-                    _gotoNext = 5320408i32;
-                } else if (__value__ == (5320408i32)) {
-                    switchBreak = false;
-                    _gotoNext = 5320417i32;
-                } else if (__value__ == (5320417i32)) {
-                    if (!switchBreak) {
-                        {
-                            final __value__ = _data_5320383[(_i_5320389 - (1 : stdgo.GoInt) : stdgo.GoInt)];
-                            if (__value__ == ((34 : stdgo.GoUInt8))) {
-                                _gotoNext = 5320437i32;
-                            } else if (__value__ == ((48 : stdgo.GoUInt8)) || __value__ == ((49 : stdgo.GoUInt8)) || __value__ == ((50 : stdgo.GoUInt8)) || __value__ == ((51 : stdgo.GoUInt8)) || __value__ == ((52 : stdgo.GoUInt8)) || __value__ == ((53 : stdgo.GoUInt8)) || __value__ == ((54 : stdgo.GoUInt8)) || __value__ == ((55 : stdgo.GoUInt8)) || __value__ == ((56 : stdgo.GoUInt8)) || __value__ == ((57 : stdgo.GoUInt8)) || __value__ == ((45 : stdgo.GoUInt8))) {
-                                _gotoNext = 5320626i32;
-                            } else if (__value__ == ((116 : stdgo.GoUInt8))) {
-                                _gotoNext = 5320871i32;
-                            } else if (__value__ == ((102 : stdgo.GoUInt8))) {
-                                _gotoNext = 5320908i32;
-                            } else if (__value__ == ((110 : stdgo.GoUInt8))) {
-                                _gotoNext = 5320947i32;
-                            } else {
-                                _gotoNext = 5320987i32;
-                            };
-                        };
-                    } else {
-                        _gotoNext = 5320987i32;
-                    };
-                } else if (__value__ == (5320437i32)) {
-                    var __blank__ = 0i32;
-                    _gotoNext = 5320459i32;
-                } else if (__value__ == (5320459i32)) {
-                    if ((_i_5320389 < (_data_5320383.length) : Bool)) {
-                        _gotoNext = 5320484i32;
-                    } else {
-                        _gotoNext = 5320987i32;
-                    };
-                } else if (__value__ == (5320480i32)) {
-                    _i_5320389++;
-                    _gotoNext = 5320459i32;
-                } else if (__value__ == (5320484i32)) {
-                    _gotoNext = 5320489i32;
-                } else if (__value__ == (5320489i32)) {
-                    {
-                        final __value__ = _data_5320383[(_i_5320389 : stdgo.GoInt)];
-                        if (__value__ == ((92 : stdgo.GoUInt8))) {
-                            _gotoNext = 5320509i32;
-                        } else if (__value__ == ((34 : stdgo.GoUInt8))) {
-                            _gotoNext = 5320547i32;
-                        } else {
-                            _gotoNext = 5320480i32;
-                        };
-                    };
-                } else if (__value__ == (5320509i32)) {
-                    _i_5320389++;
-                    _gotoNext = 5320480i32;
-                } else if (__value__ == (5320547i32)) {
-                    _i_5320389++;
-                    switchBreak = true;
-                    _gotoNext = 5320417i32;
-                } else if (__value__ == (5320626i32)) {
-                    var __blank__ = 0i32;
-                    _gotoNext = 5320698i32;
-                } else if (__value__ == (5320698i32)) {
-                    if ((_i_5320389 < (_data_5320383.length) : Bool)) {
-                        _gotoNext = 5320723i32;
-                    } else {
-                        _gotoNext = 5320987i32;
-                    };
-                } else if (__value__ == (5320719i32)) {
-                    _i_5320389++;
-                    _gotoNext = 5320698i32;
-                } else if (__value__ == (5320723i32)) {
-                    _gotoNext = 5320728i32;
-                } else if (__value__ == (5320728i32)) {
-                    {
-                        final __value__ = _data_5320383[(_i_5320389 : stdgo.GoInt)];
-                        if (__value__ == ((48 : stdgo.GoUInt8)) || __value__ == ((49 : stdgo.GoUInt8)) || __value__ == ((50 : stdgo.GoUInt8)) || __value__ == ((51 : stdgo.GoUInt8)) || __value__ == ((52 : stdgo.GoUInt8)) || __value__ == ((53 : stdgo.GoUInt8)) || __value__ == ((54 : stdgo.GoUInt8)) || __value__ == ((55 : stdgo.GoUInt8)) || __value__ == ((56 : stdgo.GoUInt8)) || __value__ == ((57 : stdgo.GoUInt8)) || __value__ == ((46 : stdgo.GoUInt8)) || __value__ == ((101 : stdgo.GoUInt8)) || __value__ == ((69 : stdgo.GoUInt8)) || __value__ == ((43 : stdgo.GoUInt8)) || __value__ == ((45 : stdgo.GoUInt8))) {
-                            _gotoNext = 5320748i32;
-                        } else {
-                            _gotoNext = 5320835i32;
-                        };
-                    };
-                } else if (__value__ == (5320748i32)) {
-                    _gotoNext = 5320719i32;
-                } else if (__value__ == (5320835i32)) {
-                    switchBreak = true;
-                    _gotoNext = 5320417i32;
-                } else if (__value__ == (5320871i32)) {
-                    _i_5320389 = (_i_5320389 + (((("rue" : stdgo.GoString) : stdgo.GoString).length)) : stdgo.GoInt);
-                    _gotoNext = 5320987i32;
-                } else if (__value__ == (5320908i32)) {
-                    _i_5320389 = (_i_5320389 + (((("alse" : stdgo.GoString) : stdgo.GoString).length)) : stdgo.GoInt);
-                    _gotoNext = 5320987i32;
-                } else if (__value__ == (5320947i32)) {
-                    _i_5320389 = (_i_5320389 + (((("ull" : stdgo.GoString) : stdgo.GoString).length)) : stdgo.GoInt);
-                    _gotoNext = 5320987i32;
-                } else if (__value__ == (5320987i32)) {
-                    if ((_i_5320389 < (_data_5320383.length) : Bool)) {
-                        _gotoNext = 5321004i32;
-                    } else {
-                        _gotoNext = 5321059i32;
-                    };
-                } else if (__value__ == (5321004i32)) {
-                    (@:checkr _d ?? throw "null pointer dereference")._opcode = stdgo._internal.encoding.json.Json__stateendvalue._stateEndValue((stdgo.Go.setRef((@:checkr _d ?? throw "null pointer dereference")._scan) : stdgo.Ref<stdgo._internal.encoding.json.Json_t_scanner.T_scanner>), _data_5320383[(_i_5320389 : stdgo.GoInt)]);
-                    _gotoNext = 5321086i32;
-                } else if (__value__ == (5321059i32)) {
-                    _gotoNext = 5321059i32;
-                    (@:checkr _d ?? throw "null pointer dereference")._opcode = (10 : stdgo.GoInt);
-                    var __blank__ = 0i32;
-                    _gotoNext = 5321086i32;
-                } else if (__value__ == (5321086i32)) {
-                    (@:checkr _d ?? throw "null pointer dereference")._off = (_i_5320389 + (1 : stdgo.GoInt) : stdgo.GoInt);
-=======
                         _data_5855455 = __tmp__0;
                         _i_5855461 = __tmp__1;
                     };
@@ -997,7 +874,6 @@
                     _gotoNext = 5856158i32;
                 } else if (__value__ == (5856158i32)) {
                     (@:checkr _d ?? throw "null pointer dereference")._off = (_i_5855461 + (1 : stdgo.GoInt) : stdgo.GoInt);
->>>>>>> 2dc985c5
                     _gotoNext = -1i32;
                 };
             };
