--- conflicted
+++ resolved
@@ -4,136 +4,18 @@
     @:tdfield
     static public function _encode( _se:stdgo._internal.encoding.json.Json_t_structencoder.T_structEncoder, _e:stdgo.Ref<stdgo._internal.encoding.json.Json_t_encodestate.T_encodeState>, _v:stdgo._internal.reflect.Reflect_value.Value, _opts:stdgo._internal.encoding.json.Json_t_encopts.T_encOpts):Void {
         @:recv var _se:stdgo._internal.encoding.json.Json_t_structencoder.T_structEncoder = _se?.__copy__();
-<<<<<<< HEAD
-        var _f_5383437:stdgo.Ref<stdgo._internal.encoding.json.Json_t_field.T_field> = (null : stdgo.Ref<stdgo._internal.encoding.json.Json_t_field.T_field>);
-        var _i_5383407:stdgo.GoInt = (0 : stdgo.GoInt);
-        var _next_5383373:stdgo.GoUInt8 = (0 : stdgo.GoUInt8);
-        var _i_5383537:stdgo.GoInt = (0 : stdgo.GoInt);
-        var _i_5383542_0:stdgo.GoInt = (0 : stdgo.GoInt);
-        var _fv_5383520:stdgo._internal.reflect.Reflect_value.Value = ({} : stdgo._internal.reflect.Reflect_value.Value);
-=======
         var _i_5452838:stdgo.GoInt = (0 : stdgo.GoInt);
         var _next_5452804:stdgo.GoUInt8 = (0 : stdgo.GoUInt8);
         var _i_5452968:stdgo.GoInt = (0 : stdgo.GoInt);
         var _i_5452973_0:stdgo.GoInt = (0 : stdgo.GoInt);
         var _fv_5452951:stdgo._internal.reflect.Reflect_value.Value = ({} : stdgo._internal.reflect.Reflect_value.Value);
         var _f_5452868:stdgo.Ref<stdgo._internal.encoding.json.Json_t_field.T_field> = (null : stdgo.Ref<stdgo._internal.encoding.json.Json_t_field.T_field>);
->>>>>>> 1598d646
         var _gotoNext = 0i32;
         var __blank__ = _gotoNext == ((0i32 : stdgo.GoInt));
         while (_gotoNext != ((-1i32 : stdgo.GoInt))) {
             {
                 final __value__ = _gotoNext;
                 if (__value__ == (0i32)) {
-<<<<<<< HEAD
-                    _next_5383373 = (123 : stdgo.GoUInt8);
-                    _gotoNext = 5383391i32;
-                } else if (__value__ == (5383391i32)) {
-                    if ((0i32 : stdgo.GoInt) < (_se._fields._list.length)) {
-                        _gotoNext = 5383933i32;
-                    } else {
-                        _gotoNext = 5383937i32;
-                    };
-                } else if (__value__ == (5383433i32)) {
-                    _f_5383437 = (stdgo.Go.setRef(_se._fields._list[(_i_5383407 : stdgo.GoInt)]) : stdgo.Ref<stdgo._internal.encoding.json.Json_t_field.T_field>);
-                    _fv_5383520 = _v?.__copy__();
-                    if ((0i32 : stdgo.GoInt) < ((@:checkr _f_5383437 ?? throw "null pointer dereference")._index.length)) {
-                        _gotoNext = 5383690i32;
-                    } else {
-                        _gotoNext = 5383696i32;
-                    };
-                } else if (__value__ == (5383556i32)) {
-                    _i_5383537 = (@:checkr _f_5383437 ?? throw "null pointer dereference")._index[(_i_5383542_0 : stdgo.GoInt)];
-                    if (_fv_5383520.kind() == ((22u32 : stdgo._internal.reflect.Reflect_kind.Kind))) {
-                        _gotoNext = 5383593i32;
-                    } else {
-                        _gotoNext = 5383672i32;
-                    };
-                } else if (__value__ == (5383593i32)) {
-                    if (_fv_5383520.isNil()) {
-                        _gotoNext = 5383613i32;
-                    } else {
-                        _gotoNext = 5383649i32;
-                    };
-                } else if (__value__ == (5383613i32)) {
-                    _i_5383407++;
-                    _gotoNext = 5383934i32;
-                } else if (__value__ == (5383649i32)) {
-                    _fv_5383520 = _fv_5383520.elem()?.__copy__();
-                    _gotoNext = 5383672i32;
-                } else if (__value__ == (5383672i32)) {
-                    _fv_5383520 = _fv_5383520.field(_i_5383537)?.__copy__();
-                    _i_5383542_0++;
-                    _gotoNext = 5383691i32;
-                } else if (__value__ == (5383690i32)) {
-                    {
-                        final __tmp__0 = 0i32;
-                        final __tmp__1 = (@:checkr _f_5383437 ?? throw "null pointer dereference")._index[(0i32 : stdgo.GoInt)];
-                        _i_5383542_0 = __tmp__0;
-                        _i_5383537 = __tmp__1;
-                    };
-                    _gotoNext = 5383691i32;
-                } else if (__value__ == (5383691i32)) {
-                    if (_i_5383542_0 < ((@:checkr _f_5383437 ?? throw "null pointer dereference")._index.length)) {
-                        _gotoNext = 5383556i32;
-                    } else {
-                        _gotoNext = 5383696i32;
-                    };
-                } else if (__value__ == (5383696i32)) {
-                    if (((@:checkr _f_5383437 ?? throw "null pointer dereference")._omitEmpty && stdgo._internal.encoding.json.Json__isemptyvalue._isEmptyValue(_fv_5383520?.__copy__()) : Bool)) {
-                        _gotoNext = 5383731i32;
-                    } else {
-                        _gotoNext = 5383751i32;
-                    };
-                } else if (__value__ == (5383731i32)) {
-                    _i_5383407++;
-                    _gotoNext = 5383934i32;
-                } else if (__value__ == (5383751i32)) {
-                    @:check2r _e.writeByte(_next_5383373);
-                    _next_5383373 = (44 : stdgo.GoUInt8);
-                    if (_opts._escapeHTML) {
-                        _gotoNext = 5383803i32;
-                    } else {
-                        _gotoNext = 5383846i32;
-                    };
-                } else if (__value__ == (5383803i32)) {
-                    @:check2r _e.writeString((@:checkr _f_5383437 ?? throw "null pointer dereference")._nameEscHTML?.__copy__());
-                    _gotoNext = 5383885i32;
-                } else if (__value__ == (5383846i32)) {
-                    _gotoNext = 5383846i32;
-                    @:check2r _e.writeString((@:checkr _f_5383437 ?? throw "null pointer dereference")._nameNonEsc?.__copy__());
-                    var __blank__ = 0i32;
-                    _gotoNext = 5383885i32;
-                } else if (__value__ == (5383885i32)) {
-                    _opts._quoted = (@:checkr _f_5383437 ?? throw "null pointer dereference")._quoted;
-                    (@:checkr _f_5383437 ?? throw "null pointer dereference")._encoder(_e, _fv_5383520?.__copy__(), _opts?.__copy__());
-                    _i_5383407++;
-                    _gotoNext = 5383934i32;
-                } else if (__value__ == (5383933i32)) {
-                    _i_5383407 = 0i32;
-                    _gotoNext = 5383934i32;
-                } else if (__value__ == (5383934i32)) {
-                    if (_i_5383407 < (_se._fields._list.length)) {
-                        _gotoNext = 5383433i32;
-                    } else {
-                        _gotoNext = 5383937i32;
-                    };
-                } else if (__value__ == (5383937i32)) {
-                    if (_next_5383373 == ((123 : stdgo.GoUInt8))) {
-                        _gotoNext = 5383952i32;
-                    } else {
-                        _gotoNext = 5383984i32;
-                    };
-                } else if (__value__ == (5383952i32)) {
-                    @:check2r _e.writeString(("{}" : stdgo.GoString));
-                    _gotoNext = 5384008i32;
-                } else if (__value__ == (5383984i32)) {
-                    _gotoNext = 5383984i32;
-                    @:check2r _e.writeByte((125 : stdgo.GoUInt8));
-                    var __blank__ = 0i32;
-                    _gotoNext = 5384008i32;
-                } else if (__value__ == (5384008i32)) {
-=======
                     _next_5452804 = (123 : stdgo.GoUInt8);
                     _gotoNext = 5452822i32;
                 } else if (__value__ == (5452822i32)) {
@@ -241,7 +123,6 @@
                     var __blank__ = 0i32;
                     _gotoNext = 5453439i32;
                 } else if (__value__ == (5453439i32)) {
->>>>>>> 1598d646
                     _gotoNext = -1i32;
                 };
             };
