--- conflicted
+++ resolved
@@ -4,136 +4,18 @@
     @:tdfield
     static public function _encode( _se:stdgo._internal.encoding.json.Json_t_structencoder.T_structEncoder, _e:stdgo.Ref<stdgo._internal.encoding.json.Json_t_encodestate.T_encodeState>, _v:stdgo._internal.reflect.Reflect_value.Value, _opts:stdgo._internal.encoding.json.Json_t_encopts.T_encOpts):Void {
         @:recv var _se:stdgo._internal.encoding.json.Json_t_structencoder.T_structEncoder = _se?.__copy__();
-<<<<<<< HEAD
-        var _i_5443928:stdgo.GoInt = (0 : stdgo.GoInt);
-        var _i_5443933_0:stdgo.GoInt = (0 : stdgo.GoInt);
-        var _fv_5443911:stdgo._internal.reflect.Reflect_value.Value = ({} : stdgo._internal.reflect.Reflect_value.Value);
-        var _f_5443828:stdgo.Ref<stdgo._internal.encoding.json.Json_t_field.T_field> = (null : stdgo.Ref<stdgo._internal.encoding.json.Json_t_field.T_field>);
-        var _i_5443798:stdgo.GoInt = (0 : stdgo.GoInt);
-        var _next_5443764:stdgo.GoUInt8 = (0 : stdgo.GoUInt8);
-=======
         var _next_5365596:stdgo.GoUInt8 = (0 : stdgo.GoUInt8);
         var _i_5365760:stdgo.GoInt = (0 : stdgo.GoInt);
         var _i_5365765_0:stdgo.GoInt = (0 : stdgo.GoInt);
         var _fv_5365743:stdgo._internal.reflect.Reflect_value.Value = ({} : stdgo._internal.reflect.Reflect_value.Value);
         var _f_5365660:stdgo.Ref<stdgo._internal.encoding.json.Json_t_field.T_field> = (null : stdgo.Ref<stdgo._internal.encoding.json.Json_t_field.T_field>);
         var _i_5365630:stdgo.GoInt = (0 : stdgo.GoInt);
->>>>>>> 75a1cf92
         var _gotoNext = 0i32;
         var __blank__ = _gotoNext == ((0i32 : stdgo.GoInt));
         while (_gotoNext != ((-1i32 : stdgo.GoInt))) {
             {
                 final __value__ = _gotoNext;
                 if (__value__ == (0i32)) {
-<<<<<<< HEAD
-                    _next_5443764 = (123 : stdgo.GoUInt8);
-                    _gotoNext = 5443782i32;
-                } else if (__value__ == (5443782i32)) {
-                    if ((0i32 : stdgo.GoInt) < (_se._fields._list.length)) {
-                        _gotoNext = 5444324i32;
-                    } else {
-                        _gotoNext = 5444328i32;
-                    };
-                } else if (__value__ == (5443824i32)) {
-                    _f_5443828 = (stdgo.Go.setRef(_se._fields._list[(_i_5443798 : stdgo.GoInt)]) : stdgo.Ref<stdgo._internal.encoding.json.Json_t_field.T_field>);
-                    _fv_5443911 = _v?.__copy__();
-                    if ((0i32 : stdgo.GoInt) < ((@:checkr _f_5443828 ?? throw "null pointer dereference")._index.length)) {
-                        _gotoNext = 5444081i32;
-                    } else {
-                        _gotoNext = 5444087i32;
-                    };
-                } else if (__value__ == (5443947i32)) {
-                    _i_5443928 = (@:checkr _f_5443828 ?? throw "null pointer dereference")._index[(_i_5443933_0 : stdgo.GoInt)];
-                    if (_fv_5443911.kind() == ((22u32 : stdgo._internal.reflect.Reflect_kind.Kind))) {
-                        _gotoNext = 5443984i32;
-                    } else {
-                        _gotoNext = 5444063i32;
-                    };
-                } else if (__value__ == (5443984i32)) {
-                    if (_fv_5443911.isNil()) {
-                        _gotoNext = 5444004i32;
-                    } else {
-                        _gotoNext = 5444040i32;
-                    };
-                } else if (__value__ == (5444004i32)) {
-                    _i_5443798++;
-                    _gotoNext = 5444325i32;
-                } else if (__value__ == (5444040i32)) {
-                    _fv_5443911 = _fv_5443911.elem()?.__copy__();
-                    _gotoNext = 5444063i32;
-                } else if (__value__ == (5444063i32)) {
-                    _fv_5443911 = _fv_5443911.field(_i_5443928)?.__copy__();
-                    _i_5443933_0++;
-                    _gotoNext = 5444082i32;
-                } else if (__value__ == (5444081i32)) {
-                    {
-                        final __tmp__0 = 0i32;
-                        final __tmp__1 = (@:checkr _f_5443828 ?? throw "null pointer dereference")._index[(0i32 : stdgo.GoInt)];
-                        _i_5443933_0 = __tmp__0;
-                        _i_5443928 = __tmp__1;
-                    };
-                    _gotoNext = 5444082i32;
-                } else if (__value__ == (5444082i32)) {
-                    if (_i_5443933_0 < ((@:checkr _f_5443828 ?? throw "null pointer dereference")._index.length)) {
-                        _gotoNext = 5443947i32;
-                    } else {
-                        _gotoNext = 5444087i32;
-                    };
-                } else if (__value__ == (5444087i32)) {
-                    if (((@:checkr _f_5443828 ?? throw "null pointer dereference")._omitEmpty && stdgo._internal.encoding.json.Json__isemptyvalue._isEmptyValue(_fv_5443911?.__copy__()) : Bool)) {
-                        _gotoNext = 5444122i32;
-                    } else {
-                        _gotoNext = 5444142i32;
-                    };
-                } else if (__value__ == (5444122i32)) {
-                    _i_5443798++;
-                    _gotoNext = 5444325i32;
-                } else if (__value__ == (5444142i32)) {
-                    @:check2r _e.writeByte(_next_5443764);
-                    _next_5443764 = (44 : stdgo.GoUInt8);
-                    if (_opts._escapeHTML) {
-                        _gotoNext = 5444194i32;
-                    } else {
-                        _gotoNext = 5444237i32;
-                    };
-                } else if (__value__ == (5444194i32)) {
-                    @:check2r _e.writeString((@:checkr _f_5443828 ?? throw "null pointer dereference")._nameEscHTML?.__copy__());
-                    _gotoNext = 5444276i32;
-                } else if (__value__ == (5444237i32)) {
-                    _gotoNext = 5444237i32;
-                    @:check2r _e.writeString((@:checkr _f_5443828 ?? throw "null pointer dereference")._nameNonEsc?.__copy__());
-                    var __blank__ = 0i32;
-                    _gotoNext = 5444276i32;
-                } else if (__value__ == (5444276i32)) {
-                    _opts._quoted = (@:checkr _f_5443828 ?? throw "null pointer dereference")._quoted;
-                    (@:checkr _f_5443828 ?? throw "null pointer dereference")._encoder(_e, _fv_5443911?.__copy__(), _opts?.__copy__());
-                    _i_5443798++;
-                    _gotoNext = 5444325i32;
-                } else if (__value__ == (5444324i32)) {
-                    _i_5443798 = 0i32;
-                    _gotoNext = 5444325i32;
-                } else if (__value__ == (5444325i32)) {
-                    if (_i_5443798 < (_se._fields._list.length)) {
-                        _gotoNext = 5443824i32;
-                    } else {
-                        _gotoNext = 5444328i32;
-                    };
-                } else if (__value__ == (5444328i32)) {
-                    if (_next_5443764 == ((123 : stdgo.GoUInt8))) {
-                        _gotoNext = 5444343i32;
-                    } else {
-                        _gotoNext = 5444375i32;
-                    };
-                } else if (__value__ == (5444343i32)) {
-                    @:check2r _e.writeString(("{}" : stdgo.GoString));
-                    _gotoNext = 5444399i32;
-                } else if (__value__ == (5444375i32)) {
-                    _gotoNext = 5444375i32;
-                    @:check2r _e.writeByte((125 : stdgo.GoUInt8));
-                    var __blank__ = 0i32;
-                    _gotoNext = 5444399i32;
-                } else if (__value__ == (5444399i32)) {
-=======
                     _next_5365596 = (123 : stdgo.GoUInt8);
                     _gotoNext = 5365614i32;
                 } else if (__value__ == (5365614i32)) {
@@ -241,7 +123,6 @@
                     var __blank__ = 0i32;
                     _gotoNext = 5366231i32;
                 } else if (__value__ == (5366231i32)) {
->>>>>>> 75a1cf92
                     _gotoNext = -1i32;
                 };
             };
