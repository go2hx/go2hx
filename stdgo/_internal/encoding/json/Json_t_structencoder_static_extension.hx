package stdgo._internal.encoding.json;
@:keep @:allow(stdgo._internal.encoding.json.Json.T_structEncoder_asInterface) class T_structEncoder_static_extension {
    @:keep
    @:tdfield
    static public function _encode( _se:stdgo._internal.encoding.json.Json_t_structencoder.T_structEncoder, _e:stdgo.Ref<stdgo._internal.encoding.json.Json_t_encodestate.T_encodeState>, _v:stdgo._internal.reflect.Reflect_value.Value, _opts:stdgo._internal.encoding.json.Json_t_encopts.T_encOpts):Void {
        @:recv var _se:stdgo._internal.encoding.json.Json_t_structencoder.T_structEncoder = _se?.__copy__();
<<<<<<< HEAD
        var _i_5230782:stdgo.GoInt = (0 : stdgo.GoInt);
        var _next_5230748:stdgo.GoUInt8 = (0 : stdgo.GoUInt8);
        var _i_5230912:stdgo.GoInt = (0 : stdgo.GoInt);
        var _i_5230917_0:stdgo.GoInt = (0 : stdgo.GoInt);
        var _fv_5230895:stdgo._internal.reflect.Reflect_value.Value = ({} : stdgo._internal.reflect.Reflect_value.Value);
        var _f_5230812:stdgo.Ref<stdgo._internal.encoding.json.Json_t_field.T_field> = (null : stdgo.Ref<stdgo._internal.encoding.json.Json_t_field.T_field>);
=======
        var _i_5450927_0:stdgo.GoInt = (0 : stdgo.GoInt);
        var _fv_5450905:stdgo._internal.reflect.Reflect_value.Value = ({} : stdgo._internal.reflect.Reflect_value.Value);
        var _f_5450822:stdgo.Ref<stdgo._internal.encoding.json.Json_t_field.T_field> = (null : stdgo.Ref<stdgo._internal.encoding.json.Json_t_field.T_field>);
        var _i_5450792:stdgo.GoInt = (0 : stdgo.GoInt);
        var _next_5450758:stdgo.GoUInt8 = (0 : stdgo.GoUInt8);
        var _i_5450922:stdgo.GoInt = (0 : stdgo.GoInt);
>>>>>>> 97b0842d
        var _gotoNext = 0i32;
        var __blank__ = _gotoNext == ((0i32 : stdgo.GoInt));
        while (_gotoNext != ((-1i32 : stdgo.GoInt))) {
            {
                final __value__ = _gotoNext;
                if (__value__ == (0i32)) {
<<<<<<< HEAD
                    _next_5230748 = (123 : stdgo.GoUInt8);
                    _gotoNext = 5230766i32;
                } else if (__value__ == (5230766i32)) {
                    if ((0i32 : stdgo.GoInt) < (_se._fields._list.length)) {
                        _gotoNext = 5231308i32;
                    } else {
                        _gotoNext = 5231312i32;
                    };
                } else if (__value__ == (5230808i32)) {
                    _f_5230812 = (stdgo.Go.setRef(_se._fields._list[(_i_5230782 : stdgo.GoInt)]) : stdgo.Ref<stdgo._internal.encoding.json.Json_t_field.T_field>);
                    _fv_5230895 = _v?.__copy__();
                    if ((0i32 : stdgo.GoInt) < ((@:checkr _f_5230812 ?? throw "null pointer dereference")._index.length)) {
                        _gotoNext = 5231065i32;
                    } else {
                        _gotoNext = 5231071i32;
                    };
                } else if (__value__ == (5230931i32)) {
                    _i_5230912 = (@:checkr _f_5230812 ?? throw "null pointer dereference")._index[(_i_5230917_0 : stdgo.GoInt)];
                    if (_fv_5230895.kind() == ((22u32 : stdgo._internal.reflect.Reflect_kind.Kind))) {
                        _gotoNext = 5230968i32;
                    } else {
                        _gotoNext = 5231047i32;
                    };
                } else if (__value__ == (5230968i32)) {
                    if (_fv_5230895.isNil()) {
                        _gotoNext = 5230988i32;
                    } else {
                        _gotoNext = 5231024i32;
                    };
                } else if (__value__ == (5230988i32)) {
                    _i_5230782++;
                    _gotoNext = 5231309i32;
                } else if (__value__ == (5231024i32)) {
                    _fv_5230895 = _fv_5230895.elem()?.__copy__();
                    _gotoNext = 5231047i32;
                } else if (__value__ == (5231047i32)) {
                    _fv_5230895 = _fv_5230895.field(_i_5230912)?.__copy__();
                    _i_5230917_0++;
                    _gotoNext = 5231066i32;
                } else if (__value__ == (5231065i32)) {
                    {
                        final __tmp__0 = 0i32;
                        final __tmp__1 = (@:checkr _f_5230812 ?? throw "null pointer dereference")._index[(0i32 : stdgo.GoInt)];
                        _i_5230917_0 = __tmp__0;
                        _i_5230912 = __tmp__1;
                    };
                    _gotoNext = 5231066i32;
                } else if (__value__ == (5231066i32)) {
                    if (_i_5230917_0 < ((@:checkr _f_5230812 ?? throw "null pointer dereference")._index.length)) {
                        _gotoNext = 5230931i32;
                    } else {
                        _gotoNext = 5231071i32;
                    };
                } else if (__value__ == (5231071i32)) {
                    if (((@:checkr _f_5230812 ?? throw "null pointer dereference")._omitEmpty && stdgo._internal.encoding.json.Json__isemptyvalue._isEmptyValue(_fv_5230895?.__copy__()) : Bool)) {
                        _gotoNext = 5231106i32;
                    } else {
                        _gotoNext = 5231126i32;
                    };
                } else if (__value__ == (5231106i32)) {
                    _i_5230782++;
                    _gotoNext = 5231309i32;
                } else if (__value__ == (5231126i32)) {
                    @:check2r _e.writeByte(_next_5230748);
                    _next_5230748 = (44 : stdgo.GoUInt8);
                    if (_opts._escapeHTML) {
                        _gotoNext = 5231178i32;
                    } else {
                        _gotoNext = 5231221i32;
                    };
                } else if (__value__ == (5231178i32)) {
                    @:check2r _e.writeString((@:checkr _f_5230812 ?? throw "null pointer dereference")._nameEscHTML?.__copy__());
                    _gotoNext = 5231260i32;
                } else if (__value__ == (5231221i32)) {
                    _gotoNext = 5231221i32;
                    @:check2r _e.writeString((@:checkr _f_5230812 ?? throw "null pointer dereference")._nameNonEsc?.__copy__());
                    var __blank__ = 0i32;
                    _gotoNext = 5231260i32;
                } else if (__value__ == (5231260i32)) {
                    _opts._quoted = (@:checkr _f_5230812 ?? throw "null pointer dereference")._quoted;
                    (@:checkr _f_5230812 ?? throw "null pointer dereference")._encoder(_e, _fv_5230895?.__copy__(), _opts?.__copy__());
                    _i_5230782++;
                    _gotoNext = 5231309i32;
                } else if (__value__ == (5231308i32)) {
                    _i_5230782 = 0i32;
                    _gotoNext = 5231309i32;
                } else if (__value__ == (5231309i32)) {
                    if (_i_5230782 < (_se._fields._list.length)) {
                        _gotoNext = 5230808i32;
                    } else {
                        _gotoNext = 5231312i32;
                    };
                } else if (__value__ == (5231312i32)) {
                    if (_next_5230748 == ((123 : stdgo.GoUInt8))) {
                        _gotoNext = 5231327i32;
                    } else {
                        _gotoNext = 5231359i32;
                    };
                } else if (__value__ == (5231327i32)) {
                    @:check2r _e.writeString(("{}" : stdgo.GoString));
                    _gotoNext = 5231383i32;
                } else if (__value__ == (5231359i32)) {
                    _gotoNext = 5231359i32;
                    @:check2r _e.writeByte((125 : stdgo.GoUInt8));
                    var __blank__ = 0i32;
                    _gotoNext = 5231383i32;
                } else if (__value__ == (5231383i32)) {
=======
                    _next_5450758 = (123 : stdgo.GoUInt8);
                    _gotoNext = 5450776i32;
                } else if (__value__ == (5450776i32)) {
                    if ((0i32 : stdgo.GoInt) < (_se._fields._list.length)) {
                        _gotoNext = 5451318i32;
                    } else {
                        _gotoNext = 5451322i32;
                    };
                } else if (__value__ == (5450818i32)) {
                    _f_5450822 = (stdgo.Go.setRef(_se._fields._list[(_i_5450792 : stdgo.GoInt)]) : stdgo.Ref<stdgo._internal.encoding.json.Json_t_field.T_field>);
                    _fv_5450905 = _v?.__copy__();
                    if ((0i32 : stdgo.GoInt) < ((@:checkr _f_5450822 ?? throw "null pointer dereference")._index.length)) {
                        _gotoNext = 5451075i32;
                    } else {
                        _gotoNext = 5451081i32;
                    };
                } else if (__value__ == (5450941i32)) {
                    _i_5450922 = (@:checkr _f_5450822 ?? throw "null pointer dereference")._index[(_i_5450927_0 : stdgo.GoInt)];
                    if (_fv_5450905.kind() == ((22u32 : stdgo._internal.reflect.Reflect_kind.Kind))) {
                        _gotoNext = 5450978i32;
                    } else {
                        _gotoNext = 5451057i32;
                    };
                } else if (__value__ == (5450978i32)) {
                    if (_fv_5450905.isNil()) {
                        _gotoNext = 5450998i32;
                    } else {
                        _gotoNext = 5451034i32;
                    };
                } else if (__value__ == (5450998i32)) {
                    _i_5450792++;
                    _gotoNext = 5451319i32;
                } else if (__value__ == (5451034i32)) {
                    _fv_5450905 = _fv_5450905.elem()?.__copy__();
                    _gotoNext = 5451057i32;
                } else if (__value__ == (5451057i32)) {
                    _fv_5450905 = _fv_5450905.field(_i_5450922)?.__copy__();
                    _i_5450927_0++;
                    _gotoNext = 5451076i32;
                } else if (__value__ == (5451075i32)) {
                    {
                        final __tmp__0 = 0i32;
                        final __tmp__1 = (@:checkr _f_5450822 ?? throw "null pointer dereference")._index[(0i32 : stdgo.GoInt)];
                        _i_5450927_0 = __tmp__0;
                        _i_5450922 = __tmp__1;
                    };
                    _gotoNext = 5451076i32;
                } else if (__value__ == (5451076i32)) {
                    if (_i_5450927_0 < ((@:checkr _f_5450822 ?? throw "null pointer dereference")._index.length)) {
                        _gotoNext = 5450941i32;
                    } else {
                        _gotoNext = 5451081i32;
                    };
                } else if (__value__ == (5451081i32)) {
                    if (((@:checkr _f_5450822 ?? throw "null pointer dereference")._omitEmpty && stdgo._internal.encoding.json.Json__isemptyvalue._isEmptyValue(_fv_5450905?.__copy__()) : Bool)) {
                        _gotoNext = 5451116i32;
                    } else {
                        _gotoNext = 5451136i32;
                    };
                } else if (__value__ == (5451116i32)) {
                    _i_5450792++;
                    _gotoNext = 5451319i32;
                } else if (__value__ == (5451136i32)) {
                    @:check2r _e.writeByte(_next_5450758);
                    _next_5450758 = (44 : stdgo.GoUInt8);
                    if (_opts._escapeHTML) {
                        _gotoNext = 5451188i32;
                    } else {
                        _gotoNext = 5451231i32;
                    };
                } else if (__value__ == (5451188i32)) {
                    @:check2r _e.writeString((@:checkr _f_5450822 ?? throw "null pointer dereference")._nameEscHTML?.__copy__());
                    _gotoNext = 5451270i32;
                } else if (__value__ == (5451231i32)) {
                    _gotoNext = 5451231i32;
                    @:check2r _e.writeString((@:checkr _f_5450822 ?? throw "null pointer dereference")._nameNonEsc?.__copy__());
                    var __blank__ = 0i32;
                    _gotoNext = 5451270i32;
                } else if (__value__ == (5451270i32)) {
                    _opts._quoted = (@:checkr _f_5450822 ?? throw "null pointer dereference")._quoted;
                    (@:checkr _f_5450822 ?? throw "null pointer dereference")._encoder(_e, _fv_5450905?.__copy__(), _opts?.__copy__());
                    _i_5450792++;
                    _gotoNext = 5451319i32;
                } else if (__value__ == (5451318i32)) {
                    _i_5450792 = 0i32;
                    _gotoNext = 5451319i32;
                } else if (__value__ == (5451319i32)) {
                    if (_i_5450792 < (_se._fields._list.length)) {
                        _gotoNext = 5450818i32;
                    } else {
                        _gotoNext = 5451322i32;
                    };
                } else if (__value__ == (5451322i32)) {
                    if (_next_5450758 == ((123 : stdgo.GoUInt8))) {
                        _gotoNext = 5451337i32;
                    } else {
                        _gotoNext = 5451369i32;
                    };
                } else if (__value__ == (5451337i32)) {
                    @:check2r _e.writeString(("{}" : stdgo.GoString));
                    _gotoNext = 5451393i32;
                } else if (__value__ == (5451369i32)) {
                    _gotoNext = 5451369i32;
                    @:check2r _e.writeByte((125 : stdgo.GoUInt8));
                    var __blank__ = 0i32;
                    _gotoNext = 5451393i32;
                } else if (__value__ == (5451393i32)) {
>>>>>>> 97b0842d
                    _gotoNext = -1i32;
                };
            };
        };
    }
}<|MERGE_RESOLUTION|>--- conflicted
+++ resolved
@@ -4,136 +4,18 @@
     @:tdfield
     static public function _encode( _se:stdgo._internal.encoding.json.Json_t_structencoder.T_structEncoder, _e:stdgo.Ref<stdgo._internal.encoding.json.Json_t_encodestate.T_encodeState>, _v:stdgo._internal.reflect.Reflect_value.Value, _opts:stdgo._internal.encoding.json.Json_t_encopts.T_encOpts):Void {
         @:recv var _se:stdgo._internal.encoding.json.Json_t_structencoder.T_structEncoder = _se?.__copy__();
-<<<<<<< HEAD
-        var _i_5230782:stdgo.GoInt = (0 : stdgo.GoInt);
-        var _next_5230748:stdgo.GoUInt8 = (0 : stdgo.GoUInt8);
-        var _i_5230912:stdgo.GoInt = (0 : stdgo.GoInt);
-        var _i_5230917_0:stdgo.GoInt = (0 : stdgo.GoInt);
-        var _fv_5230895:stdgo._internal.reflect.Reflect_value.Value = ({} : stdgo._internal.reflect.Reflect_value.Value);
-        var _f_5230812:stdgo.Ref<stdgo._internal.encoding.json.Json_t_field.T_field> = (null : stdgo.Ref<stdgo._internal.encoding.json.Json_t_field.T_field>);
-=======
         var _i_5450927_0:stdgo.GoInt = (0 : stdgo.GoInt);
         var _fv_5450905:stdgo._internal.reflect.Reflect_value.Value = ({} : stdgo._internal.reflect.Reflect_value.Value);
         var _f_5450822:stdgo.Ref<stdgo._internal.encoding.json.Json_t_field.T_field> = (null : stdgo.Ref<stdgo._internal.encoding.json.Json_t_field.T_field>);
         var _i_5450792:stdgo.GoInt = (0 : stdgo.GoInt);
         var _next_5450758:stdgo.GoUInt8 = (0 : stdgo.GoUInt8);
         var _i_5450922:stdgo.GoInt = (0 : stdgo.GoInt);
->>>>>>> 97b0842d
         var _gotoNext = 0i32;
         var __blank__ = _gotoNext == ((0i32 : stdgo.GoInt));
         while (_gotoNext != ((-1i32 : stdgo.GoInt))) {
             {
                 final __value__ = _gotoNext;
                 if (__value__ == (0i32)) {
-<<<<<<< HEAD
-                    _next_5230748 = (123 : stdgo.GoUInt8);
-                    _gotoNext = 5230766i32;
-                } else if (__value__ == (5230766i32)) {
-                    if ((0i32 : stdgo.GoInt) < (_se._fields._list.length)) {
-                        _gotoNext = 5231308i32;
-                    } else {
-                        _gotoNext = 5231312i32;
-                    };
-                } else if (__value__ == (5230808i32)) {
-                    _f_5230812 = (stdgo.Go.setRef(_se._fields._list[(_i_5230782 : stdgo.GoInt)]) : stdgo.Ref<stdgo._internal.encoding.json.Json_t_field.T_field>);
-                    _fv_5230895 = _v?.__copy__();
-                    if ((0i32 : stdgo.GoInt) < ((@:checkr _f_5230812 ?? throw "null pointer dereference")._index.length)) {
-                        _gotoNext = 5231065i32;
-                    } else {
-                        _gotoNext = 5231071i32;
-                    };
-                } else if (__value__ == (5230931i32)) {
-                    _i_5230912 = (@:checkr _f_5230812 ?? throw "null pointer dereference")._index[(_i_5230917_0 : stdgo.GoInt)];
-                    if (_fv_5230895.kind() == ((22u32 : stdgo._internal.reflect.Reflect_kind.Kind))) {
-                        _gotoNext = 5230968i32;
-                    } else {
-                        _gotoNext = 5231047i32;
-                    };
-                } else if (__value__ == (5230968i32)) {
-                    if (_fv_5230895.isNil()) {
-                        _gotoNext = 5230988i32;
-                    } else {
-                        _gotoNext = 5231024i32;
-                    };
-                } else if (__value__ == (5230988i32)) {
-                    _i_5230782++;
-                    _gotoNext = 5231309i32;
-                } else if (__value__ == (5231024i32)) {
-                    _fv_5230895 = _fv_5230895.elem()?.__copy__();
-                    _gotoNext = 5231047i32;
-                } else if (__value__ == (5231047i32)) {
-                    _fv_5230895 = _fv_5230895.field(_i_5230912)?.__copy__();
-                    _i_5230917_0++;
-                    _gotoNext = 5231066i32;
-                } else if (__value__ == (5231065i32)) {
-                    {
-                        final __tmp__0 = 0i32;
-                        final __tmp__1 = (@:checkr _f_5230812 ?? throw "null pointer dereference")._index[(0i32 : stdgo.GoInt)];
-                        _i_5230917_0 = __tmp__0;
-                        _i_5230912 = __tmp__1;
-                    };
-                    _gotoNext = 5231066i32;
-                } else if (__value__ == (5231066i32)) {
-                    if (_i_5230917_0 < ((@:checkr _f_5230812 ?? throw "null pointer dereference")._index.length)) {
-                        _gotoNext = 5230931i32;
-                    } else {
-                        _gotoNext = 5231071i32;
-                    };
-                } else if (__value__ == (5231071i32)) {
-                    if (((@:checkr _f_5230812 ?? throw "null pointer dereference")._omitEmpty && stdgo._internal.encoding.json.Json__isemptyvalue._isEmptyValue(_fv_5230895?.__copy__()) : Bool)) {
-                        _gotoNext = 5231106i32;
-                    } else {
-                        _gotoNext = 5231126i32;
-                    };
-                } else if (__value__ == (5231106i32)) {
-                    _i_5230782++;
-                    _gotoNext = 5231309i32;
-                } else if (__value__ == (5231126i32)) {
-                    @:check2r _e.writeByte(_next_5230748);
-                    _next_5230748 = (44 : stdgo.GoUInt8);
-                    if (_opts._escapeHTML) {
-                        _gotoNext = 5231178i32;
-                    } else {
-                        _gotoNext = 5231221i32;
-                    };
-                } else if (__value__ == (5231178i32)) {
-                    @:check2r _e.writeString((@:checkr _f_5230812 ?? throw "null pointer dereference")._nameEscHTML?.__copy__());
-                    _gotoNext = 5231260i32;
-                } else if (__value__ == (5231221i32)) {
-                    _gotoNext = 5231221i32;
-                    @:check2r _e.writeString((@:checkr _f_5230812 ?? throw "null pointer dereference")._nameNonEsc?.__copy__());
-                    var __blank__ = 0i32;
-                    _gotoNext = 5231260i32;
-                } else if (__value__ == (5231260i32)) {
-                    _opts._quoted = (@:checkr _f_5230812 ?? throw "null pointer dereference")._quoted;
-                    (@:checkr _f_5230812 ?? throw "null pointer dereference")._encoder(_e, _fv_5230895?.__copy__(), _opts?.__copy__());
-                    _i_5230782++;
-                    _gotoNext = 5231309i32;
-                } else if (__value__ == (5231308i32)) {
-                    _i_5230782 = 0i32;
-                    _gotoNext = 5231309i32;
-                } else if (__value__ == (5231309i32)) {
-                    if (_i_5230782 < (_se._fields._list.length)) {
-                        _gotoNext = 5230808i32;
-                    } else {
-                        _gotoNext = 5231312i32;
-                    };
-                } else if (__value__ == (5231312i32)) {
-                    if (_next_5230748 == ((123 : stdgo.GoUInt8))) {
-                        _gotoNext = 5231327i32;
-                    } else {
-                        _gotoNext = 5231359i32;
-                    };
-                } else if (__value__ == (5231327i32)) {
-                    @:check2r _e.writeString(("{}" : stdgo.GoString));
-                    _gotoNext = 5231383i32;
-                } else if (__value__ == (5231359i32)) {
-                    _gotoNext = 5231359i32;
-                    @:check2r _e.writeByte((125 : stdgo.GoUInt8));
-                    var __blank__ = 0i32;
-                    _gotoNext = 5231383i32;
-                } else if (__value__ == (5231383i32)) {
-=======
                     _next_5450758 = (123 : stdgo.GoUInt8);
                     _gotoNext = 5450776i32;
                 } else if (__value__ == (5450776i32)) {
@@ -241,7 +123,6 @@
                     var __blank__ = 0i32;
                     _gotoNext = 5451393i32;
                 } else if (__value__ == (5451393i32)) {
->>>>>>> 97b0842d
                     _gotoNext = -1i32;
                 };
             };
