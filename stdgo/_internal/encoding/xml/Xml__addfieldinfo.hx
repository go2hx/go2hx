package stdgo._internal.encoding.xml;
function _addFieldInfo(_typ:stdgo._internal.reflect.Reflect_type_.Type_, _tinfo:stdgo.Ref<stdgo._internal.encoding.xml.Xml_t_typeinfo.T_typeInfo>, _newf:stdgo.Ref<stdgo._internal.encoding.xml.Xml_t_fieldinfo.T_fieldInfo>):stdgo.Error {
<<<<<<< HEAD
        var _i_3755908_0:stdgo.GoInt = (0 : stdgo.GoInt);
        var _i_3755729:stdgo.GoInt = (0 : stdgo.GoInt);
        var _i_3755734_0:stdgo.GoInt = (0 : stdgo.GoInt);
        var _p_3754972:stdgo.GoInt = (0 : stdgo.GoInt);
        var _oldf_3755928:stdgo.Ref<stdgo._internal.encoding.xml.Xml_t_fieldinfo.T_fieldInfo> = (null : stdgo.Ref<stdgo._internal.encoding.xml.Xml_t_fieldinfo.T_fieldInfo>);
        var _minl_3754916:stdgo.GoInt = (0 : stdgo.GoInt);
        var _c_3756301:stdgo.GoInt = (0 : stdgo.GoInt);
        var _f2_3756030:stdgo._internal.reflect.Reflect_structfield.StructField = ({} : stdgo._internal.reflect.Reflect_structfield.StructField);
        var _f1_3755994:stdgo._internal.reflect.Reflect_structfield.StructField = ({} : stdgo._internal.reflect.Reflect_structfield.StructField);
        var _i_3755903:stdgo.GoInt = (0 : stdgo.GoInt);
        var _conflicts_3754619:stdgo.Slice<stdgo.GoInt> = (null : stdgo.Slice<stdgo.GoInt>);
        var _i_3756342:stdgo.GoInt = (0 : stdgo.GoInt);
        var _oldf_3754741:stdgo.Ref<stdgo._internal.encoding.xml.Xml_t_fieldinfo.T_fieldInfo> = (null : stdgo.Ref<stdgo._internal.encoding.xml.Xml_t_fieldinfo.T_fieldInfo>);
        var _i_3754713:stdgo.GoInt = (0 : stdgo.GoInt);
=======
        var _p_3674740:stdgo.GoInt = (0 : stdgo.GoInt);
        var _minl_3674684:stdgo.GoInt = (0 : stdgo.GoInt);
        var _i_3676110:stdgo.GoInt = (0 : stdgo.GoInt);
        var _i_3675671:stdgo.GoInt = (0 : stdgo.GoInt);
        var _i_3675676_0:stdgo.GoInt = (0 : stdgo.GoInt);
        var _f1_3675762:stdgo._internal.reflect.Reflect_structfield.StructField = ({} : stdgo._internal.reflect.Reflect_structfield.StructField);
        var _conflicts_3674387:stdgo.Slice<stdgo.GoInt> = (null : stdgo.Slice<stdgo.GoInt>);
        var _oldf_3674509:stdgo.Ref<stdgo._internal.encoding.xml.Xml_t_fieldinfo.T_fieldInfo> = (null : stdgo.Ref<stdgo._internal.encoding.xml.Xml_t_fieldinfo.T_fieldInfo>);
        var _i_3674481:stdgo.GoInt = (0 : stdgo.GoInt);
        var _c_3676069:stdgo.GoInt = (0 : stdgo.GoInt);
        var _f2_3675798:stdgo._internal.reflect.Reflect_structfield.StructField = ({} : stdgo._internal.reflect.Reflect_structfield.StructField);
        var _oldf_3675696:stdgo.Ref<stdgo._internal.encoding.xml.Xml_t_fieldinfo.T_fieldInfo> = (null : stdgo.Ref<stdgo._internal.encoding.xml.Xml_t_fieldinfo.T_fieldInfo>);
        var _i_3675497:stdgo.GoInt = (0 : stdgo.GoInt);
        var _i_3675502_0:stdgo.GoInt = (0 : stdgo.GoInt);
>>>>>>> 5c6bc43f
        var _gotoNext = 0i32;
        var __blank__ = _gotoNext == ((0i32 : stdgo.GoInt));
        while (_gotoNext != ((-1i32 : stdgo.GoInt))) {
            {
                final __value__ = _gotoNext;
                if (__value__ == (0i32)) {
                    _gotoNext = 3674403i32;
                } else if (__value__ == (3674403i32)) {
                    if ((0i32 : stdgo.GoInt) < ((@:checkr _tinfo ?? throw "null pointer dereference")._fields.length)) {
                        _gotoNext = 3675237i32;
                    } else {
                        _gotoNext = 3675294i32;
                    };
                } else if (__value__ == (3674481i32)) {
                    _i_3674481++;
                    _gotoNext = 3675238i32;
                } else if (__value__ == (3674505i32)) {
                    _oldf_3674509 = (stdgo.Go.setRef((@:checkr _tinfo ?? throw "null pointer dereference")._fields[(_i_3674481 : stdgo.GoInt)]) : stdgo.Ref<stdgo._internal.encoding.xml.Xml_t_fieldinfo.T_fieldInfo>);
                    if (((@:checkr _oldf_3674509 ?? throw "null pointer dereference")._flags & (127 : stdgo._internal.encoding.xml.Xml_t_fieldflags.T_fieldFlags) : stdgo._internal.encoding.xml.Xml_t_fieldflags.T_fieldFlags) != (((@:checkr _newf ?? throw "null pointer dereference")._flags & (127 : stdgo._internal.encoding.xml.Xml_t_fieldflags.T_fieldFlags) : stdgo._internal.encoding.xml.Xml_t_fieldflags.T_fieldFlags))) {
                        _gotoNext = 3674576i32;
                    } else {
                        _gotoNext = 3674596i32;
                    };
                } else if (__value__ == (3674576i32)) {
                    _i_3674481++;
                    _gotoNext = 3675238i32;
                } else if (__value__ == (3674596i32)) {
                    if ((((@:checkr _oldf_3674509 ?? throw "null pointer dereference")._xmlns != ((stdgo.Go.str() : stdgo.GoString)) && (@:checkr _newf ?? throw "null pointer dereference")._xmlns != ((stdgo.Go.str() : stdgo.GoString)) : Bool) && ((@:checkr _oldf_3674509 ?? throw "null pointer dereference")._xmlns != (@:checkr _newf ?? throw "null pointer dereference")._xmlns) : Bool)) {
                        _gotoNext = 3674664i32;
                    } else {
                        _gotoNext = 3674684i32;
                    };
                } else if (__value__ == (3674664i32)) {
                    _i_3674481++;
                    _gotoNext = 3675238i32;
                } else if (__value__ == (3674684i32)) {
                    _minl_3674684 = stdgo._internal.encoding.xml.Xml__min._min(((@:checkr _newf ?? throw "null pointer dereference")._parents.length), ((@:checkr _oldf_3674509 ?? throw "null pointer dereference")._parents.length));
                    _p_3674740 = (0 : stdgo.GoInt);
                    _gotoNext = 3674736i32;
                } else if (__value__ == (3674736i32)) {
                    if ((_p_3674740 < _minl_3674684 : Bool)) {
                        _gotoNext = 3674762i32;
                    } else {
                        _gotoNext = 3674836i32;
                    };
                } else if (__value__ == (3674758i32)) {
                    _p_3674740++;
                    _gotoNext = 3674736i32;
                } else if (__value__ == (3674762i32)) {
                    if ((@:checkr _oldf_3674509 ?? throw "null pointer dereference")._parents[(_p_3674740 : stdgo.GoInt)] != ((@:checkr _newf ?? throw "null pointer dereference")._parents[(_p_3674740 : stdgo.GoInt)])) {
                        _gotoNext = 3674805i32;
                    } else {
                        _gotoNext = 3674758i32;
                    };
                } else if (__value__ == (3674805i32)) {
                    _i_3674481++;
                    _gotoNext = 3675238i32;
                } else if (__value__ == (3674836i32)) {
                    if ((((@:checkr _oldf_3674509 ?? throw "null pointer dereference")._parents.length) > ((@:checkr _newf ?? throw "null pointer dereference")._parents.length) : Bool)) {
                        _gotoNext = 3674877i32;
                    } else if ((((@:checkr _oldf_3674509 ?? throw "null pointer dereference")._parents.length) < ((@:checkr _newf ?? throw "null pointer dereference")._parents.length) : Bool)) {
                        _gotoNext = 3675024i32;
                    } else {
                        _gotoNext = 3675130i32;
                    };
                } else if (__value__ == (3674877i32)) {
                    if ((@:checkr _oldf_3674509 ?? throw "null pointer dereference")._parents[((@:checkr _newf ?? throw "null pointer dereference")._parents.length : stdgo.GoInt)] == ((@:checkr _newf ?? throw "null pointer dereference")._name)) {
                        _gotoNext = 3674930i32;
                    } else {
                        _gotoNext = 3674481i32;
                    };
                } else if (__value__ == (3674930i32)) {
                    _conflicts_3674387 = (_conflicts_3674387.__append__(_i_3674481));
                    _gotoNext = 3674481i32;
                } else if (__value__ == (3675024i32)) {
                    if ((@:checkr _newf ?? throw "null pointer dereference")._parents[((@:checkr _oldf_3674509 ?? throw "null pointer dereference")._parents.length : stdgo.GoInt)] == ((@:checkr _oldf_3674509 ?? throw "null pointer dereference")._name)) {
                        _gotoNext = 3675077i32;
                    } else {
                        _gotoNext = 3674481i32;
                    };
                } else if (__value__ == (3675077i32)) {
                    _conflicts_3674387 = (_conflicts_3674387.__append__(_i_3674481));
                    _gotoNext = 3674481i32;
                } else if (__value__ == (3675130i32)) {
                    _gotoNext = 3675130i32;
                    if ((((@:checkr _newf ?? throw "null pointer dereference")._name == (@:checkr _oldf_3674509 ?? throw "null pointer dereference")._name) && ((@:checkr _newf ?? throw "null pointer dereference")._xmlns == (@:checkr _oldf_3674509 ?? throw "null pointer dereference")._xmlns) : Bool)) {
                        _gotoNext = 3675189i32;
                    } else {
                        _gotoNext = 3674481i32;
                    };
                } else if (__value__ == (3675189i32)) {
                    _conflicts_3674387 = (_conflicts_3674387.__append__(_i_3674481));
                    _gotoNext = 3674481i32;
                } else if (__value__ == (3675237i32)) {
                    _i_3674481 = 0i32;
                    _gotoNext = 3675238i32;
                } else if (__value__ == (3675238i32)) {
                    if (_i_3674481 < ((@:checkr _tinfo ?? throw "null pointer dereference")._fields.length)) {
                        _gotoNext = 3674505i32;
                    } else {
                        _gotoNext = 3675294i32;
                    };
                } else if (__value__ == (3675294i32)) {
                    if (_conflicts_3674387 == null) {
                        _gotoNext = 3675314i32;
                    } else {
                        _gotoNext = 3675490i32;
                    };
                } else if (__value__ == (3675314i32)) {
                    (@:checkr _tinfo ?? throw "null pointer dereference")._fields = ((@:checkr _tinfo ?? throw "null pointer dereference")._fields.__append__((_newf : stdgo._internal.encoding.xml.Xml_t_fieldinfo.T_fieldInfo)?.__copy__()));
                    return (null : stdgo.Error);
                    _gotoNext = 3675490i32;
                } else if (__value__ == (3675490i32)) {
                    if ((0i32 : stdgo.GoInt) < (_conflicts_3674387.length)) {
                        _gotoNext = 3675586i32;
                    } else {
                        _gotoNext = 3675664i32;
                    };
                } else if (__value__ == (3675494i32)) {
                    _i_3675502_0++;
                    _gotoNext = 3675587i32;
                } else if (__value__ == (3675518i32)) {
                    _i_3675497 = _conflicts_3674387[(_i_3675502_0 : stdgo.GoInt)];
                    if ((((@:checkr _tinfo ?? throw "null pointer dereference")._fields[(_i_3675497 : stdgo.GoInt)]._idx.length) < ((@:checkr _newf ?? throw "null pointer dereference")._idx.length) : Bool)) {
                        _gotoNext = 3675566i32;
                    } else {
                        _gotoNext = 3675494i32;
                    };
                } else if (__value__ == (3675566i32)) {
                    return (null : stdgo.Error);
                    _gotoNext = 3675494i32;
                } else if (__value__ == (3675586i32)) {
                    {
                        final __tmp__0 = 0i32;
                        final __tmp__1 = _conflicts_3674387[(0i32 : stdgo.GoInt)];
                        _i_3675502_0 = __tmp__0;
                        _i_3675497 = __tmp__1;
                    };
                    _gotoNext = 3675587i32;
                } else if (__value__ == (3675587i32)) {
                    if (_i_3675502_0 < (_conflicts_3674387.length)) {
                        _gotoNext = 3675518i32;
                    } else {
                        _gotoNext = 3675664i32;
                    };
                } else if (__value__ == (3675664i32)) {
                    if ((0i32 : stdgo.GoInt) < (_conflicts_3674387.length)) {
                        _gotoNext = 3675920i32;
                    } else {
                        _gotoNext = 3676065i32;
                    };
                } else if (__value__ == (3675668i32)) {
                    _i_3675676_0++;
                    _gotoNext = 3675921i32;
                } else if (__value__ == (3675692i32)) {
                    _i_3675671 = _conflicts_3674387[(_i_3675676_0 : stdgo.GoInt)];
                    _oldf_3675696 = (stdgo.Go.setRef((@:checkr _tinfo ?? throw "null pointer dereference")._fields[(_i_3675671 : stdgo.GoInt)]) : stdgo.Ref<stdgo._internal.encoding.xml.Xml_t_fieldinfo.T_fieldInfo>);
                    if (((@:checkr _oldf_3675696 ?? throw "null pointer dereference")._idx.length) == (((@:checkr _newf ?? throw "null pointer dereference")._idx.length))) {
                        _gotoNext = 3675757i32;
                    } else {
                        _gotoNext = 3675668i32;
                    };
                } else if (__value__ == (3675757i32)) {
                    _f1_3675762 = _typ.fieldByIndex((@:checkr _oldf_3675696 ?? throw "null pointer dereference")._idx)?.__copy__();
                    _f2_3675798 = _typ.fieldByIndex((@:checkr _newf ?? throw "null pointer dereference")._idx)?.__copy__();
                    return stdgo.Go.asInterface((stdgo.Go.setRef((new stdgo._internal.encoding.xml.Xml_tagpatherror.TagPathError(_typ, _f1_3675762.name?.__copy__(), _f1_3675762.tag.get(("xml" : stdgo.GoString))?.__copy__(), _f2_3675798.name?.__copy__(), _f2_3675798.tag.get(("xml" : stdgo.GoString))?.__copy__()) : stdgo._internal.encoding.xml.Xml_tagpatherror.TagPathError)) : stdgo.Ref<stdgo._internal.encoding.xml.Xml_tagpatherror.TagPathError>));
                    _gotoNext = 3675668i32;
                } else if (__value__ == (3675920i32)) {
                    {
                        final __tmp__0 = 0i32;
                        final __tmp__1 = _conflicts_3674387[(0i32 : stdgo.GoInt)];
                        _i_3675676_0 = __tmp__0;
                        _i_3675671 = __tmp__1;
                    };
                    _gotoNext = 3675921i32;
                } else if (__value__ == (3675921i32)) {
                    if (_i_3675676_0 < (_conflicts_3674387.length)) {
                        _gotoNext = 3675692i32;
                    } else {
                        _gotoNext = 3676065i32;
                    };
                } else if (__value__ == (3676065i32)) {
                    _c_3676069 = ((_conflicts_3674387.length) - (1 : stdgo.GoInt) : stdgo.GoInt);
                    _gotoNext = 3676065i32;
                    if ((_c_3676069 >= (0 : stdgo.GoInt) : Bool)) {
                        _gotoNext = 3676106i32;
                    } else {
                        _gotoNext = 3676229i32;
                    };
                } else if (__value__ == (3676106i32)) {
                    _i_3676110 = _conflicts_3674387[(_c_3676069 : stdgo.GoInt)];
                    ((@:checkr _tinfo ?? throw "null pointer dereference")._fields.__slice__(_i_3676110) : stdgo.Slice<stdgo._internal.encoding.xml.Xml_t_fieldinfo.T_fieldInfo>).__copyTo__(((@:checkr _tinfo ?? throw "null pointer dereference")._fields.__slice__((_i_3676110 + (1 : stdgo.GoInt) : stdgo.GoInt)) : stdgo.Slice<stdgo._internal.encoding.xml.Xml_t_fieldinfo.T_fieldInfo>));
                    (@:checkr _tinfo ?? throw "null pointer dereference")._fields = ((@:checkr _tinfo ?? throw "null pointer dereference")._fields.__slice__(0, (((@:checkr _tinfo ?? throw "null pointer dereference")._fields.length) - (1 : stdgo.GoInt) : stdgo.GoInt)) : stdgo.Slice<stdgo._internal.encoding.xml.Xml_t_fieldinfo.T_fieldInfo>);
                    _c_3676069--;
                    _gotoNext = 3676065i32;
                } else if (__value__ == (3676229i32)) {
                    (@:checkr _tinfo ?? throw "null pointer dereference")._fields = ((@:checkr _tinfo ?? throw "null pointer dereference")._fields.__append__((_newf : stdgo._internal.encoding.xml.Xml_t_fieldinfo.T_fieldInfo)?.__copy__()));
                    return (null : stdgo.Error);
                    _gotoNext = -1i32;
                };
            };
        };
        throw stdgo.Go.toInterface(("unreachable goto control flow" : stdgo.GoString));
    }<|MERGE_RESOLUTION|>--- conflicted
+++ resolved
@@ -1,21 +1,5 @@
 package stdgo._internal.encoding.xml;
 function _addFieldInfo(_typ:stdgo._internal.reflect.Reflect_type_.Type_, _tinfo:stdgo.Ref<stdgo._internal.encoding.xml.Xml_t_typeinfo.T_typeInfo>, _newf:stdgo.Ref<stdgo._internal.encoding.xml.Xml_t_fieldinfo.T_fieldInfo>):stdgo.Error {
-<<<<<<< HEAD
-        var _i_3755908_0:stdgo.GoInt = (0 : stdgo.GoInt);
-        var _i_3755729:stdgo.GoInt = (0 : stdgo.GoInt);
-        var _i_3755734_0:stdgo.GoInt = (0 : stdgo.GoInt);
-        var _p_3754972:stdgo.GoInt = (0 : stdgo.GoInt);
-        var _oldf_3755928:stdgo.Ref<stdgo._internal.encoding.xml.Xml_t_fieldinfo.T_fieldInfo> = (null : stdgo.Ref<stdgo._internal.encoding.xml.Xml_t_fieldinfo.T_fieldInfo>);
-        var _minl_3754916:stdgo.GoInt = (0 : stdgo.GoInt);
-        var _c_3756301:stdgo.GoInt = (0 : stdgo.GoInt);
-        var _f2_3756030:stdgo._internal.reflect.Reflect_structfield.StructField = ({} : stdgo._internal.reflect.Reflect_structfield.StructField);
-        var _f1_3755994:stdgo._internal.reflect.Reflect_structfield.StructField = ({} : stdgo._internal.reflect.Reflect_structfield.StructField);
-        var _i_3755903:stdgo.GoInt = (0 : stdgo.GoInt);
-        var _conflicts_3754619:stdgo.Slice<stdgo.GoInt> = (null : stdgo.Slice<stdgo.GoInt>);
-        var _i_3756342:stdgo.GoInt = (0 : stdgo.GoInt);
-        var _oldf_3754741:stdgo.Ref<stdgo._internal.encoding.xml.Xml_t_fieldinfo.T_fieldInfo> = (null : stdgo.Ref<stdgo._internal.encoding.xml.Xml_t_fieldinfo.T_fieldInfo>);
-        var _i_3754713:stdgo.GoInt = (0 : stdgo.GoInt);
-=======
         var _p_3674740:stdgo.GoInt = (0 : stdgo.GoInt);
         var _minl_3674684:stdgo.GoInt = (0 : stdgo.GoInt);
         var _i_3676110:stdgo.GoInt = (0 : stdgo.GoInt);
@@ -30,7 +14,6 @@
         var _oldf_3675696:stdgo.Ref<stdgo._internal.encoding.xml.Xml_t_fieldinfo.T_fieldInfo> = (null : stdgo.Ref<stdgo._internal.encoding.xml.Xml_t_fieldinfo.T_fieldInfo>);
         var _i_3675497:stdgo.GoInt = (0 : stdgo.GoInt);
         var _i_3675502_0:stdgo.GoInt = (0 : stdgo.GoInt);
->>>>>>> 5c6bc43f
         var _gotoNext = 0i32;
         var __blank__ = _gotoNext == ((0i32 : stdgo.GoInt));
         while (_gotoNext != ((-1i32 : stdgo.GoInt))) {
