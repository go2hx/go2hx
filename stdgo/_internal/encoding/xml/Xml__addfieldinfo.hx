--- conflicted
+++ resolved
@@ -1,21 +1,5 @@
 package stdgo._internal.encoding.xml;
 function _addFieldInfo(_typ:stdgo._internal.reflect.Reflect_type_.Type_, _tinfo:stdgo.Ref<stdgo._internal.encoding.xml.Xml_t_typeinfo.T_typeInfo>, _newf:stdgo.Ref<stdgo._internal.encoding.xml.Xml_t_fieldinfo.T_fieldInfo>):stdgo.Error {
-<<<<<<< HEAD
-        var _oldf_3755928:stdgo.Ref<stdgo._internal.encoding.xml.Xml_t_fieldinfo.T_fieldInfo> = (null : stdgo.Ref<stdgo._internal.encoding.xml.Xml_t_fieldinfo.T_fieldInfo>);
-        var _i_3755903:stdgo.GoInt = (0 : stdgo.GoInt);
-        var _i_3755729:stdgo.GoInt = (0 : stdgo.GoInt);
-        var _conflicts_3754619:stdgo.Slice<stdgo.GoInt> = (null : stdgo.Slice<stdgo.GoInt>);
-        var _f1_3755994:stdgo._internal.reflect.Reflect_structfield.StructField = ({} : stdgo._internal.reflect.Reflect_structfield.StructField);
-        var _i_3755908_0:stdgo.GoInt = (0 : stdgo.GoInt);
-        var _minl_3754916:stdgo.GoInt = (0 : stdgo.GoInt);
-        var _i_3754713:stdgo.GoInt = (0 : stdgo.GoInt);
-        var _i_3756342:stdgo.GoInt = (0 : stdgo.GoInt);
-        var _c_3756301:stdgo.GoInt = (0 : stdgo.GoInt);
-        var _f2_3756030:stdgo._internal.reflect.Reflect_structfield.StructField = ({} : stdgo._internal.reflect.Reflect_structfield.StructField);
-        var _i_3755734_0:stdgo.GoInt = (0 : stdgo.GoInt);
-        var _oldf_3754741:stdgo.Ref<stdgo._internal.encoding.xml.Xml_t_fieldinfo.T_fieldInfo> = (null : stdgo.Ref<stdgo._internal.encoding.xml.Xml_t_fieldinfo.T_fieldInfo>);
-        var _p_3754972:stdgo.GoInt = (0 : stdgo.GoInt);
-=======
         var _i_3707548:stdgo.GoInt = (0 : stdgo.GoInt);
         var _minl_3706735:stdgo.GoInt = (0 : stdgo.GoInt);
         var _i_3706532:stdgo.GoInt = (0 : stdgo.GoInt);
@@ -30,205 +14,12 @@
         var _i_3707727_0:stdgo.GoInt = (0 : stdgo.GoInt);
         var _i_3707553_0:stdgo.GoInt = (0 : stdgo.GoInt);
         var _p_3706791:stdgo.GoInt = (0 : stdgo.GoInt);
->>>>>>> 1598d646
         var _gotoNext = 0i32;
         var __blank__ = _gotoNext == ((0i32 : stdgo.GoInt));
         while (_gotoNext != ((-1i32 : stdgo.GoInt))) {
             {
                 final __value__ = _gotoNext;
                 if (__value__ == (0i32)) {
-<<<<<<< HEAD
-                    _gotoNext = 3754635i32;
-                } else if (__value__ == (3754635i32)) {
-                    if ((0i32 : stdgo.GoInt) < ((@:checkr _tinfo ?? throw "null pointer dereference")._fields.length)) {
-                        _gotoNext = 3755469i32;
-                    } else {
-                        _gotoNext = 3755526i32;
-                    };
-                } else if (__value__ == (3754713i32)) {
-                    _i_3754713++;
-                    _gotoNext = 3755470i32;
-                } else if (__value__ == (3754737i32)) {
-                    _oldf_3754741 = (stdgo.Go.setRef((@:checkr _tinfo ?? throw "null pointer dereference")._fields[(_i_3754713 : stdgo.GoInt)]) : stdgo.Ref<stdgo._internal.encoding.xml.Xml_t_fieldinfo.T_fieldInfo>);
-                    if (((@:checkr _oldf_3754741 ?? throw "null pointer dereference")._flags & (127 : stdgo._internal.encoding.xml.Xml_t_fieldflags.T_fieldFlags) : stdgo._internal.encoding.xml.Xml_t_fieldflags.T_fieldFlags) != (((@:checkr _newf ?? throw "null pointer dereference")._flags & (127 : stdgo._internal.encoding.xml.Xml_t_fieldflags.T_fieldFlags) : stdgo._internal.encoding.xml.Xml_t_fieldflags.T_fieldFlags))) {
-                        _gotoNext = 3754808i32;
-                    } else {
-                        _gotoNext = 3754828i32;
-                    };
-                } else if (__value__ == (3754808i32)) {
-                    _i_3754713++;
-                    _gotoNext = 3755470i32;
-                } else if (__value__ == (3754828i32)) {
-                    if ((((@:checkr _oldf_3754741 ?? throw "null pointer dereference")._xmlns != ((stdgo.Go.str() : stdgo.GoString)) && (@:checkr _newf ?? throw "null pointer dereference")._xmlns != ((stdgo.Go.str() : stdgo.GoString)) : Bool) && ((@:checkr _oldf_3754741 ?? throw "null pointer dereference")._xmlns != (@:checkr _newf ?? throw "null pointer dereference")._xmlns) : Bool)) {
-                        _gotoNext = 3754896i32;
-                    } else {
-                        _gotoNext = 3754916i32;
-                    };
-                } else if (__value__ == (3754896i32)) {
-                    _i_3754713++;
-                    _gotoNext = 3755470i32;
-                } else if (__value__ == (3754916i32)) {
-                    _minl_3754916 = stdgo._internal.encoding.xml.Xml__min._min(((@:checkr _newf ?? throw "null pointer dereference")._parents.length), ((@:checkr _oldf_3754741 ?? throw "null pointer dereference")._parents.length));
-                    _p_3754972 = (0 : stdgo.GoInt);
-                    _gotoNext = 3754968i32;
-                } else if (__value__ == (3754968i32)) {
-                    if ((_p_3754972 < _minl_3754916 : Bool)) {
-                        _gotoNext = 3754994i32;
-                    } else {
-                        _gotoNext = 3755068i32;
-                    };
-                } else if (__value__ == (3754990i32)) {
-                    _p_3754972++;
-                    _gotoNext = 3754968i32;
-                } else if (__value__ == (3754994i32)) {
-                    if ((@:checkr _oldf_3754741 ?? throw "null pointer dereference")._parents[(_p_3754972 : stdgo.GoInt)] != ((@:checkr _newf ?? throw "null pointer dereference")._parents[(_p_3754972 : stdgo.GoInt)])) {
-                        _gotoNext = 3755037i32;
-                    } else {
-                        _gotoNext = 3754990i32;
-                    };
-                } else if (__value__ == (3755037i32)) {
-                    _i_3754713++;
-                    _gotoNext = 3755470i32;
-                } else if (__value__ == (3755068i32)) {
-                    if ((((@:checkr _oldf_3754741 ?? throw "null pointer dereference")._parents.length) > ((@:checkr _newf ?? throw "null pointer dereference")._parents.length) : Bool)) {
-                        _gotoNext = 3755109i32;
-                    } else if ((((@:checkr _oldf_3754741 ?? throw "null pointer dereference")._parents.length) < ((@:checkr _newf ?? throw "null pointer dereference")._parents.length) : Bool)) {
-                        _gotoNext = 3755256i32;
-                    } else {
-                        _gotoNext = 3755362i32;
-                    };
-                } else if (__value__ == (3755109i32)) {
-                    if ((@:checkr _oldf_3754741 ?? throw "null pointer dereference")._parents[((@:checkr _newf ?? throw "null pointer dereference")._parents.length : stdgo.GoInt)] == ((@:checkr _newf ?? throw "null pointer dereference")._name)) {
-                        _gotoNext = 3755162i32;
-                    } else {
-                        _gotoNext = 3754713i32;
-                    };
-                } else if (__value__ == (3755162i32)) {
-                    _conflicts_3754619 = (_conflicts_3754619.__append__(_i_3754713));
-                    _gotoNext = 3754713i32;
-                } else if (__value__ == (3755256i32)) {
-                    if ((@:checkr _newf ?? throw "null pointer dereference")._parents[((@:checkr _oldf_3754741 ?? throw "null pointer dereference")._parents.length : stdgo.GoInt)] == ((@:checkr _oldf_3754741 ?? throw "null pointer dereference")._name)) {
-                        _gotoNext = 3755309i32;
-                    } else {
-                        _gotoNext = 3754713i32;
-                    };
-                } else if (__value__ == (3755309i32)) {
-                    _conflicts_3754619 = (_conflicts_3754619.__append__(_i_3754713));
-                    _gotoNext = 3754713i32;
-                } else if (__value__ == (3755362i32)) {
-                    _gotoNext = 3755362i32;
-                    if ((((@:checkr _newf ?? throw "null pointer dereference")._name == (@:checkr _oldf_3754741 ?? throw "null pointer dereference")._name) && ((@:checkr _newf ?? throw "null pointer dereference")._xmlns == (@:checkr _oldf_3754741 ?? throw "null pointer dereference")._xmlns) : Bool)) {
-                        _gotoNext = 3755421i32;
-                    } else {
-                        _gotoNext = 3754713i32;
-                    };
-                } else if (__value__ == (3755421i32)) {
-                    _conflicts_3754619 = (_conflicts_3754619.__append__(_i_3754713));
-                    _gotoNext = 3754713i32;
-                } else if (__value__ == (3755469i32)) {
-                    _i_3754713 = 0i32;
-                    _gotoNext = 3755470i32;
-                } else if (__value__ == (3755470i32)) {
-                    if (_i_3754713 < ((@:checkr _tinfo ?? throw "null pointer dereference")._fields.length)) {
-                        _gotoNext = 3754737i32;
-                    } else {
-                        _gotoNext = 3755526i32;
-                    };
-                } else if (__value__ == (3755526i32)) {
-                    if (_conflicts_3754619 == null) {
-                        _gotoNext = 3755546i32;
-                    } else {
-                        _gotoNext = 3755722i32;
-                    };
-                } else if (__value__ == (3755546i32)) {
-                    (@:checkr _tinfo ?? throw "null pointer dereference")._fields = ((@:checkr _tinfo ?? throw "null pointer dereference")._fields.__append__((_newf : stdgo._internal.encoding.xml.Xml_t_fieldinfo.T_fieldInfo)?.__copy__()));
-                    return (null : stdgo.Error);
-                    _gotoNext = 3755722i32;
-                } else if (__value__ == (3755722i32)) {
-                    if ((0i32 : stdgo.GoInt) < (_conflicts_3754619.length)) {
-                        _gotoNext = 3755818i32;
-                    } else {
-                        _gotoNext = 3755896i32;
-                    };
-                } else if (__value__ == (3755726i32)) {
-                    _i_3755734_0++;
-                    _gotoNext = 3755819i32;
-                } else if (__value__ == (3755750i32)) {
-                    _i_3755729 = _conflicts_3754619[(_i_3755734_0 : stdgo.GoInt)];
-                    if ((((@:checkr _tinfo ?? throw "null pointer dereference")._fields[(_i_3755729 : stdgo.GoInt)]._idx.length) < ((@:checkr _newf ?? throw "null pointer dereference")._idx.length) : Bool)) {
-                        _gotoNext = 3755798i32;
-                    } else {
-                        _gotoNext = 3755726i32;
-                    };
-                } else if (__value__ == (3755798i32)) {
-                    return (null : stdgo.Error);
-                    _gotoNext = 3755726i32;
-                } else if (__value__ == (3755818i32)) {
-                    {
-                        final __tmp__0 = 0i32;
-                        final __tmp__1 = _conflicts_3754619[(0i32 : stdgo.GoInt)];
-                        _i_3755734_0 = __tmp__0;
-                        _i_3755729 = __tmp__1;
-                    };
-                    _gotoNext = 3755819i32;
-                } else if (__value__ == (3755819i32)) {
-                    if (_i_3755734_0 < (_conflicts_3754619.length)) {
-                        _gotoNext = 3755750i32;
-                    } else {
-                        _gotoNext = 3755896i32;
-                    };
-                } else if (__value__ == (3755896i32)) {
-                    if ((0i32 : stdgo.GoInt) < (_conflicts_3754619.length)) {
-                        _gotoNext = 3756152i32;
-                    } else {
-                        _gotoNext = 3756297i32;
-                    };
-                } else if (__value__ == (3755900i32)) {
-                    _i_3755908_0++;
-                    _gotoNext = 3756153i32;
-                } else if (__value__ == (3755924i32)) {
-                    _i_3755903 = _conflicts_3754619[(_i_3755908_0 : stdgo.GoInt)];
-                    _oldf_3755928 = (stdgo.Go.setRef((@:checkr _tinfo ?? throw "null pointer dereference")._fields[(_i_3755903 : stdgo.GoInt)]) : stdgo.Ref<stdgo._internal.encoding.xml.Xml_t_fieldinfo.T_fieldInfo>);
-                    if (((@:checkr _oldf_3755928 ?? throw "null pointer dereference")._idx.length) == (((@:checkr _newf ?? throw "null pointer dereference")._idx.length))) {
-                        _gotoNext = 3755989i32;
-                    } else {
-                        _gotoNext = 3755900i32;
-                    };
-                } else if (__value__ == (3755989i32)) {
-                    _f1_3755994 = _typ.fieldByIndex((@:checkr _oldf_3755928 ?? throw "null pointer dereference")._idx)?.__copy__();
-                    _f2_3756030 = _typ.fieldByIndex((@:checkr _newf ?? throw "null pointer dereference")._idx)?.__copy__();
-                    return stdgo.Go.asInterface((stdgo.Go.setRef((new stdgo._internal.encoding.xml.Xml_tagpatherror.TagPathError(_typ, _f1_3755994.name?.__copy__(), _f1_3755994.tag.get(("xml" : stdgo.GoString))?.__copy__(), _f2_3756030.name?.__copy__(), _f2_3756030.tag.get(("xml" : stdgo.GoString))?.__copy__()) : stdgo._internal.encoding.xml.Xml_tagpatherror.TagPathError)) : stdgo.Ref<stdgo._internal.encoding.xml.Xml_tagpatherror.TagPathError>));
-                    _gotoNext = 3755900i32;
-                } else if (__value__ == (3756152i32)) {
-                    {
-                        final __tmp__0 = 0i32;
-                        final __tmp__1 = _conflicts_3754619[(0i32 : stdgo.GoInt)];
-                        _i_3755908_0 = __tmp__0;
-                        _i_3755903 = __tmp__1;
-                    };
-                    _gotoNext = 3756153i32;
-                } else if (__value__ == (3756153i32)) {
-                    if (_i_3755908_0 < (_conflicts_3754619.length)) {
-                        _gotoNext = 3755924i32;
-                    } else {
-                        _gotoNext = 3756297i32;
-                    };
-                } else if (__value__ == (3756297i32)) {
-                    _c_3756301 = ((_conflicts_3754619.length) - (1 : stdgo.GoInt) : stdgo.GoInt);
-                    _gotoNext = 3756297i32;
-                    if ((_c_3756301 >= (0 : stdgo.GoInt) : Bool)) {
-                        _gotoNext = 3756338i32;
-                    } else {
-                        _gotoNext = 3756461i32;
-                    };
-                } else if (__value__ == (3756338i32)) {
-                    _i_3756342 = _conflicts_3754619[(_c_3756301 : stdgo.GoInt)];
-                    ((@:checkr _tinfo ?? throw "null pointer dereference")._fields.__slice__(_i_3756342) : stdgo.Slice<stdgo._internal.encoding.xml.Xml_t_fieldinfo.T_fieldInfo>).__copyTo__(((@:checkr _tinfo ?? throw "null pointer dereference")._fields.__slice__((_i_3756342 + (1 : stdgo.GoInt) : stdgo.GoInt)) : stdgo.Slice<stdgo._internal.encoding.xml.Xml_t_fieldinfo.T_fieldInfo>));
-                    (@:checkr _tinfo ?? throw "null pointer dereference")._fields = ((@:checkr _tinfo ?? throw "null pointer dereference")._fields.__slice__(0, (((@:checkr _tinfo ?? throw "null pointer dereference")._fields.length) - (1 : stdgo.GoInt) : stdgo.GoInt)) : stdgo.Slice<stdgo._internal.encoding.xml.Xml_t_fieldinfo.T_fieldInfo>);
-                    _c_3756301--;
-                    _gotoNext = 3756297i32;
-                } else if (__value__ == (3756461i32)) {
-=======
                     _gotoNext = 3706454i32;
                 } else if (__value__ == (3706454i32)) {
                     if ((0i32 : stdgo.GoInt) < ((@:checkr _tinfo ?? throw "null pointer dereference")._fields.length)) {
@@ -419,7 +210,6 @@
                     _c_3708120--;
                     _gotoNext = 3708116i32;
                 } else if (__value__ == (3708280i32)) {
->>>>>>> 1598d646
                     (@:checkr _tinfo ?? throw "null pointer dereference")._fields = ((@:checkr _tinfo ?? throw "null pointer dereference")._fields.__append__((_newf : stdgo._internal.encoding.xml.Xml_t_fieldinfo.T_fieldInfo)?.__copy__()));
                     return (null : stdgo.Error);
                     _gotoNext = -1i32;
