--- conflicted
+++ resolved
@@ -107,32 +107,6 @@
     @:tdfield
     static public function _text( _d:stdgo.Ref<stdgo._internal.encoding.xml.Xml_decoder.Decoder>, _quote:stdgo.GoInt, _cdata:Bool):stdgo.Slice<stdgo.GoUInt8> {
         @:recv var _d:stdgo.Ref<stdgo._internal.encoding.xml.Xml_decoder.Decoder> = _d;
-<<<<<<< HEAD
-        var _before_3734770:stdgo.GoInt = (0 : stdgo.GoInt);
-        var inputBreak = false;
-        var _buf_3736861:stdgo.Slice<stdgo.GoUInt8> = (null : stdgo.Slice<stdgo.GoUInt8>);
-        var _data_3736747:stdgo.Slice<stdgo.GoUInt8> = (null : stdgo.Slice<stdgo.GoUInt8>);
-        var _err_3735514:stdgo.Error = (null : stdgo.Error);
-        var _size_3736898:stdgo.GoInt = (0 : stdgo.GoInt);
-        var _ent_3736336:stdgo.GoString = ("" : stdgo.GoString);
-        var _b1_3733694:stdgo.GoUInt8 = (0 : stdgo.GoUInt8);
-        var _b0_3733690:stdgo.GoUInt8 = (0 : stdgo.GoUInt8);
-        var _ok_3735993:Bool = false;
-        var _name_3735875:stdgo.Slice<stdgo.GoUInt8> = (null : stdgo.Slice<stdgo.GoUInt8>);
-        var _s_3735445:stdgo.GoString = ("" : stdgo.GoString);
-        var _base_3735026:stdgo.GoInt = (0 : stdgo.GoInt);
-        var _text_3734838:stdgo.GoString = ("" : stdgo.GoString);
-        var _trunc_3733707:stdgo.GoInt = (0 : stdgo.GoInt);
-        var _ok_3734823:Bool = false;
-        var _b_3733748:stdgo.GoUInt8 = (0 : stdgo.GoUInt8);
-        var _r_3736895:stdgo.GoInt32 = (0 : stdgo.GoInt32);
-        var _s_3735963:stdgo.GoString = ("" : stdgo.GoString);
-        var _n_3735511:stdgo.GoUInt64 = (0 : stdgo.GoUInt64);
-        var _haveText_3734857:Bool = false;
-        var _start_3735164:stdgo.GoInt = (0 : stdgo.GoInt);
-        var _ok_3733751:Bool = false;
-        var _r_3735990:stdgo.GoInt32 = (0 : stdgo.GoInt32);
-=======
         var _r_3672024:stdgo.GoInt32 = (0 : stdgo.GoInt32);
         var _ent_3671465:stdgo.GoString = ("" : stdgo.GoString);
         var _err_3670643:stdgo.Error = (null : stdgo.Error);
@@ -157,7 +131,6 @@
         var _name_3671004:stdgo.Slice<stdgo.GoUInt8> = (null : stdgo.Slice<stdgo.GoUInt8>);
         var _trunc_3668836:stdgo.GoInt = (0 : stdgo.GoInt);
         var _b1_3668823:stdgo.GoUInt8 = (0 : stdgo.GoUInt8);
->>>>>>> 2dc985c5
         var _gotoNext = 0i32;
         var __blank__ = _gotoNext == ((0i32 : stdgo.GoInt));
         while (_gotoNext != ((-1i32 : stdgo.GoInt))) {
@@ -737,37 +710,6 @@
     @:tdfield
     static public function _rawToken( _d:stdgo.Ref<stdgo._internal.encoding.xml.Xml_decoder.Decoder>):{ var _0 : stdgo._internal.encoding.xml.Xml_token.Token; var _1 : stdgo.Error; } {
         @:recv var _d:stdgo.Ref<stdgo._internal.encoding.xml.Xml_decoder.Decoder> = _d;
-<<<<<<< HEAD
-        var _b0_3727046:stdgo.GoUInt8 = (0 : stdgo.GoUInt8);
-        var _ver_3725842:stdgo.GoString = ("" : stdgo.GoString);
-        var _ok_3724635:Bool = false;
-        var _data_3727756:stdgo.Slice<stdgo.GoUInt8> = (null : stdgo.Slice<stdgo.GoUInt8>);
-        var _name_3724942:stdgo._internal.encoding.xml.Xml_name.Name = ({} : stdgo._internal.encoding.xml.Xml_name.Name);
-        var _data_3724734:stdgo.Slice<stdgo.GoUInt8> = (null : stdgo.Slice<stdgo.GoUInt8>);
-        var _newr_3726315:stdgo._internal.io.Io_reader.Reader = (null : stdgo._internal.io.Io_reader.Reader);
-        var _b0_3725564:stdgo.GoUInt8 = (0 : stdgo.GoUInt8);
-        var _b_3724632:stdgo.GoUInt8 = (0 : stdgo.GoUInt8);
-        var _data_3730431:stdgo.Slice<stdgo.GoUInt8> = (null : stdgo.Slice<stdgo.GoUInt8>);
-        var _a_3730005:stdgo._internal.encoding.xml.Xml_attr.Attr = ({} : stdgo._internal.encoding.xml.Xml_attr.Attr);
-        var _attr_3729508:stdgo.Slice<stdgo._internal.encoding.xml.Xml_attr.Attr> = (null : stdgo.Slice<stdgo._internal.encoding.xml.Xml_attr.Attr>);
-        var _depth_3728087:stdgo.GoInt = (0 : stdgo.GoInt);
-        var _err_3726321:stdgo.Error = (null : stdgo.Error);
-        var _empty_3729495:Bool = false;
-        var _j_3728686:stdgo.GoInt = (0 : stdgo.GoInt);
-        var _data_3727365:stdgo.Slice<stdgo.GoUInt8> = (null : stdgo.Slice<stdgo.GoUInt8>);
-        var _i_3728563:stdgo.GoInt = (0 : stdgo.GoInt);
-        var _content_3725815:stdgo.GoString = ("" : stdgo.GoString);
-        var _data_3725724:stdgo.Slice<stdgo.GoUInt8> = (null : stdgo.Slice<stdgo.GoUInt8>);
-        var _name_3729482:stdgo._internal.encoding.xml.Xml_name.Name = ({} : stdgo._internal.encoding.xml.Xml_name.Name);
-        var _b1_3728908:stdgo.GoUInt8 = (0 : stdgo.GoUInt8);
-        var _inquote_3728065:stdgo.GoUInt8 = (0 : stdgo.GoUInt8);
-        var _s_3728544:stdgo.GoString = ("" : stdgo.GoString);
-        var _i_3727513:stdgo.GoInt = (0 : stdgo.GoInt);
-        var _b1_3727050:stdgo.GoUInt8 = (0 : stdgo.GoUInt8);
-        var _b0_3728904:stdgo.GoUInt8 = (0 : stdgo.GoUInt8);
-        var _enc_3726032:stdgo.GoString = ("" : stdgo.GoString);
-        var _target_3725372:stdgo.GoString = ("" : stdgo.GoString);
-=======
         var _err_3661450:stdgo.Error = (null : stdgo.Error);
         var _ver_3660971:stdgo.GoString = ("" : stdgo.GoString);
         var _b0_3660693:stdgo.GoUInt8 = (0 : stdgo.GoUInt8);
@@ -797,7 +739,6 @@
         var _data_3662494:stdgo.Slice<stdgo.GoUInt8> = (null : stdgo.Slice<stdgo.GoUInt8>);
         var _name_3660071:stdgo._internal.encoding.xml.Xml_name.Name = ({} : stdgo._internal.encoding.xml.Xml_name.Name);
         var _j_3663815:stdgo.GoInt = (0 : stdgo.GoInt);
->>>>>>> 2dc985c5
         var _gotoNext = 0i32;
         var __blank__ = _gotoNext == ((0i32 : stdgo.GoInt));
         while (_gotoNext != ((-1i32 : stdgo.GoInt))) {
@@ -1886,18 +1827,6 @@
     static public function _unmarshalPath( _d:stdgo.Ref<stdgo._internal.encoding.xml.Xml_decoder.Decoder>, _tinfo:stdgo.Ref<stdgo._internal.encoding.xml.Xml_t_typeinfo.T_typeInfo>, _sv:stdgo._internal.reflect.Reflect_value.Value, _parents:stdgo.Slice<stdgo.GoString>, _start:stdgo.Ref<stdgo._internal.encoding.xml.Xml_startelement.StartElement>, _depth:stdgo.GoInt):{ var _0 : Bool; var _1 : stdgo.Error; } {
         @:recv var _d:stdgo.Ref<stdgo._internal.encoding.xml.Xml_decoder.Decoder> = _d;
         var _consumed = false, _err = (null : stdgo.Error);
-<<<<<<< HEAD
-        var _err_3666974:stdgo.Error = (null : stdgo.Error);
-        var _t_3667054:stdgo._internal.encoding.xml.Xml_endelement.EndElement = ({} : stdgo._internal.encoding.xml.Xml_endelement.EndElement);
-        var _finfo_3665424:stdgo.Ref<stdgo._internal.encoding.xml.Xml_t_fieldinfo.T_fieldInfo> = (null : stdgo.Ref<stdgo._internal.encoding.xml.Xml_t_fieldinfo.T_fieldInfo>);
-        var _i_3665396:stdgo.GoInt = (0 : stdgo.GoInt);
-        var _recurse_3665368:Bool = false;
-        var _err_3666849:stdgo.Error = (null : stdgo.Error);
-        var _consumed2_3666838:Bool = false;
-        var _t_3666681:stdgo._internal.encoding.xml.Xml_startelement.StartElement = ({} : stdgo._internal.encoding.xml.Xml_startelement.StartElement);
-        var _tok_3666560:stdgo._internal.encoding.xml.Xml_token.Token = (null : stdgo._internal.encoding.xml.Xml_token.Token);
-        var _j_3665598:stdgo.GoInt = (0 : stdgo.GoInt);
-=======
         var _err_3715155:stdgo.Error = (null : stdgo.Error);
         var _tok_3714741:stdgo._internal.encoding.xml.Xml_token.Token = (null : stdgo._internal.encoding.xml.Xml_token.Token);
         var _finfo_3713605:stdgo.Ref<stdgo._internal.encoding.xml.Xml_t_fieldinfo.T_fieldInfo> = (null : stdgo.Ref<stdgo._internal.encoding.xml.Xml_t_fieldinfo.T_fieldInfo>);
@@ -1908,7 +1837,6 @@
         var _t_3715235:stdgo._internal.encoding.xml.Xml_endelement.EndElement = ({} : stdgo._internal.encoding.xml.Xml_endelement.EndElement);
         var _t_3714862:stdgo._internal.encoding.xml.Xml_startelement.StartElement = ({} : stdgo._internal.encoding.xml.Xml_startelement.StartElement);
         var _j_3713779:stdgo.GoInt = (0 : stdgo.GoInt);
->>>>>>> 2dc985c5
         var _gotoNext = 0i32;
         var __blank__ = _gotoNext == ((0i32 : stdgo.GoInt));
         while (_gotoNext != ((-1i32 : stdgo.GoInt))) {
@@ -2120,65 +2048,6 @@
     @:tdfield
     static public function _unmarshal( _d:stdgo.Ref<stdgo._internal.encoding.xml.Xml_decoder.Decoder>, _val:stdgo._internal.reflect.Reflect_value.Value, _start:stdgo.Ref<stdgo._internal.encoding.xml.Xml_startelement.StartElement>, _depth:stdgo.GoInt):stdgo.Error {
         @:recv var _d:stdgo.Ref<stdgo._internal.encoding.xml.Xml_decoder.Decoder> = _d;
-<<<<<<< HEAD
-        var _err_3662758:stdgo.Error = (null : stdgo.Error);
-        var _handled_3659802:Bool = false;
-        var _n_3658409:stdgo.GoInt = (0 : stdgo.GoInt);
-        var _err_3657922:stdgo.Error = (null : stdgo.Error);
-        var _t_3656444:stdgo._internal.encoding.xml.Xml_startelement.StartElement = ({} : stdgo._internal.encoding.xml.Xml_startelement.StartElement);
-        var _finfo_3659869:stdgo.Ref<stdgo._internal.encoding.xml.Xml_t_fieldinfo.T_fieldInfo> = (null : stdgo.Ref<stdgo._internal.encoding.xml.Xml_t_fieldinfo.T_fieldInfo>);
-        var _saveXMLIndex_3657798:stdgo.GoInt = (0 : stdgo.GoInt);
-        var _saveData_3657689:stdgo._internal.reflect.Reflect_value.Value = ({} : stdgo._internal.reflect.Reflect_value.Value);
-        var _err_3661953:stdgo.Error = (null : stdgo.Error);
-        var _consumed_3661476:Bool = false;
-        var _typ_3658881:stdgo._internal.reflect.Reflect_type_.Type_ = (null : stdgo._internal.reflect.Reflect_type_.Type_);
-        var _sv_3657868:stdgo._internal.reflect.Reflect_value.Value = ({} : stdgo._internal.reflect.Reflect_value.Value);
-        var _ok_3656447:Bool = false;
-        var _data_3657667:stdgo.Slice<stdgo.GoUInt8> = (null : stdgo.Slice<stdgo.GoUInt8>);
-        var _finfo_3660559:stdgo.Ref<stdgo._internal.encoding.xml.Xml_t_fieldinfo.T_fieldInfo> = (null : stdgo.Ref<stdgo._internal.encoding.xml.Xml_t_fieldinfo.T_fieldInfo>);
-        var _err_3660379:stdgo.Error = (null : stdgo.Error);
-        var _strv_3660331:stdgo._internal.reflect.Reflect_value.Value = ({} : stdgo._internal.reflect.Reflect_value.Value);
-        var _strv_3659949:stdgo._internal.reflect.Reflect_value.Value = ({} : stdgo._internal.reflect.Reflect_value.Value);
-        var _any_3659822:stdgo.GoInt = (0 : stdgo.GoInt);
-        var _saveAny_3657839:stdgo._internal.reflect.Reflect_value.Value = ({} : stdgo._internal.reflect.Reflect_value.Value);
-        var _t_3662203:stdgo._internal.encoding.xml.Xml_chardata.CharData = new stdgo._internal.encoding.xml.Xml_chardata.CharData(0, 0);
-        var _t_3661471:stdgo._internal.encoding.xml.Xml_startelement.StartElement = ({} : stdgo._internal.encoding.xml.Xml_startelement.StartElement);
-        var _err_3661372:stdgo.Error = (null : stdgo.Error);
-        var _tok_3661367:stdgo._internal.encoding.xml.Xml_token.Token = (null : stdgo._internal.encoding.xml.Xml_token.Token);
-        var _i_3660530:stdgo.GoInt = (0 : stdgo.GoInt);
-        var _typ_3658259:stdgo._internal.reflect.Reflect_type_.Type_ = (null : stdgo._internal.reflect.Reflect_type_.Type_);
-        var _tok_3656377:stdgo._internal.encoding.xml.Xml_token.Token = (null : stdgo._internal.encoding.xml.Xml_token.Token);
-        var _err_3662471:stdgo.Error = (null : stdgo.Error);
-        var _v_3657953:stdgo._internal.reflect.Reflect_value.Value = ({} : stdgo._internal.reflect.Reflect_value.Value);
-        var _comment_3657718:stdgo.Slice<stdgo.GoUInt8> = (null : stdgo.Slice<stdgo.GoUInt8>);
-        var loopBreak = false;
-        var _i_3659780_0:stdgo.GoInt = (0 : stdgo.GoInt);
-        var _t_3663124:stdgo._internal.reflect.Reflect_value.Value = ({} : stdgo._internal.reflect.Reflect_value.Value);
-        var _t_3662975:stdgo._internal.reflect.Reflect_value.Value = ({} : stdgo._internal.reflect.Reflect_value.Value);
-        var _err_3662903:stdgo.Error = (null : stdgo.Error);
-        var _saveXMLData_3657817:stdgo.Slice<stdgo.GoUInt8> = (null : stdgo.Slice<stdgo.GoUInt8>);
-        var _pv_3662660:stdgo._internal.reflect.Reflect_value.Value = ({} : stdgo._internal.reflect.Reflect_value.Value);
-        var _err_3658497:stdgo.Error = (null : stdgo.Error);
-        var _tinfo_3657897:stdgo.Ref<stdgo._internal.encoding.xml.Xml_t_typeinfo.T_typeInfo> = (null : stdgo.Ref<stdgo._internal.encoding.xml.Xml_t_typeinfo.T_typeInfo>);
-        var _saveComment_3657740:stdgo._internal.reflect.Reflect_value.Value = ({} : stdgo._internal.reflect.Reflect_value.Value);
-        var _e_3656660:stdgo._internal.reflect.Reflect_value.Value = ({} : stdgo._internal.reflect.Reflect_value.Value);
-        var _a_3659775:stdgo._internal.encoding.xml.Xml_attr.Attr = ({} : stdgo._internal.encoding.xml.Xml_attr.Attr);
-        var _saveXML_3657769:stdgo._internal.reflect.Reflect_value.Value = ({} : stdgo._internal.reflect.Reflect_value.Value);
-        var _err_3656382:stdgo.Error = (null : stdgo.Error);
-        var _finfo_3659120:stdgo.Ref<stdgo._internal.encoding.xml.Xml_t_fieldinfo.T_fieldInfo> = (null : stdgo.Ref<stdgo._internal.encoding.xml.Xml_t_fieldinfo.T_fieldInfo>);
-        var _pv_3657151:stdgo._internal.reflect.Reflect_value.Value = ({} : stdgo._internal.reflect.Reflect_value.Value);
-        var _fv_3659610:stdgo._internal.reflect.Reflect_value.Value = ({} : stdgo._internal.reflect.Reflect_value.Value);
-        var _t_3662028:stdgo._internal.encoding.xml.Xml_endelement.EndElement = ({} : stdgo._internal.encoding.xml.Xml_endelement.EndElement);
-        var _finfo_3660299:stdgo.Ref<stdgo._internal.encoding.xml.Xml_t_fieldinfo.T_fieldInfo> = (null : stdgo.Ref<stdgo._internal.encoding.xml.Xml_t_fieldinfo.T_fieldInfo>);
-        var _err_3660090:stdgo.Error = (null : stdgo.Error);
-        var _i_3659839:stdgo.GoInt = (0 : stdgo.GoInt);
-        var _e_3659380:stdgo.GoString = ("" : stdgo.GoString);
-        var _pv_3657485:stdgo._internal.reflect.Reflect_value.Value = ({} : stdgo._internal.reflect.Reflect_value.Value);
-        var _t_3662282:stdgo._internal.encoding.xml.Xml_comment.Comment = new stdgo._internal.encoding.xml.Xml_comment.Comment(0, 0);
-        var _err_3661838:stdgo.Error = (null : stdgo.Error);
-        var _savedOffset_3661287:stdgo.GoInt = (0 : stdgo.GoInt);
-        var _ok_3659658:Bool = false;
-=======
         var _err_3710939:stdgo.Error = (null : stdgo.Error);
         var _err_3710134:stdgo.Error = (null : stdgo.Error);
         var _err_3706678:stdgo.Error = (null : stdgo.Error);
@@ -2236,7 +2105,6 @@
         var _n_3706590:stdgo.GoInt = (0 : stdgo.GoInt);
         var _v_3706134:stdgo._internal.reflect.Reflect_value.Value = ({} : stdgo._internal.reflect.Reflect_value.Value);
         var _data_3705848:stdgo.Slice<stdgo.GoUInt8> = (null : stdgo.Slice<stdgo.GoUInt8>);
->>>>>>> 2dc985c5
         var _gotoNext = 0i32;
         var __blank__ = _gotoNext == ((0i32 : stdgo.GoInt));
         while (_gotoNext != ((-1i32 : stdgo.GoInt))) {
