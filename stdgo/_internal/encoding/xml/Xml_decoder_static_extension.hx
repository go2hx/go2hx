--- conflicted
+++ resolved
@@ -107,32 +107,6 @@
     @:tdfield
     static public function _text( _d:stdgo.Ref<stdgo._internal.encoding.xml.Xml_decoder.Decoder>, _quote:stdgo.GoInt, _cdata:Bool):stdgo.Slice<stdgo.GoUInt8> {
         @:recv var _d:stdgo.Ref<stdgo._internal.encoding.xml.Xml_decoder.Decoder> = _d;
-<<<<<<< HEAD
-        var _b0_3700870:stdgo.GoUInt8 = (0 : stdgo.GoUInt8);
-        var _s_3703143:stdgo.GoString = ("" : stdgo.GoString);
-        var _name_3703055:stdgo.Slice<stdgo.GoUInt8> = (null : stdgo.Slice<stdgo.GoUInt8>);
-        var _start_3702344:stdgo.GoInt = (0 : stdgo.GoInt);
-        var _base_3702206:stdgo.GoInt = (0 : stdgo.GoInt);
-        var _before_3701950:stdgo.GoInt = (0 : stdgo.GoInt);
-        var inputBreak = false;
-        var _n_3702691:stdgo.GoUInt64 = (0 : stdgo.GoUInt64);
-        var _size_3704078:stdgo.GoInt = (0 : stdgo.GoInt);
-        var _data_3703927:stdgo.Slice<stdgo.GoUInt8> = (null : stdgo.Slice<stdgo.GoUInt8>);
-        var _b1_3700874:stdgo.GoUInt8 = (0 : stdgo.GoUInt8);
-        var _ent_3703516:stdgo.GoString = ("" : stdgo.GoString);
-        var _r_3703170:stdgo.GoInt32 = (0 : stdgo.GoInt32);
-        var _err_3702694:stdgo.Error = (null : stdgo.Error);
-        var _s_3702625:stdgo.GoString = ("" : stdgo.GoString);
-        var _b_3700928:stdgo.GoUInt8 = (0 : stdgo.GoUInt8);
-        var _trunc_3700887:stdgo.GoInt = (0 : stdgo.GoInt);
-        var _ok_3700931:Bool = false;
-        var _r_3704075:stdgo.GoInt32 = (0 : stdgo.GoInt32);
-        var _buf_3704041:stdgo.Slice<stdgo.GoUInt8> = (null : stdgo.Slice<stdgo.GoUInt8>);
-        var _ok_3703173:Bool = false;
-        var _haveText_3702037:Bool = false;
-        var _text_3702018:stdgo.GoString = ("" : stdgo.GoString);
-        var _ok_3702003:Bool = false;
-=======
         var _buf_3736861:stdgo.Slice<stdgo.GoUInt8> = (null : stdgo.Slice<stdgo.GoUInt8>);
         var _data_3736747:stdgo.Slice<stdgo.GoUInt8> = (null : stdgo.Slice<stdgo.GoUInt8>);
         var _base_3735026:stdgo.GoInt = (0 : stdgo.GoInt);
@@ -157,7 +131,6 @@
         var _b0_3733690:stdgo.GoUInt8 = (0 : stdgo.GoUInt8);
         var _r_3736895:stdgo.GoInt32 = (0 : stdgo.GoInt32);
         var _r_3735990:stdgo.GoInt32 = (0 : stdgo.GoInt32);
->>>>>>> 1598d646
         var _gotoNext = 0i32;
         var __blank__ = _gotoNext == ((0i32 : stdgo.GoInt));
         while (_gotoNext != ((-1i32 : stdgo.GoInt))) {
@@ -165,108 +138,6 @@
                 final __value__ = _gotoNext;
                 if (__value__ == (0i32)) {
                     @:check2 (@:checkr _d ?? throw "null pointer dereference")._buf.reset();
-<<<<<<< HEAD
-                    _gotoNext = 3700912i32;
-                } else if (__value__ == (3700912i32)) {
-                    var __blank__ = 0i32;
-                    inputBreak = false;
-                    _gotoNext = 3700920i32;
-                } else if (__value__ == (3700920i32)) {
-                    if (!inputBreak) {
-                        _gotoNext = 3700924i32;
-                    } else {
-                        _gotoNext = 3703927i32;
-                    };
-                } else if (__value__ == (3700924i32)) {
-                    {
-                        var __tmp__ = @:check2r _d._getc();
-                        _b_3700928 = @:tmpset0 __tmp__._0;
-                        _ok_3700931 = @:tmpset0 __tmp__._1;
-                    };
-                    if (!_ok_3700931) {
-                        _gotoNext = 3700955i32;
-                    } else {
-                        _gotoNext = 3701200i32;
-                    };
-                } else if (__value__ == (3700955i32)) {
-                    if (_cdata) {
-                        _gotoNext = 3700969i32;
-                    } else {
-                        _gotoNext = 3701087i32;
-                    };
-                } else if (__value__ == (3700969i32)) {
-                    if (stdgo.Go.toInterface((@:checkr _d ?? throw "null pointer dereference")._err) == (stdgo.Go.toInterface(stdgo._internal.io.Io_eof.eOF))) {
-                        _gotoNext = 3700994i32;
-                    } else {
-                        _gotoNext = 3701068i32;
-                    };
-                } else if (__value__ == (3700994i32)) {
-                    (@:checkr _d ?? throw "null pointer dereference")._err = @:check2r _d._syntaxError(("unexpected EOF in CDATA section" : stdgo.GoString));
-                    _gotoNext = 3701068i32;
-                } else if (__value__ == (3701068i32)) {
-                    return (null : stdgo.Slice<stdgo.GoUInt8>);
-                    _gotoNext = 3701087i32;
-                } else if (__value__ == (3701087i32)) {
-                    inputBreak = true;
-                    _gotoNext = 3700920i32;
-                } else if (__value__ == (3701200i32)) {
-                    if (((_b0_3700870 == ((93 : stdgo.GoUInt8)) && _b1_3700874 == ((93 : stdgo.GoUInt8)) : Bool) && (_b_3700928 == (62 : stdgo.GoUInt8)) : Bool)) {
-                        _gotoNext = 3701238i32;
-                    } else {
-                        _gotoNext = 3701411i32;
-                    };
-                } else if (__value__ == (3701238i32)) {
-                    if (_cdata) {
-                        _gotoNext = 3701252i32;
-                    } else {
-                        _gotoNext = 3701292i32;
-                    };
-                } else if (__value__ == (3701252i32)) {
-                    _trunc_3700887 = (2 : stdgo.GoInt);
-                    inputBreak = true;
-                    _gotoNext = 3700920i32;
-                } else if (__value__ == (3701292i32)) {
-                    (@:checkr _d ?? throw "null pointer dereference")._err = @:check2r _d._syntaxError(("unescaped ]]> not in CDATA section" : stdgo.GoString));
-                    return (null : stdgo.Slice<stdgo.GoUInt8>);
-                    _gotoNext = 3701411i32;
-                } else if (__value__ == (3701411i32)) {
-                    if (((_b_3700928 == (60 : stdgo.GoUInt8)) && !_cdata : Bool)) {
-                        _gotoNext = 3701433i32;
-                    } else {
-                        _gotoNext = 3701574i32;
-                    };
-                } else if (__value__ == (3701433i32)) {
-                    if ((_quote >= (0 : stdgo.GoInt) : Bool)) {
-                        _gotoNext = 3701452i32;
-                    } else {
-                        _gotoNext = 3701539i32;
-                    };
-                } else if (__value__ == (3701452i32)) {
-                    (@:checkr _d ?? throw "null pointer dereference")._err = @:check2r _d._syntaxError(("unescaped < inside quoted string" : stdgo.GoString));
-                    return (null : stdgo.Slice<stdgo.GoUInt8>);
-                    _gotoNext = 3701539i32;
-                } else if (__value__ == (3701539i32)) {
-                    @:check2r _d._ungetc((60 : stdgo.GoUInt8));
-                    inputBreak = true;
-                    _gotoNext = 3700920i32;
-                } else if (__value__ == (3701574i32)) {
-                    if (((_quote >= (0 : stdgo.GoInt) : Bool) && (_b_3700928 == (_quote : stdgo.GoUInt8)) : Bool)) {
-                        _gotoNext = 3701608i32;
-                    } else {
-                        _gotoNext = 3701631i32;
-                    };
-                } else if (__value__ == (3701608i32)) {
-                    inputBreak = true;
-                    _gotoNext = 3700920i32;
-                } else if (__value__ == (3701631i32)) {
-                    if (((_b_3700928 == (38 : stdgo.GoUInt8)) && !_cdata : Bool)) {
-                        _gotoNext = 3701653i32;
-                    } else {
-                        _gotoNext = 3703752i32;
-                    };
-                } else if (__value__ == (3701653i32)) {
-                    _before_3701950 = @:check2 (@:checkr _d ?? throw "null pointer dereference")._buf.len();
-=======
                     _gotoNext = 3733732i32;
                 } else if (__value__ == (3733732i32)) {
                     var __blank__ = 0i32;
@@ -367,315 +238,10 @@
                     };
                 } else if (__value__ == (3734473i32)) {
                     _before_3734770 = @:check2 (@:checkr _d ?? throw "null pointer dereference")._buf.len();
->>>>>>> 1598d646
                     @:check2 (@:checkr _d ?? throw "null pointer dereference")._buf.writeByte((38 : stdgo.GoUInt8));
                     {
                         {
                             var __tmp__ = @:check2r _d._mustgetc();
-<<<<<<< HEAD
-                            _b_3700928 = @:tmpset0 __tmp__._0;
-                            _ok_3702003 = @:tmpset0 __tmp__._1;
-                        };
-                        if (!_ok_3702003) {
-                            _gotoNext = 3702083i32;
-                        } else {
-                            _gotoNext = 3702108i32;
-                        };
-                    };
-                } else if (__value__ == (3702083i32)) {
-                    return (null : stdgo.Slice<stdgo.GoUInt8>);
-                    _gotoNext = 3702108i32;
-                } else if (__value__ == (3702108i32)) {
-                    if (_b_3700928 == ((35 : stdgo.GoUInt8))) {
-                        _gotoNext = 3702120i32;
-                    } else {
-                        _gotoNext = 3702851i32;
-                    };
-                } else if (__value__ == (3702120i32)) {
-                    @:check2 (@:checkr _d ?? throw "null pointer dereference")._buf.writeByte(_b_3700928);
-                    {
-                        {
-                            var __tmp__ = @:check2r _d._mustgetc();
-                            _b_3700928 = @:tmpset0 __tmp__._0;
-                            _ok_3702003 = @:tmpset0 __tmp__._1;
-                        };
-                        if (!_ok_3702003) {
-                            _gotoNext = 3702178i32;
-                        } else {
-                            _gotoNext = 3702206i32;
-                        };
-                    };
-                } else if (__value__ == (3702178i32)) {
-                    return (null : stdgo.Slice<stdgo.GoUInt8>);
-                    _gotoNext = 3702206i32;
-                } else if (__value__ == (3702206i32)) {
-                    _base_3702206 = (10 : stdgo.GoInt);
-                    if (_b_3700928 == ((120 : stdgo.GoUInt8))) {
-                        _gotoNext = 3702233i32;
-                    } else {
-                        _gotoNext = 3702344i32;
-                    };
-                } else if (__value__ == (3702233i32)) {
-                    _base_3702206 = (16 : stdgo.GoInt);
-                    @:check2 (@:checkr _d ?? throw "null pointer dereference")._buf.writeByte(_b_3700928);
-                    {
-                        {
-                            var __tmp__ = @:check2r _d._mustgetc();
-                            _b_3700928 = @:tmpset0 __tmp__._0;
-                            _ok_3702003 = @:tmpset0 __tmp__._1;
-                        };
-                        if (!_ok_3702003) {
-                            _gotoNext = 3702308i32;
-                        } else {
-                            _gotoNext = 3702344i32;
-                        };
-                    };
-                } else if (__value__ == (3702308i32)) {
-                    return (null : stdgo.Slice<stdgo.GoUInt8>);
-                    _gotoNext = 3702344i32;
-                } else if (__value__ == (3702344i32)) {
-                    _start_3702344 = @:check2 (@:checkr _d ?? throw "null pointer dereference")._buf.len();
-                    var __blank__ = 0i32;
-                    _gotoNext = 3702369i32;
-                } else if (__value__ == (3702369i32)) {
-                    if ((((((48 : stdgo.GoUInt8) <= _b_3700928 : Bool) && (_b_3700928 <= (57 : stdgo.GoUInt8) : Bool) : Bool) || ((_base_3702206 == ((16 : stdgo.GoInt)) && ((97 : stdgo.GoUInt8) <= _b_3700928 : Bool) : Bool) && (_b_3700928 <= (102 : stdgo.GoUInt8) : Bool) : Bool) : Bool) || ((_base_3702206 == ((16 : stdgo.GoInt)) && ((65 : stdgo.GoUInt8) <= _b_3700928 : Bool) : Bool) && (_b_3700928 <= (70 : stdgo.GoUInt8) : Bool) : Bool) : Bool)) {
-                        _gotoNext = 3702480i32;
-                    } else {
-                        _gotoNext = 3702576i32;
-                    };
-                } else if (__value__ == (3702480i32)) {
-                    @:check2 (@:checkr _d ?? throw "null pointer dereference")._buf.writeByte(_b_3700928);
-                    {
-                        {
-                            var __tmp__ = @:check2r _d._mustgetc();
-                            _b_3700928 = @:tmpset0 __tmp__._0;
-                            _ok_3702003 = @:tmpset0 __tmp__._1;
-                        };
-                        if (!_ok_3702003) {
-                            _gotoNext = 3702540i32;
-                        } else {
-                            _gotoNext = 3702369i32;
-                        };
-                    };
-                } else if (__value__ == (3702540i32)) {
-                    return (null : stdgo.Slice<stdgo.GoUInt8>);
-                    _gotoNext = 3702369i32;
-                } else if (__value__ == (3702576i32)) {
-                    if (_b_3700928 != ((59 : stdgo.GoUInt8))) {
-                        _gotoNext = 3702588i32;
-                    } else {
-                        _gotoNext = 3702618i32;
-                    };
-                } else if (__value__ == (3702588i32)) {
-                    @:check2r _d._ungetc(_b_3700928);
-                    _gotoNext = 3703342i32;
-                } else if (__value__ == (3702618i32)) {
-                    _gotoNext = 3702618i32;
-                    _s_3702625 = ((@:check2 (@:checkr _d ?? throw "null pointer dereference")._buf.bytes().__slice__(_start_3702344) : stdgo.Slice<stdgo.GoUInt8>) : stdgo.GoString)?.__copy__();
-                    @:check2 (@:checkr _d ?? throw "null pointer dereference")._buf.writeByte((59 : stdgo.GoUInt8));
-                    {
-                        var __tmp__ = stdgo._internal.strconv.Strconv_parseuint.parseUint(_s_3702625?.__copy__(), _base_3702206, (64 : stdgo.GoInt));
-                        _n_3702691 = @:tmpset0 __tmp__._0;
-                        _err_3702694 = @:tmpset0 __tmp__._1;
-                    };
-                    if (((_err_3702694 == null) && (_n_3702691 <= (1114111i64 : stdgo.GoUInt64) : Bool) : Bool)) {
-                        _gotoNext = 3702775i32;
-                    } else {
-                        _gotoNext = 3703342i32;
-                    };
-                } else if (__value__ == (3702775i32)) {
-                    _text_3702018 = ((_n_3702691 : stdgo.GoInt32) : stdgo.GoString)?.__copy__();
-                    _haveText_3702037 = true;
-                    _gotoNext = 3703342i32;
-                } else if (__value__ == (3702851i32)) {
-                    _gotoNext = 3702851i32;
-                    @:check2r _d._ungetc(_b_3700928);
-                    if (!@:check2r _d._readName()) {
-                        _gotoNext = 3702890i32;
-                    } else {
-                        _gotoNext = 3702949i32;
-                    };
-                } else if (__value__ == (3702890i32)) {
-                    if ((@:checkr _d ?? throw "null pointer dereference")._err != null) {
-                        _gotoNext = 3702913i32;
-                    } else {
-                        _gotoNext = 3702949i32;
-                    };
-                } else if (__value__ == (3702913i32)) {
-                    return (null : stdgo.Slice<stdgo.GoUInt8>);
-                    _gotoNext = 3702949i32;
-                } else if (__value__ == (3702949i32)) {
-                    {
-                        {
-                            var __tmp__ = @:check2r _d._mustgetc();
-                            _b_3700928 = @:tmpset0 __tmp__._0;
-                            _ok_3702003 = @:tmpset0 __tmp__._1;
-                        };
-                        if (!_ok_3702003) {
-                            _gotoNext = 3702978i32;
-                        } else {
-                            _gotoNext = 3703006i32;
-                        };
-                    };
-                } else if (__value__ == (3702978i32)) {
-                    return (null : stdgo.Slice<stdgo.GoUInt8>);
-                    _gotoNext = 3703006i32;
-                } else if (__value__ == (3703006i32)) {
-                    if (_b_3700928 != ((59 : stdgo.GoUInt8))) {
-                        _gotoNext = 3703018i32;
-                    } else {
-                        _gotoNext = 3703048i32;
-                    };
-                } else if (__value__ == (3703018i32)) {
-                    @:check2r _d._ungetc(_b_3700928);
-                    _gotoNext = 3703342i32;
-                } else if (__value__ == (3703048i32)) {
-                    _gotoNext = 3703048i32;
-                    _name_3703055 = (@:check2 (@:checkr _d ?? throw "null pointer dereference")._buf.bytes().__slice__((_before_3701950 + (1 : stdgo.GoInt) : stdgo.GoInt)) : stdgo.Slice<stdgo.GoUInt8>);
-                    @:check2 (@:checkr _d ?? throw "null pointer dereference")._buf.writeByte((59 : stdgo.GoUInt8));
-                    if (stdgo._internal.encoding.xml.Xml__isname._isName(_name_3703055)) {
-                        _gotoNext = 3703135i32;
-                    } else {
-                        _gotoNext = 3703342i32;
-                    };
-                } else if (__value__ == (3703135i32)) {
-                    _s_3703143 = (_name_3703055 : stdgo.GoString)?.__copy__();
-                    {
-                        {
-                            var __tmp__ = (stdgo._internal.encoding.xml.Xml__entity._entity != null && stdgo._internal.encoding.xml.Xml__entity._entity.exists(_s_3703143?.__copy__()) ? { _0 : stdgo._internal.encoding.xml.Xml__entity._entity[_s_3703143?.__copy__()], _1 : true } : { _0 : (0 : stdgo.GoInt32), _1 : false });
-                            _r_3703170 = @:tmpset0 __tmp__._0;
-                            _ok_3703173 = @:tmpset0 __tmp__._1;
-                        };
-                        if (_ok_3703173) {
-                            _gotoNext = 3703193i32;
-                        } else if ((@:checkr _d ?? throw "null pointer dereference").entity != null) {
-                            _gotoNext = 3703274i32;
-                        } else {
-                            _gotoNext = 3703342i32;
-                        };
-                    };
-                } else if (__value__ == (3703193i32)) {
-                    _text_3702018 = (_r_3703170 : stdgo.GoString)?.__copy__();
-                    _haveText_3702037 = true;
-                    _gotoNext = 3703342i32;
-                } else if (__value__ == (3703274i32)) {
-                    {
-                        var __tmp__ = ((@:checkr _d ?? throw "null pointer dereference").entity != null && (@:checkr _d ?? throw "null pointer dereference").entity.exists(_s_3703143?.__copy__()) ? { _0 : (@:checkr _d ?? throw "null pointer dereference").entity[_s_3703143?.__copy__()], _1 : true } : { _0 : ("" : stdgo.GoString), _1 : false });
-                        _text_3702018 = @:tmpset0 __tmp__._0?.__copy__();
-                        _haveText_3702037 = @:tmpset0 __tmp__._1;
-                    };
-                    _gotoNext = 3703342i32;
-                } else if (__value__ == (3703342i32)) {
-                    if (_haveText_3702037) {
-                        _gotoNext = 3703354i32;
-                    } else {
-                        _gotoNext = 3703456i32;
-                    };
-                } else if (__value__ == (3703354i32)) {
-                    @:check2 (@:checkr _d ?? throw "null pointer dereference")._buf.truncate(_before_3701950);
-                    @:check2 (@:checkr _d ?? throw "null pointer dereference")._buf.writeString(_text_3702018?.__copy__());
-                    {
-                        final __tmp__0 = (0 : stdgo.GoUInt8);
-                        final __tmp__1 = (0 : stdgo.GoUInt8);
-                        _b0_3700870 = __tmp__0;
-                        _b1_3700874 = __tmp__1;
-                    };
-                    _gotoNext = 3700920i32;
-                } else if (__value__ == (3703456i32)) {
-                    if (!(@:checkr _d ?? throw "null pointer dereference").strict) {
-                        _gotoNext = 3703469i32;
-                    } else {
-                        _gotoNext = 3703516i32;
-                    };
-                } else if (__value__ == (3703469i32)) {
-                    {
-                        final __tmp__0 = (0 : stdgo.GoUInt8);
-                        final __tmp__1 = (0 : stdgo.GoUInt8);
-                        _b0_3700870 = __tmp__0;
-                        _b1_3700874 = __tmp__1;
-                    };
-                    _gotoNext = 3700920i32;
-                } else if (__value__ == (3703516i32)) {
-                    _ent_3703516 = ((@:check2 (@:checkr _d ?? throw "null pointer dereference")._buf.bytes().__slice__(_before_3701950) : stdgo.Slice<stdgo.GoUInt8>) : stdgo.GoString)?.__copy__();
-                    if (_ent_3703516[((_ent_3703516.length) - (1 : stdgo.GoInt) : stdgo.GoInt)] != ((59 : stdgo.GoUInt8))) {
-                        _gotoNext = 3703583i32;
-                    } else {
-                        _gotoNext = 3703622i32;
-                    };
-                } else if (__value__ == (3703583i32)) {
-                    _ent_3703516 = (_ent_3703516 + ((" (no semicolon)" : stdgo.GoString))?.__copy__() : stdgo.GoString);
-                    _gotoNext = 3703622i32;
-                } else if (__value__ == (3703622i32)) {
-                    (@:checkr _d ?? throw "null pointer dereference")._err = @:check2r _d._syntaxError((("invalid character entity " : stdgo.GoString) + _ent_3703516?.__copy__() : stdgo.GoString)?.__copy__());
-                    return (null : stdgo.Slice<stdgo.GoUInt8>);
-                    _gotoNext = 3703752i32;
-                } else if (__value__ == (3703752i32)) {
-                    if (_b_3700928 == ((13 : stdgo.GoUInt8))) {
-                        _gotoNext = 3703765i32;
-                    } else if (((_b1_3700874 == (13 : stdgo.GoUInt8)) && (_b_3700928 == (10 : stdgo.GoUInt8)) : Bool)) {
-                        _gotoNext = 3703828i32;
-                    } else {
-                        _gotoNext = 3703877i32;
-                    };
-                } else if (__value__ == (3703765i32)) {
-                    @:check2 (@:checkr _d ?? throw "null pointer dereference")._buf.writeByte((10 : stdgo.GoUInt8));
-                    _gotoNext = 3703908i32;
-                } else if (__value__ == (3703828i32)) {
-                    _gotoNext = 3703908i32;
-                } else if (__value__ == (3703877i32)) {
-                    _gotoNext = 3703877i32;
-                    @:check2 (@:checkr _d ?? throw "null pointer dereference")._buf.writeByte(_b_3700928);
-                    var __blank__ = 0i32;
-                    _gotoNext = 3703908i32;
-                } else if (__value__ == (3703908i32)) {
-                    {
-                        final __tmp__0 = _b1_3700874;
-                        final __tmp__1 = _b_3700928;
-                        _b0_3700870 = __tmp__0;
-                        _b1_3700874 = __tmp__1;
-                    };
-                    _gotoNext = 3700920i32;
-                } else if (__value__ == (3703927i32)) {
-                    _data_3703927 = @:check2 (@:checkr _d ?? throw "null pointer dereference")._buf.bytes();
-                    _data_3703927 = (_data_3703927.__slice__((0 : stdgo.GoInt), ((_data_3703927.length) - _trunc_3700887 : stdgo.GoInt)) : stdgo.Slice<stdgo.GoUInt8>);
-                    _buf_3704041 = _data_3703927;
-                    var __blank__ = 0i32;
-                    _gotoNext = 3704054i32;
-                } else if (__value__ == (3704054i32)) {
-                    if (((_buf_3704041.length) > (0 : stdgo.GoInt) : Bool)) {
-                        _gotoNext = 3704071i32;
-                    } else {
-                        _gotoNext = 3704349i32;
-                    };
-                } else if (__value__ == (3704071i32)) {
-                    {
-                        var __tmp__ = stdgo._internal.unicode.utf8.Utf8_decoderune.decodeRune(_buf_3704041);
-                        _r_3704075 = @:tmpset0 __tmp__._0;
-                        _size_3704078 = @:tmpset0 __tmp__._1;
-                    };
-                    if (((_r_3704075 == (65533 : stdgo.GoInt32)) && (_size_3704078 == (1 : stdgo.GoInt)) : Bool)) {
-                        _gotoNext = 3704145i32;
-                    } else {
-                        _gotoNext = 3704209i32;
-                    };
-                } else if (__value__ == (3704145i32)) {
-                    (@:checkr _d ?? throw "null pointer dereference")._err = @:check2r _d._syntaxError(("invalid UTF-8" : stdgo.GoString));
-                    return (null : stdgo.Slice<stdgo.GoUInt8>);
-                    _gotoNext = 3704209i32;
-                } else if (__value__ == (3704209i32)) {
-                    _buf_3704041 = (_buf_3704041.__slice__(_size_3704078) : stdgo.Slice<stdgo.GoUInt8>);
-                    if (!stdgo._internal.encoding.xml.Xml__isincharacterrange._isInCharacterRange(_r_3704075)) {
-                        _gotoNext = 3704254i32;
-                    } else {
-                        _gotoNext = 3704054i32;
-                    };
-                } else if (__value__ == (3704254i32)) {
-                    (@:checkr _d ?? throw "null pointer dereference")._err = @:check2r _d._syntaxError(stdgo._internal.fmt.Fmt_sprintf.sprintf(("illegal character code %U" : stdgo.GoString), stdgo.Go.toInterface(_r_3704075))?.__copy__());
-                    return (null : stdgo.Slice<stdgo.GoUInt8>);
-                    _gotoNext = 3704054i32;
-                } else if (__value__ == (3704349i32)) {
-                    return _data_3703927;
-=======
                             _b_3733748 = @:tmpset0 __tmp__._0;
                             _ok_3734823 = @:tmpset0 __tmp__._1;
                         };
@@ -978,7 +544,6 @@
                     _gotoNext = 3736874i32;
                 } else if (__value__ == (3737169i32)) {
                     return _data_3736747;
->>>>>>> 1598d646
                     _gotoNext = -1i32;
                 };
             };
@@ -1145,37 +710,6 @@
     @:tdfield
     static public function _rawToken( _d:stdgo.Ref<stdgo._internal.encoding.xml.Xml_decoder.Decoder>):{ var _0 : stdgo._internal.encoding.xml.Xml_token.Token; var _1 : stdgo.Error; } {
         @:recv var _d:stdgo.Ref<stdgo._internal.encoding.xml.Xml_decoder.Decoder> = _d;
-<<<<<<< HEAD
-        var _attr_3696688:stdgo.Slice<stdgo._internal.encoding.xml.Xml_attr.Attr> = (null : stdgo.Slice<stdgo._internal.encoding.xml.Xml_attr.Attr>);
-        var _b0_3696084:stdgo.GoUInt8 = (0 : stdgo.GoUInt8);
-        var _ok_3691815:Bool = false;
-        var _empty_3696675:Bool = false;
-        var _target_3692552:stdgo.GoString = ("" : stdgo.GoString);
-        var _i_3695743:stdgo.GoInt = (0 : stdgo.GoInt);
-        var _b1_3694230:stdgo.GoUInt8 = (0 : stdgo.GoUInt8);
-        var _a_3697185:stdgo._internal.encoding.xml.Xml_attr.Attr = ({} : stdgo._internal.encoding.xml.Xml_attr.Attr);
-        var _b1_3696088:stdgo.GoUInt8 = (0 : stdgo.GoUInt8);
-        var _depth_3695267:stdgo.GoInt = (0 : stdgo.GoInt);
-        var _inquote_3695245:stdgo.GoUInt8 = (0 : stdgo.GoUInt8);
-        var _i_3694693:stdgo.GoInt = (0 : stdgo.GoInt);
-        var _newr_3693495:stdgo._internal.io.Io_reader.Reader = (null : stdgo._internal.io.Io_reader.Reader);
-        var _name_3696662:stdgo._internal.encoding.xml.Xml_name.Name = ({} : stdgo._internal.encoding.xml.Xml_name.Name);
-        var _err_3693501:stdgo.Error = (null : stdgo.Error);
-        var _ver_3693022:stdgo.GoString = ("" : stdgo.GoString);
-        var _b_3691812:stdgo.GoUInt8 = (0 : stdgo.GoUInt8);
-        var _s_3695724:stdgo.GoString = ("" : stdgo.GoString);
-        var _data_3694545:stdgo.Slice<stdgo.GoUInt8> = (null : stdgo.Slice<stdgo.GoUInt8>);
-        var _b0_3694226:stdgo.GoUInt8 = (0 : stdgo.GoUInt8);
-        var _enc_3693212:stdgo.GoString = ("" : stdgo.GoString);
-        var _data_3692904:stdgo.Slice<stdgo.GoUInt8> = (null : stdgo.Slice<stdgo.GoUInt8>);
-        var _name_3692122:stdgo._internal.encoding.xml.Xml_name.Name = ({} : stdgo._internal.encoding.xml.Xml_name.Name);
-        var _j_3695866:stdgo.GoInt = (0 : stdgo.GoInt);
-        var _b0_3692744:stdgo.GoUInt8 = (0 : stdgo.GoUInt8);
-        var _data_3691914:stdgo.Slice<stdgo.GoUInt8> = (null : stdgo.Slice<stdgo.GoUInt8>);
-        var _data_3697611:stdgo.Slice<stdgo.GoUInt8> = (null : stdgo.Slice<stdgo.GoUInt8>);
-        var _data_3694936:stdgo.Slice<stdgo.GoUInt8> = (null : stdgo.Slice<stdgo.GoUInt8>);
-        var _content_3692995:stdgo.GoString = ("" : stdgo.GoString);
-=======
         var _inquote_3728065:stdgo.GoUInt8 = (0 : stdgo.GoUInt8);
         var _data_3727365:stdgo.Slice<stdgo.GoUInt8> = (null : stdgo.Slice<stdgo.GoUInt8>);
         var _empty_3729495:Bool = false;
@@ -1205,7 +739,6 @@
         var _data_3727756:stdgo.Slice<stdgo.GoUInt8> = (null : stdgo.Slice<stdgo.GoUInt8>);
         var _name_3724942:stdgo._internal.encoding.xml.Xml_name.Name = ({} : stdgo._internal.encoding.xml.Xml_name.Name);
         var _a_3730005:stdgo._internal.encoding.xml.Xml_attr.Attr = ({} : stdgo._internal.encoding.xml.Xml_attr.Attr);
->>>>>>> 1598d646
         var _gotoNext = 0i32;
         var __blank__ = _gotoNext == ((0i32 : stdgo.GoInt));
         while (_gotoNext != ((-1i32 : stdgo.GoInt))) {
@@ -1213,124 +746,6 @@
                 final __value__ = _gotoNext;
                 if (__value__ == (0i32)) {
                     if ((@:checkr _d ?? throw "null pointer dereference")._t != null) {
-<<<<<<< HEAD
-                        _gotoNext = 3691530i32;
-                    } else {
-                        _gotoNext = 3691557i32;
-                    };
-                } else if (__value__ == (3691530i32)) {
-                    return (@:checkr _d ?? throw "null pointer dereference")._t.token();
-                    _gotoNext = 3691557i32;
-                } else if (__value__ == (3691557i32)) {
-                    if ((@:checkr _d ?? throw "null pointer dereference")._err != null) {
-                        _gotoNext = 3691573i32;
-                    } else {
-                        _gotoNext = 3691599i32;
-                    };
-                } else if (__value__ == (3691573i32)) {
-                    return { _0 : (null : stdgo._internal.encoding.xml.Xml_token.Token), _1 : (@:checkr _d ?? throw "null pointer dereference")._err };
-                    _gotoNext = 3691599i32;
-                } else if (__value__ == (3691599i32)) {
-                    if ((@:checkr _d ?? throw "null pointer dereference")._needClose) {
-                        _gotoNext = 3691614i32;
-                    } else {
-                        _gotoNext = 3691812i32;
-                    };
-                } else if (__value__ == (3691614i32)) {
-                    (@:checkr _d ?? throw "null pointer dereference")._needClose = false;
-                    return { _0 : stdgo.Go.toInterface(stdgo.Go.asInterface((new stdgo._internal.encoding.xml.Xml_endelement.EndElement((@:checkr _d ?? throw "null pointer dereference")._toClose?.__copy__()) : stdgo._internal.encoding.xml.Xml_endelement.EndElement))), _1 : (null : stdgo.Error) };
-                    _gotoNext = 3691812i32;
-                } else if (__value__ == (3691812i32)) {
-                    {
-                        var __tmp__ = @:check2r _d._getc();
-                        _b_3691812 = @:tmpset0 __tmp__._0;
-                        _ok_3691815 = @:tmpset0 __tmp__._1;
-                    };
-                    if (!_ok_3691815) {
-                        _gotoNext = 3691838i32;
-                    } else {
-                        _gotoNext = 3691865i32;
-                    };
-                } else if (__value__ == (3691838i32)) {
-                    return { _0 : (null : stdgo._internal.encoding.xml.Xml_token.Token), _1 : (@:checkr _d ?? throw "null pointer dereference")._err };
-                    _gotoNext = 3691865i32;
-                } else if (__value__ == (3691865i32)) {
-                    if (_b_3691812 != ((60 : stdgo.GoUInt8))) {
-                        _gotoNext = 3691877i32;
-                    } else {
-                        _gotoNext = 3692018i32;
-                    };
-                } else if (__value__ == (3691877i32)) {
-                    @:check2r _d._ungetc(_b_3691812);
-                    _data_3691914 = @:check2r _d._text((-1 : stdgo.GoInt), false);
-                    if (_data_3691914 == null) {
-                        _gotoNext = 3691957i32;
-                    } else {
-                        _gotoNext = 3691986i32;
-                    };
-                } else if (__value__ == (3691957i32)) {
-                    return { _0 : (null : stdgo._internal.encoding.xml.Xml_token.Token), _1 : (@:checkr _d ?? throw "null pointer dereference")._err };
-                    _gotoNext = 3691986i32;
-                } else if (__value__ == (3691986i32)) {
-                    return { _0 : stdgo.Go.toInterface(stdgo.Go.asInterface((_data_3691914 : stdgo._internal.encoding.xml.Xml_chardata.CharData))), _1 : (null : stdgo.Error) };
-                    _gotoNext = 3692018i32;
-                } else if (__value__ == (3692018i32)) {
-                    {
-                        {
-                            var __tmp__ = @:check2r _d._mustgetc();
-                            _b_3691812 = @:tmpset0 __tmp__._0;
-                            _ok_3691815 = @:tmpset0 __tmp__._1;
-                        };
-                        if (!_ok_3691815) {
-                            _gotoNext = 3692047i32;
-                        } else {
-                            _gotoNext = 3692073i32;
-                        };
-                    };
-                } else if (__value__ == (3692047i32)) {
-                    return { _0 : (null : stdgo._internal.encoding.xml.Xml_token.Token), _1 : (@:checkr _d ?? throw "null pointer dereference")._err };
-                    _gotoNext = 3692073i32;
-                } else if (__value__ == (3692073i32)) {
-                    _gotoNext = 3692073i32;
-                    {
-                        final __value__ = _b_3691812;
-                        if (__value__ == ((47 : stdgo.GoUInt8))) {
-                            _gotoNext = 3692085i32;
-                        } else if (__value__ == ((63 : stdgo.GoUInt8))) {
-                            _gotoNext = 3692503i32;
-                        } else if (__value__ == ((33 : stdgo.GoUInt8))) {
-                            _gotoNext = 3693831i32;
-                        } else {
-                            _gotoNext = 3696640i32;
-                        };
-                    };
-                } else if (__value__ == (3692085i32)) {
-                    {
-                        {
-                            var __tmp__ = @:check2r _d._nsname();
-                            _name_3692122 = @:tmpset0 __tmp__._0?.__copy__();
-                            _ok_3691815 = @:tmpset0 __tmp__._1;
-                        };
-                        if (!_ok_3691815) {
-                            _gotoNext = 3692164i32;
-                        } else {
-                            _gotoNext = 3692279i32;
-                        };
-                    };
-                } else if (__value__ == (3692164i32)) {
-                    if ((@:checkr _d ?? throw "null pointer dereference")._err == null) {
-                        _gotoNext = 3692185i32;
-                    } else {
-                        _gotoNext = 3692255i32;
-                    };
-                } else if (__value__ == (3692185i32)) {
-                    (@:checkr _d ?? throw "null pointer dereference")._err = @:check2r _d._syntaxError(("expected element name after </" : stdgo.GoString));
-                    _gotoNext = 3692255i32;
-                } else if (__value__ == (3692255i32)) {
-                    return { _0 : (null : stdgo._internal.encoding.xml.Xml_token.Token), _1 : (@:checkr _d ?? throw "null pointer dereference")._err };
-                    _gotoNext = 3692279i32;
-                } else if (__value__ == (3692279i32)) {
-=======
                         _gotoNext = 3724350i32;
                     } else {
                         _gotoNext = 3724377i32;
@@ -1447,534 +862,10 @@
                     return { _0 : (null : stdgo._internal.encoding.xml.Xml_token.Token), _1 : (@:checkr _d ?? throw "null pointer dereference")._err };
                     _gotoNext = 3725099i32;
                 } else if (__value__ == (3725099i32)) {
->>>>>>> 1598d646
                     @:check2r _d._space();
                     {
                         {
                             var __tmp__ = @:check2r _d._mustgetc();
-<<<<<<< HEAD
-                            _b_3691812 = @:tmpset0 __tmp__._0;
-                            _ok_3691815 = @:tmpset0 __tmp__._1;
-                        };
-                        if (!_ok_3691815) {
-                            _gotoNext = 3692320i32;
-                        } else {
-                            _gotoNext = 3692349i32;
-                        };
-                    };
-                } else if (__value__ == (3692320i32)) {
-                    return { _0 : (null : stdgo._internal.encoding.xml.Xml_token.Token), _1 : (@:checkr _d ?? throw "null pointer dereference")._err };
-                    _gotoNext = 3692349i32;
-                } else if (__value__ == (3692349i32)) {
-                    if (_b_3691812 != ((62 : stdgo.GoUInt8))) {
-                        _gotoNext = 3692361i32;
-                    } else {
-                        _gotoNext = 3692472i32;
-                    };
-                } else if (__value__ == (3692361i32)) {
-                    (@:checkr _d ?? throw "null pointer dereference")._err = @:check2r _d._syntaxError(((("invalid characters between </" : stdgo.GoString) + _name_3692122.local?.__copy__() : stdgo.GoString) + (" and >" : stdgo.GoString)?.__copy__() : stdgo.GoString)?.__copy__());
-                    return { _0 : (null : stdgo._internal.encoding.xml.Xml_token.Token), _1 : (@:checkr _d ?? throw "null pointer dereference")._err };
-                    _gotoNext = 3692472i32;
-                } else if (__value__ == (3692472i32)) {
-                    return { _0 : stdgo.Go.toInterface(stdgo.Go.asInterface((new stdgo._internal.encoding.xml.Xml_endelement.EndElement(_name_3692122?.__copy__()) : stdgo._internal.encoding.xml.Xml_endelement.EndElement))), _1 : (null : stdgo.Error) };
-                    _gotoNext = 3696640i32;
-                } else if (__value__ == (3692503i32)) {
-                    {
-                        {
-                            var __tmp__ = @:check2r _d._name();
-                            _target_3692552 = @:tmpset0 __tmp__._0?.__copy__();
-                            _ok_3691815 = @:tmpset0 __tmp__._1;
-                        };
-                        if (!_ok_3691815) {
-                            _gotoNext = 3692598i32;
-                        } else {
-                            _gotoNext = 3692712i32;
-                        };
-                    };
-                } else if (__value__ == (3692598i32)) {
-                    if ((@:checkr _d ?? throw "null pointer dereference")._err == null) {
-                        _gotoNext = 3692619i32;
-                    } else {
-                        _gotoNext = 3692688i32;
-                    };
-                } else if (__value__ == (3692619i32)) {
-                    (@:checkr _d ?? throw "null pointer dereference")._err = @:check2r _d._syntaxError(("expected target name after <?" : stdgo.GoString));
-                    _gotoNext = 3692688i32;
-                } else if (__value__ == (3692688i32)) {
-                    return { _0 : (null : stdgo._internal.encoding.xml.Xml_token.Token), _1 : (@:checkr _d ?? throw "null pointer dereference")._err };
-                    _gotoNext = 3692712i32;
-                } else if (__value__ == (3692712i32)) {
-                    @:check2r _d._space();
-                    @:check2 (@:checkr _d ?? throw "null pointer dereference")._buf.reset();
-                    var __blank__ = 0i32;
-                    _gotoNext = 3692754i32;
-                } else if (__value__ == (3692754i32)) {
-                    if (true) {
-                        _gotoNext = 3692758i32;
-                    } else {
-                        _gotoNext = 3692904i32;
-                    };
-                } else if (__value__ == (3692758i32)) {
-                    {
-                        {
-                            var __tmp__ = @:check2r _d._mustgetc();
-                            _b_3691812 = @:tmpset0 __tmp__._0;
-                            _ok_3691815 = @:tmpset0 __tmp__._1;
-                        };
-                        if (!_ok_3691815) {
-                            _gotoNext = 3692792i32;
-                        } else {
-                            _gotoNext = 3692824i32;
-                        };
-                    };
-                } else if (__value__ == (3692792i32)) {
-                    return { _0 : (null : stdgo._internal.encoding.xml.Xml_token.Token), _1 : (@:checkr _d ?? throw "null pointer dereference")._err };
-                    _gotoNext = 3692824i32;
-                } else if (__value__ == (3692824i32)) {
-                    @:check2 (@:checkr _d ?? throw "null pointer dereference")._buf.writeByte(_b_3691812);
-                    if (((_b0_3692744 == (63 : stdgo.GoUInt8)) && (_b_3691812 == (62 : stdgo.GoUInt8)) : Bool)) {
-                        _gotoNext = 3692871i32;
-                    } else {
-                        _gotoNext = 3692891i32;
-                    };
-                } else if (__value__ == (3692871i32)) {
-                    _gotoNext = 3692904i32;
-                } else if (__value__ == (3692891i32)) {
-                    _b0_3692744 = _b_3691812;
-                    _gotoNext = 3692754i32;
-                } else if (__value__ == (3692904i32)) {
-                    _data_3692904 = @:check2 (@:checkr _d ?? throw "null pointer dereference")._buf.bytes();
-                    _data_3692904 = (_data_3692904.__slice__((0 : stdgo.GoInt), ((_data_3692904.length) - (2 : stdgo.GoInt) : stdgo.GoInt)) : stdgo.Slice<stdgo.GoUInt8>);
-                    if (_target_3692552 == (("xml" : stdgo.GoString))) {
-                        _gotoNext = 3692990i32;
-                    } else {
-                        _gotoNext = 3693794i32;
-                    };
-                } else if (__value__ == (3692990i32)) {
-                    _content_3692995 = (_data_3692904 : stdgo.GoString)?.__copy__();
-                    _ver_3693022 = stdgo._internal.encoding.xml.Xml__procinst._procInst(("version" : stdgo.GoString), _content_3692995?.__copy__())?.__copy__();
-                    if (((_ver_3693022 != (stdgo.Go.str() : stdgo.GoString)) && (_ver_3693022 != ("1.0" : stdgo.GoString)) : Bool)) {
-                        _gotoNext = 3693090i32;
-                    } else {
-                        _gotoNext = 3693212i32;
-                    };
-                } else if (__value__ == (3693090i32)) {
-                    (@:checkr _d ?? throw "null pointer dereference")._err = stdgo._internal.fmt.Fmt_errorf.errorf(("xml: unsupported version %q; only version 1.0 is supported" : stdgo.GoString), stdgo.Go.toInterface(_ver_3693022));
-                    return { _0 : (null : stdgo._internal.encoding.xml.Xml_token.Token), _1 : (@:checkr _d ?? throw "null pointer dereference")._err };
-                    _gotoNext = 3693212i32;
-                } else if (__value__ == (3693212i32)) {
-                    _enc_3693212 = stdgo._internal.encoding.xml.Xml__procinst._procInst(("encoding" : stdgo.GoString), _content_3692995?.__copy__())?.__copy__();
-                    if ((((_enc_3693212 != ((stdgo.Go.str() : stdgo.GoString)) && _enc_3693212 != (("utf-8" : stdgo.GoString)) : Bool) && _enc_3693212 != (("UTF-8" : stdgo.GoString)) : Bool) && !stdgo._internal.strings.Strings_equalfold.equalFold(_enc_3693212?.__copy__(), ("utf-8" : stdgo.GoString)) : Bool)) {
-                        _gotoNext = 3693337i32;
-                    } else {
-                        _gotoNext = 3693794i32;
-                    };
-                } else if (__value__ == (3693337i32)) {
-                    if ((@:checkr _d ?? throw "null pointer dereference").charsetReader == null) {
-                        _gotoNext = 3693369i32;
-                    } else {
-                        _gotoNext = 3693495i32;
-                    };
-                } else if (__value__ == (3693369i32)) {
-                    (@:checkr _d ?? throw "null pointer dereference")._err = stdgo._internal.fmt.Fmt_errorf.errorf(("xml: encoding %q declared but Decoder.CharsetReader is nil" : stdgo.GoString), stdgo.Go.toInterface(_enc_3693212));
-                    return { _0 : (null : stdgo._internal.encoding.xml.Xml_token.Token), _1 : (@:checkr _d ?? throw "null pointer dereference")._err };
-                    _gotoNext = 3693495i32;
-                } else if (__value__ == (3693495i32)) {
-                    {
-                        var __tmp__ = (@:checkr _d ?? throw "null pointer dereference").charsetReader(_enc_3693212?.__copy__(), (stdgo.Go.typeAssert((stdgo.Go.toInterface((@:checkr _d ?? throw "null pointer dereference")._r) : stdgo._internal.io.Io_reader.Reader)) : stdgo._internal.io.Io_reader.Reader));
-                        _newr_3693495 = @:tmpset0 __tmp__._0;
-                        _err_3693501 = @:tmpset0 __tmp__._1;
-                    };
-                    if (_err_3693501 != null) {
-                        _gotoNext = 3693564i32;
-                    } else {
-                        _gotoNext = 3693664i32;
-                    };
-                } else if (__value__ == (3693564i32)) {
-                    (@:checkr _d ?? throw "null pointer dereference")._err = stdgo._internal.fmt.Fmt_errorf.errorf(("xml: opening charset %q: %w" : stdgo.GoString), stdgo.Go.toInterface(_enc_3693212), stdgo.Go.toInterface(_err_3693501));
-                    return { _0 : (null : stdgo._internal.encoding.xml.Xml_token.Token), _1 : (@:checkr _d ?? throw "null pointer dereference")._err };
-                    _gotoNext = 3693664i32;
-                } else if (__value__ == (3693664i32)) {
-                    if (_newr_3693495 == null) {
-                        _gotoNext = 3693679i32;
-                    } else {
-                        _gotoNext = 3693760i32;
-                    };
-                } else if (__value__ == (3693679i32)) {
-                    throw stdgo.Go.toInterface((("CharsetReader returned a nil Reader for charset " : stdgo.GoString) + _enc_3693212?.__copy__() : stdgo.GoString));
-                    _gotoNext = 3693760i32;
-                } else if (__value__ == (3693760i32)) {
-                    @:check2r _d._switchToReader(_newr_3693495);
-                    _gotoNext = 3693794i32;
-                } else if (__value__ == (3693794i32)) {
-                    return { _0 : stdgo.Go.toInterface(stdgo.Go.asInterface((new stdgo._internal.encoding.xml.Xml_procinst.ProcInst(_target_3692552?.__copy__(), _data_3692904) : stdgo._internal.encoding.xml.Xml_procinst.ProcInst))), _1 : (null : stdgo.Error) };
-                    _gotoNext = 3696640i32;
-                } else if (__value__ == (3693831i32)) {
-                    {
-                        {
-                            var __tmp__ = @:check2r _d._mustgetc();
-                            _b_3691812 = @:tmpset0 __tmp__._0;
-                            _ok_3691815 = @:tmpset0 __tmp__._1;
-                        };
-                        if (!_ok_3691815) {
-                            _gotoNext = 3693909i32;
-                        } else {
-                            _gotoNext = 3693938i32;
-                        };
-                    };
-                } else if (__value__ == (3693909i32)) {
-                    return { _0 : (null : stdgo._internal.encoding.xml.Xml_token.Token), _1 : (@:checkr _d ?? throw "null pointer dereference")._err };
-                    _gotoNext = 3693938i32;
-                } else if (__value__ == (3693938i32)) {
-                    _gotoNext = 3693938i32;
-                    {
-                        final __value__ = _b_3691812;
-                        if (__value__ == ((45 : stdgo.GoUInt8))) {
-                            _gotoNext = 3693951i32;
-                        } else if (__value__ == ((91 : stdgo.GoUInt8))) {
-                            _gotoNext = 3694643i32;
-                        } else {
-                            _gotoNext = 3695208i32;
-                        };
-                    };
-                } else if (__value__ == (3693951i32)) {
-                    {
-                        {
-                            var __tmp__ = @:check2r _d._mustgetc();
-                            _b_3691812 = @:tmpset0 __tmp__._0;
-                            _ok_3691815 = @:tmpset0 __tmp__._1;
-                        };
-                        if (!_ok_3691815) {
-                            _gotoNext = 3694035i32;
-                        } else {
-                            _gotoNext = 3694067i32;
-                        };
-                    };
-                } else if (__value__ == (3694035i32)) {
-                    return { _0 : (null : stdgo._internal.encoding.xml.Xml_token.Token), _1 : (@:checkr _d ?? throw "null pointer dereference")._err };
-                    _gotoNext = 3694067i32;
-                } else if (__value__ == (3694067i32)) {
-                    if (_b_3691812 != ((45 : stdgo.GoUInt8))) {
-                        _gotoNext = 3694079i32;
-                    } else {
-                        _gotoNext = 3694205i32;
-                    };
-                } else if (__value__ == (3694079i32)) {
-                    (@:checkr _d ?? throw "null pointer dereference")._err = @:check2r _d._syntaxError(("invalid sequence <!- not part of <!--" : stdgo.GoString));
-                    return { _0 : (null : stdgo._internal.encoding.xml.Xml_token.Token), _1 : (@:checkr _d ?? throw "null pointer dereference")._err };
-                    _gotoNext = 3694205i32;
-                } else if (__value__ == (3694205i32)) {
-                    @:check2 (@:checkr _d ?? throw "null pointer dereference")._buf.reset();
-                    var __blank__ = 0i32;
-                    _gotoNext = 3694241i32;
-                } else if (__value__ == (3694241i32)) {
-                    if (true) {
-                        _gotoNext = 3694245i32;
-                    } else {
-                        _gotoNext = 3694545i32;
-                    };
-                } else if (__value__ == (3694245i32)) {
-                    {
-                        {
-                            var __tmp__ = @:check2r _d._mustgetc();
-                            _b_3691812 = @:tmpset0 __tmp__._0;
-                            _ok_3691815 = @:tmpset0 __tmp__._1;
-                        };
-                        if (!_ok_3691815) {
-                            _gotoNext = 3694280i32;
-                        } else {
-                            _gotoNext = 3694315i32;
-                        };
-                    };
-                } else if (__value__ == (3694280i32)) {
-                    return { _0 : (null : stdgo._internal.encoding.xml.Xml_token.Token), _1 : (@:checkr _d ?? throw "null pointer dereference")._err };
-                    _gotoNext = 3694315i32;
-                } else if (__value__ == (3694315i32)) {
-                    @:check2 (@:checkr _d ?? throw "null pointer dereference")._buf.writeByte(_b_3691812);
-                    if (((_b0_3694226 == (45 : stdgo.GoUInt8)) && (_b1_3694230 == (45 : stdgo.GoUInt8)) : Bool)) {
-                        _gotoNext = 3694364i32;
-                    } else {
-                        _gotoNext = 3694522i32;
-                    };
-                } else if (__value__ == (3694364i32)) {
-                    if (_b_3691812 != ((62 : stdgo.GoUInt8))) {
-                        _gotoNext = 3694383i32;
-                    } else {
-                        _gotoNext = 3694506i32;
-                    };
-                } else if (__value__ == (3694383i32)) {
-                    (@:checkr _d ?? throw "null pointer dereference")._err = @:check2r _d._syntaxError(("invalid sequence \"--\" not allowed in comments" : stdgo.GoString));
-                    return { _0 : (null : stdgo._internal.encoding.xml.Xml_token.Token), _1 : (@:checkr _d ?? throw "null pointer dereference")._err };
-                    _gotoNext = 3694506i32;
-                } else if (__value__ == (3694506i32)) {
-                    _gotoNext = 3694545i32;
-                } else if (__value__ == (3694522i32)) {
-                    {
-                        final __tmp__0 = _b1_3694230;
-                        final __tmp__1 = _b_3691812;
-                        _b0_3694226 = __tmp__0;
-                        _b1_3694230 = __tmp__1;
-                    };
-                    _gotoNext = 3694241i32;
-                } else if (__value__ == (3694545i32)) {
-                    _data_3694545 = @:check2 (@:checkr _d ?? throw "null pointer dereference")._buf.bytes();
-                    _data_3694545 = (_data_3694545.__slice__((0 : stdgo.GoInt), ((_data_3694545.length) - (3 : stdgo.GoInt) : stdgo.GoInt)) : stdgo.Slice<stdgo.GoUInt8>);
-                    return { _0 : stdgo.Go.toInterface(stdgo.Go.asInterface((_data_3694545 : stdgo._internal.encoding.xml.Xml_comment.Comment))), _1 : (null : stdgo.Error) };
-                    _gotoNext = 3695208i32;
-                } else if (__value__ == (3694643i32)) {
-                    _i_3694693 = (0 : stdgo.GoInt);
-                    _gotoNext = 3694689i32;
-                } else if (__value__ == (3694689i32)) {
-                    if ((_i_3694693 < (6 : stdgo.GoInt) : Bool)) {
-                        _gotoNext = 3694712i32;
-                    } else {
-                        _gotoNext = 3694936i32;
-                    };
-                } else if (__value__ == (3694708i32)) {
-                    _i_3694693++;
-                    _gotoNext = 3694689i32;
-                } else if (__value__ == (3694712i32)) {
-                    {
-                        {
-                            var __tmp__ = @:check2r _d._mustgetc();
-                            _b_3691812 = @:tmpset0 __tmp__._0;
-                            _ok_3691815 = @:tmpset0 __tmp__._1;
-                        };
-                        if (!_ok_3691815) {
-                            _gotoNext = 3694747i32;
-                        } else {
-                            _gotoNext = 3694782i32;
-                        };
-                    };
-                } else if (__value__ == (3694747i32)) {
-                    return { _0 : (null : stdgo._internal.encoding.xml.Xml_token.Token), _1 : (@:checkr _d ?? throw "null pointer dereference")._err };
-                    _gotoNext = 3694782i32;
-                } else if (__value__ == (3694782i32)) {
-                    if (_b_3691812 != ((("CDATA[" : stdgo.GoString) : stdgo.GoString)[(_i_3694693 : stdgo.GoInt)])) {
-                        _gotoNext = 3694802i32;
-                    } else {
-                        _gotoNext = 3694708i32;
-                    };
-                } else if (__value__ == (3694802i32)) {
-                    (@:checkr _d ?? throw "null pointer dereference")._err = @:check2r _d._syntaxError(("invalid <![ sequence" : stdgo.GoString));
-                    return { _0 : (null : stdgo._internal.encoding.xml.Xml_token.Token), _1 : (@:checkr _d ?? throw "null pointer dereference")._err };
-                    _gotoNext = 3694708i32;
-                } else if (__value__ == (3694936i32)) {
-                    _data_3694936 = @:check2r _d._text((-1 : stdgo.GoInt), true);
-                    if (_data_3694936 == null) {
-                        _gotoNext = 3694979i32;
-                    } else {
-                        _gotoNext = 3695011i32;
-                    };
-                } else if (__value__ == (3694979i32)) {
-                    return { _0 : (null : stdgo._internal.encoding.xml.Xml_token.Token), _1 : (@:checkr _d ?? throw "null pointer dereference")._err };
-                    _gotoNext = 3695011i32;
-                } else if (__value__ == (3695011i32)) {
-                    return { _0 : stdgo.Go.toInterface(stdgo.Go.asInterface((_data_3694936 : stdgo._internal.encoding.xml.Xml_chardata.CharData))), _1 : (null : stdgo.Error) };
-                    _gotoNext = 3695208i32;
-                } else if (__value__ == (3695208i32)) {
-                    @:check2 (@:checkr _d ?? throw "null pointer dereference")._buf.reset();
-                    @:check2 (@:checkr _d ?? throw "null pointer dereference")._buf.writeByte(_b_3691812);
-                    _inquote_3695245 = (0 : stdgo.GoUInt8);
-                    _depth_3695267 = (0 : stdgo.GoInt);
-                    var __blank__ = 0i32;
-                    _gotoNext = 3695280i32;
-                } else if (__value__ == (3695280i32)) {
-                    if (true) {
-                        _gotoNext = 3695284i32;
-                    } else {
-                        _gotoNext = 3696550i32;
-                    };
-                } else if (__value__ == (3695284i32)) {
-                    {
-                        {
-                            var __tmp__ = @:check2r _d._mustgetc();
-                            _b_3691812 = @:tmpset0 __tmp__._0;
-                            _ok_3691815 = @:tmpset0 __tmp__._1;
-                        };
-                        if (!_ok_3691815) {
-                            _gotoNext = 3695318i32;
-                        } else {
-                            _gotoNext = 3695350i32;
-                        };
-                    };
-                } else if (__value__ == (3695318i32)) {
-                    return { _0 : (null : stdgo._internal.encoding.xml.Xml_token.Token), _1 : (@:checkr _d ?? throw "null pointer dereference")._err };
-                    _gotoNext = 3695350i32;
-                } else if (__value__ == (3695350i32)) {
-                    if (((_inquote_3695245 == ((0 : stdgo.GoUInt8)) && _b_3691812 == ((62 : stdgo.GoUInt8)) : Bool) && (_depth_3695267 == (0 : stdgo.GoInt)) : Bool)) {
-                        _gotoNext = 3695392i32;
-                    } else {
-                        _gotoNext = 3695411i32;
-                    };
-                } else if (__value__ == (3695392i32)) {
-                    _gotoNext = 3696550i32;
-                } else if (__value__ == (3695411i32)) {
-                    _gotoNext = 3695411i32;
-                    @:check2 (@:checkr _d ?? throw "null pointer dereference")._buf.writeByte(_b_3691812);
-                    _gotoNext = 3695445i32;
-                } else if (__value__ == (3695445i32)) {
-                    if (_b_3691812 == (_inquote_3695245)) {
-                        _gotoNext = 3695457i32;
-                    } else if (_inquote_3695245 != ((0 : stdgo.GoUInt8))) {
-                        _gotoNext = 3695496i32;
-                    } else if (((_b_3691812 == (39 : stdgo.GoUInt8)) || (_b_3691812 == (34 : stdgo.GoUInt8)) : Bool)) {
-                        _gotoNext = 3695555i32;
-                    } else if (((_b_3691812 == (62 : stdgo.GoUInt8)) && (_inquote_3695245 == (0 : stdgo.GoUInt8)) : Bool)) {
-                        _gotoNext = 3695603i32;
-                    } else if (((_b_3691812 == (60 : stdgo.GoUInt8)) && (_inquote_3695245 == (0 : stdgo.GoUInt8)) : Bool)) {
-                        _gotoNext = 3695650i32;
-                    } else {
-                        _gotoNext = 3695280i32;
-                    };
-                } else if (__value__ == (3695457i32)) {
-                    _inquote_3695245 = (0 : stdgo.GoUInt8);
-                    _gotoNext = 3695280i32;
-                } else if (__value__ == (3695496i32)) {
-                    _gotoNext = 3695280i32;
-                } else if (__value__ == (3695555i32)) {
-                    _inquote_3695245 = _b_3691812;
-                    _gotoNext = 3695280i32;
-                } else if (__value__ == (3695603i32)) {
-                    _depth_3695267--;
-                    _gotoNext = 3695280i32;
-                } else if (__value__ == (3695650i32)) {
-                    _s_3695724 = ("!--" : stdgo.GoString);
-                    _i_3695743 = (0 : stdgo.GoInt);
-                    _gotoNext = 3695739i32;
-                } else if (__value__ == (3695739i32)) {
-                    if ((_i_3695743 < (_s_3695724.length) : Bool)) {
-                        _gotoNext = 3695767i32;
-                    } else {
-                        _gotoNext = 3696015i32;
-                    };
-                } else if (__value__ == (3695763i32)) {
-                    _i_3695743++;
-                    _gotoNext = 3695739i32;
-                } else if (__value__ == (3695767i32)) {
-                    {
-                        {
-                            var __tmp__ = @:check2r _d._mustgetc();
-                            _b_3691812 = @:tmpset0 __tmp__._0;
-                            _ok_3691815 = @:tmpset0 __tmp__._1;
-                        };
-                        if (!_ok_3691815) {
-                            _gotoNext = 3695803i32;
-                        } else {
-                            _gotoNext = 3695841i32;
-                        };
-                    };
-                } else if (__value__ == (3695803i32)) {
-                    return { _0 : (null : stdgo._internal.encoding.xml.Xml_token.Token), _1 : (@:checkr _d ?? throw "null pointer dereference")._err };
-                    _gotoNext = 3695841i32;
-                } else if (__value__ == (3695841i32)) {
-                    if (_b_3691812 != (_s_3695724[(_i_3695743 : stdgo.GoInt)])) {
-                        _gotoNext = 3695854i32;
-                    } else {
-                        _gotoNext = 3695763i32;
-                    };
-                } else if (__value__ == (3695854i32)) {
-                    _j_3695866 = (0 : stdgo.GoInt);
-                    _gotoNext = 3695862i32;
-                } else if (__value__ == (3695862i32)) {
-                    if ((_j_3695866 < _i_3695743 : Bool)) {
-                        _gotoNext = 3695885i32;
-                    } else {
-                        _gotoNext = 3695930i32;
-                    };
-                } else if (__value__ == (3695885i32)) {
-                    @:check2 (@:checkr _d ?? throw "null pointer dereference")._buf.writeByte(_s_3695724[(_j_3695866 : stdgo.GoInt)]);
-                    _j_3695866++;
-                    _gotoNext = 3695862i32;
-                } else if (__value__ == (3695930i32)) {
-                    _depth_3695267++;
-                    _gotoNext = 3695411i32;
-                } else if (__value__ == (3696015i32)) {
-                    @:check2 (@:checkr _d ?? throw "null pointer dereference")._buf.truncate((@:check2 (@:checkr _d ?? throw "null pointer dereference")._buf.len() - (1 : stdgo.GoInt) : stdgo.GoInt));
-                    var __blank__ = 0i32;
-                    _gotoNext = 3696100i32;
-                } else if (__value__ == (3696100i32)) {
-                    if (true) {
-                        _gotoNext = 3696104i32;
-                    } else {
-                        _gotoNext = 3696518i32;
-                    };
-                } else if (__value__ == (3696104i32)) {
-                    {
-                        {
-                            var __tmp__ = @:check2r _d._mustgetc();
-                            _b_3691812 = @:tmpset0 __tmp__._0;
-                            _ok_3691815 = @:tmpset0 __tmp__._1;
-                        };
-                        if (!_ok_3691815) {
-                            _gotoNext = 3696140i32;
-                        } else {
-                            _gotoNext = 3696178i32;
-                        };
-                    };
-                } else if (__value__ == (3696140i32)) {
-                    return { _0 : (null : stdgo._internal.encoding.xml.Xml_token.Token), _1 : (@:checkr _d ?? throw "null pointer dereference")._err };
-                    _gotoNext = 3696178i32;
-                } else if (__value__ == (3696178i32)) {
-                    if (((_b0_3696084 == ((45 : stdgo.GoUInt8)) && _b1_3696088 == ((45 : stdgo.GoUInt8)) : Bool) && (_b_3691812 == (62 : stdgo.GoUInt8)) : Bool)) {
-                        _gotoNext = 3696216i32;
-                    } else {
-                        _gotoNext = 3696242i32;
-                    };
-                } else if (__value__ == (3696216i32)) {
-                    _gotoNext = 3696518i32;
-                } else if (__value__ == (3696242i32)) {
-                    {
-                        final __tmp__0 = _b1_3696088;
-                        final __tmp__1 = _b_3691812;
-                        _b0_3696084 = __tmp__0;
-                        _b1_3696088 = __tmp__1;
-                    };
-                    _gotoNext = 3696100i32;
-                } else if (__value__ == (3696518i32)) {
-                    @:check2 (@:checkr _d ?? throw "null pointer dereference")._buf.writeByte((32 : stdgo.GoUInt8));
-                    _gotoNext = 3695280i32;
-                } else if (__value__ == (3696550i32)) {
-                    return { _0 : stdgo.Go.toInterface(stdgo.Go.asInterface((@:check2 (@:checkr _d ?? throw "null pointer dereference")._buf.bytes() : stdgo._internal.encoding.xml.Xml_directive.Directive))), _1 : (null : stdgo.Error) };
-                    _gotoNext = 3696640i32;
-                } else if (__value__ == (3696640i32)) {
-                    @:check2r _d._ungetc(_b_3691812);
-                    {
-                        {
-                            var __tmp__ = @:check2r _d._nsname();
-                            _name_3696662 = @:tmpset0 __tmp__._0?.__copy__();
-                            _ok_3691815 = @:tmpset0 __tmp__._1;
-                        };
-                        if (!_ok_3691815) {
-                            _gotoNext = 3696735i32;
-                        } else {
-                            _gotoNext = 3696844i32;
-                        };
-                    };
-                } else if (__value__ == (3696735i32)) {
-                    if ((@:checkr _d ?? throw "null pointer dereference")._err == null) {
-                        _gotoNext = 3696755i32;
-                    } else {
-                        _gotoNext = 3696821i32;
-                    };
-                } else if (__value__ == (3696755i32)) {
-                    (@:checkr _d ?? throw "null pointer dereference")._err = @:check2r _d._syntaxError(("expected element name after <" : stdgo.GoString));
-                    _gotoNext = 3696821i32;
-                } else if (__value__ == (3696821i32)) {
-                    return { _0 : (null : stdgo._internal.encoding.xml.Xml_token.Token), _1 : (@:checkr _d ?? throw "null pointer dereference")._err };
-                    _gotoNext = 3696844i32;
-                } else if (__value__ == (3696844i32)) {
-                    _attr_3696688 = (new stdgo.Slice<stdgo._internal.encoding.xml.Xml_attr.Attr>(0, 0, ...[].concat([for (i in 0 ... (0 > 0 ? 0 : 0 : stdgo.GoInt).toBasic()) ({} : stdgo._internal.encoding.xml.Xml_attr.Attr)])) : stdgo.Slice<stdgo._internal.encoding.xml.Xml_attr.Attr>);
-                    var __blank__ = 0i32;
-                    _gotoNext = 3696861i32;
-                } else if (__value__ == (3696861i32)) {
-                    if (true) {
-                        _gotoNext = 3696865i32;
-                    } else {
-                        _gotoNext = 3697737i32;
-                    };
-                } else if (__value__ == (3696865i32)) {
-=======
                             _b_3724632 = @:tmpset0 __tmp__._0;
                             _ok_3724635 = @:tmpset0 __tmp__._1;
                         };
@@ -2496,96 +1387,10 @@
                         _gotoNext = 3730557i32;
                     };
                 } else if (__value__ == (3729685i32)) {
->>>>>>> 1598d646
                     @:check2r _d._space();
                     {
                         {
                             var __tmp__ = @:check2r _d._mustgetc();
-<<<<<<< HEAD
-                            _b_3691812 = @:tmpset0 __tmp__._0;
-                            _ok_3691815 = @:tmpset0 __tmp__._1;
-                        };
-                        if (!_ok_3691815) {
-                            _gotoNext = 3696910i32;
-                        } else {
-                            _gotoNext = 3696939i32;
-                        };
-                    };
-                } else if (__value__ == (3696910i32)) {
-                    return { _0 : (null : stdgo._internal.encoding.xml.Xml_token.Token), _1 : (@:checkr _d ?? throw "null pointer dereference")._err };
-                    _gotoNext = 3696939i32;
-                } else if (__value__ == (3696939i32)) {
-                    if (_b_3691812 == ((47 : stdgo.GoUInt8))) {
-                        _gotoNext = 3696951i32;
-                    } else {
-                        _gotoNext = 3697141i32;
-                    };
-                } else if (__value__ == (3696951i32)) {
-                    _empty_3696675 = true;
-                    {
-                        {
-                            var __tmp__ = @:check2r _d._mustgetc();
-                            _b_3691812 = @:tmpset0 __tmp__._0;
-                            _ok_3691815 = @:tmpset0 __tmp__._1;
-                        };
-                        if (!_ok_3691815) {
-                            _gotoNext = 3697001i32;
-                        } else {
-                            _gotoNext = 3697033i32;
-                        };
-                    };
-                } else if (__value__ == (3697001i32)) {
-                    return { _0 : (null : stdgo._internal.encoding.xml.Xml_token.Token), _1 : (@:checkr _d ?? throw "null pointer dereference")._err };
-                    _gotoNext = 3697033i32;
-                } else if (__value__ == (3697033i32)) {
-                    if (_b_3691812 != ((62 : stdgo.GoUInt8))) {
-                        _gotoNext = 3697045i32;
-                    } else {
-                        _gotoNext = 3697129i32;
-                    };
-                } else if (__value__ == (3697045i32)) {
-                    (@:checkr _d ?? throw "null pointer dereference")._err = @:check2r _d._syntaxError(("expected /> in element" : stdgo.GoString));
-                    return { _0 : (null : stdgo._internal.encoding.xml.Xml_token.Token), _1 : (@:checkr _d ?? throw "null pointer dereference")._err };
-                    _gotoNext = 3697129i32;
-                } else if (__value__ == (3697129i32)) {
-                    _gotoNext = 3697737i32;
-                } else if (__value__ == (3697141i32)) {
-                    if (_b_3691812 == ((62 : stdgo.GoUInt8))) {
-                        _gotoNext = 3697153i32;
-                    } else {
-                        _gotoNext = 3697170i32;
-                    };
-                } else if (__value__ == (3697153i32)) {
-                    _gotoNext = 3697737i32;
-                } else if (__value__ == (3697170i32)) {
-                    @:check2r _d._ungetc(_b_3691812);
-                    _a_3697185 = (new stdgo._internal.encoding.xml.Xml_attr.Attr() : stdgo._internal.encoding.xml.Xml_attr.Attr);
-                    {
-                        {
-                            var __tmp__ = @:check2r _d._nsname();
-                            _a_3697185.name = @:tmpset0 __tmp__._0?.__copy__();
-                            _ok_3691815 = @:tmpset0 __tmp__._1;
-                        };
-                        if (!_ok_3691815) {
-                            _gotoNext = 3697231i32;
-                        } else {
-                            _gotoNext = 3697350i32;
-                        };
-                    };
-                } else if (__value__ == (3697231i32)) {
-                    if ((@:checkr _d ?? throw "null pointer dereference")._err == null) {
-                        _gotoNext = 3697252i32;
-                    } else {
-                        _gotoNext = 3697326i32;
-                    };
-                } else if (__value__ == (3697252i32)) {
-                    (@:checkr _d ?? throw "null pointer dereference")._err = @:check2r _d._syntaxError(("expected attribute name in element" : stdgo.GoString));
-                    _gotoNext = 3697326i32;
-                } else if (__value__ == (3697326i32)) {
-                    return { _0 : (null : stdgo._internal.encoding.xml.Xml_token.Token), _1 : (@:checkr _d ?? throw "null pointer dereference")._err };
-                    _gotoNext = 3697350i32;
-                } else if (__value__ == (3697350i32)) {
-=======
                             _b_3724632 = @:tmpset0 __tmp__._0;
                             _ok_3724635 = @:tmpset0 __tmp__._1;
                         };
@@ -2669,76 +1474,10 @@
                     return { _0 : (null : stdgo._internal.encoding.xml.Xml_token.Token), _1 : (@:checkr _d ?? throw "null pointer dereference")._err };
                     _gotoNext = 3730170i32;
                 } else if (__value__ == (3730170i32)) {
->>>>>>> 1598d646
                     @:check2r _d._space();
                     {
                         {
                             var __tmp__ = @:check2r _d._mustgetc();
-<<<<<<< HEAD
-                            _b_3691812 = @:tmpset0 __tmp__._0;
-                            _ok_3691815 = @:tmpset0 __tmp__._1;
-                        };
-                        if (!_ok_3691815) {
-                            _gotoNext = 3697391i32;
-                        } else {
-                            _gotoNext = 3697420i32;
-                        };
-                    };
-                } else if (__value__ == (3697391i32)) {
-                    return { _0 : (null : stdgo._internal.encoding.xml.Xml_token.Token), _1 : (@:checkr _d ?? throw "null pointer dereference")._err };
-                    _gotoNext = 3697420i32;
-                } else if (__value__ == (3697420i32)) {
-                    if (_b_3691812 != ((61 : stdgo.GoUInt8))) {
-                        _gotoNext = 3697432i32;
-                    } else {
-                        _gotoNext = 3697593i32;
-                    };
-                } else if (__value__ == (3697432i32)) {
-                    if ((@:checkr _d ?? throw "null pointer dereference").strict) {
-                        _gotoNext = 3697449i32;
-                    } else {
-                        _gotoNext = 3697546i32;
-                    };
-                } else if (__value__ == (3697449i32)) {
-                    (@:checkr _d ?? throw "null pointer dereference")._err = @:check2r _d._syntaxError(("attribute name without = in element" : stdgo.GoString));
-                    return { _0 : (null : stdgo._internal.encoding.xml.Xml_token.Token), _1 : (@:checkr _d ?? throw "null pointer dereference")._err };
-                    _gotoNext = 3697546i32;
-                } else if (__value__ == (3697546i32)) {
-                    @:check2r _d._ungetc(_b_3691812);
-                    _a_3697185.value = _a_3697185.name.local?.__copy__();
-                    _gotoNext = 3697710i32;
-                } else if (__value__ == (3697593i32)) {
-                    _gotoNext = 3697593i32;
-                    @:check2r _d._space();
-                    _data_3697611 = @:check2r _d._attrval();
-                    if (_data_3697611 == null) {
-                        _gotoNext = 3697649i32;
-                    } else {
-                        _gotoNext = 3697681i32;
-                    };
-                } else if (__value__ == (3697649i32)) {
-                    return { _0 : (null : stdgo._internal.encoding.xml.Xml_token.Token), _1 : (@:checkr _d ?? throw "null pointer dereference")._err };
-                    _gotoNext = 3697681i32;
-                } else if (__value__ == (3697681i32)) {
-                    _a_3697185.value = (_data_3697611 : stdgo.GoString)?.__copy__();
-                    var __blank__ = 0i32;
-                    _gotoNext = 3697710i32;
-                } else if (__value__ == (3697710i32)) {
-                    _attr_3696688 = (_attr_3696688.__append__(_a_3697185?.__copy__()));
-                    _gotoNext = 3696861i32;
-                } else if (__value__ == (3697737i32)) {
-                    if (_empty_3696675) {
-                        _gotoNext = 3697746i32;
-                    } else {
-                        _gotoNext = 3697792i32;
-                    };
-                } else if (__value__ == (3697746i32)) {
-                    (@:checkr _d ?? throw "null pointer dereference")._needClose = true;
-                    (@:checkr _d ?? throw "null pointer dereference")._toClose = _name_3696662?.__copy__();
-                    _gotoNext = 3697792i32;
-                } else if (__value__ == (3697792i32)) {
-                    return { _0 : stdgo.Go.toInterface(stdgo.Go.asInterface((new stdgo._internal.encoding.xml.Xml_startelement.StartElement(_name_3696662?.__copy__(), _attr_3696688) : stdgo._internal.encoding.xml.Xml_startelement.StartElement))), _1 : (null : stdgo.Error) };
-=======
                             _b_3724632 = @:tmpset0 __tmp__._0;
                             _ok_3724635 = @:tmpset0 __tmp__._1;
                         };
@@ -2802,7 +1541,6 @@
                     _gotoNext = 3730612i32;
                 } else if (__value__ == (3730612i32)) {
                     return { _0 : stdgo.Go.toInterface(stdgo.Go.asInterface((new stdgo._internal.encoding.xml.Xml_startelement.StartElement(_name_3729482?.__copy__(), _attr_3729508) : stdgo._internal.encoding.xml.Xml_startelement.StartElement))), _1 : (null : stdgo.Error) };
->>>>>>> 1598d646
                     _gotoNext = -1i32;
                 };
             };
@@ -3089,18 +1827,6 @@
     static public function _unmarshalPath( _d:stdgo.Ref<stdgo._internal.encoding.xml.Xml_decoder.Decoder>, _tinfo:stdgo.Ref<stdgo._internal.encoding.xml.Xml_t_typeinfo.T_typeInfo>, _sv:stdgo._internal.reflect.Reflect_value.Value, _parents:stdgo.Slice<stdgo.GoString>, _start:stdgo.Ref<stdgo._internal.encoding.xml.Xml_startelement.StartElement>, _depth:stdgo.GoInt):{ var _0 : Bool; var _1 : stdgo.Error; } {
         @:recv var _d:stdgo.Ref<stdgo._internal.encoding.xml.Xml_decoder.Decoder> = _d;
         var _consumed = false, _err = (null : stdgo.Error);
-<<<<<<< HEAD
-        var _err_3747081:stdgo.Error = (null : stdgo.Error);
-        var _t_3746913:stdgo._internal.encoding.xml.Xml_startelement.StartElement = ({} : stdgo._internal.encoding.xml.Xml_startelement.StartElement);
-        var _tok_3746792:stdgo._internal.encoding.xml.Xml_token.Token = (null : stdgo._internal.encoding.xml.Xml_token.Token);
-        var _finfo_3745656:stdgo.Ref<stdgo._internal.encoding.xml.Xml_t_fieldinfo.T_fieldInfo> = (null : stdgo.Ref<stdgo._internal.encoding.xml.Xml_t_fieldinfo.T_fieldInfo>);
-        var _err_3747206:stdgo.Error = (null : stdgo.Error);
-        var _consumed2_3747070:Bool = false;
-        var _t_3747286:stdgo._internal.encoding.xml.Xml_endelement.EndElement = ({} : stdgo._internal.encoding.xml.Xml_endelement.EndElement);
-        var _j_3745830:stdgo.GoInt = (0 : stdgo.GoInt);
-        var _i_3745628:stdgo.GoInt = (0 : stdgo.GoInt);
-        var _recurse_3745600:Bool = false;
-=======
         var _tok_3666560:stdgo._internal.encoding.xml.Xml_token.Token = (null : stdgo._internal.encoding.xml.Xml_token.Token);
         var _finfo_3665424:stdgo.Ref<stdgo._internal.encoding.xml.Xml_t_fieldinfo.T_fieldInfo> = (null : stdgo.Ref<stdgo._internal.encoding.xml.Xml_t_fieldinfo.T_fieldInfo>);
         var _i_3665396:stdgo.GoInt = (0 : stdgo.GoInt);
@@ -3111,74 +1837,12 @@
         var _err_3666974:stdgo.Error = (null : stdgo.Error);
         var _err_3666849:stdgo.Error = (null : stdgo.Error);
         var _consumed2_3666838:Bool = false;
->>>>>>> 1598d646
         var _gotoNext = 0i32;
         var __blank__ = _gotoNext == ((0i32 : stdgo.GoInt));
         while (_gotoNext != ((-1i32 : stdgo.GoInt))) {
             {
                 final __value__ = _gotoNext;
                 if (__value__ == (0i32)) {
-<<<<<<< HEAD
-                    var __blank__ = _t_3746913;
-                    _gotoNext = 3746780i32;
-                    _recurse_3745600 = false;
-                    _gotoNext = 3745617i32;
-                } else if (__value__ == (3745617i32)) {
-                    if ((0i32 : stdgo.GoInt) < ((@:checkr _tinfo ?? throw "null pointer dereference")._fields.length)) {
-                        _gotoNext = 3746523i32;
-                    } else {
-                        _gotoNext = 3746527i32;
-                    };
-                } else if (__value__ == (3745628i32)) {
-                    _i_3745628++;
-                    _gotoNext = 3746524i32;
-                } else if (__value__ == (3745652i32)) {
-                    _finfo_3745656 = (stdgo.Go.setRef((@:checkr _tinfo ?? throw "null pointer dereference")._fields[(_i_3745628 : stdgo.GoInt)]) : stdgo.Ref<stdgo._internal.encoding.xml.Xml_t_fieldinfo.T_fieldInfo>);
-                    if (((((@:checkr _finfo_3745656 ?? throw "null pointer dereference")._flags & (1 : stdgo._internal.encoding.xml.Xml_t_fieldflags.T_fieldFlags) : stdgo._internal.encoding.xml.Xml_t_fieldflags.T_fieldFlags) == ((0 : stdgo._internal.encoding.xml.Xml_t_fieldflags.T_fieldFlags)) || (((@:checkr _finfo_3745656 ?? throw "null pointer dereference")._parents.length) < (_parents.length) : Bool) : Bool) || ((@:checkr _finfo_3745656 ?? throw "null pointer dereference")._xmlns != ((stdgo.Go.str() : stdgo.GoString)) && (@:checkr _finfo_3745656 ?? throw "null pointer dereference")._xmlns != ((@:checkr _start ?? throw "null pointer dereference").name.space) : Bool) : Bool)) {
-                        _gotoNext = 3745806i32;
-                    } else {
-                        _gotoNext = 3745826i32;
-                    };
-                } else if (__value__ == (3745806i32)) {
-                    _i_3745628++;
-                    _gotoNext = 3746524i32;
-                } else if (__value__ == (3745826i32)) {
-                    if ((0i32 : stdgo.GoInt) < (_parents.length)) {
-                        _gotoNext = 3745914i32;
-                    } else {
-                        _gotoNext = 3745919i32;
-                    };
-                } else if (__value__ == (3745830i32)) {
-                    _j_3745830++;
-                    _gotoNext = 3745915i32;
-                } else if (__value__ == (3745849i32)) {
-                    if (_parents[(_j_3745830 : stdgo.GoInt)] != ((@:checkr _finfo_3745656 ?? throw "null pointer dereference")._parents[(_j_3745830 : stdgo.GoInt)])) {
-                        _gotoNext = 3745888i32;
-                    } else {
-                        _gotoNext = 3745830i32;
-                    };
-                } else if (__value__ == (3745888i32)) {
-                    _i_3745628++;
-                    _gotoNext = 3746524i32;
-                } else if (__value__ == (3745914i32)) {
-                    _j_3745830 = 0i32;
-                    _gotoNext = 3745915i32;
-                } else if (__value__ == (3745915i32)) {
-                    if (_j_3745830 < (_parents.length)) {
-                        _gotoNext = 3745849i32;
-                    } else {
-                        _gotoNext = 3745919i32;
-                    };
-                } else if (__value__ == (3745919i32)) {
-                    if ((((@:checkr _finfo_3745656 ?? throw "null pointer dereference")._parents.length == (_parents.length)) && ((@:checkr _finfo_3745656 ?? throw "null pointer dereference")._name == (@:checkr _start ?? throw "null pointer dereference").name.local) : Bool)) {
-                        _gotoNext = 3745991i32;
-                    } else {
-                        _gotoNext = 3746126i32;
-                    };
-                } else if (__value__ == (3745991i32)) {
-                    return {
-                        final __tmp__:{ var _0 : Bool; var _1 : stdgo.Error; } = { _0 : true, _1 : @:check2r _d._unmarshal(@:check2r _finfo_3745656._value(_sv?.__copy__(), true)?.__copy__(), _start, (_depth + (1 : stdgo.GoInt) : stdgo.GoInt)) };
-=======
                     var __blank__ = _t_3666681;
                     _gotoNext = 3666548i32;
                     _recurse_3665368 = false;
@@ -3238,40 +1902,10 @@
                 } else if (__value__ == (3665759i32)) {
                     return {
                         final __tmp__:{ var _0 : Bool; var _1 : stdgo.Error; } = { _0 : true, _1 : @:check2r _d._unmarshal(@:check2r _finfo_3665424._value(_sv?.__copy__(), true)?.__copy__(), _start, (_depth + (1 : stdgo.GoInt) : stdgo.GoInt)) };
->>>>>>> 1598d646
                         _consumed = __tmp__._0;
                         _err = __tmp__._1;
                         __tmp__;
                     };
-<<<<<<< HEAD
-                    _gotoNext = 3746126i32;
-                } else if (__value__ == (3746126i32)) {
-                    if (((((@:checkr _finfo_3745656 ?? throw "null pointer dereference")._parents.length) > (_parents.length) : Bool) && ((@:checkr _finfo_3745656 ?? throw "null pointer dereference")._parents[(_parents.length : stdgo.GoInt)] == (@:checkr _start ?? throw "null pointer dereference").name.local) : Bool)) {
-                        _gotoNext = 3746214i32;
-                    } else {
-                        _gotoNext = 3745628i32;
-                    };
-                } else if (__value__ == (3746214i32)) {
-                    _recurse_3745600 = true;
-                    _parents = ((@:checkr _finfo_3745656 ?? throw "null pointer dereference")._parents.__slice__(0, ((_parents.length) + (1 : stdgo.GoInt) : stdgo.GoInt)) : stdgo.Slice<stdgo.GoString>);
-                    _gotoNext = 3746527i32;
-                } else if (__value__ == (3746523i32)) {
-                    _i_3745628 = 0i32;
-                    _gotoNext = 3746524i32;
-                } else if (__value__ == (3746524i32)) {
-                    if (_i_3745628 < ((@:checkr _tinfo ?? throw "null pointer dereference")._fields.length)) {
-                        _gotoNext = 3745652i32;
-                    } else {
-                        _gotoNext = 3746527i32;
-                    };
-                } else if (__value__ == (3746527i32)) {
-                    if (!_recurse_3745600) {
-                        _gotoNext = 3746539i32;
-                    } else {
-                        _gotoNext = 3746780i32;
-                    };
-                } else if (__value__ == (3746539i32)) {
-=======
                     _gotoNext = 3665894i32;
                 } else if (__value__ == (3665894i32)) {
                     if (((((@:checkr _finfo_3665424 ?? throw "null pointer dereference")._parents.length) > (_parents.length) : Bool) && ((@:checkr _finfo_3665424 ?? throw "null pointer dereference")._parents[(_parents.length : stdgo.GoInt)] == (@:checkr _start ?? throw "null pointer dereference").name.local) : Bool)) {
@@ -3299,36 +1933,12 @@
                         _gotoNext = 3666548i32;
                     };
                 } else if (__value__ == (3666307i32)) {
->>>>>>> 1598d646
                     return {
                         final __tmp__:{ var _0 : Bool; var _1 : stdgo.Error; } = { _0 : false, _1 : (null : stdgo.Error) };
                         _consumed = __tmp__._0;
                         _err = __tmp__._1;
                         __tmp__;
                     };
-<<<<<<< HEAD
-                    _gotoNext = 3746780i32;
-                } else if (__value__ == (3746780i32)) {
-                    var __blank__ = 0i32;
-                    _gotoNext = 3746780i32;
-                    if (true) {
-                        _gotoNext = 3746784i32;
-                    } else {
-                        _gotoNext = 3747315i32;
-                    };
-                } else if (__value__ == (3746784i32)) {
-                    {
-                        var __tmp__ = @:check2r _d.token();
-                        _tok_3746792 = @:tmpset0 __tmp__._0;
-                        _err = @:tmpset0 __tmp__._1;
-                    };
-                    if (_err != null) {
-                        _gotoNext = 3746841i32;
-                    } else {
-                        _gotoNext = 3746869i32;
-                    };
-                } else if (__value__ == (3746841i32)) {
-=======
                     _gotoNext = 3666548i32;
                 } else if (__value__ == (3666548i32)) {
                     var __blank__ = 0i32;
@@ -3350,49 +1960,12 @@
                         _gotoNext = 3666637i32;
                     };
                 } else if (__value__ == (3666609i32)) {
->>>>>>> 1598d646
                     return {
                         final __tmp__:{ var _0 : Bool; var _1 : stdgo.Error; } = { _0 : true, _1 : _err };
                         _consumed = __tmp__._0;
                         _err = __tmp__._1;
                         __tmp__;
                     };
-<<<<<<< HEAD
-                    _gotoNext = 3746869i32;
-                } else if (__value__ == (3746869i32)) {
-                    var __blank__ = 0i32;
-                    _gotoNext = 3746869i32;
-                    {
-                        final __type__ = _tok_3746792;
-                        if (stdgo.Go.typeEquals((__type__ : stdgo._internal.encoding.xml.Xml_startelement.StartElement))) {
-                            var _t:stdgo._internal.encoding.xml.Xml_startelement.StartElement = __type__ == null ? ({} : stdgo._internal.encoding.xml.Xml_startelement.StartElement) : __type__.__underlying__() == null ? ({} : stdgo._internal.encoding.xml.Xml_startelement.StartElement) : __type__ == null ? ({} : stdgo._internal.encoding.xml.Xml_startelement.StartElement) : __type__.__underlying__().value;
-                            _t_3746913 = _t;
-                            _gotoNext = 3746896i32;
-                        } else if (stdgo.Go.typeEquals((__type__ : stdgo._internal.encoding.xml.Xml_endelement.EndElement))) {
-                            var _t:stdgo._internal.encoding.xml.Xml_endelement.EndElement = __type__ == null ? ({} : stdgo._internal.encoding.xml.Xml_endelement.EndElement) : __type__.__underlying__() == null ? ({} : stdgo._internal.encoding.xml.Xml_endelement.EndElement) : __type__ == null ? ({} : stdgo._internal.encoding.xml.Xml_endelement.EndElement) : __type__.__underlying__().value;
-                            _t_3747286 = _t;
-                            _gotoNext = 3747271i32;
-                        } else {
-                            var _t:stdgo._internal.encoding.xml.Xml_token.Token = __type__?.__underlying__();
-                            _gotoNext = 3746780i32;
-                        };
-                    };
-                    _gotoNext = 3746780i32;
-                } else if (__value__ == (3746896i32)) {
-                    {
-                        var __tmp__ = @:check2r _d._unmarshalPath(_tinfo, _sv?.__copy__(), _parents, (stdgo.Go.setRef(_t_3746913) : stdgo.Ref<stdgo._internal.encoding.xml.Xml_startelement.StartElement>), _depth);
-                        _consumed2_3747070 = @:tmpset0 __tmp__._0;
-                        _err_3747081 = @:tmpset0 __tmp__._1;
-                    };
-                    if (_err_3747081 != null) {
-                        _gotoNext = 3747152i32;
-                    } else {
-                        _gotoNext = 3747183i32;
-                    };
-                } else if (__value__ == (3747152i32)) {
-                    return {
-                        final __tmp__:{ var _0 : Bool; var _1 : stdgo.Error; } = { _0 : true, _1 : _err_3747081 };
-=======
                     _gotoNext = 3666637i32;
                 } else if (__value__ == (3666637i32)) {
                     var __blank__ = 0i32;
@@ -3427,25 +2000,10 @@
                 } else if (__value__ == (3666920i32)) {
                     return {
                         final __tmp__:{ var _0 : Bool; var _1 : stdgo.Error; } = { _0 : true, _1 : _err_3666849 };
->>>>>>> 1598d646
                         _consumed = __tmp__._0;
                         _err = __tmp__._1;
                         __tmp__;
                     };
-<<<<<<< HEAD
-                    _gotoNext = 3747183i32;
-                } else if (__value__ == (3747183i32)) {
-                    if (!_consumed2_3747070) {
-                        _gotoNext = 3747197i32;
-                    } else {
-                        _gotoNext = 0i32;
-                    };
-                } else if (__value__ == (3747197i32)) {
-                    {
-                        _err_3747206 = @:check2r _d.skip();
-                        if (_err_3747206 != null) {
-                            _gotoNext = 3747234i32;
-=======
                     _gotoNext = 3666951i32;
                 } else if (__value__ == (3666951i32)) {
                     if (!_consumed2_3666838) {
@@ -3458,45 +2016,28 @@
                         _err_3666974 = @:check2r _d.skip();
                         if (_err_3666974 != null) {
                             _gotoNext = 3667002i32;
->>>>>>> 1598d646
                         } else {
                             _gotoNext = 0i32;
                         };
                     };
-<<<<<<< HEAD
-                } else if (__value__ == (3747234i32)) {
-                    return {
-                        final __tmp__:{ var _0 : Bool; var _1 : stdgo.Error; } = { _0 : true, _1 : _err_3747206 };
-=======
                 } else if (__value__ == (3667002i32)) {
                     return {
                         final __tmp__:{ var _0 : Bool; var _1 : stdgo.Error; } = { _0 : true, _1 : _err_3666974 };
->>>>>>> 1598d646
                         _consumed = __tmp__._0;
                         _err = __tmp__._1;
                         __tmp__;
                     };
                     _gotoNext = 0i32;
-<<<<<<< HEAD
-                } else if (__value__ == (3747271i32)) {
-=======
                 } else if (__value__ == (3667039i32)) {
->>>>>>> 1598d646
                     return {
                         final __tmp__:{ var _0 : Bool; var _1 : stdgo.Error; } = { _0 : true, _1 : (null : stdgo.Error) };
                         _consumed = __tmp__._0;
                         _err = __tmp__._1;
                         __tmp__;
                     };
-<<<<<<< HEAD
-                    var __blank__ = _t_3747286;
-                    _gotoNext = 3746780i32;
-                } else if (__value__ == (3747315i32)) {
-=======
                     var __blank__ = _t_3667054;
                     _gotoNext = 3666548i32;
                 } else if (__value__ == (3667083i32)) {
->>>>>>> 1598d646
                     _gotoNext = -1i32;
                 };
             };
@@ -3507,65 +2048,6 @@
     @:tdfield
     static public function _unmarshal( _d:stdgo.Ref<stdgo._internal.encoding.xml.Xml_decoder.Decoder>, _val:stdgo._internal.reflect.Reflect_value.Value, _start:stdgo.Ref<stdgo._internal.encoding.xml.Xml_startelement.StartElement>, _depth:stdgo.GoInt):stdgo.Error {
         @:recv var _d:stdgo.Ref<stdgo._internal.encoding.xml.Xml_decoder.Decoder> = _d;
-<<<<<<< HEAD
-        var _v_3738185:stdgo._internal.reflect.Reflect_value.Value = ({} : stdgo._internal.reflect.Reflect_value.Value);
-        var _err_3742070:stdgo.Error = (null : stdgo.Error);
-        var _finfo_3740531:stdgo.Ref<stdgo._internal.encoding.xml.Xml_t_fieldinfo.T_fieldInfo> = (null : stdgo.Ref<stdgo._internal.encoding.xml.Xml_t_fieldinfo.T_fieldInfo>);
-        var _i_3740071:stdgo.GoInt = (0 : stdgo.GoInt);
-        var _i_3740012_0:stdgo.GoInt = (0 : stdgo.GoInt);
-        var loopBreak = false;
-        var _pv_3737717:stdgo._internal.reflect.Reflect_value.Value = ({} : stdgo._internal.reflect.Reflect_value.Value);
-        var _t_3743356:stdgo._internal.reflect.Reflect_value.Value = ({} : stdgo._internal.reflect.Reflect_value.Value);
-        var _finfo_3740101:stdgo.Ref<stdgo._internal.encoding.xml.Xml_t_fieldinfo.T_fieldInfo> = (null : stdgo.Ref<stdgo._internal.encoding.xml.Xml_t_fieldinfo.T_fieldInfo>);
-        var _handled_3740034:Bool = false;
-        var _err_3738729:stdgo.Error = (null : stdgo.Error);
-        var _t_3742260:stdgo._internal.encoding.xml.Xml_endelement.EndElement = ({} : stdgo._internal.encoding.xml.Xml_endelement.EndElement);
-        var _tok_3741599:stdgo._internal.encoding.xml.Xml_token.Token = (null : stdgo._internal.encoding.xml.Xml_token.Token);
-        var _i_3740762:stdgo.GoInt = (0 : stdgo.GoInt);
-        var _finfo_3739352:stdgo.Ref<stdgo._internal.encoding.xml.Xml_t_fieldinfo.T_fieldInfo> = (null : stdgo.Ref<stdgo._internal.encoding.xml.Xml_t_fieldinfo.T_fieldInfo>);
-        var _err_3743135:stdgo.Error = (null : stdgo.Error);
-        var _err_3742990:stdgo.Error = (null : stdgo.Error);
-        var _err_3738154:stdgo.Error = (null : stdgo.Error);
-        var _any_3740054:stdgo.GoInt = (0 : stdgo.GoInt);
-        var _ok_3739890:Bool = false;
-        var _saveXMLIndex_3738030:stdgo.GoInt = (0 : stdgo.GoInt);
-        var _consumed_3741708:Bool = false;
-        var _a_3740007:stdgo._internal.encoding.xml.Xml_attr.Attr = ({} : stdgo._internal.encoding.xml.Xml_attr.Attr);
-        var _fv_3739842:stdgo._internal.reflect.Reflect_value.Value = ({} : stdgo._internal.reflect.Reflect_value.Value);
-        var _n_3738641:stdgo.GoInt = (0 : stdgo.GoInt);
-        var _e_3736892:stdgo._internal.reflect.Reflect_value.Value = ({} : stdgo._internal.reflect.Reflect_value.Value);
-        var _t_3743207:stdgo._internal.reflect.Reflect_value.Value = ({} : stdgo._internal.reflect.Reflect_value.Value);
-        var _strv_3740181:stdgo._internal.reflect.Reflect_value.Value = ({} : stdgo._internal.reflect.Reflect_value.Value);
-        var _saveData_3737921:stdgo._internal.reflect.Reflect_value.Value = ({} : stdgo._internal.reflect.Reflect_value.Value);
-        var _ok_3736679:Bool = false;
-        var _err_3740611:stdgo.Error = (null : stdgo.Error);
-        var _typ_3739113:stdgo._internal.reflect.Reflect_type_.Type_ = (null : stdgo._internal.reflect.Reflect_type_.Type_);
-        var _t_3736676:stdgo._internal.encoding.xml.Xml_startelement.StartElement = ({} : stdgo._internal.encoding.xml.Xml_startelement.StartElement);
-        var _pv_3742892:stdgo._internal.reflect.Reflect_value.Value = ({} : stdgo._internal.reflect.Reflect_value.Value);
-        var _strv_3740563:stdgo._internal.reflect.Reflect_value.Value = ({} : stdgo._internal.reflect.Reflect_value.Value);
-        var _saveXMLData_3738049:stdgo.Slice<stdgo.GoUInt8> = (null : stdgo.Slice<stdgo.GoUInt8>);
-        var _err_3742703:stdgo.Error = (null : stdgo.Error);
-        var _savedOffset_3741519:stdgo.GoInt = (0 : stdgo.GoInt);
-        var _err_3740322:stdgo.Error = (null : stdgo.Error);
-        var _tok_3736609:stdgo._internal.encoding.xml.Xml_token.Token = (null : stdgo._internal.encoding.xml.Xml_token.Token);
-        var _t_3742514:stdgo._internal.encoding.xml.Xml_comment.Comment = new stdgo._internal.encoding.xml.Xml_comment.Comment(0, 0);
-        var _finfo_3740791:stdgo.Ref<stdgo._internal.encoding.xml.Xml_t_fieldinfo.T_fieldInfo> = (null : stdgo.Ref<stdgo._internal.encoding.xml.Xml_t_fieldinfo.T_fieldInfo>);
-        var _tinfo_3738129:stdgo.Ref<stdgo._internal.encoding.xml.Xml_t_typeinfo.T_typeInfo> = (null : stdgo.Ref<stdgo._internal.encoding.xml.Xml_t_typeinfo.T_typeInfo>);
-        var _saveAny_3738071:stdgo._internal.reflect.Reflect_value.Value = ({} : stdgo._internal.reflect.Reflect_value.Value);
-        var _t_3742435:stdgo._internal.encoding.xml.Xml_chardata.CharData = new stdgo._internal.encoding.xml.Xml_chardata.CharData(0, 0);
-        var _typ_3738491:stdgo._internal.reflect.Reflect_type_.Type_ = (null : stdgo._internal.reflect.Reflect_type_.Type_);
-        var _err_3736614:stdgo.Error = (null : stdgo.Error);
-        var _err_3742185:stdgo.Error = (null : stdgo.Error);
-        var _err_3741604:stdgo.Error = (null : stdgo.Error);
-        var _e_3739612:stdgo.GoString = ("" : stdgo.GoString);
-        var _comment_3737950:stdgo.Slice<stdgo.GoUInt8> = (null : stdgo.Slice<stdgo.GoUInt8>);
-        var _data_3737899:stdgo.Slice<stdgo.GoUInt8> = (null : stdgo.Slice<stdgo.GoUInt8>);
-        var _pv_3737383:stdgo._internal.reflect.Reflect_value.Value = ({} : stdgo._internal.reflect.Reflect_value.Value);
-        var _t_3741703:stdgo._internal.encoding.xml.Xml_startelement.StartElement = ({} : stdgo._internal.encoding.xml.Xml_startelement.StartElement);
-        var _sv_3738100:stdgo._internal.reflect.Reflect_value.Value = ({} : stdgo._internal.reflect.Reflect_value.Value);
-        var _saveXML_3738001:stdgo._internal.reflect.Reflect_value.Value = ({} : stdgo._internal.reflect.Reflect_value.Value);
-        var _saveComment_3737972:stdgo._internal.reflect.Reflect_value.Value = ({} : stdgo._internal.reflect.Reflect_value.Value);
-=======
         var _err_3662903:stdgo.Error = (null : stdgo.Error);
         var _t_3662203:stdgo._internal.encoding.xml.Xml_chardata.CharData = new stdgo._internal.encoding.xml.Xml_chardata.CharData(0, 0);
         var _typ_3658259:stdgo._internal.reflect.Reflect_type_.Type_ = (null : stdgo._internal.reflect.Reflect_type_.Type_);
@@ -3623,611 +2105,12 @@
         var _data_3657667:stdgo.Slice<stdgo.GoUInt8> = (null : stdgo.Slice<stdgo.GoUInt8>);
         var _err_3656382:stdgo.Error = (null : stdgo.Error);
         var _tok_3661367:stdgo._internal.encoding.xml.Xml_token.Token = (null : stdgo._internal.encoding.xml.Xml_token.Token);
->>>>>>> 1598d646
         var _gotoNext = 0i32;
         var __blank__ = _gotoNext == ((0i32 : stdgo.GoInt));
         while (_gotoNext != ((-1i32 : stdgo.GoInt))) {
             {
                 final __value__ = _gotoNext;
                 if (__value__ == (0i32)) {
-<<<<<<< HEAD
-                    var __blank__ = _t_3741703;
-                    _gotoNext = 3741507i32;
-                    var __blank__ = _t_3742435;
-                    _gotoNext = 3741507i32;
-                    var __blank__ = _t_3742514;
-                    _gotoNext = 3741507i32;
-                    if (((_depth >= (10000 : stdgo.GoInt) : Bool) || (true && (_depth >= (5000 : stdgo.GoInt) : Bool) : Bool) : Bool)) {
-                        _gotoNext = 3736509i32;
-                    } else {
-                        _gotoNext = 3736580i32;
-                    };
-                } else if (__value__ == (3736509i32)) {
-                    return stdgo._internal.encoding.xml.Xml__errunmarshaldepth._errUnmarshalDepth;
-                    _gotoNext = 3736580i32;
-                } else if (__value__ == (3736580i32)) {
-                    if ((_start == null || (_start : Dynamic).__nil__)) {
-                        _gotoNext = 3736596i32;
-                    } else {
-                        _gotoNext = 3736837i32;
-                    };
-                } else if (__value__ == (3736596i32)) {
-                    var __blank__ = 0i32;
-                    _gotoNext = 3736600i32;
-                } else if (__value__ == (3736600i32)) {
-                    if (true) {
-                        _gotoNext = 3736604i32;
-                    } else {
-                        _gotoNext = 3736837i32;
-                    };
-                } else if (__value__ == (3736604i32)) {
-                    {
-                        var __tmp__ = @:check2r _d.token();
-                        _tok_3736609 = @:tmpset0 __tmp__._0;
-                        _err_3736614 = @:tmpset0 __tmp__._1;
-                    };
-                    if (_err_3736614 != null) {
-                        _gotoNext = 3736648i32;
-                    } else {
-                        _gotoNext = 3736673i32;
-                    };
-                } else if (__value__ == (3736648i32)) {
-                    return _err_3736614;
-                    _gotoNext = 3736673i32;
-                } else if (__value__ == (3736673i32)) {
-                    {
-                        {
-                            var __tmp__ = try {
-                                { _0 : (stdgo.Go.typeAssert((_tok_3736609 : stdgo._internal.encoding.xml.Xml_startelement.StartElement)) : stdgo._internal.encoding.xml.Xml_startelement.StartElement), _1 : true };
-                            } catch(_) {
-                                { _0 : ({} : stdgo._internal.encoding.xml.Xml_startelement.StartElement), _1 : false };
-                            };
-                            _t_3736676 = @:tmpset0 __tmp__._0?.__copy__();
-                            _ok_3736679 = @:tmpset0 __tmp__._1;
-                        };
-                        if (_ok_3736679) {
-                            _gotoNext = 3736708i32;
-                        } else {
-                            _gotoNext = 3736600i32;
-                        };
-                    };
-                } else if (__value__ == (3736708i32)) {
-                    _start = (stdgo.Go.setRef(_t_3736676) : stdgo.Ref<stdgo._internal.encoding.xml.Xml_startelement.StartElement>);
-                    _gotoNext = 3736837i32;
-                } else if (__value__ == (3736837i32)) {
-                    if (((_val.kind() == (20u32 : stdgo._internal.reflect.Reflect_kind.Kind)) && !_val.isNil() : Bool)) {
-                        _gotoNext = 3736888i32;
-                    } else {
-                        _gotoNext = 3736977i32;
-                    };
-                } else if (__value__ == (3736888i32)) {
-                    _e_3736892 = _val.elem()?.__copy__();
-                    if (((_e_3736892.kind() == (22u32 : stdgo._internal.reflect.Reflect_kind.Kind)) && !_e_3736892.isNil() : Bool)) {
-                        _gotoNext = 3736955i32;
-                    } else {
-                        _gotoNext = 3736977i32;
-                    };
-                } else if (__value__ == (3736955i32)) {
-                    _val = _e_3736892?.__copy__();
-                    _gotoNext = 3736977i32;
-                } else if (__value__ == (3736977i32)) {
-                    if (_val.kind() == ((22u32 : stdgo._internal.reflect.Reflect_kind.Kind))) {
-                        _gotoNext = 3737010i32;
-                    } else {
-                        _gotoNext = 3737102i32;
-                    };
-                } else if (__value__ == (3737010i32)) {
-                    if (_val.isNil()) {
-                        _gotoNext = 3737029i32;
-                    } else {
-                        _gotoNext = 3737080i32;
-                    };
-                } else if (__value__ == (3737029i32)) {
-                    _val.set(stdgo._internal.reflect.Reflect_new_.new_(_val.type().elem())?.__copy__());
-                    _gotoNext = 3737080i32;
-                } else if (__value__ == (3737080i32)) {
-                    _val = _val.elem()?.__copy__();
-                    _gotoNext = 3737102i32;
-                } else if (__value__ == (3737102i32)) {
-                    if ((_val.canInterface() && _val.type().implements_(stdgo._internal.encoding.xml.Xml__unmarshalertype._unmarshalerType) : Bool)) {
-                        _gotoNext = 3737166i32;
-                    } else {
-                        _gotoNext = 3737362i32;
-                    };
-                } else if (__value__ == (3737166i32)) {
-                    return @:check2r _d._unmarshalInterface((stdgo.Go.typeAssert((_val.interface_() : stdgo._internal.encoding.xml.Xml_unmarshaler.Unmarshaler)) : stdgo._internal.encoding.xml.Xml_unmarshaler.Unmarshaler), _start);
-                    _gotoNext = 3737362i32;
-                } else if (__value__ == (3737362i32)) {
-                    if (_val.canAddr()) {
-                        _gotoNext = 3737379i32;
-                    } else {
-                        _gotoNext = 3737543i32;
-                    };
-                } else if (__value__ == (3737379i32)) {
-                    _pv_3737383 = _val.addr()?.__copy__();
-                    if ((_pv_3737383.canInterface() && _pv_3737383.type().implements_(stdgo._internal.encoding.xml.Xml__unmarshalertype._unmarshalerType) : Bool)) {
-                        _gotoNext = 3737464i32;
-                    } else {
-                        _gotoNext = 3737543i32;
-                    };
-                } else if (__value__ == (3737464i32)) {
-                    return @:check2r _d._unmarshalInterface((stdgo.Go.typeAssert((_pv_3737383.interface_() : stdgo._internal.encoding.xml.Xml_unmarshaler.Unmarshaler)) : stdgo._internal.encoding.xml.Xml_unmarshaler.Unmarshaler), _start);
-                    _gotoNext = 3737543i32;
-                } else if (__value__ == (3737543i32)) {
-                    if ((_val.canInterface() && _val.type().implements_(stdgo._internal.encoding.xml.Xml__textunmarshalertype._textUnmarshalerType) : Bool)) {
-                        _gotoNext = 3737611i32;
-                    } else {
-                        _gotoNext = 3737696i32;
-                    };
-                } else if (__value__ == (3737611i32)) {
-                    return @:check2r _d._unmarshalTextInterface((stdgo.Go.typeAssert((_val.interface_() : stdgo._internal.encoding.Encoding_textunmarshaler.TextUnmarshaler)) : stdgo._internal.encoding.Encoding_textunmarshaler.TextUnmarshaler));
-                    _gotoNext = 3737696i32;
-                } else if (__value__ == (3737696i32)) {
-                    if (_val.canAddr()) {
-                        _gotoNext = 3737713i32;
-                    } else {
-                        _gotoNext = 3737891i32;
-                    };
-                } else if (__value__ == (3737713i32)) {
-                    _pv_3737717 = _val.addr()?.__copy__();
-                    if ((_pv_3737717.canInterface() && _pv_3737717.type().implements_(stdgo._internal.encoding.xml.Xml__textunmarshalertype._textUnmarshalerType) : Bool)) {
-                        _gotoNext = 3737802i32;
-                    } else {
-                        _gotoNext = 3737891i32;
-                    };
-                } else if (__value__ == (3737802i32)) {
-                    return @:check2r _d._unmarshalTextInterface((stdgo.Go.typeAssert((_pv_3737717.interface_() : stdgo._internal.encoding.Encoding_textunmarshaler.TextUnmarshaler)) : stdgo._internal.encoding.Encoding_textunmarshaler.TextUnmarshaler));
-                    _gotoNext = 3737891i32;
-                } else if (__value__ == (3737891i32)) {
-                    _gotoNext = 3738178i32;
-                } else if (__value__ == (3738178i32)) {
-                    {
-                        _v_3738185 = _val?.__copy__();
-                        {
-                            final __value__ = _v_3738185.kind();
-                            if (__value__ == ((20u32 : stdgo._internal.reflect.Reflect_kind.Kind))) {
-                                _gotoNext = 3738275i32;
-                            } else if (__value__ == ((23u32 : stdgo._internal.reflect.Reflect_kind.Kind))) {
-                                _gotoNext = 3738469i32;
-                            } else if (__value__ == ((1u32 : stdgo._internal.reflect.Reflect_kind.Kind)) || __value__ == ((13u32 : stdgo._internal.reflect.Reflect_kind.Kind)) || __value__ == ((14u32 : stdgo._internal.reflect.Reflect_kind.Kind)) || __value__ == ((2u32 : stdgo._internal.reflect.Reflect_kind.Kind)) || __value__ == ((3u32 : stdgo._internal.reflect.Reflect_kind.Kind)) || __value__ == ((4u32 : stdgo._internal.reflect.Reflect_kind.Kind)) || __value__ == ((5u32 : stdgo._internal.reflect.Reflect_kind.Kind)) || __value__ == ((6u32 : stdgo._internal.reflect.Reflect_kind.Kind)) || __value__ == ((7u32 : stdgo._internal.reflect.Reflect_kind.Kind)) || __value__ == ((8u32 : stdgo._internal.reflect.Reflect_kind.Kind)) || __value__ == ((9u32 : stdgo._internal.reflect.Reflect_kind.Kind)) || __value__ == ((10u32 : stdgo._internal.reflect.Reflect_kind.Kind)) || __value__ == ((11u32 : stdgo._internal.reflect.Reflect_kind.Kind)) || __value__ == ((12u32 : stdgo._internal.reflect.Reflect_kind.Kind)) || __value__ == ((24u32 : stdgo._internal.reflect.Reflect_kind.Kind))) {
-                                _gotoNext = 3738838i32;
-                            } else if (__value__ == ((25u32 : stdgo._internal.reflect.Reflect_kind.Kind))) {
-                                _gotoNext = 3739090i32;
-                            } else {
-                                _gotoNext = 3738207i32;
-                            };
-                        };
-                    };
-                } else if (__value__ == (3738207i32)) {
-                    return stdgo._internal.errors.Errors_new_.new_((("unknown type " : stdgo.GoString) + (_v_3738185.type().string() : stdgo.GoString)?.__copy__() : stdgo.GoString)?.__copy__());
-                    _gotoNext = 3741500i32;
-                } else if (__value__ == (3738275i32)) {
-                    return @:check2r _d.skip();
-                    _gotoNext = 3741500i32;
-                } else if (__value__ == (3738469i32)) {
-                    _typ_3738491 = _v_3738185.type();
-                    if (_typ_3738491.elem().kind() == ((8u32 : stdgo._internal.reflect.Reflect_kind.Kind))) {
-                        _gotoNext = 3738547i32;
-                    } else {
-                        _gotoNext = 3738641i32;
-                    };
-                } else if (__value__ == (3738547i32)) {
-                    _saveData_3737921 = _v_3738185?.__copy__();
-                    _gotoNext = 3741500i32;
-                } else if (__value__ == (3738641i32)) {
-                    _n_3738641 = _v_3738185.len();
-                    _v_3738185.grow((1 : stdgo.GoInt));
-                    _v_3738185.setLen((_n_3738641 + (1 : stdgo.GoInt) : stdgo.GoInt));
-                    {
-                        _err_3738729 = @:check2r _d._unmarshal(_v_3738185.index(_n_3738641)?.__copy__(), _start, (_depth + (1 : stdgo.GoInt) : stdgo.GoInt));
-                        if (_err_3738729 != null) {
-                            _gotoNext = 3738788i32;
-                        } else {
-                            _gotoNext = 3738825i32;
-                        };
-                    };
-                } else if (__value__ == (3738788i32)) {
-                    _v_3738185.setLen(_n_3738641);
-                    return _err_3738729;
-                    _gotoNext = 3738825i32;
-                } else if (__value__ == (3738825i32)) {
-                    return (null : stdgo.Error);
-                    _gotoNext = 3741500i32;
-                } else if (__value__ == (3738838i32)) {
-                    _saveData_3737921 = _v_3738185?.__copy__();
-                    _gotoNext = 3741500i32;
-                } else if (__value__ == (3739090i32)) {
-                    _typ_3739113 = _v_3738185.type();
-                    if ((_typ_3739113.string() : String) == (stdgo._internal.encoding.xml.Xml__nametype._nameType.string() : String)) {
-                        _gotoNext = 3739150i32;
-                    } else {
-                        _gotoNext = 3739206i32;
-                    };
-                } else if (__value__ == (3739150i32)) {
-                    _v_3738185.set(stdgo._internal.reflect.Reflect_valueof.valueOf(stdgo.Go.toInterface(stdgo.Go.asInterface((@:checkr _start ?? throw "null pointer dereference").name)))?.__copy__());
-                    _gotoNext = 3741500i32;
-                } else if (__value__ == (3739206i32)) {
-                    _sv_3738100 = _v_3738185?.__copy__();
-                    {
-                        var __tmp__ = stdgo._internal.encoding.xml.Xml__gettypeinfo._getTypeInfo(_typ_3739113);
-                        _tinfo_3738129 = @:tmpset0 __tmp__._0;
-                        _err_3738154 = @:tmpset0 __tmp__._1;
-                    };
-                    if (_err_3738154 != null) {
-                        _gotoNext = 3739261i32;
-                    } else {
-                        _gotoNext = 3739323i32;
-                    };
-                } else if (__value__ == (3739261i32)) {
-                    return _err_3738154;
-                    _gotoNext = 3739323i32;
-                } else if (__value__ == (3739323i32)) {
-                    if (((@:checkr _tinfo_3738129 ?? throw "null pointer dereference")._xmlname != null && (((@:checkr _tinfo_3738129 ?? throw "null pointer dereference")._xmlname : Dynamic).__nil__ == null || !((@:checkr _tinfo_3738129 ?? throw "null pointer dereference")._xmlname : Dynamic).__nil__))) {
-                        _gotoNext = 3739347i32;
-                    } else {
-                        _gotoNext = 3740000i32;
-                    };
-                } else if (__value__ == (3739347i32)) {
-                    _finfo_3739352 = (@:checkr _tinfo_3738129 ?? throw "null pointer dereference")._xmlname;
-                    if ((((@:checkr _finfo_3739352 ?? throw "null pointer dereference")._name != (stdgo.Go.str() : stdgo.GoString)) && ((@:checkr _finfo_3739352 ?? throw "null pointer dereference")._name != (@:checkr _start ?? throw "null pointer dereference").name.local) : Bool)) {
-                        _gotoNext = 3739432i32;
-                    } else {
-                        _gotoNext = 3739550i32;
-                    };
-                } else if (__value__ == (3739432i32)) {
-                    return stdgo.Go.asInterface((((((("expected element type <" : stdgo.GoString) + (@:checkr _finfo_3739352 ?? throw "null pointer dereference")._name?.__copy__() : stdgo.GoString) + ("> but have <" : stdgo.GoString)?.__copy__() : stdgo.GoString) + (@:checkr _start ?? throw "null pointer dereference").name.local?.__copy__() : stdgo.GoString) + (">" : stdgo.GoString)?.__copy__() : stdgo.GoString) : stdgo._internal.encoding.xml.Xml_unmarshalerror.UnmarshalError));
-                    _gotoNext = 3739550i32;
-                } else if (__value__ == (3739550i32)) {
-                    if ((((@:checkr _finfo_3739352 ?? throw "null pointer dereference")._xmlns != (stdgo.Go.str() : stdgo.GoString)) && ((@:checkr _finfo_3739352 ?? throw "null pointer dereference")._xmlns != (@:checkr _start ?? throw "null pointer dereference").name.space) : Bool)) {
-                        _gotoNext = 3739606i32;
-                    } else {
-                        _gotoNext = 3739842i32;
-                    };
-                } else if (__value__ == (3739606i32)) {
-                    _e_3739612 = ((((("expected element <" : stdgo.GoString) + (@:checkr _finfo_3739352 ?? throw "null pointer dereference")._name?.__copy__() : stdgo.GoString) + ("> in name space " : stdgo.GoString)?.__copy__() : stdgo.GoString) + (@:checkr _finfo_3739352 ?? throw "null pointer dereference")._xmlns?.__copy__() : stdgo.GoString) + (" but have " : stdgo.GoString)?.__copy__() : stdgo.GoString)?.__copy__();
-                    if ((@:checkr _start ?? throw "null pointer dereference").name.space == ((stdgo.Go.str() : stdgo.GoString))) {
-                        _gotoNext = 3739731i32;
-                    } else {
-                        _gotoNext = 3739770i32;
-                    };
-                } else if (__value__ == (3739731i32)) {
-                    _e_3739612 = (_e_3739612 + (("no name space" : stdgo.GoString))?.__copy__() : stdgo.GoString);
-                    _gotoNext = 3739809i32;
-                } else if (__value__ == (3739770i32)) {
-                    _gotoNext = 3739770i32;
-                    _e_3739612 = (_e_3739612 + ((@:checkr _start ?? throw "null pointer dereference").name.space)?.__copy__() : stdgo.GoString);
-                    var __blank__ = 0i32;
-                    _gotoNext = 3739809i32;
-                } else if (__value__ == (3739809i32)) {
-                    return stdgo.Go.asInterface((_e_3739612 : stdgo._internal.encoding.xml.Xml_unmarshalerror.UnmarshalError));
-                    _gotoNext = 3739842i32;
-                } else if (__value__ == (3739842i32)) {
-                    _fv_3739842 = @:check2r _finfo_3739352._value(_sv_3738100?.__copy__(), true)?.__copy__();
-                    {
-                        {
-                            var __tmp__ = try {
-                                { _0 : (stdgo.Go.typeAssert((_fv_3739842.interface_() : stdgo._internal.encoding.xml.Xml_name.Name)) : stdgo._internal.encoding.xml.Xml_name.Name), _1 : true };
-                            } catch(_) {
-                                { _0 : ({} : stdgo._internal.encoding.xml.Xml_name.Name), _1 : false };
-                            };
-                            _ok_3739890 = @:tmpset0 __tmp__._1;
-                        };
-                        if (_ok_3739890) {
-                            _gotoNext = 3739922i32;
-                        } else {
-                            _gotoNext = 3740000i32;
-                        };
-                    };
-                } else if (__value__ == (3739922i32)) {
-                    _fv_3739842.set(stdgo._internal.reflect.Reflect_valueof.valueOf(stdgo.Go.toInterface(stdgo.Go.asInterface((@:checkr _start ?? throw "null pointer dereference").name)))?.__copy__());
-                    _gotoNext = 3740000i32;
-                } else if (__value__ == (3740000i32)) {
-                    if ((0i32 : stdgo.GoInt) < ((@:checkr _start ?? throw "null pointer dereference").attr.length)) {
-                        _gotoNext = 3740685i32;
-                    } else {
-                        _gotoNext = 3740758i32;
-                    };
-                } else if (__value__ == (3740004i32)) {
-                    _i_3740012_0++;
-                    _gotoNext = 3740686i32;
-                } else if (__value__ == (3740029i32)) {
-                    _a_3740007 = (@:checkr _start ?? throw "null pointer dereference").attr[(_i_3740012_0 : stdgo.GoInt)];
-                    _handled_3740034 = false;
-                    _any_3740054 = (-1 : stdgo.GoInt);
-                    if ((0i32 : stdgo.GoInt) < ((@:checkr _tinfo_3738129 ?? throw "null pointer dereference")._fields.length)) {
-                        _gotoNext = 3740495i32;
-                    } else {
-                        _gotoNext = 3740501i32;
-                    };
-                } else if (__value__ == (3740071i32)) {
-                    _i_3740071++;
-                    _gotoNext = 3740496i32;
-                } else if (__value__ == (3740095i32)) {
-                    _finfo_3740101 = (stdgo.Go.setRef((@:checkr _tinfo_3738129 ?? throw "null pointer dereference")._fields[(_i_3740071 : stdgo.GoInt)]) : stdgo.Ref<stdgo._internal.encoding.xml.Xml_t_fieldinfo.T_fieldInfo>);
-                    _gotoNext = 3740131i32;
-                } else if (__value__ == (3740131i32)) {
-                    {
-                        final __value__ = ((@:checkr _finfo_3740101 ?? throw "null pointer dereference")._flags & (127 : stdgo._internal.encoding.xml.Xml_t_fieldflags.T_fieldFlags) : stdgo._internal.encoding.xml.Xml_t_fieldflags.T_fieldFlags);
-                        if (__value__ == ((2 : stdgo._internal.encoding.xml.Xml_t_fieldflags.T_fieldFlags))) {
-                            _gotoNext = 3740164i32;
-                        } else if (__value__ == ((66 : stdgo._internal.encoding.xml.Xml_t_fieldflags.T_fieldFlags))) {
-                            _gotoNext = 3740427i32;
-                        } else {
-                            _gotoNext = 3740071i32;
-                        };
-                    };
-                } else if (__value__ == (3740164i32)) {
-                    _strv_3740181 = @:check2r _finfo_3740101._value(_sv_3738100?.__copy__(), true)?.__copy__();
-                    if (((_a_3740007.name.local == (@:checkr _finfo_3740101 ?? throw "null pointer dereference")._name) && ((((@:checkr _finfo_3740101 ?? throw "null pointer dereference")._xmlns == (stdgo.Go.str() : stdgo.GoString)) || ((@:checkr _finfo_3740101 ?? throw "null pointer dereference")._xmlns == _a_3740007.name.space) : Bool)) : Bool)) {
-                        _gotoNext = 3740311i32;
-                    } else {
-                        _gotoNext = 3740071i32;
-                    };
-                } else if (__value__ == (3740311i32)) {
-                    {
-                        _err_3740322 = @:check2r _d._unmarshalAttr(_strv_3740181?.__copy__(), _a_3740007?.__copy__());
-                        if (_err_3740322 != null) {
-                            _gotoNext = 3740366i32;
-                        } else {
-                            _gotoNext = 3740400i32;
-                        };
-                    };
-                } else if (__value__ == (3740366i32)) {
-                    return _err_3740322;
-                    _gotoNext = 3740400i32;
-                } else if (__value__ == (3740400i32)) {
-                    _handled_3740034 = true;
-                    _gotoNext = 3740071i32;
-                } else if (__value__ == (3740427i32)) {
-                    if (_any_3740054 == ((-1 : stdgo.GoInt))) {
-                        _gotoNext = 3740464i32;
-                    } else {
-                        _gotoNext = 3740071i32;
-                    };
-                } else if (__value__ == (3740464i32)) {
-                    _any_3740054 = _i_3740071;
-                    _gotoNext = 3740071i32;
-                } else if (__value__ == (3740495i32)) {
-                    _i_3740071 = 0i32;
-                    _gotoNext = 3740496i32;
-                } else if (__value__ == (3740496i32)) {
-                    if (_i_3740071 < ((@:checkr _tinfo_3738129 ?? throw "null pointer dereference")._fields.length)) {
-                        _gotoNext = 3740095i32;
-                    } else {
-                        _gotoNext = 3740501i32;
-                    };
-                } else if (__value__ == (3740501i32)) {
-                    if ((!_handled_3740034 && (_any_3740054 >= (0 : stdgo.GoInt) : Bool) : Bool)) {
-                        _gotoNext = 3740525i32;
-                    } else {
-                        _gotoNext = 3740004i32;
-                    };
-                } else if (__value__ == (3740525i32)) {
-                    _finfo_3740531 = (stdgo.Go.setRef((@:checkr _tinfo_3738129 ?? throw "null pointer dereference")._fields[(_any_3740054 : stdgo.GoInt)]) : stdgo.Ref<stdgo._internal.encoding.xml.Xml_t_fieldinfo.T_fieldInfo>);
-                    _strv_3740563 = @:check2r _finfo_3740531._value(_sv_3738100?.__copy__(), true)?.__copy__();
-                    {
-                        _err_3740611 = @:check2r _d._unmarshalAttr(_strv_3740563?.__copy__(), _a_3740007?.__copy__());
-                        if (_err_3740611 != null) {
-                            _gotoNext = 3740655i32;
-                        } else {
-                            _gotoNext = 3740004i32;
-                        };
-                    };
-                } else if (__value__ == (3740655i32)) {
-                    return _err_3740611;
-                    _gotoNext = 3740004i32;
-                } else if (__value__ == (3740685i32)) {
-                    {
-                        final __tmp__0 = 0i32;
-                        final __tmp__1 = (@:checkr _start ?? throw "null pointer dereference").attr[(0i32 : stdgo.GoInt)];
-                        _i_3740012_0 = __tmp__0;
-                        _a_3740007 = __tmp__1;
-                    };
-                    _gotoNext = 3740686i32;
-                } else if (__value__ == (3740686i32)) {
-                    if (_i_3740012_0 < ((@:checkr _start ?? throw "null pointer dereference").attr.length)) {
-                        _gotoNext = 3740029i32;
-                    } else {
-                        _gotoNext = 3740758i32;
-                    };
-                } else if (__value__ == (3740758i32)) {
-                    if ((0i32 : stdgo.GoInt) < ((@:checkr _tinfo_3738129 ?? throw "null pointer dereference")._fields.length)) {
-                        _gotoNext = 3741431i32;
-                    } else {
-                        _gotoNext = 3741500i32;
-                    };
-                } else if (__value__ == (3740762i32)) {
-                    _i_3740762++;
-                    _gotoNext = 3741432i32;
-                } else if (__value__ == (3740786i32)) {
-                    _finfo_3740791 = (stdgo.Go.setRef((@:checkr _tinfo_3738129 ?? throw "null pointer dereference")._fields[(_i_3740762 : stdgo.GoInt)]) : stdgo.Ref<stdgo._internal.encoding.xml.Xml_t_fieldinfo.T_fieldInfo>);
-                    _gotoNext = 3740820i32;
-                } else if (__value__ == (3740820i32)) {
-                    {
-                        final __value__ = ((@:checkr _finfo_3740791 ?? throw "null pointer dereference")._flags & (127 : stdgo._internal.encoding.xml.Xml_t_fieldflags.T_fieldFlags) : stdgo._internal.encoding.xml.Xml_t_fieldflags.T_fieldFlags);
-                        if (__value__ == ((4 : stdgo._internal.encoding.xml.Xml_t_fieldflags.T_fieldFlags)) || __value__ == ((8 : stdgo._internal.encoding.xml.Xml_t_fieldflags.T_fieldFlags))) {
-                            _gotoNext = 3740852i32;
-                        } else if (__value__ == ((32 : stdgo._internal.encoding.xml.Xml_t_fieldflags.T_fieldFlags))) {
-                            _gotoNext = 3740964i32;
-                        } else if (__value__ == ((64 : stdgo._internal.encoding.xml.Xml_t_fieldflags.T_fieldFlags)) || __value__ == ((65 : stdgo._internal.encoding.xml.Xml_t_fieldflags.T_fieldFlags))) {
-                            _gotoNext = 3741073i32;
-                        } else if (__value__ == ((16 : stdgo._internal.encoding.xml.Xml_t_fieldflags.T_fieldFlags))) {
-                            _gotoNext = 3741187i32;
-                        } else {
-                            _gotoNext = 3740762i32;
-                        };
-                    };
-                } else if (__value__ == (3740852i32)) {
-                    if (!_saveData_3737921.isValid()) {
-                        _gotoNext = 3740903i32;
-                    } else {
-                        _gotoNext = 3740762i32;
-                    };
-                } else if (__value__ == (3740903i32)) {
-                    _saveData_3737921 = @:check2r _finfo_3740791._value(_sv_3738100?.__copy__(), true)?.__copy__();
-                    _gotoNext = 3740762i32;
-                } else if (__value__ == (3740964i32)) {
-                    if (!_saveComment_3737972.isValid()) {
-                        _gotoNext = 3741009i32;
-                    } else {
-                        _gotoNext = 3740762i32;
-                    };
-                } else if (__value__ == (3741009i32)) {
-                    _saveComment_3737972 = @:check2r _finfo_3740791._value(_sv_3738100?.__copy__(), true)?.__copy__();
-                    _gotoNext = 3740762i32;
-                } else if (__value__ == (3741073i32)) {
-                    if (!_saveAny_3738071.isValid()) {
-                        _gotoNext = 3741127i32;
-                    } else {
-                        _gotoNext = 3740762i32;
-                    };
-                } else if (__value__ == (3741127i32)) {
-                    _saveAny_3738071 = @:check2r _finfo_3740791._value(_sv_3738100?.__copy__(), true)?.__copy__();
-                    _gotoNext = 3740762i32;
-                } else if (__value__ == (3741187i32)) {
-                    if (!_saveXML_3738001.isValid()) {
-                        _gotoNext = 3741229i32;
-                    } else {
-                        _gotoNext = 3740762i32;
-                    };
-                } else if (__value__ == (3741229i32)) {
-                    _saveXML_3738001 = @:check2r _finfo_3740791._value(_sv_3738100?.__copy__(), true)?.__copy__();
-                    if (((@:checkr _d ?? throw "null pointer dereference")._saved == null || ((@:checkr _d ?? throw "null pointer dereference")._saved : Dynamic).__nil__)) {
-                        _gotoNext = 3741302i32;
-                    } else {
-                        _gotoNext = 3741373i32;
-                    };
-                } else if (__value__ == (3741302i32)) {
-                    _saveXMLIndex_3738030 = (0 : stdgo.GoInt);
-                    (@:checkr _d ?? throw "null pointer dereference")._saved = (stdgo.Go.setRef(({} : stdgo._internal.bytes.Bytes_buffer.Buffer)) : stdgo.Ref<stdgo._internal.bytes.Bytes_buffer.Buffer>);
-                    _gotoNext = 3740762i32;
-                } else if (__value__ == (3741373i32)) {
-                    _gotoNext = 3741373i32;
-                    _saveXMLIndex_3738030 = @:check2r _d._savedOffset();
-                    var __blank__ = 0i32;
-                    _gotoNext = 3740762i32;
-                } else if (__value__ == (3741431i32)) {
-                    _i_3740762 = 0i32;
-                    _gotoNext = 3741432i32;
-                } else if (__value__ == (3741432i32)) {
-                    if (_i_3740762 < ((@:checkr _tinfo_3738129 ?? throw "null pointer dereference")._fields.length)) {
-                        _gotoNext = 3740786i32;
-                    } else {
-                        _gotoNext = 3741500i32;
-                    };
-                } else if (__value__ == (3741500i32)) {
-                    _gotoNext = 3741500i32;
-                    var __blank__ = 0i32;
-                    loopBreak = false;
-                    _gotoNext = 3741507i32;
-                } else if (__value__ == (3741507i32)) {
-                    if (!loopBreak) {
-                        _gotoNext = 3741511i32;
-                    } else {
-                        _gotoNext = 3742596i32;
-                    };
-                } else if (__value__ == (3741511i32)) {
-                    if (_saveXML_3738001.isValid()) {
-                        _gotoNext = 3741558i32;
-                    } else {
-                        _gotoNext = 3741599i32;
-                    };
-                } else if (__value__ == (3741558i32)) {
-                    _savedOffset_3741519 = @:check2r _d._savedOffset();
-                    _gotoNext = 3741599i32;
-                } else if (__value__ == (3741599i32)) {
-                    {
-                        var __tmp__ = @:check2r _d.token();
-                        _tok_3741599 = @:tmpset0 __tmp__._0;
-                        _err_3741604 = @:tmpset0 __tmp__._1;
-                    };
-                    if (_err_3741604 != null) {
-                        _gotoNext = 3741637i32;
-                    } else {
-                        _gotoNext = 3741659i32;
-                    };
-                } else if (__value__ == (3741637i32)) {
-                    return _err_3741604;
-                    _gotoNext = 3741659i32;
-                } else if (__value__ == (3741659i32)) {
-                    var __blank__ = 0i32;
-                    _gotoNext = 3741659i32;
-                    {
-                        final __type__ = _tok_3741599;
-                        if (stdgo.Go.typeEquals((__type__ : stdgo._internal.encoding.xml.Xml_startelement.StartElement))) {
-                            var _t:stdgo._internal.encoding.xml.Xml_startelement.StartElement = __type__ == null ? ({} : stdgo._internal.encoding.xml.Xml_startelement.StartElement) : __type__.__underlying__() == null ? ({} : stdgo._internal.encoding.xml.Xml_startelement.StartElement) : __type__ == null ? ({} : stdgo._internal.encoding.xml.Xml_startelement.StartElement) : __type__.__underlying__().value;
-                            _t_3741703 = _t;
-                            _gotoNext = 3741686i32;
-                        } else if (stdgo.Go.typeEquals((__type__ : stdgo._internal.encoding.xml.Xml_endelement.EndElement))) {
-                            var _t:stdgo._internal.encoding.xml.Xml_endelement.EndElement = __type__ == null ? ({} : stdgo._internal.encoding.xml.Xml_endelement.EndElement) : __type__.__underlying__() == null ? ({} : stdgo._internal.encoding.xml.Xml_endelement.EndElement) : __type__ == null ? ({} : stdgo._internal.encoding.xml.Xml_endelement.EndElement) : __type__.__underlying__().value;
-                            _t_3742260 = _t;
-                            _gotoNext = 3742245i32;
-                        } else if (stdgo.Go.typeEquals((__type__ : stdgo._internal.encoding.xml.Xml_chardata.CharData))) {
-                            var _t:stdgo._internal.encoding.xml.Xml_chardata.CharData = __type__ == null ? new stdgo._internal.encoding.xml.Xml_chardata.CharData(0, 0) : __type__.__underlying__() == null ? new stdgo._internal.encoding.xml.Xml_chardata.CharData(0, 0) : __type__ == null ? new stdgo._internal.encoding.xml.Xml_chardata.CharData(0, 0) : __type__.__underlying__().value;
-                            _t_3742435 = _t;
-                            _gotoNext = 3742422i32;
-                        } else if (stdgo.Go.typeEquals((__type__ : stdgo._internal.encoding.xml.Xml_comment.Comment))) {
-                            var _t:stdgo._internal.encoding.xml.Xml_comment.Comment = __type__ == null ? new stdgo._internal.encoding.xml.Xml_comment.Comment(0, 0) : __type__.__underlying__() == null ? new stdgo._internal.encoding.xml.Xml_comment.Comment(0, 0) : __type__ == null ? new stdgo._internal.encoding.xml.Xml_comment.Comment(0, 0) : __type__.__underlying__().value;
-                            _t_3742514 = _t;
-                            _gotoNext = 3742502i32;
-                        } else {
-                            var _t:stdgo._internal.encoding.xml.Xml_token.Token = __type__?.__underlying__();
-                            _gotoNext = 3741507i32;
-                        };
-                    };
-                    _gotoNext = 3741507i32;
-                } else if (__value__ == (3741686i32)) {
-                    _consumed_3741708 = false;
-                    if (_sv_3738100.isValid()) {
-                        _gotoNext = 3741745i32;
-                    } else {
-                        _gotoNext = 3742163i32;
-                    };
-                } else if (__value__ == (3741745i32)) {
-                    {
-                        var __tmp__ = @:check2r _d._unmarshalPath(_tinfo_3738129, _sv_3738100?.__copy__(), (null : stdgo.Slice<stdgo.GoString>), (stdgo.Go.setRef(_t_3741703) : stdgo.Ref<stdgo._internal.encoding.xml.Xml_startelement.StartElement>), _depth);
-                        _consumed_3741708 = @:tmpset0 __tmp__._0;
-                        _err_3741604 = @:tmpset0 __tmp__._1;
-                    };
-                    if (_err_3741604 != null) {
-                        _gotoNext = 3741977i32;
-                    } else {
-                        _gotoNext = 3742005i32;
-                    };
-                } else if (__value__ == (3741977i32)) {
-                    return _err_3741604;
-                    _gotoNext = 3742005i32;
-                } else if (__value__ == (3742005i32)) {
-                    if ((!_consumed_3741708 && _saveAny_3738071.isValid() : Bool)) {
-                        _gotoNext = 3742039i32;
-                    } else {
-                        _gotoNext = 3742163i32;
-                    };
-                } else if (__value__ == (3742039i32)) {
-                    _consumed_3741708 = true;
-                    {
-                        _err_3742070 = @:check2r _d._unmarshal(_saveAny_3738071?.__copy__(), (stdgo.Go.setRef(_t_3741703) : stdgo.Ref<stdgo._internal.encoding.xml.Xml_startelement.StartElement>), (_depth + (1 : stdgo.GoInt) : stdgo.GoInt));
-                        if (_err_3742070 != null) {
-                            _gotoNext = 3742123i32;
-                        } else {
-                            _gotoNext = 3742163i32;
-                        };
-                    };
-                } else if (__value__ == (3742123i32)) {
-                    return _err_3742070;
-                    _gotoNext = 3742163i32;
-                } else if (__value__ == (3742163i32)) {
-                    if (!_consumed_3741708) {
-                        _gotoNext = 3742176i32;
-                    } else {
-                        _gotoNext = 0i32;
-                    };
-                } else if (__value__ == (3742176i32)) {
-                    {
-                        _err_3742185 = @:check2r _d.skip();
-                        if (_err_3742185 != null) {
-                            _gotoNext = 3742213i32;
-=======
                     var __blank__ = _t_3661471;
                     _gotoNext = 3661275i32;
                     var __blank__ = _t_3662203;
@@ -4824,163 +2707,10 @@
                         _err_3661953 = @:check2r _d.skip();
                         if (_err_3661953 != null) {
                             _gotoNext = 3661981i32;
->>>>>>> 1598d646
                         } else {
                             _gotoNext = 0i32;
                         };
                     };
-<<<<<<< HEAD
-                } else if (__value__ == (3742213i32)) {
-                    return _err_3742185;
-                    _gotoNext = 0i32;
-                } else if (__value__ == (3742245i32)) {
-                    if (_saveXML_3738001.isValid()) {
-                        _gotoNext = 3742286i32;
-                    } else {
-                        _gotoNext = 3742408i32;
-                    };
-                } else if (__value__ == (3742286i32)) {
-                    _saveXMLData_3738049 = (@:check2r (@:checkr _d ?? throw "null pointer dereference")._saved.bytes().__slice__(_saveXMLIndex_3738030, _savedOffset_3741519) : stdgo.Slice<stdgo.GoUInt8>);
-                    if (_saveXMLIndex_3738030 == ((0 : stdgo.GoInt))) {
-                        _gotoNext = 3742373i32;
-                    } else {
-                        _gotoNext = 3742408i32;
-                    };
-                } else if (__value__ == (3742373i32)) {
-                    (@:checkr _d ?? throw "null pointer dereference")._saved = null;
-                    _gotoNext = 3742408i32;
-                } else if (__value__ == (3742408i32)) {
-                    loopBreak = true;
-                    _gotoNext = 3741507i32;
-                } else if (__value__ == (3742422i32)) {
-                    if (_saveData_3737921.isValid()) {
-                        _gotoNext = 3742462i32;
-                    } else {
-                        _gotoNext = 0i32;
-                    };
-                } else if (__value__ == (3742462i32)) {
-                    _data_3737899 = (_data_3737899.__append__(...(_t_3742435 : Array<stdgo.GoUInt8>)));
-                    _gotoNext = 0i32;
-                } else if (__value__ == (3742502i32)) {
-                    if (_saveComment_3737972.isValid()) {
-                        _gotoNext = 3742544i32;
-                    } else {
-                        _gotoNext = 0i32;
-                    };
-                } else if (__value__ == (3742544i32)) {
-                    _comment_3737950 = (_comment_3737950.__append__(...(_t_3742514 : Array<stdgo.GoUInt8>)));
-                    _gotoNext = 0i32;
-                } else if (__value__ == (3742596i32)) {
-                    if (((_saveData_3737921.isValid() && _saveData_3737921.canInterface() : Bool) && _saveData_3737921.type().implements_(stdgo._internal.encoding.xml.Xml__textunmarshalertype._textUnmarshalerType) : Bool)) {
-                        _gotoNext = 3742696i32;
-                    } else {
-                        _gotoNext = 3742844i32;
-                    };
-                } else if (__value__ == (3742696i32)) {
-                    {
-                        _err_3742703 = (stdgo.Go.typeAssert((_saveData_3737921.interface_() : stdgo._internal.encoding.Encoding_textunmarshaler.TextUnmarshaler)) : stdgo._internal.encoding.Encoding_textunmarshaler.TextUnmarshaler).unmarshalText(_data_3737899);
-                        if (_err_3742703 != null) {
-                            _gotoNext = 3742790i32;
-                        } else {
-                            _gotoNext = 3742812i32;
-                        };
-                    };
-                } else if (__value__ == (3742790i32)) {
-                    return _err_3742703;
-                    _gotoNext = 3742812i32;
-                } else if (__value__ == (3742812i32)) {
-                    _saveData_3737921 = (new stdgo._internal.reflect.Reflect_value.Value() : stdgo._internal.reflect.Reflect_value.Value);
-                    _gotoNext = 3742844i32;
-                } else if (__value__ == (3742844i32)) {
-                    if ((_saveData_3737921.isValid() && _saveData_3737921.canAddr() : Bool)) {
-                        _gotoNext = 3742888i32;
-                    } else {
-                        _gotoNext = 3743132i32;
-                    };
-                } else if (__value__ == (3742888i32)) {
-                    _pv_3742892 = _saveData_3737921.addr()?.__copy__();
-                    if ((_pv_3742892.canInterface() && _pv_3742892.type().implements_(stdgo._internal.encoding.xml.Xml__textunmarshalertype._textUnmarshalerType) : Bool)) {
-                        _gotoNext = 3742982i32;
-                    } else {
-                        _gotoNext = 3743132i32;
-                    };
-                } else if (__value__ == (3742982i32)) {
-                    {
-                        _err_3742990 = (stdgo.Go.typeAssert((_pv_3742892.interface_() : stdgo._internal.encoding.Encoding_textunmarshaler.TextUnmarshaler)) : stdgo._internal.encoding.Encoding_textunmarshaler.TextUnmarshaler).unmarshalText(_data_3737899);
-                        if (_err_3742990 != null) {
-                            _gotoNext = 3743071i32;
-                        } else {
-                            _gotoNext = 3743096i32;
-                        };
-                    };
-                } else if (__value__ == (3743071i32)) {
-                    return _err_3742990;
-                    _gotoNext = 3743096i32;
-                } else if (__value__ == (3743096i32)) {
-                    _saveData_3737921 = (new stdgo._internal.reflect.Reflect_value.Value() : stdgo._internal.reflect.Reflect_value.Value);
-                    _gotoNext = 3743132i32;
-                } else if (__value__ == (3743132i32)) {
-                    {
-                        _err_3743135 = stdgo._internal.encoding.xml.Xml__copyvalue._copyValue(_saveData_3737921?.__copy__(), _data_3737899);
-                        if (_err_3743135 != null) {
-                            _gotoNext = 3743180i32;
-                        } else {
-                            _gotoNext = 3743200i32;
-                        };
-                    };
-                } else if (__value__ == (3743180i32)) {
-                    return _err_3743135;
-                    _gotoNext = 3743200i32;
-                } else if (__value__ == (3743200i32)) {
-                    _gotoNext = 3743200i32;
-                    {
-                        _t_3743207 = _saveComment_3737972?.__copy__();
-                        {
-                            final __value__ = _t_3743207.kind();
-                            if (__value__ == ((24u32 : stdgo._internal.reflect.Reflect_kind.Kind))) {
-                                _gotoNext = 3743237i32;
-                            } else if (__value__ == ((23u32 : stdgo._internal.reflect.Reflect_kind.Kind))) {
-                                _gotoNext = 3743290i32;
-                            } else {
-                                _gotoNext = 3743349i32;
-                            };
-                        };
-                    };
-                } else if (__value__ == (3743237i32)) {
-                    _t_3743207.setString((_comment_3737950 : stdgo.GoString)?.__copy__());
-                    _gotoNext = 3743349i32;
-                } else if (__value__ == (3743290i32)) {
-                    _t_3743207.set(stdgo._internal.reflect.Reflect_valueof.valueOf(stdgo.Go.toInterface(_comment_3737950))?.__copy__());
-                    _gotoNext = 3743349i32;
-                } else if (__value__ == (3743349i32)) {
-                    _gotoNext = 3743349i32;
-                    {
-                        _t_3743356 = _saveXML_3738001?.__copy__();
-                        {
-                            final __value__ = _t_3743356.kind();
-                            if (__value__ == ((24u32 : stdgo._internal.reflect.Reflect_kind.Kind))) {
-                                _gotoNext = 3743382i32;
-                            } else if (__value__ == ((23u32 : stdgo._internal.reflect.Reflect_kind.Kind))) {
-                                _gotoNext = 3743439i32;
-                            } else {
-                                _gotoNext = 3743554i32;
-                            };
-                        };
-                    };
-                } else if (__value__ == (3743382i32)) {
-                    _t_3743356.setString((_saveXMLData_3738049 : stdgo.GoString)?.__copy__());
-                    _gotoNext = 3743554i32;
-                } else if (__value__ == (3743439i32)) {
-                    if (_t_3743356.type().elem().kind() == ((8u32 : stdgo._internal.reflect.Reflect_kind.Kind))) {
-                        _gotoNext = 3743504i32;
-                    } else {
-                        _gotoNext = 3743554i32;
-                    };
-                } else if (__value__ == (3743504i32)) {
-                    _t_3743356.set(stdgo._internal.reflect.Reflect_valueof.valueOf(stdgo.Go.toInterface(_saveXMLData_3738049))?.__copy__());
-                    _gotoNext = 3743554i32;
-                } else if (__value__ == (3743554i32)) {
-=======
                 } else if (__value__ == (3661981i32)) {
                     return _err_3661953;
                     _gotoNext = 0i32;
@@ -5131,7 +2861,6 @@
                     _t_3663124.set(stdgo._internal.reflect.Reflect_valueof.valueOf(stdgo.Go.toInterface(_saveXMLData_3657817))?.__copy__());
                     _gotoNext = 3663322i32;
                 } else if (__value__ == (3663322i32)) {
->>>>>>> 1598d646
                     return (null : stdgo.Error);
                     _gotoNext = -1i32;
                 };
