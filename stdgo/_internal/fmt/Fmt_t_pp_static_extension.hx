package stdgo._internal.fmt;
@:keep @:allow(stdgo._internal.fmt.Fmt.T_pp_asInterface) class T_pp_static_extension {
    @:keep
    @:tdfield
    static public function _doPrintln( _p:stdgo.Ref<stdgo._internal.fmt.Fmt_t_pp.T_pp>, _a:stdgo.Slice<stdgo.AnyInterface>):Void {
        @:recv var _p:stdgo.Ref<stdgo._internal.fmt.Fmt_t_pp.T_pp> = _p;
        for (_argNum => _arg in _a) {
            if ((_argNum > (0 : stdgo.GoInt) : Bool)) {
                @:check2 (@:checkr _p ?? throw "null pointer dereference")._buf._writeByte((32 : stdgo.GoUInt8));
            };
            @:check2r _p._printArg(_arg, (118 : stdgo.GoInt32));
        };
        @:check2 (@:checkr _p ?? throw "null pointer dereference")._buf._writeByte((10 : stdgo.GoUInt8));
    }
    @:keep
    @:tdfield
    static public function _doPrint( _p:stdgo.Ref<stdgo._internal.fmt.Fmt_t_pp.T_pp>, _a:stdgo.Slice<stdgo.AnyInterface>):Void {
        @:recv var _p:stdgo.Ref<stdgo._internal.fmt.Fmt_t_pp.T_pp> = _p;
        var _prevString = (false : Bool);
        for (_argNum => _arg in _a) {
            var _isString = ((_arg != null) && (stdgo._internal.reflect.Reflect_typeof.typeOf(_arg).kind() == (24u32 : stdgo._internal.reflect.Reflect_kind.Kind)) : Bool);
            if ((((_argNum > (0 : stdgo.GoInt) : Bool) && !_isString : Bool) && !_prevString : Bool)) {
                @:check2 (@:checkr _p ?? throw "null pointer dereference")._buf._writeByte((32 : stdgo.GoUInt8));
            };
            @:check2r _p._printArg(_arg, (118 : stdgo.GoInt32));
            _prevString = _isString;
        };
    }
    @:keep
    @:tdfield
    static public function _doPrintf( _p:stdgo.Ref<stdgo._internal.fmt.Fmt_t_pp.T_pp>, _format:stdgo.GoString, _a:stdgo.Slice<stdgo.AnyInterface>):Void {
        @:recv var _p:stdgo.Ref<stdgo._internal.fmt.Fmt_t_pp.T_pp> = _p;
<<<<<<< HEAD
        var _lasti_4099636:stdgo.GoInt = (0 : stdgo.GoInt);
        var _formatLoopBreak = false;
        var _argNum_4099414:stdgo.GoInt = (0 : stdgo.GoInt);
        var _end_4099394:stdgo.GoInt = (0 : stdgo.GoInt);
        var _i_4103517:stdgo.GoInt = (0 : stdgo.GoInt);
        var _simpleFormatBreak = false;
        var _verb_4102504:stdgo.GoInt32 = (0 : stdgo.GoInt32);
        var _c_4099933:stdgo.GoUInt8 = (0 : stdgo.GoUInt8);
        var _i_4099593:stdgo.GoInt = (0 : stdgo.GoInt);
        var _afterIndex_4099485:Bool = false;
        var _arg_4103520:stdgo.AnyInterface = (null : stdgo.AnyInterface);
        var _size_4102510:stdgo.GoInt = (0 : stdgo.GoInt);
=======
        var _c_4101378:stdgo.GoUInt8 = (0 : stdgo.GoUInt8);
        var _formatLoopBreak = false;
        var _afterIndex_4100930:Bool = false;
        var _argNum_4100859:stdgo.GoInt = (0 : stdgo.GoInt);
        var _arg_4104965:stdgo.AnyInterface = (null : stdgo.AnyInterface);
        var _verb_4103949:stdgo.GoInt32 = (0 : stdgo.GoInt32);
        var _simpleFormatBreak = false;
        var _lasti_4101081:stdgo.GoInt = (0 : stdgo.GoInt);
        var _i_4101038:stdgo.GoInt = (0 : stdgo.GoInt);
        var _end_4100839:stdgo.GoInt = (0 : stdgo.GoInt);
        var _i_4104962:stdgo.GoInt = (0 : stdgo.GoInt);
        var _size_4103955:stdgo.GoInt = (0 : stdgo.GoInt);
>>>>>>> 97b0842d
        var _gotoNext = 0i32;
        var __blank__ = _gotoNext == ((0i32 : stdgo.GoInt));
        while (_gotoNext != ((-1i32 : stdgo.GoInt))) {
            {
                final __value__ = _gotoNext;
                if (__value__ == (0i32)) {
<<<<<<< HEAD
                    _end_4099394 = (_format.length);
                    _argNum_4099414 = (0 : stdgo.GoInt);
                    _afterIndex_4099485 = false;
                    (@:checkr _p ?? throw "null pointer dereference")._reordered = false;
                    _gotoNext = 4099576i32;
                } else if (__value__ == (4099576i32)) {
                    _i_4099593 = (0 : stdgo.GoInt);
                    _formatLoopBreak = false;
                    _gotoNext = 4099589i32;
                } else if (__value__ == (4099589i32)) {
                    if (!_formatLoopBreak && ((_i_4099593 < _end_4099394 : Bool))) {
                        _gotoNext = 4099610i32;
                    } else {
                        _gotoNext = 4103420i32;
                    };
                } else if (__value__ == (4099610i32)) {
                    (@:checkr _p ?? throw "null pointer dereference")._goodArgNum = true;
                    _lasti_4099636 = _i_4099593;
                    var __blank__ = 0i32;
                    _gotoNext = 4099649i32;
                } else if (__value__ == (4099649i32)) {
                    if (((_i_4099593 < _end_4099394 : Bool) && (_format[(_i_4099593 : stdgo.GoInt)] != (37 : stdgo.GoUInt8)) : Bool)) {
                        _gotoNext = 4099681i32;
                    } else {
                        _gotoNext = 4099696i32;
                    };
                } else if (__value__ == (4099681i32)) {
                    _i_4099593++;
                    _gotoNext = 4099649i32;
                } else if (__value__ == (4099696i32)) {
                    if ((_i_4099593 > _lasti_4099636 : Bool)) {
                        _gotoNext = 4099709i32;
                    } else {
                        _gotoNext = 4099755i32;
                    };
                } else if (__value__ == (4099709i32)) {
                    @:check2 (@:checkr _p ?? throw "null pointer dereference")._buf._writeString((_format.__slice__(_lasti_4099636, _i_4099593) : stdgo.GoString)?.__copy__());
                    _gotoNext = 4099755i32;
                } else if (__value__ == (4099755i32)) {
                    if ((_i_4099593 >= _end_4099394 : Bool)) {
                        _gotoNext = 4099767i32;
                    } else {
                        _gotoNext = 4099843i32;
                    };
                } else if (__value__ == (4099767i32)) {
                    _gotoNext = 4103420i32;
                } else if (__value__ == (4099843i32)) {
                    _i_4099593++;
                    @:check2 (@:checkr _p ?? throw "null pointer dereference")._fmt._clearflags();
                    _gotoNext = 4099893i32;
                } else if (__value__ == (4099893i32)) {
                    var __blank__ = 0i32;
                    _simpleFormatBreak = false;
                    _gotoNext = 4099909i32;
                } else if (__value__ == (4099909i32)) {
                    if (!_simpleFormatBreak && ((_i_4099593 < _end_4099394 : Bool))) {
                        _gotoNext = 4099928i32;
                    } else {
                        _gotoNext = 4100963i32;
                    };
                } else if (__value__ == (4099924i32)) {
                    _i_4099593++;
                    _gotoNext = 4099909i32;
                } else if (__value__ == (4099928i32)) {
                    _c_4099933 = _format[(_i_4099593 : stdgo.GoInt)];
                    _gotoNext = 4099951i32;
                } else if (__value__ == (4099951i32)) {
                    {
                        final __value__ = _c_4099933;
                        if (__value__ == ((35 : stdgo.GoUInt8))) {
                            _gotoNext = 4099965i32;
                        } else if (__value__ == ((48 : stdgo.GoUInt8))) {
                            _gotoNext = 4100001i32;
                        } else if (__value__ == ((43 : stdgo.GoUInt8))) {
                            _gotoNext = 4100084i32;
                        } else if (__value__ == ((45 : stdgo.GoUInt8))) {
                            _gotoNext = 4100119i32;
                        } else if (__value__ == ((32 : stdgo.GoUInt8))) {
                            _gotoNext = 4100217i32;
                        } else {
                            _gotoNext = 4100253i32;
                        };
                    };
                } else if (__value__ == (4099965i32)) {
                    (@:checkr _p ?? throw "null pointer dereference")._fmt._fmtFlags._sharp = true;
                    _gotoNext = 4099924i32;
                } else if (__value__ == (4100001i32)) {
                    (@:checkr _p ?? throw "null pointer dereference")._fmt._fmtFlags._zero = !(@:checkr _p ?? throw "null pointer dereference")._fmt._fmtFlags._minus;
                    _gotoNext = 4099924i32;
                } else if (__value__ == (4100084i32)) {
                    (@:checkr _p ?? throw "null pointer dereference")._fmt._fmtFlags._plus = true;
                    _gotoNext = 4099924i32;
                } else if (__value__ == (4100119i32)) {
                    (@:checkr _p ?? throw "null pointer dereference")._fmt._fmtFlags._minus = true;
                    (@:checkr _p ?? throw "null pointer dereference")._fmt._fmtFlags._zero = false;
                    _gotoNext = 4099924i32;
                } else if (__value__ == (4100217i32)) {
                    (@:checkr _p ?? throw "null pointer dereference")._fmt._fmtFlags._space = true;
                    _gotoNext = 4099924i32;
                } else if (__value__ == (4100253i32)) {
                    if (((((97 : stdgo.GoUInt8) <= _c_4099933 : Bool) && (_c_4099933 <= (122 : stdgo.GoUInt8) : Bool) : Bool) && (_argNum_4099414 < (_a.length) : Bool) : Bool)) {
                        _gotoNext = 4100430i32;
                    } else {
                        _gotoNext = 4100888i32;
                    };
                } else if (__value__ == (4100430i32)) {
                    _gotoNext = 4100437i32;
                } else if (__value__ == (4100437i32)) {
                    {
                        final __value__ = _c_4099933;
                        if (__value__ == ((119 : stdgo.GoUInt8))) {
                            _gotoNext = 4100453i32;
                        } else if (__value__ == ((118 : stdgo.GoUInt8))) {
                            _gotoNext = 4100538i32;
                        } else {
                            _gotoNext = 4100723i32;
                        };
                    };
                } else if (__value__ == (4100453i32)) {
                    (@:checkr _p ?? throw "null pointer dereference")._wrappedErrs = ((@:checkr _p ?? throw "null pointer dereference")._wrappedErrs.__append__(_argNum_4099414));
                    _gotoNext = 4100538i32;
                } else if (__value__ == (4100538i32)) {
=======
                    _end_4100839 = (_format.length);
                    _argNum_4100859 = (0 : stdgo.GoInt);
                    _afterIndex_4100930 = false;
                    (@:checkr _p ?? throw "null pointer dereference")._reordered = false;
                    _gotoNext = 4101021i32;
                } else if (__value__ == (4101021i32)) {
                    _i_4101038 = (0 : stdgo.GoInt);
                    _formatLoopBreak = false;
                    _gotoNext = 4101034i32;
                } else if (__value__ == (4101034i32)) {
                    if (!_formatLoopBreak && ((_i_4101038 < _end_4100839 : Bool))) {
                        _gotoNext = 4101055i32;
                    } else {
                        _gotoNext = 4104865i32;
                    };
                } else if (__value__ == (4101055i32)) {
                    (@:checkr _p ?? throw "null pointer dereference")._goodArgNum = true;
                    _lasti_4101081 = _i_4101038;
                    var __blank__ = 0i32;
                    _gotoNext = 4101094i32;
                } else if (__value__ == (4101094i32)) {
                    if (((_i_4101038 < _end_4100839 : Bool) && (_format[(_i_4101038 : stdgo.GoInt)] != (37 : stdgo.GoUInt8)) : Bool)) {
                        _gotoNext = 4101126i32;
                    } else {
                        _gotoNext = 4101141i32;
                    };
                } else if (__value__ == (4101126i32)) {
                    _i_4101038++;
                    _gotoNext = 4101094i32;
                } else if (__value__ == (4101141i32)) {
                    if ((_i_4101038 > _lasti_4101081 : Bool)) {
                        _gotoNext = 4101154i32;
                    } else {
                        _gotoNext = 4101200i32;
                    };
                } else if (__value__ == (4101154i32)) {
                    @:check2 (@:checkr _p ?? throw "null pointer dereference")._buf._writeString((_format.__slice__(_lasti_4101081, _i_4101038) : stdgo.GoString)?.__copy__());
                    _gotoNext = 4101200i32;
                } else if (__value__ == (4101200i32)) {
                    if ((_i_4101038 >= _end_4100839 : Bool)) {
                        _gotoNext = 4101212i32;
                    } else {
                        _gotoNext = 4101288i32;
                    };
                } else if (__value__ == (4101212i32)) {
                    _gotoNext = 4104865i32;
                } else if (__value__ == (4101288i32)) {
                    _i_4101038++;
                    @:check2 (@:checkr _p ?? throw "null pointer dereference")._fmt._clearflags();
                    _gotoNext = 4101338i32;
                } else if (__value__ == (4101338i32)) {
                    var __blank__ = 0i32;
                    _simpleFormatBreak = false;
                    _gotoNext = 4101354i32;
                } else if (__value__ == (4101354i32)) {
                    if (!_simpleFormatBreak && ((_i_4101038 < _end_4100839 : Bool))) {
                        _gotoNext = 4101373i32;
                    } else {
                        _gotoNext = 4102408i32;
                    };
                } else if (__value__ == (4101369i32)) {
                    _i_4101038++;
                    _gotoNext = 4101354i32;
                } else if (__value__ == (4101373i32)) {
                    _c_4101378 = _format[(_i_4101038 : stdgo.GoInt)];
                    _gotoNext = 4101396i32;
                } else if (__value__ == (4101396i32)) {
                    {
                        final __value__ = _c_4101378;
                        if (__value__ == ((35 : stdgo.GoUInt8))) {
                            _gotoNext = 4101410i32;
                        } else if (__value__ == ((48 : stdgo.GoUInt8))) {
                            _gotoNext = 4101446i32;
                        } else if (__value__ == ((43 : stdgo.GoUInt8))) {
                            _gotoNext = 4101529i32;
                        } else if (__value__ == ((45 : stdgo.GoUInt8))) {
                            _gotoNext = 4101564i32;
                        } else if (__value__ == ((32 : stdgo.GoUInt8))) {
                            _gotoNext = 4101662i32;
                        } else {
                            _gotoNext = 4101698i32;
                        };
                    };
                } else if (__value__ == (4101410i32)) {
                    (@:checkr _p ?? throw "null pointer dereference")._fmt._fmtFlags._sharp = true;
                    _gotoNext = 4101369i32;
                } else if (__value__ == (4101446i32)) {
                    (@:checkr _p ?? throw "null pointer dereference")._fmt._fmtFlags._zero = !(@:checkr _p ?? throw "null pointer dereference")._fmt._fmtFlags._minus;
                    _gotoNext = 4101369i32;
                } else if (__value__ == (4101529i32)) {
                    (@:checkr _p ?? throw "null pointer dereference")._fmt._fmtFlags._plus = true;
                    _gotoNext = 4101369i32;
                } else if (__value__ == (4101564i32)) {
                    (@:checkr _p ?? throw "null pointer dereference")._fmt._fmtFlags._minus = true;
                    (@:checkr _p ?? throw "null pointer dereference")._fmt._fmtFlags._zero = false;
                    _gotoNext = 4101369i32;
                } else if (__value__ == (4101662i32)) {
                    (@:checkr _p ?? throw "null pointer dereference")._fmt._fmtFlags._space = true;
                    _gotoNext = 4101369i32;
                } else if (__value__ == (4101698i32)) {
                    if (((((97 : stdgo.GoUInt8) <= _c_4101378 : Bool) && (_c_4101378 <= (122 : stdgo.GoUInt8) : Bool) : Bool) && (_argNum_4100859 < (_a.length) : Bool) : Bool)) {
                        _gotoNext = 4101875i32;
                    } else {
                        _gotoNext = 4102333i32;
                    };
                } else if (__value__ == (4101875i32)) {
                    _gotoNext = 4101882i32;
                } else if (__value__ == (4101882i32)) {
                    {
                        final __value__ = _c_4101378;
                        if (__value__ == ((119 : stdgo.GoUInt8))) {
                            _gotoNext = 4101898i32;
                        } else if (__value__ == ((118 : stdgo.GoUInt8))) {
                            _gotoNext = 4101983i32;
                        } else {
                            _gotoNext = 4102168i32;
                        };
                    };
                } else if (__value__ == (4101898i32)) {
                    (@:checkr _p ?? throw "null pointer dereference")._wrappedErrs = ((@:checkr _p ?? throw "null pointer dereference")._wrappedErrs.__append__(_argNum_4100859));
                    _gotoNext = 4101983i32;
                } else if (__value__ == (4101983i32)) {
>>>>>>> 97b0842d
                    (@:checkr _p ?? throw "null pointer dereference")._fmt._fmtFlags._sharpV = (@:checkr _p ?? throw "null pointer dereference")._fmt._fmtFlags._sharp;
                    (@:checkr _p ?? throw "null pointer dereference")._fmt._fmtFlags._sharp = false;
                    (@:checkr _p ?? throw "null pointer dereference")._fmt._fmtFlags._plusV = (@:checkr _p ?? throw "null pointer dereference")._fmt._fmtFlags._plus;
                    (@:checkr _p ?? throw "null pointer dereference")._fmt._fmtFlags._plus = false;
<<<<<<< HEAD
                    _gotoNext = 4100723i32;
                } else if (__value__ == (4100723i32)) {
                    @:check2r _p._printArg(_a[(_argNum_4099414 : stdgo.GoInt)], (_c_4099933 : stdgo.GoInt32));
                    _argNum_4099414++;
                    _i_4099593++;
                    _gotoNext = 4099589i32;
                } else if (__value__ == (4100888i32)) {
                    _simpleFormatBreak = true;
                    _gotoNext = 4099909i32;
                } else if (__value__ == (4100963i32)) {
                    {
                        var __tmp__ = @:check2r _p._argNumber(_argNum_4099414, _format?.__copy__(), _i_4099593, (_a.length));
                        _argNum_4099414 = @:tmpset0 __tmp__._0;
                        _i_4099593 = @:tmpset0 __tmp__._1;
                        _afterIndex_4099485 = @:tmpset0 __tmp__._2;
                    };
                    if (((_i_4099593 < _end_4099394 : Bool) && (_format[(_i_4099593 : stdgo.GoInt)] == (42 : stdgo.GoUInt8)) : Bool)) {
                        _gotoNext = 4101083i32;
                    } else {
                        _gotoNext = 4101490i32;
                    };
                } else if (__value__ == (4101083i32)) {
                    _i_4099593++;
                    {
                        var __tmp__ = stdgo._internal.fmt.Fmt__intfromarg._intFromArg(_a, _argNum_4099414);
                        (@:checkr _p ?? throw "null pointer dereference")._fmt._wid = @:tmpset0 __tmp__._0;
                        (@:checkr _p ?? throw "null pointer dereference")._fmt._fmtFlags._widPresent = @:tmpset0 __tmp__._1;
                        _argNum_4099414 = @:tmpset0 __tmp__._2;
                    };
                    if (!(@:checkr _p ?? throw "null pointer dereference")._fmt._fmtFlags._widPresent) {
                        _gotoNext = 4101180i32;
                    } else {
                        _gotoNext = 4101323i32;
                    };
                } else if (__value__ == (4101180i32)) {
                    @:check2 (@:checkr _p ?? throw "null pointer dereference")._buf._writeString(("%!(BADWIDTH)" : stdgo.GoString));
                    _gotoNext = 4101323i32;
                } else if (__value__ == (4101323i32)) {
                    if (((@:checkr _p ?? throw "null pointer dereference")._fmt._wid < (0 : stdgo.GoInt) : Bool)) {
                        _gotoNext = 4101340i32;
                    } else {
                        _gotoNext = 4101462i32;
                    };
                } else if (__value__ == (4101340i32)) {
                    (@:checkr _p ?? throw "null pointer dereference")._fmt._wid = -(@:checkr _p ?? throw "null pointer dereference")._fmt._wid;
                    (@:checkr _p ?? throw "null pointer dereference")._fmt._fmtFlags._minus = true;
                    (@:checkr _p ?? throw "null pointer dereference")._fmt._fmtFlags._zero = false;
                    _gotoNext = 4101462i32;
                } else if (__value__ == (4101462i32)) {
                    _afterIndex_4099485 = false;
                    _gotoNext = 4101668i32;
                } else if (__value__ == (4101490i32)) {
                    _gotoNext = 4101490i32;
                    {
                        var __tmp__ = stdgo._internal.fmt.Fmt__parsenum._parsenum(_format?.__copy__(), _i_4099593, _end_4099394);
                        (@:checkr _p ?? throw "null pointer dereference")._fmt._wid = @:tmpset0 __tmp__._0;
                        (@:checkr _p ?? throw "null pointer dereference")._fmt._fmtFlags._widPresent = @:tmpset0 __tmp__._1;
                        _i_4099593 = @:tmpset0 __tmp__._2;
                    };
                    if ((_afterIndex_4099485 && (@:checkr _p ?? throw "null pointer dereference")._fmt._fmtFlags._widPresent : Bool)) {
                        _gotoNext = 4101590i32;
                    } else {
                        _gotoNext = 4101668i32;
                    };
                } else if (__value__ == (4101590i32)) {
                    (@:checkr _p ?? throw "null pointer dereference")._goodArgNum = false;
                    _gotoNext = 4101668i32;
                } else if (__value__ == (4101668i32)) {
                    if ((((_i_4099593 + (1 : stdgo.GoInt) : stdgo.GoInt) < _end_4099394 : Bool) && (_format[(_i_4099593 : stdgo.GoInt)] == (46 : stdgo.GoUInt8)) : Bool)) {
                        _gotoNext = 4101701i32;
                    } else {
                        _gotoNext = 4102349i32;
                    };
                } else if (__value__ == (4101701i32)) {
                    _i_4099593++;
                    if (_afterIndex_4099485) {
                        _gotoNext = 4101727i32;
                    } else {
                        _gotoNext = 4101775i32;
                    };
                } else if (__value__ == (4101727i32)) {
                    (@:checkr _p ?? throw "null pointer dereference")._goodArgNum = false;
                    _gotoNext = 4101775i32;
                } else if (__value__ == (4101775i32)) {
                    {
                        var __tmp__ = @:check2r _p._argNumber(_argNum_4099414, _format?.__copy__(), _i_4099593, (_a.length));
                        _argNum_4099414 = @:tmpset0 __tmp__._0;
                        _i_4099593 = @:tmpset0 __tmp__._1;
                        _afterIndex_4099485 = @:tmpset0 __tmp__._2;
                    };
                    if (((_i_4099593 < _end_4099394 : Bool) && (_format[(_i_4099593 : stdgo.GoInt)] == (42 : stdgo.GoUInt8)) : Bool)) {
                        _gotoNext = 4101872i32;
                    } else {
                        _gotoNext = 4102187i32;
                    };
                } else if (__value__ == (4101872i32)) {
                    _i_4099593++;
                    {
                        var __tmp__ = stdgo._internal.fmt.Fmt__intfromarg._intFromArg(_a, _argNum_4099414);
                        (@:checkr _p ?? throw "null pointer dereference")._fmt._prec = @:tmpset0 __tmp__._0;
                        (@:checkr _p ?? throw "null pointer dereference")._fmt._fmtFlags._precPresent = @:tmpset0 __tmp__._1;
                        _argNum_4099414 = @:tmpset0 __tmp__._2;
                    };
                    if (((@:checkr _p ?? throw "null pointer dereference")._fmt._prec < (0 : stdgo.GoInt) : Bool)) {
                        _gotoNext = 4102023i32;
                    } else {
                        _gotoNext = 4102086i32;
                    };
                } else if (__value__ == (4102023i32)) {
                    (@:checkr _p ?? throw "null pointer dereference")._fmt._prec = (0 : stdgo.GoInt);
                    (@:checkr _p ?? throw "null pointer dereference")._fmt._fmtFlags._precPresent = false;
                    _gotoNext = 4102086i32;
                } else if (__value__ == (4102086i32)) {
                    if (!(@:checkr _p ?? throw "null pointer dereference")._fmt._fmtFlags._precPresent) {
                        _gotoNext = 4102108i32;
                    } else {
                        _gotoNext = 4102158i32;
                    };
                } else if (__value__ == (4102108i32)) {
                    @:check2 (@:checkr _p ?? throw "null pointer dereference")._buf._writeString(("%!(BADPREC)" : stdgo.GoString));
                    _gotoNext = 4102158i32;
                } else if (__value__ == (4102158i32)) {
                    _afterIndex_4099485 = false;
                    _gotoNext = 4102349i32;
                } else if (__value__ == (4102187i32)) {
                    _gotoNext = 4102187i32;
                    {
                        var __tmp__ = stdgo._internal.fmt.Fmt__parsenum._parsenum(_format?.__copy__(), _i_4099593, _end_4099394);
                        (@:checkr _p ?? throw "null pointer dereference")._fmt._prec = @:tmpset0 __tmp__._0;
                        (@:checkr _p ?? throw "null pointer dereference")._fmt._fmtFlags._precPresent = @:tmpset0 __tmp__._1;
                        _i_4099593 = @:tmpset0 __tmp__._2;
                    };
                    if (!(@:checkr _p ?? throw "null pointer dereference")._fmt._fmtFlags._precPresent) {
                        _gotoNext = 4102279i32;
                    } else {
                        _gotoNext = 4102349i32;
                    };
                } else if (__value__ == (4102279i32)) {
                    (@:checkr _p ?? throw "null pointer dereference")._fmt._prec = (0 : stdgo.GoInt);
                    (@:checkr _p ?? throw "null pointer dereference")._fmt._fmtFlags._precPresent = true;
                    _gotoNext = 4102349i32;
                } else if (__value__ == (4102349i32)) {
                    if (!_afterIndex_4099485) {
                        _gotoNext = 4102364i32;
                    } else {
                        _gotoNext = 4102439i32;
                    };
                } else if (__value__ == (4102364i32)) {
                    {
                        var __tmp__ = @:check2r _p._argNumber(_argNum_4099414, _format?.__copy__(), _i_4099593, (_a.length));
                        _argNum_4099414 = @:tmpset0 __tmp__._0;
                        _i_4099593 = @:tmpset0 __tmp__._1;
                        _afterIndex_4099485 = @:tmpset0 __tmp__._2;
                    };
                    _gotoNext = 4102439i32;
                } else if (__value__ == (4102439i32)) {
                    if ((_i_4099593 >= _end_4099394 : Bool)) {
                        _gotoNext = 4102451i32;
                    } else {
                        _gotoNext = 4102504i32;
                    };
                } else if (__value__ == (4102451i32)) {
                    @:check2 (@:checkr _p ?? throw "null pointer dereference")._buf._writeString(("%!(NOVERB)" : stdgo.GoString));
                    _gotoNext = 4103420i32;
                } else if (__value__ == (4102504i32)) {
                    {
                        final __tmp__0 = (_format[(_i_4099593 : stdgo.GoInt)] : stdgo.GoInt32);
                        final __tmp__1 = (1 : stdgo.GoInt);
                        _verb_4102504 = __tmp__0;
                        _size_4102510 = __tmp__1;
                    };
                    if ((_verb_4102504 >= (128 : stdgo.GoInt32) : Bool)) {
                        _gotoNext = 4102564i32;
                    } else {
                        _gotoNext = 4102624i32;
                    };
                } else if (__value__ == (4102564i32)) {
                    {
                        var __tmp__ = stdgo._internal.unicode.utf8.Utf8_decoderuneinstring.decodeRuneInString((_format.__slice__(_i_4099593) : stdgo.GoString)?.__copy__());
                        _verb_4102504 = @:tmpset0 __tmp__._0;
                        _size_4102510 = @:tmpset0 __tmp__._1;
                    };
                    _gotoNext = 4102624i32;
                } else if (__value__ == (4102624i32)) {
                    _i_4099593 = (_i_4099593 + (_size_4102510) : stdgo.GoInt);
                    _gotoNext = 4102637i32;
                } else if (__value__ == (4102637i32)) {
                    if (_verb_4102504 == ((37 : stdgo.GoInt32))) {
                        _gotoNext = 4102648i32;
                    } else if (!(@:checkr _p ?? throw "null pointer dereference")._goodArgNum) {
                        _gotoNext = 4102758i32;
                    } else if ((_argNum_4099414 >= (_a.length) : Bool)) {
                        _gotoNext = 4102801i32;
                    } else if (_verb_4102504 == ((119 : stdgo.GoInt32))) {
                        _gotoNext = 4102904i32;
                    } else if (_verb_4102504 == ((118 : stdgo.GoInt32))) {
                        _gotoNext = 4102988i32;
                    } else {
                        _gotoNext = 4103168i32;
                    };
                } else if (__value__ == (4102648i32)) {
                    @:check2 (@:checkr _p ?? throw "null pointer dereference")._buf._writeByte((37 : stdgo.GoUInt8));
                    _gotoNext = 4099589i32;
                } else if (__value__ == (4102758i32)) {
                    @:check2r _p._badArgNum(_verb_4102504);
                    _gotoNext = 4099589i32;
                } else if (__value__ == (4102801i32)) {
                    @:check2r _p._missingArg(_verb_4102504);
                    _gotoNext = 4099589i32;
                } else if (__value__ == (4102904i32)) {
                    (@:checkr _p ?? throw "null pointer dereference")._wrappedErrs = ((@:checkr _p ?? throw "null pointer dereference")._wrappedErrs.__append__(_argNum_4099414));
                    _gotoNext = 4102988i32;
                } else if (__value__ == (4102988i32)) {
=======
                    _gotoNext = 4102168i32;
                } else if (__value__ == (4102168i32)) {
                    @:check2r _p._printArg(_a[(_argNum_4100859 : stdgo.GoInt)], (_c_4101378 : stdgo.GoInt32));
                    _argNum_4100859++;
                    _i_4101038++;
                    _gotoNext = 4101034i32;
                } else if (__value__ == (4102333i32)) {
                    _simpleFormatBreak = true;
                    _gotoNext = 4101354i32;
                } else if (__value__ == (4102408i32)) {
                    {
                        var __tmp__ = @:check2r _p._argNumber(_argNum_4100859, _format?.__copy__(), _i_4101038, (_a.length));
                        _argNum_4100859 = @:tmpset0 __tmp__._0;
                        _i_4101038 = @:tmpset0 __tmp__._1;
                        _afterIndex_4100930 = @:tmpset0 __tmp__._2;
                    };
                    if (((_i_4101038 < _end_4100839 : Bool) && (_format[(_i_4101038 : stdgo.GoInt)] == (42 : stdgo.GoUInt8)) : Bool)) {
                        _gotoNext = 4102528i32;
                    } else {
                        _gotoNext = 4102935i32;
                    };
                } else if (__value__ == (4102528i32)) {
                    _i_4101038++;
                    {
                        var __tmp__ = stdgo._internal.fmt.Fmt__intfromarg._intFromArg(_a, _argNum_4100859);
                        (@:checkr _p ?? throw "null pointer dereference")._fmt._wid = @:tmpset0 __tmp__._0;
                        (@:checkr _p ?? throw "null pointer dereference")._fmt._fmtFlags._widPresent = @:tmpset0 __tmp__._1;
                        _argNum_4100859 = @:tmpset0 __tmp__._2;
                    };
                    if (!(@:checkr _p ?? throw "null pointer dereference")._fmt._fmtFlags._widPresent) {
                        _gotoNext = 4102625i32;
                    } else {
                        _gotoNext = 4102768i32;
                    };
                } else if (__value__ == (4102625i32)) {
                    @:check2 (@:checkr _p ?? throw "null pointer dereference")._buf._writeString(("%!(BADWIDTH)" : stdgo.GoString));
                    _gotoNext = 4102768i32;
                } else if (__value__ == (4102768i32)) {
                    if (((@:checkr _p ?? throw "null pointer dereference")._fmt._wid < (0 : stdgo.GoInt) : Bool)) {
                        _gotoNext = 4102785i32;
                    } else {
                        _gotoNext = 4102907i32;
                    };
                } else if (__value__ == (4102785i32)) {
                    (@:checkr _p ?? throw "null pointer dereference")._fmt._wid = -(@:checkr _p ?? throw "null pointer dereference")._fmt._wid;
                    (@:checkr _p ?? throw "null pointer dereference")._fmt._fmtFlags._minus = true;
                    (@:checkr _p ?? throw "null pointer dereference")._fmt._fmtFlags._zero = false;
                    _gotoNext = 4102907i32;
                } else if (__value__ == (4102907i32)) {
                    _afterIndex_4100930 = false;
                    _gotoNext = 4103113i32;
                } else if (__value__ == (4102935i32)) {
                    _gotoNext = 4102935i32;
                    {
                        var __tmp__ = stdgo._internal.fmt.Fmt__parsenum._parsenum(_format?.__copy__(), _i_4101038, _end_4100839);
                        (@:checkr _p ?? throw "null pointer dereference")._fmt._wid = @:tmpset0 __tmp__._0;
                        (@:checkr _p ?? throw "null pointer dereference")._fmt._fmtFlags._widPresent = @:tmpset0 __tmp__._1;
                        _i_4101038 = @:tmpset0 __tmp__._2;
                    };
                    if ((_afterIndex_4100930 && (@:checkr _p ?? throw "null pointer dereference")._fmt._fmtFlags._widPresent : Bool)) {
                        _gotoNext = 4103035i32;
                    } else {
                        _gotoNext = 4103113i32;
                    };
                } else if (__value__ == (4103035i32)) {
                    (@:checkr _p ?? throw "null pointer dereference")._goodArgNum = false;
                    _gotoNext = 4103113i32;
                } else if (__value__ == (4103113i32)) {
                    if ((((_i_4101038 + (1 : stdgo.GoInt) : stdgo.GoInt) < _end_4100839 : Bool) && (_format[(_i_4101038 : stdgo.GoInt)] == (46 : stdgo.GoUInt8)) : Bool)) {
                        _gotoNext = 4103146i32;
                    } else {
                        _gotoNext = 4103794i32;
                    };
                } else if (__value__ == (4103146i32)) {
                    _i_4101038++;
                    if (_afterIndex_4100930) {
                        _gotoNext = 4103172i32;
                    } else {
                        _gotoNext = 4103220i32;
                    };
                } else if (__value__ == (4103172i32)) {
                    (@:checkr _p ?? throw "null pointer dereference")._goodArgNum = false;
                    _gotoNext = 4103220i32;
                } else if (__value__ == (4103220i32)) {
                    {
                        var __tmp__ = @:check2r _p._argNumber(_argNum_4100859, _format?.__copy__(), _i_4101038, (_a.length));
                        _argNum_4100859 = @:tmpset0 __tmp__._0;
                        _i_4101038 = @:tmpset0 __tmp__._1;
                        _afterIndex_4100930 = @:tmpset0 __tmp__._2;
                    };
                    if (((_i_4101038 < _end_4100839 : Bool) && (_format[(_i_4101038 : stdgo.GoInt)] == (42 : stdgo.GoUInt8)) : Bool)) {
                        _gotoNext = 4103317i32;
                    } else {
                        _gotoNext = 4103632i32;
                    };
                } else if (__value__ == (4103317i32)) {
                    _i_4101038++;
                    {
                        var __tmp__ = stdgo._internal.fmt.Fmt__intfromarg._intFromArg(_a, _argNum_4100859);
                        (@:checkr _p ?? throw "null pointer dereference")._fmt._prec = @:tmpset0 __tmp__._0;
                        (@:checkr _p ?? throw "null pointer dereference")._fmt._fmtFlags._precPresent = @:tmpset0 __tmp__._1;
                        _argNum_4100859 = @:tmpset0 __tmp__._2;
                    };
                    if (((@:checkr _p ?? throw "null pointer dereference")._fmt._prec < (0 : stdgo.GoInt) : Bool)) {
                        _gotoNext = 4103468i32;
                    } else {
                        _gotoNext = 4103531i32;
                    };
                } else if (__value__ == (4103468i32)) {
                    (@:checkr _p ?? throw "null pointer dereference")._fmt._prec = (0 : stdgo.GoInt);
                    (@:checkr _p ?? throw "null pointer dereference")._fmt._fmtFlags._precPresent = false;
                    _gotoNext = 4103531i32;
                } else if (__value__ == (4103531i32)) {
                    if (!(@:checkr _p ?? throw "null pointer dereference")._fmt._fmtFlags._precPresent) {
                        _gotoNext = 4103553i32;
                    } else {
                        _gotoNext = 4103603i32;
                    };
                } else if (__value__ == (4103553i32)) {
                    @:check2 (@:checkr _p ?? throw "null pointer dereference")._buf._writeString(("%!(BADPREC)" : stdgo.GoString));
                    _gotoNext = 4103603i32;
                } else if (__value__ == (4103603i32)) {
                    _afterIndex_4100930 = false;
                    _gotoNext = 4103794i32;
                } else if (__value__ == (4103632i32)) {
                    _gotoNext = 4103632i32;
                    {
                        var __tmp__ = stdgo._internal.fmt.Fmt__parsenum._parsenum(_format?.__copy__(), _i_4101038, _end_4100839);
                        (@:checkr _p ?? throw "null pointer dereference")._fmt._prec = @:tmpset0 __tmp__._0;
                        (@:checkr _p ?? throw "null pointer dereference")._fmt._fmtFlags._precPresent = @:tmpset0 __tmp__._1;
                        _i_4101038 = @:tmpset0 __tmp__._2;
                    };
                    if (!(@:checkr _p ?? throw "null pointer dereference")._fmt._fmtFlags._precPresent) {
                        _gotoNext = 4103724i32;
                    } else {
                        _gotoNext = 4103794i32;
                    };
                } else if (__value__ == (4103724i32)) {
                    (@:checkr _p ?? throw "null pointer dereference")._fmt._prec = (0 : stdgo.GoInt);
                    (@:checkr _p ?? throw "null pointer dereference")._fmt._fmtFlags._precPresent = true;
                    _gotoNext = 4103794i32;
                } else if (__value__ == (4103794i32)) {
                    if (!_afterIndex_4100930) {
                        _gotoNext = 4103809i32;
                    } else {
                        _gotoNext = 4103884i32;
                    };
                } else if (__value__ == (4103809i32)) {
                    {
                        var __tmp__ = @:check2r _p._argNumber(_argNum_4100859, _format?.__copy__(), _i_4101038, (_a.length));
                        _argNum_4100859 = @:tmpset0 __tmp__._0;
                        _i_4101038 = @:tmpset0 __tmp__._1;
                        _afterIndex_4100930 = @:tmpset0 __tmp__._2;
                    };
                    _gotoNext = 4103884i32;
                } else if (__value__ == (4103884i32)) {
                    if ((_i_4101038 >= _end_4100839 : Bool)) {
                        _gotoNext = 4103896i32;
                    } else {
                        _gotoNext = 4103949i32;
                    };
                } else if (__value__ == (4103896i32)) {
                    @:check2 (@:checkr _p ?? throw "null pointer dereference")._buf._writeString(("%!(NOVERB)" : stdgo.GoString));
                    _gotoNext = 4104865i32;
                } else if (__value__ == (4103949i32)) {
                    {
                        final __tmp__0 = (_format[(_i_4101038 : stdgo.GoInt)] : stdgo.GoInt32);
                        final __tmp__1 = (1 : stdgo.GoInt);
                        _verb_4103949 = __tmp__0;
                        _size_4103955 = __tmp__1;
                    };
                    if ((_verb_4103949 >= (128 : stdgo.GoInt32) : Bool)) {
                        _gotoNext = 4104009i32;
                    } else {
                        _gotoNext = 4104069i32;
                    };
                } else if (__value__ == (4104009i32)) {
                    {
                        var __tmp__ = stdgo._internal.unicode.utf8.Utf8_decoderuneinstring.decodeRuneInString((_format.__slice__(_i_4101038) : stdgo.GoString)?.__copy__());
                        _verb_4103949 = @:tmpset0 __tmp__._0;
                        _size_4103955 = @:tmpset0 __tmp__._1;
                    };
                    _gotoNext = 4104069i32;
                } else if (__value__ == (4104069i32)) {
                    _i_4101038 = (_i_4101038 + (_size_4103955) : stdgo.GoInt);
                    _gotoNext = 4104082i32;
                } else if (__value__ == (4104082i32)) {
                    if (_verb_4103949 == ((37 : stdgo.GoInt32))) {
                        _gotoNext = 4104093i32;
                    } else if (!(@:checkr _p ?? throw "null pointer dereference")._goodArgNum) {
                        _gotoNext = 4104203i32;
                    } else if ((_argNum_4100859 >= (_a.length) : Bool)) {
                        _gotoNext = 4104246i32;
                    } else if (_verb_4103949 == ((119 : stdgo.GoInt32))) {
                        _gotoNext = 4104349i32;
                    } else if (_verb_4103949 == ((118 : stdgo.GoInt32))) {
                        _gotoNext = 4104433i32;
                    } else {
                        _gotoNext = 4104613i32;
                    };
                } else if (__value__ == (4104093i32)) {
                    @:check2 (@:checkr _p ?? throw "null pointer dereference")._buf._writeByte((37 : stdgo.GoUInt8));
                    _gotoNext = 4101034i32;
                } else if (__value__ == (4104203i32)) {
                    @:check2r _p._badArgNum(_verb_4103949);
                    _gotoNext = 4101034i32;
                } else if (__value__ == (4104246i32)) {
                    @:check2r _p._missingArg(_verb_4103949);
                    _gotoNext = 4101034i32;
                } else if (__value__ == (4104349i32)) {
                    (@:checkr _p ?? throw "null pointer dereference")._wrappedErrs = ((@:checkr _p ?? throw "null pointer dereference")._wrappedErrs.__append__(_argNum_4100859));
                    _gotoNext = 4104433i32;
                } else if (__value__ == (4104433i32)) {
>>>>>>> 97b0842d
                    (@:checkr _p ?? throw "null pointer dereference")._fmt._fmtFlags._sharpV = (@:checkr _p ?? throw "null pointer dereference")._fmt._fmtFlags._sharp;
                    (@:checkr _p ?? throw "null pointer dereference")._fmt._fmtFlags._sharp = false;
                    (@:checkr _p ?? throw "null pointer dereference")._fmt._fmtFlags._plusV = (@:checkr _p ?? throw "null pointer dereference")._fmt._fmtFlags._plus;
                    (@:checkr _p ?? throw "null pointer dereference")._fmt._fmtFlags._plus = false;
<<<<<<< HEAD
                    _gotoNext = 4103168i32;
                } else if (__value__ == (4103168i32)) {
                    @:check2r _p._printArg(_a[(_argNum_4099414 : stdgo.GoInt)], _verb_4102504);
                    _argNum_4099414++;
                    _gotoNext = 4099589i32;
                } else if (__value__ == (4103420i32)) {
                    if ((!(@:checkr _p ?? throw "null pointer dereference")._reordered && (_argNum_4099414 < (_a.length) : Bool) : Bool)) {
                        _gotoNext = 4103455i32;
                    } else {
                        _gotoNext = 4103811i32;
                    };
                } else if (__value__ == (4103455i32)) {
                    @:check2 (@:checkr _p ?? throw "null pointer dereference")._fmt._clearflags();
                    @:check2 (@:checkr _p ?? throw "null pointer dereference")._buf._writeString(("%!(EXTRA " : stdgo.GoString));
                    if ((0i32 : stdgo.GoInt) < ((_a.__slice__(_argNum_4099414) : stdgo.Slice<stdgo.AnyInterface>).length)) {
                        _gotoNext = 4103782i32;
                    } else {
                        _gotoNext = 4103787i32;
                    };
                } else if (__value__ == (4103517i32)) {
                    _i_4103517++;
                    _gotoNext = 4103783i32;
                } else if (__value__ == (4103544i32)) {
                    _arg_4103520 = stdgo.Go.toInterface((_a.__slice__(_argNum_4099414) : stdgo.Slice<stdgo.AnyInterface>)[(_i_4103517 : stdgo.GoInt)]);
                    if ((_i_4103517 > (0 : stdgo.GoInt) : Bool)) {
                        _gotoNext = 4103558i32;
                    } else {
                        _gotoNext = 4103608i32;
                    };
                } else if (__value__ == (4103558i32)) {
                    @:check2 (@:checkr _p ?? throw "null pointer dereference")._buf._writeString((", " : stdgo.GoString));
                    _gotoNext = 4103608i32;
                } else if (__value__ == (4103608i32)) {
                    if (_arg_4103520 == null) {
                        _gotoNext = 4103622i32;
                    } else {
                        _gotoNext = 4103672i32;
                    };
                } else if (__value__ == (4103622i32)) {
                    @:check2 (@:checkr _p ?? throw "null pointer dereference")._buf._writeString(("<nil>" : stdgo.GoString));
                    _gotoNext = 4103517i32;
                } else if (__value__ == (4103672i32)) {
                    _gotoNext = 4103672i32;
                    @:check2 (@:checkr _p ?? throw "null pointer dereference")._buf._writeString((stdgo._internal.reflect.Reflect_typeof.typeOf(_arg_4103520).string() : stdgo.GoString)?.__copy__());
                    @:check2 (@:checkr _p ?? throw "null pointer dereference")._buf._writeByte((61 : stdgo.GoUInt8));
                    @:check2r _p._printArg(_arg_4103520, (118 : stdgo.GoInt32));
                    var __blank__ = 0i32;
                    _gotoNext = 4103517i32;
                } else if (__value__ == (4103782i32)) {
                    {
                        final __tmp__0 = 0i32;
                        final __tmp__1 = stdgo.Go.toInterface((_a.__slice__(_argNum_4099414) : stdgo.Slice<stdgo.AnyInterface>)[(0i32 : stdgo.GoInt)]);
                        _i_4103517 = __tmp__0;
                        _arg_4103520 = __tmp__1;
                    };
                    _gotoNext = 4103783i32;
                } else if (__value__ == (4103783i32)) {
                    if (_i_4103517 < ((_a.__slice__(_argNum_4099414) : stdgo.Slice<stdgo.AnyInterface>).length)) {
                        _gotoNext = 4103544i32;
                    } else {
                        _gotoNext = 4103787i32;
                    };
                } else if (__value__ == (4103787i32)) {
                    @:check2 (@:checkr _p ?? throw "null pointer dereference")._buf._writeByte((41 : stdgo.GoUInt8));
                    _gotoNext = 4103811i32;
                } else if (__value__ == (4103811i32)) {
=======
                    _gotoNext = 4104613i32;
                } else if (__value__ == (4104613i32)) {
                    @:check2r _p._printArg(_a[(_argNum_4100859 : stdgo.GoInt)], _verb_4103949);
                    _argNum_4100859++;
                    _gotoNext = 4101034i32;
                } else if (__value__ == (4104865i32)) {
                    if ((!(@:checkr _p ?? throw "null pointer dereference")._reordered && (_argNum_4100859 < (_a.length) : Bool) : Bool)) {
                        _gotoNext = 4104900i32;
                    } else {
                        _gotoNext = 4105256i32;
                    };
                } else if (__value__ == (4104900i32)) {
                    @:check2 (@:checkr _p ?? throw "null pointer dereference")._fmt._clearflags();
                    @:check2 (@:checkr _p ?? throw "null pointer dereference")._buf._writeString(("%!(EXTRA " : stdgo.GoString));
                    if ((0i32 : stdgo.GoInt) < ((_a.__slice__(_argNum_4100859) : stdgo.Slice<stdgo.AnyInterface>).length)) {
                        _gotoNext = 4105227i32;
                    } else {
                        _gotoNext = 4105232i32;
                    };
                } else if (__value__ == (4104962i32)) {
                    _i_4104962++;
                    _gotoNext = 4105228i32;
                } else if (__value__ == (4104989i32)) {
                    _arg_4104965 = stdgo.Go.toInterface((_a.__slice__(_argNum_4100859) : stdgo.Slice<stdgo.AnyInterface>)[(_i_4104962 : stdgo.GoInt)]);
                    if ((_i_4104962 > (0 : stdgo.GoInt) : Bool)) {
                        _gotoNext = 4105003i32;
                    } else {
                        _gotoNext = 4105053i32;
                    };
                } else if (__value__ == (4105003i32)) {
                    @:check2 (@:checkr _p ?? throw "null pointer dereference")._buf._writeString((", " : stdgo.GoString));
                    _gotoNext = 4105053i32;
                } else if (__value__ == (4105053i32)) {
                    if (_arg_4104965 == null) {
                        _gotoNext = 4105067i32;
                    } else {
                        _gotoNext = 4105117i32;
                    };
                } else if (__value__ == (4105067i32)) {
                    @:check2 (@:checkr _p ?? throw "null pointer dereference")._buf._writeString(("<nil>" : stdgo.GoString));
                    _gotoNext = 4104962i32;
                } else if (__value__ == (4105117i32)) {
                    _gotoNext = 4105117i32;
                    @:check2 (@:checkr _p ?? throw "null pointer dereference")._buf._writeString((stdgo._internal.reflect.Reflect_typeof.typeOf(_arg_4104965).string() : stdgo.GoString)?.__copy__());
                    @:check2 (@:checkr _p ?? throw "null pointer dereference")._buf._writeByte((61 : stdgo.GoUInt8));
                    @:check2r _p._printArg(_arg_4104965, (118 : stdgo.GoInt32));
                    var __blank__ = 0i32;
                    _gotoNext = 4104962i32;
                } else if (__value__ == (4105227i32)) {
                    {
                        final __tmp__0 = 0i32;
                        final __tmp__1 = stdgo.Go.toInterface((_a.__slice__(_argNum_4100859) : stdgo.Slice<stdgo.AnyInterface>)[(0i32 : stdgo.GoInt)]);
                        _i_4104962 = __tmp__0;
                        _arg_4104965 = __tmp__1;
                    };
                    _gotoNext = 4105228i32;
                } else if (__value__ == (4105228i32)) {
                    if (_i_4104962 < ((_a.__slice__(_argNum_4100859) : stdgo.Slice<stdgo.AnyInterface>).length)) {
                        _gotoNext = 4104989i32;
                    } else {
                        _gotoNext = 4105232i32;
                    };
                } else if (__value__ == (4105232i32)) {
                    @:check2 (@:checkr _p ?? throw "null pointer dereference")._buf._writeByte((41 : stdgo.GoUInt8));
                    _gotoNext = 4105256i32;
                } else if (__value__ == (4105256i32)) {
>>>>>>> 97b0842d
                    _gotoNext = -1i32;
                };
            };
        };
    }
    @:keep
    @:tdfield
    static public function _missingArg( _p:stdgo.Ref<stdgo._internal.fmt.Fmt_t_pp.T_pp>, _verb:stdgo.GoInt32):Void {
        @:recv var _p:stdgo.Ref<stdgo._internal.fmt.Fmt_t_pp.T_pp> = _p;
        @:check2 (@:checkr _p ?? throw "null pointer dereference")._buf._writeString(("%!" : stdgo.GoString));
        @:check2 (@:checkr _p ?? throw "null pointer dereference")._buf._writeRune(_verb);
        @:check2 (@:checkr _p ?? throw "null pointer dereference")._buf._writeString(("(MISSING)" : stdgo.GoString));
    }
    @:keep
    @:tdfield
    static public function _badArgNum( _p:stdgo.Ref<stdgo._internal.fmt.Fmt_t_pp.T_pp>, _verb:stdgo.GoInt32):Void {
        @:recv var _p:stdgo.Ref<stdgo._internal.fmt.Fmt_t_pp.T_pp> = _p;
        @:check2 (@:checkr _p ?? throw "null pointer dereference")._buf._writeString(("%!" : stdgo.GoString));
        @:check2 (@:checkr _p ?? throw "null pointer dereference")._buf._writeRune(_verb);
        @:check2 (@:checkr _p ?? throw "null pointer dereference")._buf._writeString(("(BADINDEX)" : stdgo.GoString));
    }
    @:keep
    @:tdfield
    static public function _argNumber( _p:stdgo.Ref<stdgo._internal.fmt.Fmt_t_pp.T_pp>, _argNum:stdgo.GoInt, _format:stdgo.GoString, _i:stdgo.GoInt, _numArgs:stdgo.GoInt):{ var _0 : stdgo.GoInt; var _1 : stdgo.GoInt; var _2 : Bool; } {
        @:recv var _p:stdgo.Ref<stdgo._internal.fmt.Fmt_t_pp.T_pp> = _p;
        var _newArgNum = (0 : stdgo.GoInt), _newi = (0 : stdgo.GoInt), _found = false;
        if ((((_format.length) <= _i : Bool) || (_format[(_i : stdgo.GoInt)] != (91 : stdgo.GoUInt8)) : Bool)) {
            return {
                final __tmp__:{ var _0 : stdgo.GoInt; var _1 : stdgo.GoInt; var _2 : Bool; } = { _0 : _argNum, _1 : _i, _2 : false };
                _newArgNum = __tmp__._0;
                _newi = __tmp__._1;
                _found = __tmp__._2;
                __tmp__;
            };
        };
        (@:checkr _p ?? throw "null pointer dereference")._reordered = true;
        var __tmp__ = stdgo._internal.fmt.Fmt__parseargnumber._parseArgNumber((_format.__slice__(_i) : stdgo.GoString)?.__copy__()), _index:stdgo.GoInt = __tmp__._0, _wid:stdgo.GoInt = __tmp__._1, _ok:Bool = __tmp__._2;
        if (((_ok && ((0 : stdgo.GoInt) <= _index : Bool) : Bool) && (_index < _numArgs : Bool) : Bool)) {
            return {
                final __tmp__:{ var _0 : stdgo.GoInt; var _1 : stdgo.GoInt; var _2 : Bool; } = { _0 : _index, _1 : (_i + _wid : stdgo.GoInt), _2 : true };
                _newArgNum = __tmp__._0;
                _newi = __tmp__._1;
                _found = __tmp__._2;
                __tmp__;
            };
        };
        (@:checkr _p ?? throw "null pointer dereference")._goodArgNum = false;
        return {
            final __tmp__:{ var _0 : stdgo.GoInt; var _1 : stdgo.GoInt; var _2 : Bool; } = { _0 : _argNum, _1 : (_i + _wid : stdgo.GoInt), _2 : _ok };
            _newArgNum = __tmp__._0;
            _newi = __tmp__._1;
            _found = __tmp__._2;
            __tmp__;
        };
    }
    @:keep
    @:tdfield
    static public function _printValue( _p:stdgo.Ref<stdgo._internal.fmt.Fmt_t_pp.T_pp>, _value:stdgo._internal.reflect.Reflect_value.Value, _verb:stdgo.GoInt32, _depth:stdgo.GoInt):Void {
        @:recv var _p:stdgo.Ref<stdgo._internal.fmt.Fmt_t_pp.T_pp> = _p;
        if ((((_depth > (0 : stdgo.GoInt) : Bool) && _value.isValid() : Bool) && _value.canInterface() : Bool)) {
            (@:checkr _p ?? throw "null pointer dereference")._arg = _value.interface_();
            if (@:check2r _p._handleMethods(_verb)) {
                return;
            };
        };
        (@:checkr _p ?? throw "null pointer dereference")._arg = (null : stdgo.AnyInterface);
        (@:checkr _p ?? throw "null pointer dereference")._value = _value?.__copy__();
        {
            var _f = (_value?.__copy__() : stdgo._internal.reflect.Reflect_value.Value);
            {
                var __switchIndex__ = -1;
                var __run__ = true;
                while (__run__) {
                    __run__ = false;
                    {
                        final __value__ = _value.kind();
                        if (__switchIndex__ == 0 || (__switchIndex__ == -1 && (__value__ == (0u32 : stdgo._internal.reflect.Reflect_kind.Kind)))) {
                            if (_depth == ((0 : stdgo.GoInt))) {
                                @:check2 (@:checkr _p ?? throw "null pointer dereference")._buf._writeString(("<invalid reflect.Value>" : stdgo.GoString));
                            } else {
                                {
                                    final __value__ = _verb;
                                    if (__value__ == ((118 : stdgo.GoInt32))) {
                                        @:check2 (@:checkr _p ?? throw "null pointer dereference")._buf._writeString(("<nil>" : stdgo.GoString));
                                    } else {
                                        @:check2r _p._badVerb(_verb);
                                    };
                                };
                            };
                            break;
                            break;
                        } else if (__switchIndex__ == 1 || (__switchIndex__ == -1 && (__value__ == (1u32 : stdgo._internal.reflect.Reflect_kind.Kind)))) {
                            @:check2r _p._fmtBool(_f.bool_(), _verb);
                            break;
                            break;
                        } else if (__switchIndex__ == 2 || (__switchIndex__ == -1 && (__value__ == ((2u32 : stdgo._internal.reflect.Reflect_kind.Kind)) || __value__ == ((3u32 : stdgo._internal.reflect.Reflect_kind.Kind)) || __value__ == ((4u32 : stdgo._internal.reflect.Reflect_kind.Kind)) || __value__ == ((5u32 : stdgo._internal.reflect.Reflect_kind.Kind)) || __value__ == ((6u32 : stdgo._internal.reflect.Reflect_kind.Kind))))) {
                            @:check2r _p._fmtInteger((_f.int_() : stdgo.GoUInt64), true, _verb);
                            break;
                            break;
                        } else if (__switchIndex__ == 3 || (__switchIndex__ == -1 && (__value__ == ((7u32 : stdgo._internal.reflect.Reflect_kind.Kind)) || __value__ == ((8u32 : stdgo._internal.reflect.Reflect_kind.Kind)) || __value__ == ((9u32 : stdgo._internal.reflect.Reflect_kind.Kind)) || __value__ == ((10u32 : stdgo._internal.reflect.Reflect_kind.Kind)) || __value__ == ((11u32 : stdgo._internal.reflect.Reflect_kind.Kind)) || __value__ == ((12u32 : stdgo._internal.reflect.Reflect_kind.Kind))))) {
                            @:check2r _p._fmtInteger(_f.uint(), false, _verb);
                            break;
                            break;
                        } else if (__switchIndex__ == 4 || (__switchIndex__ == -1 && (__value__ == (13u32 : stdgo._internal.reflect.Reflect_kind.Kind)))) {
                            @:check2r _p._fmtFloat(_f.float_(), (32 : stdgo.GoInt), _verb);
                            break;
                            break;
                        } else if (__switchIndex__ == 5 || (__switchIndex__ == -1 && (__value__ == (14u32 : stdgo._internal.reflect.Reflect_kind.Kind)))) {
                            @:check2r _p._fmtFloat(_f.float_(), (64 : stdgo.GoInt), _verb);
                            break;
                            break;
                        } else if (__switchIndex__ == 6 || (__switchIndex__ == -1 && (__value__ == (15u32 : stdgo._internal.reflect.Reflect_kind.Kind)))) {
                            @:check2r _p._fmtComplex(_f.complex(), (64 : stdgo.GoInt), _verb);
                            break;
                            break;
                        } else if (__switchIndex__ == 7 || (__switchIndex__ == -1 && (__value__ == (16u32 : stdgo._internal.reflect.Reflect_kind.Kind)))) {
                            @:check2r _p._fmtComplex(_f.complex(), (128 : stdgo.GoInt), _verb);
                            break;
                            break;
                        } else if (__switchIndex__ == 8 || (__switchIndex__ == -1 && (__value__ == (24u32 : stdgo._internal.reflect.Reflect_kind.Kind)))) {
                            @:check2r _p._fmtString((_f.string() : stdgo.GoString)?.__copy__(), _verb);
                            break;
                            break;
                        } else if (__switchIndex__ == 9 || (__switchIndex__ == -1 && (__value__ == (21u32 : stdgo._internal.reflect.Reflect_kind.Kind)))) {
                            if ((@:checkr _p ?? throw "null pointer dereference")._fmt._fmtFlags._sharpV) {
                                @:check2 (@:checkr _p ?? throw "null pointer dereference")._buf._writeString((_f.type().string() : stdgo.GoString)?.__copy__());
                                if (_f.isNil()) {
                                    @:check2 (@:checkr _p ?? throw "null pointer dereference")._buf._writeString(("(nil)" : stdgo.GoString));
                                    return;
                                };
                                @:check2 (@:checkr _p ?? throw "null pointer dereference")._buf._writeByte((123 : stdgo.GoUInt8));
                            } else {
                                @:check2 (@:checkr _p ?? throw "null pointer dereference")._buf._writeString(("map[" : stdgo.GoString));
                            };
                            var _sorted = stdgo._internal.internal.fmtsort.Fmtsort_sort.sort(_f?.__copy__());
                            for (_i => _key in (@:checkr _sorted ?? throw "null pointer dereference").key) {
                                if ((_i > (0 : stdgo.GoInt) : Bool)) {
                                    if ((@:checkr _p ?? throw "null pointer dereference")._fmt._fmtFlags._sharpV) {
                                        @:check2 (@:checkr _p ?? throw "null pointer dereference")._buf._writeString((", " : stdgo.GoString));
                                    } else {
                                        @:check2 (@:checkr _p ?? throw "null pointer dereference")._buf._writeByte((32 : stdgo.GoUInt8));
                                    };
                                };
                                @:check2r _p._printValue(_key?.__copy__(), _verb, (_depth + (1 : stdgo.GoInt) : stdgo.GoInt));
                                @:check2 (@:checkr _p ?? throw "null pointer dereference")._buf._writeByte((58 : stdgo.GoUInt8));
                                @:check2r _p._printValue((@:checkr _sorted ?? throw "null pointer dereference").value[(_i : stdgo.GoInt)], _verb, (_depth + (1 : stdgo.GoInt) : stdgo.GoInt));
                            };
                            if ((@:checkr _p ?? throw "null pointer dereference")._fmt._fmtFlags._sharpV) {
                                @:check2 (@:checkr _p ?? throw "null pointer dereference")._buf._writeByte((125 : stdgo.GoUInt8));
                            } else {
                                @:check2 (@:checkr _p ?? throw "null pointer dereference")._buf._writeByte((93 : stdgo.GoUInt8));
                            };
                            break;
                            break;
                        } else if (__switchIndex__ == 10 || (__switchIndex__ == -1 && (__value__ == (25u32 : stdgo._internal.reflect.Reflect_kind.Kind)))) {
                            if ((@:checkr _p ?? throw "null pointer dereference")._fmt._fmtFlags._sharpV) {
                                @:check2 (@:checkr _p ?? throw "null pointer dereference")._buf._writeString((_f.type().string() : stdgo.GoString)?.__copy__());
                            };
                            @:check2 (@:checkr _p ?? throw "null pointer dereference")._buf._writeByte((123 : stdgo.GoUInt8));
                            {
                                var _i = (0 : stdgo.GoInt);
                                while ((_i < _f.numField() : Bool)) {
                                    if ((_i > (0 : stdgo.GoInt) : Bool)) {
                                        if ((@:checkr _p ?? throw "null pointer dereference")._fmt._fmtFlags._sharpV) {
                                            @:check2 (@:checkr _p ?? throw "null pointer dereference")._buf._writeString((", " : stdgo.GoString));
                                        } else {
                                            @:check2 (@:checkr _p ?? throw "null pointer dereference")._buf._writeByte((32 : stdgo.GoUInt8));
                                        };
                                    };
if (((@:checkr _p ?? throw "null pointer dereference")._fmt._fmtFlags._plusV || (@:checkr _p ?? throw "null pointer dereference")._fmt._fmtFlags._sharpV : Bool)) {
                                        {
                                            var _name = (_f.type().field(_i).name.__copy__() : stdgo.GoString);
                                            if (_name != ((stdgo.Go.str() : stdgo.GoString))) {
                                                @:check2 (@:checkr _p ?? throw "null pointer dereference")._buf._writeString(_name.__copy__());
                                                @:check2 (@:checkr _p ?? throw "null pointer dereference")._buf._writeByte((58 : stdgo.GoUInt8));
                                            };
                                        };
                                    };
@:check2r _p._printValue(stdgo._internal.fmt.Fmt__getfield._getField(_f.__copy__(), _i).__copy__(), _verb, (_depth + (1 : stdgo.GoInt) : stdgo.GoInt));
                                    _i++;
                                };
                            };
                            @:check2 (@:checkr _p ?? throw "null pointer dereference")._buf._writeByte((125 : stdgo.GoUInt8));
                            break;
                            break;
                        } else if (__switchIndex__ == 11 || (__switchIndex__ == -1 && (__value__ == (20u32 : stdgo._internal.reflect.Reflect_kind.Kind)))) {
                            var _value = (_f.elem()?.__copy__() : stdgo._internal.reflect.Reflect_value.Value);
                            if (!_value.isValid()) {
                                if ((@:checkr _p ?? throw "null pointer dereference")._fmt._fmtFlags._sharpV) {
                                    @:check2 (@:checkr _p ?? throw "null pointer dereference")._buf._writeString((_f.type().string() : stdgo.GoString)?.__copy__());
                                    @:check2 (@:checkr _p ?? throw "null pointer dereference")._buf._writeString(("(nil)" : stdgo.GoString));
                                } else {
                                    @:check2 (@:checkr _p ?? throw "null pointer dereference")._buf._writeString(("<nil>" : stdgo.GoString));
                                };
                            } else {
                                @:check2r _p._printValue(_value?.__copy__(), _verb, (_depth + (1 : stdgo.GoInt) : stdgo.GoInt));
                            };
                            break;
                            break;
                        } else if (__switchIndex__ == 12 || (__switchIndex__ == -1 && (__value__ == ((17u32 : stdgo._internal.reflect.Reflect_kind.Kind)) || __value__ == ((23u32 : stdgo._internal.reflect.Reflect_kind.Kind))))) {
                            {
                                final __value__ = _verb;
                                if (__value__ == ((115 : stdgo.GoInt32)) || __value__ == ((113 : stdgo.GoInt32)) || __value__ == ((120 : stdgo.GoInt32)) || __value__ == ((88 : stdgo.GoInt32))) {
                                    var _t = (_f.type() : stdgo._internal.reflect.Reflect_type_.Type_);
                                    if (_t.elem().kind() == ((8u32 : stdgo._internal.reflect.Reflect_kind.Kind))) {
                                        var _bytes:stdgo.Slice<stdgo.GoUInt8> = (null : stdgo.Slice<stdgo.GoUInt8>);
                                        if (_f.kind() == ((23u32 : stdgo._internal.reflect.Reflect_kind.Kind))) {
                                            _bytes = _f.bytes();
                                        } else if (_f.canAddr()) {
                                            _bytes = _f.slice((0 : stdgo.GoInt), _f.len()).bytes();
                                        } else {
                                            _bytes = (new stdgo.Slice<stdgo.GoUInt8>((_f.len() : stdgo.GoInt).toBasic(), 0).__setNumber32__() : stdgo.Slice<stdgo.GoUInt8>);
                                            for (_i => _ in _bytes) {
                                                _bytes[(_i : stdgo.GoInt)] = (_f.index(_i).uint() : stdgo.GoUInt8);
                                            };
                                        };
                                        @:check2r _p._fmtBytes(_bytes, _verb, (_t.string() : stdgo.GoString)?.__copy__());
                                        return;
                                    };
                                };
                            };
                            if ((@:checkr _p ?? throw "null pointer dereference")._fmt._fmtFlags._sharpV) {
                                @:check2 (@:checkr _p ?? throw "null pointer dereference")._buf._writeString((_f.type().string() : stdgo.GoString)?.__copy__());
                                if (((_f.kind() == (23u32 : stdgo._internal.reflect.Reflect_kind.Kind)) && _f.isNil() : Bool)) {
                                    @:check2 (@:checkr _p ?? throw "null pointer dereference")._buf._writeString(("(nil)" : stdgo.GoString));
                                    return;
                                };
                                @:check2 (@:checkr _p ?? throw "null pointer dereference")._buf._writeByte((123 : stdgo.GoUInt8));
                                {
                                    var _i = (0 : stdgo.GoInt);
                                    while ((_i < _f.len() : Bool)) {
                                        if ((_i > (0 : stdgo.GoInt) : Bool)) {
                                            @:check2 (@:checkr _p ?? throw "null pointer dereference")._buf._writeString((", " : stdgo.GoString));
                                        };
@:check2r _p._printValue(_f.index(_i).__copy__(), _verb, (_depth + (1 : stdgo.GoInt) : stdgo.GoInt));
                                        _i++;
                                    };
                                };
                                @:check2 (@:checkr _p ?? throw "null pointer dereference")._buf._writeByte((125 : stdgo.GoUInt8));
                            } else {
                                @:check2 (@:checkr _p ?? throw "null pointer dereference")._buf._writeByte((91 : stdgo.GoUInt8));
                                {
                                    var _i = (0 : stdgo.GoInt);
                                    while ((_i < _f.len() : Bool)) {
                                        if ((_i > (0 : stdgo.GoInt) : Bool)) {
                                            @:check2 (@:checkr _p ?? throw "null pointer dereference")._buf._writeByte((32 : stdgo.GoUInt8));
                                        };
@:check2r _p._printValue(_f.index(_i).__copy__(), _verb, (_depth + (1 : stdgo.GoInt) : stdgo.GoInt));
                                        _i++;
                                    };
                                };
                                @:check2 (@:checkr _p ?? throw "null pointer dereference")._buf._writeByte((93 : stdgo.GoUInt8));
                            };
                            break;
                            break;
                        } else if (__switchIndex__ == 13 || (__switchIndex__ == -1 && (__value__ == (22u32 : stdgo._internal.reflect.Reflect_kind.Kind)))) {
                            if (((_depth == (0 : stdgo.GoInt)) && (_f.pointer() != (new stdgo.GoUIntptr(0) : stdgo.GoUIntptr)) : Bool)) {
                                {
                                    var _a = (_f.elem()?.__copy__() : stdgo._internal.reflect.Reflect_value.Value);
                                    {
                                        final __value__ = _a.kind();
                                        if (__value__ == ((17u32 : stdgo._internal.reflect.Reflect_kind.Kind)) || __value__ == ((23u32 : stdgo._internal.reflect.Reflect_kind.Kind)) || __value__ == ((25u32 : stdgo._internal.reflect.Reflect_kind.Kind)) || __value__ == ((21u32 : stdgo._internal.reflect.Reflect_kind.Kind))) {
                                            @:check2 (@:checkr _p ?? throw "null pointer dereference")._buf._writeByte((38 : stdgo.GoUInt8));
                                            @:check2r _p._printValue(_a?.__copy__(), _verb, (_depth + (1 : stdgo.GoInt) : stdgo.GoInt));
                                            return;
                                        };
                                    };
                                };
                            };
                            @:fallthrough {
                                __switchIndex__ = 14;
                                __run__ = true;
                                continue;
                            };
                            break;
                        } else if (__switchIndex__ == 14 || (__switchIndex__ == -1 && (__value__ == ((18u32 : stdgo._internal.reflect.Reflect_kind.Kind)) || __value__ == ((19u32 : stdgo._internal.reflect.Reflect_kind.Kind)) || __value__ == ((26u32 : stdgo._internal.reflect.Reflect_kind.Kind))))) {
                            @:check2r _p._fmtPointer(_f?.__copy__(), _verb);
                            break;
                            break;
                        } else {
                            @:check2r _p._unknownType(_f?.__copy__());
                            break;
                        };
                    };
                    break;
                };
            };
        };
    }
    @:keep
    @:tdfield
    static public function _printArg( _p:stdgo.Ref<stdgo._internal.fmt.Fmt_t_pp.T_pp>, _arg:stdgo.AnyInterface, _verb:stdgo.GoInt32):Void {
        @:recv var _p:stdgo.Ref<stdgo._internal.fmt.Fmt_t_pp.T_pp> = _p;
        (@:checkr _p ?? throw "null pointer dereference")._arg = _arg;
        (@:checkr _p ?? throw "null pointer dereference")._value = (new stdgo._internal.reflect.Reflect_value.Value() : stdgo._internal.reflect.Reflect_value.Value);
        if (_arg == null) {
            {
                final __value__ = _verb;
                if (__value__ == ((84 : stdgo.GoInt32)) || __value__ == ((118 : stdgo.GoInt32))) {
                    @:check2 (@:checkr _p ?? throw "null pointer dereference")._fmt._padString(("<nil>" : stdgo.GoString));
                } else {
                    @:check2r _p._badVerb(_verb);
                };
            };
            return;
        };
        {
            final __value__ = _verb;
            if (__value__ == ((84 : stdgo.GoInt32))) {
                @:check2 (@:checkr _p ?? throw "null pointer dereference")._fmt._fmtS((stdgo._internal.reflect.Reflect_typeof.typeOf(_arg).string() : stdgo.GoString)?.__copy__());
                return;
            } else if (__value__ == ((112 : stdgo.GoInt32))) {
                @:check2r _p._fmtPointer(stdgo._internal.reflect.Reflect_valueof.valueOf(_arg)?.__copy__(), (112 : stdgo.GoInt32));
                return;
            };
        };
        {
            final __type__ = _arg;
            if (stdgo.Go.typeEquals((__type__ : Bool))) {
                var _f:Bool = __type__ == null ? false : __type__.__underlying__() == null ? false : __type__ == null ? false : __type__.__underlying__().value;
                @:check2r _p._fmtBool(_f, _verb);
            } else if (stdgo.Go.typeEquals((__type__ : stdgo.GoFloat32))) {
                var _f:stdgo.GoFloat32 = __type__ == null ? 0 : __type__.__underlying__() == null ? 0 : __type__ == null ? 0 : __type__.__underlying__().value;
                @:check2r _p._fmtFloat((_f : stdgo.GoFloat64), (32 : stdgo.GoInt), _verb);
            } else if (stdgo.Go.typeEquals((__type__ : stdgo.GoFloat64))) {
                var _f:stdgo.GoFloat64 = __type__ == null ? 0 : __type__.__underlying__() == null ? 0 : __type__ == null ? 0 : __type__.__underlying__().value;
                @:check2r _p._fmtFloat(_f, (64 : stdgo.GoInt), _verb);
            } else if (stdgo.Go.typeEquals((__type__ : stdgo.GoComplex64))) {
                var _f:stdgo.GoComplex64 = __type__ == null ? new stdgo.GoComplex64(0, 0) : __type__.__underlying__() == null ? new stdgo.GoComplex64(0, 0) : __type__ == null ? new stdgo.GoComplex64(0, 0) : __type__.__underlying__().value;
                @:check2r _p._fmtComplex((_f : stdgo.GoComplex128), (64 : stdgo.GoInt), _verb);
            } else if (stdgo.Go.typeEquals((__type__ : stdgo.GoComplex128))) {
                var _f:stdgo.GoComplex128 = __type__ == null ? new stdgo.GoComplex128(0, 0) : __type__.__underlying__() == null ? new stdgo.GoComplex128(0, 0) : __type__ == null ? new stdgo.GoComplex128(0, 0) : __type__.__underlying__().value;
                @:check2r _p._fmtComplex(_f, (128 : stdgo.GoInt), _verb);
            } else if (stdgo.Go.typeEquals((__type__ : stdgo.GoInt))) {
                var _f:stdgo.GoInt = __type__ == null ? 0 : __type__.__underlying__() == null ? 0 : __type__ == null ? 0 : __type__.__underlying__().value;
                @:check2r _p._fmtInteger((_f : stdgo.GoUInt64), true, _verb);
            } else if (stdgo.Go.typeEquals((__type__ : stdgo.GoInt8))) {
                var _f:stdgo.GoInt8 = __type__ == null ? 0 : __type__.__underlying__() == null ? 0 : __type__ == null ? 0 : __type__.__underlying__().value;
                @:check2r _p._fmtInteger((_f : stdgo.GoUInt64), true, _verb);
            } else if (stdgo.Go.typeEquals((__type__ : stdgo.GoInt16))) {
                var _f:stdgo.GoInt16 = __type__ == null ? 0 : __type__.__underlying__() == null ? 0 : __type__ == null ? 0 : __type__.__underlying__().value;
                @:check2r _p._fmtInteger((_f : stdgo.GoUInt64), true, _verb);
            } else if (stdgo.Go.typeEquals((__type__ : stdgo.GoInt32))) {
                var _f:stdgo.GoInt32 = __type__ == null ? 0 : __type__.__underlying__() == null ? 0 : __type__ == null ? 0 : __type__.__underlying__().value;
                @:check2r _p._fmtInteger((_f : stdgo.GoUInt64), true, _verb);
            } else if (stdgo.Go.typeEquals((__type__ : stdgo.GoInt64))) {
                var _f:stdgo.GoInt64 = __type__ == null ? 0 : __type__.__underlying__() == null ? 0 : __type__ == null ? 0 : __type__.__underlying__().value;
                @:check2r _p._fmtInteger((_f : stdgo.GoUInt64), true, _verb);
            } else if (stdgo.Go.typeEquals((__type__ : stdgo.GoUInt))) {
                var _f:stdgo.GoUInt = __type__ == null ? 0 : __type__.__underlying__() == null ? 0 : __type__ == null ? 0 : __type__.__underlying__().value;
                @:check2r _p._fmtInteger((_f : stdgo.GoUInt64), false, _verb);
            } else if (stdgo.Go.typeEquals((__type__ : stdgo.GoUInt8))) {
                var _f:stdgo.GoUInt8 = __type__ == null ? 0 : __type__.__underlying__() == null ? 0 : __type__ == null ? 0 : __type__.__underlying__().value;
                @:check2r _p._fmtInteger((_f : stdgo.GoUInt64), false, _verb);
            } else if (stdgo.Go.typeEquals((__type__ : stdgo.GoUInt16))) {
                var _f:stdgo.GoUInt16 = __type__ == null ? 0 : __type__.__underlying__() == null ? 0 : __type__ == null ? 0 : __type__.__underlying__().value;
                @:check2r _p._fmtInteger((_f : stdgo.GoUInt64), false, _verb);
            } else if (stdgo.Go.typeEquals((__type__ : stdgo.GoUInt32))) {
                var _f:stdgo.GoUInt32 = __type__ == null ? 0 : __type__.__underlying__() == null ? 0 : __type__ == null ? 0 : __type__.__underlying__().value;
                @:check2r _p._fmtInteger((_f : stdgo.GoUInt64), false, _verb);
            } else if (stdgo.Go.typeEquals((__type__ : stdgo.GoUInt64))) {
                var _f:stdgo.GoUInt64 = __type__ == null ? 0 : __type__.__underlying__() == null ? 0 : __type__ == null ? 0 : __type__.__underlying__().value;
                @:check2r _p._fmtInteger(_f, false, _verb);
            } else if (stdgo.Go.typeEquals((__type__ : stdgo.GoUIntptr))) {
                var _f:stdgo.GoUIntptr = __type__ == null ? new stdgo.GoUIntptr(0) : __type__.__underlying__() == null ? new stdgo.GoUIntptr(0) : __type__ == null ? new stdgo.GoUIntptr(0) : __type__.__underlying__().value;
                @:check2r _p._fmtInteger((_f : stdgo.GoUInt64), false, _verb);
            } else if (stdgo.Go.typeEquals((__type__ : stdgo.GoString))) {
                var _f:stdgo.GoString = __type__ == null ? "" : __type__.__underlying__() == null ? "" : __type__ == null ? "" : __type__.__underlying__().value;
                @:check2r _p._fmtString(_f?.__copy__(), _verb);
            } else if (stdgo.Go.typeEquals((__type__ : stdgo.Slice<stdgo.GoUInt8>))) {
                var _f:stdgo.Slice<stdgo.GoUInt8> = __type__ == null ? (null : stdgo.Slice<stdgo.GoUInt8>) : __type__.__underlying__() == null ? (null : stdgo.Slice<stdgo.GoUInt8>) : __type__ == null ? (null : stdgo.Slice<stdgo.GoUInt8>) : __type__.__underlying__().value;
                @:check2r _p._fmtBytes(_f, _verb, ("[]byte" : stdgo.GoString));
            } else if (stdgo.Go.typeEquals((__type__ : stdgo._internal.reflect.Reflect_value.Value))) {
                var _f:stdgo._internal.reflect.Reflect_value.Value = __type__ == null ? ({} : stdgo._internal.reflect.Reflect_value.Value) : __type__.__underlying__() == null ? ({} : stdgo._internal.reflect.Reflect_value.Value) : __type__ == null ? ({} : stdgo._internal.reflect.Reflect_value.Value) : __type__.__underlying__().value;
                if ((_f.isValid() && _f.canInterface() : Bool)) {
                    (@:checkr _p ?? throw "null pointer dereference")._arg = _f.interface_();
                    if (@:check2r _p._handleMethods(_verb)) {
                        return;
                    };
                };
                @:check2r _p._printValue(_f?.__copy__(), _verb, (0 : stdgo.GoInt));
            } else {
                var _f:stdgo.AnyInterface = __type__?.__underlying__();
                if (!@:check2r _p._handleMethods(_verb)) {
                    @:check2r _p._printValue(stdgo._internal.reflect.Reflect_valueof.valueOf(_f)?.__copy__(), _verb, (0 : stdgo.GoInt));
                };
            };
        };
    }
    @:keep
    @:tdfield
    static public function _handleMethods( _p:stdgo.Ref<stdgo._internal.fmt.Fmt_t_pp.T_pp>, _verb:stdgo.GoInt32):Bool {
        @:recv var _p:stdgo.Ref<stdgo._internal.fmt.Fmt_t_pp.T_pp> = _p;
        var __deferstack__:Array<{ var ran : Bool; var f : Void -> Void; }> = [];
        var _handled = false;
        try {
            if ((@:checkr _p ?? throw "null pointer dereference")._erroring) {
                return _handled;
            };
            if (_verb == ((119 : stdgo.GoInt32))) {
                var __tmp__ = try {
                    { _0 : (stdgo.Go.typeAssert(((@:checkr _p ?? throw "null pointer dereference")._arg : stdgo.Error)) : stdgo.Error), _1 : true };
                } catch(_) {
                    { _0 : (null : stdgo.Error), _1 : false };
                }, __0 = __tmp__._0, _ok = __tmp__._1;
                if ((!_ok || !(@:checkr _p ?? throw "null pointer dereference")._wrapErrs : Bool)) {
                    @:check2r _p._badVerb(_verb);
                    return _handled = true;
                };
                _verb = (118 : stdgo.GoInt32);
            };
            {
                var __tmp__ = try {
                    { _0 : (stdgo.Go.typeAssert(((@:checkr _p ?? throw "null pointer dereference")._arg : stdgo._internal.fmt.Fmt_formatter.Formatter)) : stdgo._internal.fmt.Fmt_formatter.Formatter), _1 : true };
                } catch(_) {
                    { _0 : (null : stdgo._internal.fmt.Fmt_formatter.Formatter), _1 : false };
                }, _formatter = __tmp__._0, _ok = __tmp__._1;
                if (_ok) {
                    _handled = true;
                    {
                        var _a0 = (@:checkr _p ?? throw "null pointer dereference")._arg;
                        var _a1 = _verb;
                        var _a2 = ("Format" : stdgo.GoString);
                        final __f__ = @:check2r _p._catchPanic;
                        __deferstack__.unshift({ ran : false, f : () -> __f__(_a0, _a1, _a2?.__copy__()) });
                    };
                    _formatter.format(stdgo.Go.asInterface(_p), _verb);
                    {
                        for (defer in __deferstack__) {
                            if (defer.ran) continue;
                            defer.ran = true;
                            defer.f();
                        };
                        return _handled;
                    };
                };
            };
            if ((@:checkr _p ?? throw "null pointer dereference")._fmt._fmtFlags._sharpV) {
                {
                    var __tmp__ = try {
                        { _0 : (stdgo.Go.typeAssert(((@:checkr _p ?? throw "null pointer dereference")._arg : stdgo._internal.fmt.Fmt_gostringer.GoStringer)) : stdgo._internal.fmt.Fmt_gostringer.GoStringer), _1 : true };
                    } catch(_) {
                        { _0 : (null : stdgo._internal.fmt.Fmt_gostringer.GoStringer), _1 : false };
                    }, _stringer = __tmp__._0, _ok = __tmp__._1;
                    if (_ok) {
                        _handled = true;
                        {
                            var _a0 = (@:checkr _p ?? throw "null pointer dereference")._arg;
                            var _a1 = _verb;
                            var _a2 = ("GoString" : stdgo.GoString);
                            final __f__ = @:check2r _p._catchPanic;
                            __deferstack__.unshift({ ran : false, f : () -> __f__(_a0, _a1, _a2?.__copy__()) });
                        };
                        @:check2 (@:checkr _p ?? throw "null pointer dereference")._fmt._fmtS(_stringer.goString()?.__copy__());
                        {
                            for (defer in __deferstack__) {
                                if (defer.ran) continue;
                                defer.ran = true;
                                defer.f();
                            };
                            return _handled;
                        };
                    };
                };
            } else {
                {
                    final __value__ = _verb;
                    if (__value__ == ((118 : stdgo.GoInt32)) || __value__ == ((115 : stdgo.GoInt32)) || __value__ == ((120 : stdgo.GoInt32)) || __value__ == ((88 : stdgo.GoInt32)) || __value__ == ((113 : stdgo.GoInt32))) {
                        {
                            final __type__ = (@:checkr _p ?? throw "null pointer dereference")._arg;
                            if (stdgo.Go.typeEquals((__type__ : stdgo.Error))) {
                                var _v:stdgo.Error = __type__ == null ? (null : stdgo.Error) : __type__.__underlying__() == null ? (null : stdgo.Error) : __type__ == null ? (null : stdgo.Error) : __type__.__underlying__().value;
                                _handled = true;
                                {
                                    var _a0 = (@:checkr _p ?? throw "null pointer dereference")._arg;
                                    var _a1 = _verb;
                                    var _a2 = ("Error" : stdgo.GoString);
                                    final __f__ = @:check2r _p._catchPanic;
                                    __deferstack__.unshift({ ran : false, f : () -> __f__(_a0, _a1, _a2?.__copy__()) });
                                };
                                @:check2r _p._fmtString(_v.error()?.__copy__(), _verb);
                                {
                                    for (defer in __deferstack__) {
                                        if (defer.ran) continue;
                                        defer.ran = true;
                                        defer.f();
                                    };
                                    return _handled;
                                };
                            } else if (stdgo.Go.typeEquals((__type__ : stdgo._internal.fmt.Fmt_stringer.Stringer))) {
                                var _v:stdgo._internal.fmt.Fmt_stringer.Stringer = __type__ == null ? (null : stdgo._internal.fmt.Fmt_stringer.Stringer) : __type__.__underlying__() == null ? (null : stdgo._internal.fmt.Fmt_stringer.Stringer) : __type__ == null ? (null : stdgo._internal.fmt.Fmt_stringer.Stringer) : __type__.__underlying__().value;
                                _handled = true;
                                {
                                    var _a0 = (@:checkr _p ?? throw "null pointer dereference")._arg;
                                    var _a1 = _verb;
                                    var _a2 = ("String" : stdgo.GoString);
                                    final __f__ = @:check2r _p._catchPanic;
                                    __deferstack__.unshift({ ran : false, f : () -> __f__(_a0, _a1, _a2?.__copy__()) });
                                };
                                @:check2r _p._fmtString((_v.string() : stdgo.GoString)?.__copy__(), _verb);
                                {
                                    for (defer in __deferstack__) {
                                        if (defer.ran) continue;
                                        defer.ran = true;
                                        defer.f();
                                    };
                                    return _handled;
                                };
                            };
                        };
                    };
                };
            };
            {
                final __ret__:Bool = _handled = false;
                for (defer in __deferstack__) {
                    if (defer.ran) continue;
                    defer.ran = true;
                    defer.f();
                };
                return __ret__;
            };
            {
                for (defer in __deferstack__) {
                    if (defer.ran) continue;
                    defer.ran = true;
                    defer.f();
                };
                if (stdgo.Go.recover_exception != null) {
                    final e = stdgo.Go.recover_exception;
                    stdgo.Go.recover_exception = null;
                    throw e;
                };
                return _handled;
            };
        } catch(__exception__) {
            {
                var exe:Dynamic = __exception__.native;
                if ((exe is haxe.ValueException)) exe = exe.value;
                if (!(exe is stdgo.AnyInterface.AnyInterfaceData)) {
                    if (__exception__.message == "__return__") throw "__return__";
                    exe = stdgo.Go.toInterface(__exception__.message);
                };
                stdgo.Go.recover_exception = exe;
                {
                    function f() {
                        try {
                            {
                                for (defer in __deferstack__) {
                                    if (defer.ran) continue;
                                    defer.ran = true;
                                    defer.f();
                                };
                            };
                        } catch(__exception__2) {
                            var exe:Dynamic = __exception__2.native;
                            if ((exe is haxe.ValueException)) exe = exe.value;
                            if (!(exe is stdgo.AnyInterface.AnyInterfaceData)) {
                                if (__exception__.message == "__return__") throw "__return__";
                                exe = stdgo.Go.toInterface(__exception__.message);
                            };
                            stdgo.Go.recover_exception = exe;
                            f();
                        };
                    };
                    f();
                };
                if (stdgo.Go.recover_exception != null) {
                    final e = stdgo.Go.recover_exception;
                    stdgo.Go.recover_exception = null;
                    throw e;
                };
                return _handled;
            };
        };
    }
    @:keep
    @:tdfield
    static public function _catchPanic( _p:stdgo.Ref<stdgo._internal.fmt.Fmt_t_pp.T_pp>, _arg:stdgo.AnyInterface, _verb:stdgo.GoInt32, _method:stdgo.GoString):Void {
        @:recv var _p:stdgo.Ref<stdgo._internal.fmt.Fmt_t_pp.T_pp> = _p;
        {
            var _err = ({
                final r = stdgo.Go.recover_exception;
                stdgo.Go.recover_exception = null;
                r;
            } : stdgo.AnyInterface);
            if (_err != null) {
                {
                    var _v = (stdgo._internal.reflect.Reflect_valueof.valueOf(_arg)?.__copy__() : stdgo._internal.reflect.Reflect_value.Value);
                    if (((_v.kind() == (22u32 : stdgo._internal.reflect.Reflect_kind.Kind)) && _v.isNil() : Bool)) {
                        @:check2 (@:checkr _p ?? throw "null pointer dereference")._buf._writeString(("<nil>" : stdgo.GoString));
                        return;
                    };
                };
                if ((@:checkr _p ?? throw "null pointer dereference")._panicking) {
                    throw stdgo.Go.toInterface(_err);
                };
                var _oldFlags = ((@:checkr _p ?? throw "null pointer dereference")._fmt._fmtFlags?.__copy__() : stdgo._internal.fmt.Fmt_t_fmtflags.T_fmtFlags);
                @:check2 (@:checkr _p ?? throw "null pointer dereference")._fmt._clearflags();
                @:check2 (@:checkr _p ?? throw "null pointer dereference")._buf._writeString(("%!" : stdgo.GoString));
                @:check2 (@:checkr _p ?? throw "null pointer dereference")._buf._writeRune(_verb);
                @:check2 (@:checkr _p ?? throw "null pointer dereference")._buf._writeString(("(PANIC=" : stdgo.GoString));
                @:check2 (@:checkr _p ?? throw "null pointer dereference")._buf._writeString(_method?.__copy__());
                @:check2 (@:checkr _p ?? throw "null pointer dereference")._buf._writeString((" method: " : stdgo.GoString));
                (@:checkr _p ?? throw "null pointer dereference")._panicking = true;
                @:check2r _p._printArg(_err, (118 : stdgo.GoInt32));
                (@:checkr _p ?? throw "null pointer dereference")._panicking = false;
                @:check2 (@:checkr _p ?? throw "null pointer dereference")._buf._writeByte((41 : stdgo.GoUInt8));
                (@:checkr _p ?? throw "null pointer dereference")._fmt._fmtFlags = _oldFlags?.__copy__();
            };
        };
    }
    @:keep
    @:tdfield
    static public function _fmtPointer( _p:stdgo.Ref<stdgo._internal.fmt.Fmt_t_pp.T_pp>, _value:stdgo._internal.reflect.Reflect_value.Value, _verb:stdgo.GoInt32):Void {
        @:recv var _p:stdgo.Ref<stdgo._internal.fmt.Fmt_t_pp.T_pp> = _p;
        var _u:stdgo.GoUIntptr = new stdgo.GoUIntptr(0);
        {
            final __value__ = _value.kind();
            if (__value__ == ((18u32 : stdgo._internal.reflect.Reflect_kind.Kind)) || __value__ == ((19u32 : stdgo._internal.reflect.Reflect_kind.Kind)) || __value__ == ((21u32 : stdgo._internal.reflect.Reflect_kind.Kind)) || __value__ == ((22u32 : stdgo._internal.reflect.Reflect_kind.Kind)) || __value__ == ((23u32 : stdgo._internal.reflect.Reflect_kind.Kind)) || __value__ == ((26u32 : stdgo._internal.reflect.Reflect_kind.Kind))) {
                _u = _value.pointer();
            } else {
                @:check2r _p._badVerb(_verb);
                return;
            };
        };
        {
            final __value__ = _verb;
            if (__value__ == ((118 : stdgo.GoInt32))) {
                if ((@:checkr _p ?? throw "null pointer dereference")._fmt._fmtFlags._sharpV) {
                    @:check2 (@:checkr _p ?? throw "null pointer dereference")._buf._writeByte((40 : stdgo.GoUInt8));
                    @:check2 (@:checkr _p ?? throw "null pointer dereference")._buf._writeString((_value.type().string() : stdgo.GoString)?.__copy__());
                    @:check2 (@:checkr _p ?? throw "null pointer dereference")._buf._writeString((")(" : stdgo.GoString));
                    if (_u == ((new stdgo.GoUIntptr(0) : stdgo.GoUIntptr))) {
                        @:check2 (@:checkr _p ?? throw "null pointer dereference")._buf._writeString(("nil" : stdgo.GoString));
                    } else {
                        @:check2r _p._fmt0x64((_u : stdgo.GoUInt64), true);
                    };
                    @:check2 (@:checkr _p ?? throw "null pointer dereference")._buf._writeByte((41 : stdgo.GoUInt8));
                } else {
                    if (_u == ((new stdgo.GoUIntptr(0) : stdgo.GoUIntptr))) {
                        @:check2 (@:checkr _p ?? throw "null pointer dereference")._fmt._padString(("<nil>" : stdgo.GoString));
                    } else {
                        @:check2r _p._fmt0x64((_u : stdgo.GoUInt64), !(@:checkr _p ?? throw "null pointer dereference")._fmt._fmtFlags._sharp);
                    };
                };
            } else if (__value__ == ((112 : stdgo.GoInt32))) {
                @:check2r _p._fmt0x64((_u : stdgo.GoUInt64), !(@:checkr _p ?? throw "null pointer dereference")._fmt._fmtFlags._sharp);
            } else if (__value__ == ((98 : stdgo.GoInt32)) || __value__ == ((111 : stdgo.GoInt32)) || __value__ == ((100 : stdgo.GoInt32)) || __value__ == ((120 : stdgo.GoInt32)) || __value__ == ((88 : stdgo.GoInt32))) {
                @:check2r _p._fmtInteger((_u : stdgo.GoUInt64), false, _verb);
            } else {
                @:check2r _p._badVerb(_verb);
            };
        };
    }
    @:keep
    @:tdfield
    static public function _fmtBytes( _p:stdgo.Ref<stdgo._internal.fmt.Fmt_t_pp.T_pp>, _v:stdgo.Slice<stdgo.GoUInt8>, _verb:stdgo.GoInt32, _typeString:stdgo.GoString):Void {
        @:recv var _p:stdgo.Ref<stdgo._internal.fmt.Fmt_t_pp.T_pp> = _p;
        {
            final __value__ = _verb;
            if (__value__ == ((118 : stdgo.GoInt32)) || __value__ == ((100 : stdgo.GoInt32))) {
                if ((@:checkr _p ?? throw "null pointer dereference")._fmt._fmtFlags._sharpV) {
                    @:check2 (@:checkr _p ?? throw "null pointer dereference")._buf._writeString(_typeString?.__copy__());
                    if (_v == null) {
                        @:check2 (@:checkr _p ?? throw "null pointer dereference")._buf._writeString(("(nil)" : stdgo.GoString));
                        return;
                    };
                    @:check2 (@:checkr _p ?? throw "null pointer dereference")._buf._writeByte((123 : stdgo.GoUInt8));
                    for (_i => _c in _v) {
                        if ((_i > (0 : stdgo.GoInt) : Bool)) {
                            @:check2 (@:checkr _p ?? throw "null pointer dereference")._buf._writeString((", " : stdgo.GoString));
                        };
                        @:check2r _p._fmt0x64((_c : stdgo.GoUInt64), true);
                    };
                    @:check2 (@:checkr _p ?? throw "null pointer dereference")._buf._writeByte((125 : stdgo.GoUInt8));
                } else {
                    @:check2 (@:checkr _p ?? throw "null pointer dereference")._buf._writeByte((91 : stdgo.GoUInt8));
                    for (_i => _c in _v) {
                        if ((_i > (0 : stdgo.GoInt) : Bool)) {
                            @:check2 (@:checkr _p ?? throw "null pointer dereference")._buf._writeByte((32 : stdgo.GoUInt8));
                        };
                        @:check2 (@:checkr _p ?? throw "null pointer dereference")._fmt._fmtInteger((_c : stdgo.GoUInt64), (10 : stdgo.GoInt), false, _verb, ("0123456789abcdefx" : stdgo.GoString));
                    };
                    @:check2 (@:checkr _p ?? throw "null pointer dereference")._buf._writeByte((93 : stdgo.GoUInt8));
                };
            } else if (__value__ == ((115 : stdgo.GoInt32))) {
                @:check2 (@:checkr _p ?? throw "null pointer dereference")._fmt._fmtBs(_v);
            } else if (__value__ == ((120 : stdgo.GoInt32))) {
                @:check2 (@:checkr _p ?? throw "null pointer dereference")._fmt._fmtBx(_v, ("0123456789abcdefx" : stdgo.GoString));
            } else if (__value__ == ((88 : stdgo.GoInt32))) {
                @:check2 (@:checkr _p ?? throw "null pointer dereference")._fmt._fmtBx(_v, ("0123456789ABCDEFX" : stdgo.GoString));
            } else if (__value__ == ((113 : stdgo.GoInt32))) {
                @:check2 (@:checkr _p ?? throw "null pointer dereference")._fmt._fmtQ((_v : stdgo.GoString)?.__copy__());
            } else {
                @:check2r _p._printValue(stdgo._internal.reflect.Reflect_valueof.valueOf(stdgo.Go.toInterface(_v))?.__copy__(), _verb, (0 : stdgo.GoInt));
            };
        };
    }
    @:keep
    @:tdfield
    static public function _fmtString( _p:stdgo.Ref<stdgo._internal.fmt.Fmt_t_pp.T_pp>, _v:stdgo.GoString, _verb:stdgo.GoInt32):Void {
        @:recv var _p:stdgo.Ref<stdgo._internal.fmt.Fmt_t_pp.T_pp> = _p;
        {
            final __value__ = _verb;
            if (__value__ == ((118 : stdgo.GoInt32))) {
                if ((@:checkr _p ?? throw "null pointer dereference")._fmt._fmtFlags._sharpV) {
                    @:check2 (@:checkr _p ?? throw "null pointer dereference")._fmt._fmtQ(_v?.__copy__());
                } else {
                    @:check2 (@:checkr _p ?? throw "null pointer dereference")._fmt._fmtS(_v?.__copy__());
                };
            } else if (__value__ == ((115 : stdgo.GoInt32))) {
                @:check2 (@:checkr _p ?? throw "null pointer dereference")._fmt._fmtS(_v?.__copy__());
            } else if (__value__ == ((120 : stdgo.GoInt32))) {
                @:check2 (@:checkr _p ?? throw "null pointer dereference")._fmt._fmtSx(_v?.__copy__(), ("0123456789abcdefx" : stdgo.GoString));
            } else if (__value__ == ((88 : stdgo.GoInt32))) {
                @:check2 (@:checkr _p ?? throw "null pointer dereference")._fmt._fmtSx(_v?.__copy__(), ("0123456789ABCDEFX" : stdgo.GoString));
            } else if (__value__ == ((113 : stdgo.GoInt32))) {
                @:check2 (@:checkr _p ?? throw "null pointer dereference")._fmt._fmtQ(_v?.__copy__());
            } else {
                @:check2r _p._badVerb(_verb);
            };
        };
    }
    @:keep
    @:tdfield
    static public function _fmtComplex( _p:stdgo.Ref<stdgo._internal.fmt.Fmt_t_pp.T_pp>, _v:stdgo.GoComplex128, _size:stdgo.GoInt, _verb:stdgo.GoInt32):Void {
        @:recv var _p:stdgo.Ref<stdgo._internal.fmt.Fmt_t_pp.T_pp> = _p;
        {
            final __value__ = _verb;
            if (__value__ == ((118 : stdgo.GoInt32)) || __value__ == ((98 : stdgo.GoInt32)) || __value__ == ((103 : stdgo.GoInt32)) || __value__ == ((71 : stdgo.GoInt32)) || __value__ == ((120 : stdgo.GoInt32)) || __value__ == ((88 : stdgo.GoInt32)) || __value__ == ((102 : stdgo.GoInt32)) || __value__ == ((70 : stdgo.GoInt32)) || __value__ == ((101 : stdgo.GoInt32)) || __value__ == ((69 : stdgo.GoInt32))) {
                var _oldPlus = ((@:checkr _p ?? throw "null pointer dereference")._fmt._fmtFlags._plus : Bool);
                @:check2 (@:checkr _p ?? throw "null pointer dereference")._buf._writeByte((40 : stdgo.GoUInt8));
                @:check2r _p._fmtFloat((_v : stdgo.GoComplex128).real, (_size / (2 : stdgo.GoInt) : stdgo.GoInt), _verb);
                (@:checkr _p ?? throw "null pointer dereference")._fmt._fmtFlags._plus = true;
                @:check2r _p._fmtFloat((_v : stdgo.GoComplex128).imag, (_size / (2 : stdgo.GoInt) : stdgo.GoInt), _verb);
                @:check2 (@:checkr _p ?? throw "null pointer dereference")._buf._writeString(("i)" : stdgo.GoString));
                (@:checkr _p ?? throw "null pointer dereference")._fmt._fmtFlags._plus = _oldPlus;
            } else {
                @:check2r _p._badVerb(_verb);
            };
        };
    }
    @:keep
    @:tdfield
    static public function _fmtFloat( _p:stdgo.Ref<stdgo._internal.fmt.Fmt_t_pp.T_pp>, _v:stdgo.GoFloat64, _size:stdgo.GoInt, _verb:stdgo.GoInt32):Void {
        @:recv var _p:stdgo.Ref<stdgo._internal.fmt.Fmt_t_pp.T_pp> = _p;
        {
            final __value__ = _verb;
            if (__value__ == ((118 : stdgo.GoInt32))) {
                @:check2 (@:checkr _p ?? throw "null pointer dereference")._fmt._fmtFloat(_v, _size, (103 : stdgo.GoInt32), (-1 : stdgo.GoInt));
            } else if (__value__ == ((98 : stdgo.GoInt32)) || __value__ == ((103 : stdgo.GoInt32)) || __value__ == ((71 : stdgo.GoInt32)) || __value__ == ((120 : stdgo.GoInt32)) || __value__ == ((88 : stdgo.GoInt32))) {
                @:check2 (@:checkr _p ?? throw "null pointer dereference")._fmt._fmtFloat(_v, _size, _verb, (-1 : stdgo.GoInt));
            } else if (__value__ == ((102 : stdgo.GoInt32)) || __value__ == ((101 : stdgo.GoInt32)) || __value__ == ((69 : stdgo.GoInt32))) {
                @:check2 (@:checkr _p ?? throw "null pointer dereference")._fmt._fmtFloat(_v, _size, _verb, (6 : stdgo.GoInt));
            } else if (__value__ == ((70 : stdgo.GoInt32))) {
                @:check2 (@:checkr _p ?? throw "null pointer dereference")._fmt._fmtFloat(_v, _size, (102 : stdgo.GoInt32), (6 : stdgo.GoInt));
            } else {
                @:check2r _p._badVerb(_verb);
            };
        };
    }
    @:keep
    @:tdfield
    static public function _fmtInteger( _p:stdgo.Ref<stdgo._internal.fmt.Fmt_t_pp.T_pp>, _v:stdgo.GoUInt64, _isSigned:Bool, _verb:stdgo.GoInt32):Void {
        @:recv var _p:stdgo.Ref<stdgo._internal.fmt.Fmt_t_pp.T_pp> = _p;
        {
            final __value__ = _verb;
            if (__value__ == ((118 : stdgo.GoInt32))) {
                if (((@:checkr _p ?? throw "null pointer dereference")._fmt._fmtFlags._sharpV && !_isSigned : Bool)) {
                    @:check2r _p._fmt0x64(_v, true);
                } else {
                    @:check2 (@:checkr _p ?? throw "null pointer dereference")._fmt._fmtInteger(_v, (10 : stdgo.GoInt), _isSigned, _verb, ("0123456789abcdefx" : stdgo.GoString));
                };
            } else if (__value__ == ((100 : stdgo.GoInt32))) {
                @:check2 (@:checkr _p ?? throw "null pointer dereference")._fmt._fmtInteger(_v, (10 : stdgo.GoInt), _isSigned, _verb, ("0123456789abcdefx" : stdgo.GoString));
            } else if (__value__ == ((98 : stdgo.GoInt32))) {
                @:check2 (@:checkr _p ?? throw "null pointer dereference")._fmt._fmtInteger(_v, (2 : stdgo.GoInt), _isSigned, _verb, ("0123456789abcdefx" : stdgo.GoString));
            } else if (__value__ == ((111 : stdgo.GoInt32)) || __value__ == ((79 : stdgo.GoInt32))) {
                @:check2 (@:checkr _p ?? throw "null pointer dereference")._fmt._fmtInteger(_v, (8 : stdgo.GoInt), _isSigned, _verb, ("0123456789abcdefx" : stdgo.GoString));
            } else if (__value__ == ((120 : stdgo.GoInt32))) {
                @:check2 (@:checkr _p ?? throw "null pointer dereference")._fmt._fmtInteger(_v, (16 : stdgo.GoInt), _isSigned, _verb, ("0123456789abcdefx" : stdgo.GoString));
            } else if (__value__ == ((88 : stdgo.GoInt32))) {
                @:check2 (@:checkr _p ?? throw "null pointer dereference")._fmt._fmtInteger(_v, (16 : stdgo.GoInt), _isSigned, _verb, ("0123456789ABCDEFX" : stdgo.GoString));
            } else if (__value__ == ((99 : stdgo.GoInt32))) {
                @:check2 (@:checkr _p ?? throw "null pointer dereference")._fmt._fmtC(_v);
            } else if (__value__ == ((113 : stdgo.GoInt32))) {
                @:check2 (@:checkr _p ?? throw "null pointer dereference")._fmt._fmtQc(_v);
            } else if (__value__ == ((85 : stdgo.GoInt32))) {
                @:check2 (@:checkr _p ?? throw "null pointer dereference")._fmt._fmtUnicode(_v);
            } else {
                @:check2r _p._badVerb(_verb);
            };
        };
    }
    @:keep
    @:tdfield
    static public function _fmt0x64( _p:stdgo.Ref<stdgo._internal.fmt.Fmt_t_pp.T_pp>, _v:stdgo.GoUInt64, _leading0x:Bool):Void {
        @:recv var _p:stdgo.Ref<stdgo._internal.fmt.Fmt_t_pp.T_pp> = _p;
        var _sharp = ((@:checkr _p ?? throw "null pointer dereference")._fmt._fmtFlags._sharp : Bool);
        (@:checkr _p ?? throw "null pointer dereference")._fmt._fmtFlags._sharp = _leading0x;
        @:check2 (@:checkr _p ?? throw "null pointer dereference")._fmt._fmtInteger(_v, (16 : stdgo.GoInt), false, (118 : stdgo.GoInt32), ("0123456789abcdefx" : stdgo.GoString));
        (@:checkr _p ?? throw "null pointer dereference")._fmt._fmtFlags._sharp = _sharp;
    }
    @:keep
    @:tdfield
    static public function _fmtBool( _p:stdgo.Ref<stdgo._internal.fmt.Fmt_t_pp.T_pp>, _v:Bool, _verb:stdgo.GoInt32):Void {
        @:recv var _p:stdgo.Ref<stdgo._internal.fmt.Fmt_t_pp.T_pp> = _p;
        {
            final __value__ = _verb;
            if (__value__ == ((116 : stdgo.GoInt32)) || __value__ == ((118 : stdgo.GoInt32))) {
                @:check2 (@:checkr _p ?? throw "null pointer dereference")._fmt._fmtBoolean(_v);
            } else {
                @:check2r _p._badVerb(_verb);
            };
        };
    }
    @:keep
    @:tdfield
    static public function _badVerb( _p:stdgo.Ref<stdgo._internal.fmt.Fmt_t_pp.T_pp>, _verb:stdgo.GoInt32):Void {
        @:recv var _p:stdgo.Ref<stdgo._internal.fmt.Fmt_t_pp.T_pp> = _p;
        (@:checkr _p ?? throw "null pointer dereference")._erroring = true;
        @:check2 (@:checkr _p ?? throw "null pointer dereference")._buf._writeString(("%!" : stdgo.GoString));
        @:check2 (@:checkr _p ?? throw "null pointer dereference")._buf._writeRune(_verb);
        @:check2 (@:checkr _p ?? throw "null pointer dereference")._buf._writeByte((40 : stdgo.GoUInt8));
        if ((@:checkr _p ?? throw "null pointer dereference")._arg != null) {
            @:check2 (@:checkr _p ?? throw "null pointer dereference")._buf._writeString((stdgo._internal.reflect.Reflect_typeof.typeOf((@:checkr _p ?? throw "null pointer dereference")._arg).string() : stdgo.GoString)?.__copy__());
            @:check2 (@:checkr _p ?? throw "null pointer dereference")._buf._writeByte((61 : stdgo.GoUInt8));
            @:check2r _p._printArg((@:checkr _p ?? throw "null pointer dereference")._arg, (118 : stdgo.GoInt32));
        } else if ((@:checkr _p ?? throw "null pointer dereference")._value.isValid()) {
            @:check2 (@:checkr _p ?? throw "null pointer dereference")._buf._writeString(((@:checkr _p ?? throw "null pointer dereference")._value.type().string() : stdgo.GoString)?.__copy__());
            @:check2 (@:checkr _p ?? throw "null pointer dereference")._buf._writeByte((61 : stdgo.GoUInt8));
            @:check2r _p._printValue((@:checkr _p ?? throw "null pointer dereference")._value?.__copy__(), (118 : stdgo.GoInt32), (0 : stdgo.GoInt));
        } else {
            @:check2 (@:checkr _p ?? throw "null pointer dereference")._buf._writeString(("<nil>" : stdgo.GoString));
        };
        @:check2 (@:checkr _p ?? throw "null pointer dereference")._buf._writeByte((41 : stdgo.GoUInt8));
        (@:checkr _p ?? throw "null pointer dereference")._erroring = false;
    }
    @:keep
    @:tdfield
    static public function _unknownType( _p:stdgo.Ref<stdgo._internal.fmt.Fmt_t_pp.T_pp>, _v:stdgo._internal.reflect.Reflect_value.Value):Void {
        @:recv var _p:stdgo.Ref<stdgo._internal.fmt.Fmt_t_pp.T_pp> = _p;
        if (!_v.isValid()) {
            @:check2 (@:checkr _p ?? throw "null pointer dereference")._buf._writeString(("<nil>" : stdgo.GoString));
            return;
        };
        @:check2 (@:checkr _p ?? throw "null pointer dereference")._buf._writeByte((63 : stdgo.GoUInt8));
        @:check2 (@:checkr _p ?? throw "null pointer dereference")._buf._writeString((_v.type().string() : stdgo.GoString)?.__copy__());
        @:check2 (@:checkr _p ?? throw "null pointer dereference")._buf._writeByte((63 : stdgo.GoUInt8));
    }
    @:keep
    @:tdfield
    static public function writeString( _p:stdgo.Ref<stdgo._internal.fmt.Fmt_t_pp.T_pp>, _s:stdgo.GoString):{ var _0 : stdgo.GoInt; var _1 : stdgo.Error; } {
        @:recv var _p:stdgo.Ref<stdgo._internal.fmt.Fmt_t_pp.T_pp> = _p;
        var _ret = (0 : stdgo.GoInt), _err = (null : stdgo.Error);
        @:check2 (@:checkr _p ?? throw "null pointer dereference")._buf._writeString(_s?.__copy__());
        return {
            final __tmp__:{ var _0 : stdgo.GoInt; var _1 : stdgo.Error; } = { _0 : (_s.length), _1 : (null : stdgo.Error) };
            _ret = __tmp__._0;
            _err = __tmp__._1;
            __tmp__;
        };
    }
    @:keep
    @:tdfield
    static public function write( _p:stdgo.Ref<stdgo._internal.fmt.Fmt_t_pp.T_pp>, _b:stdgo.Slice<stdgo.GoUInt8>):{ var _0 : stdgo.GoInt; var _1 : stdgo.Error; } {
        @:recv var _p:stdgo.Ref<stdgo._internal.fmt.Fmt_t_pp.T_pp> = _p;
        var _ret = (0 : stdgo.GoInt), _err = (null : stdgo.Error);
        @:check2 (@:checkr _p ?? throw "null pointer dereference")._buf._write(_b);
        return {
            final __tmp__:{ var _0 : stdgo.GoInt; var _1 : stdgo.Error; } = { _0 : (_b.length), _1 : (null : stdgo.Error) };
            _ret = __tmp__._0;
            _err = __tmp__._1;
            __tmp__;
        };
    }
    @:keep
    @:tdfield
    static public function flag( _p:stdgo.Ref<stdgo._internal.fmt.Fmt_t_pp.T_pp>, _b:stdgo.GoInt):Bool {
        @:recv var _p:stdgo.Ref<stdgo._internal.fmt.Fmt_t_pp.T_pp> = _p;
        {
            final __value__ = _b;
            if (__value__ == ((45 : stdgo.GoInt))) {
                return (@:checkr _p ?? throw "null pointer dereference")._fmt._fmtFlags._minus;
            } else if (__value__ == ((43 : stdgo.GoInt))) {
                return ((@:checkr _p ?? throw "null pointer dereference")._fmt._fmtFlags._plus || (@:checkr _p ?? throw "null pointer dereference")._fmt._fmtFlags._plusV : Bool);
            } else if (__value__ == ((35 : stdgo.GoInt))) {
                return ((@:checkr _p ?? throw "null pointer dereference")._fmt._fmtFlags._sharp || (@:checkr _p ?? throw "null pointer dereference")._fmt._fmtFlags._sharpV : Bool);
            } else if (__value__ == ((32 : stdgo.GoInt))) {
                return (@:checkr _p ?? throw "null pointer dereference")._fmt._fmtFlags._space;
            } else if (__value__ == ((48 : stdgo.GoInt))) {
                return (@:checkr _p ?? throw "null pointer dereference")._fmt._fmtFlags._zero;
            };
        };
        return false;
    }
    @:keep
    @:tdfield
    static public function precision( _p:stdgo.Ref<stdgo._internal.fmt.Fmt_t_pp.T_pp>):{ var _0 : stdgo.GoInt; var _1 : Bool; } {
        @:recv var _p:stdgo.Ref<stdgo._internal.fmt.Fmt_t_pp.T_pp> = _p;
        var _prec = (0 : stdgo.GoInt), _ok = false;
        return {
            final __tmp__:{ var _0 : stdgo.GoInt; var _1 : Bool; } = { _0 : (@:checkr _p ?? throw "null pointer dereference")._fmt._prec, _1 : (@:checkr _p ?? throw "null pointer dereference")._fmt._fmtFlags._precPresent };
            _prec = __tmp__._0;
            _ok = __tmp__._1;
            __tmp__;
        };
    }
    @:keep
    @:tdfield
    static public function width( _p:stdgo.Ref<stdgo._internal.fmt.Fmt_t_pp.T_pp>):{ var _0 : stdgo.GoInt; var _1 : Bool; } {
        @:recv var _p:stdgo.Ref<stdgo._internal.fmt.Fmt_t_pp.T_pp> = _p;
        var _wid = (0 : stdgo.GoInt), _ok = false;
        return {
            final __tmp__:{ var _0 : stdgo.GoInt; var _1 : Bool; } = { _0 : (@:checkr _p ?? throw "null pointer dereference")._fmt._wid, _1 : (@:checkr _p ?? throw "null pointer dereference")._fmt._fmtFlags._widPresent };
            _wid = __tmp__._0;
            _ok = __tmp__._1;
            __tmp__;
        };
    }
    @:keep
    @:tdfield
    static public function _free( _p:stdgo.Ref<stdgo._internal.fmt.Fmt_t_pp.T_pp>):Void {
        @:recv var _p:stdgo.Ref<stdgo._internal.fmt.Fmt_t_pp.T_pp> = _p;
        if (((@:checkr _p ?? throw "null pointer dereference")._buf.capacity > (65536 : stdgo.GoInt) : Bool)) {
            (@:checkr _p ?? throw "null pointer dereference")._buf = null;
        } else {
            (@:checkr _p ?? throw "null pointer dereference")._buf = ((@:checkr _p ?? throw "null pointer dereference")._buf.__slice__(0, (0 : stdgo.GoInt)) : stdgo._internal.fmt.Fmt_t_buffer.T_buffer);
        };
        if (((@:checkr _p ?? throw "null pointer dereference")._wrappedErrs.capacity > (8 : stdgo.GoInt) : Bool)) {
            (@:checkr _p ?? throw "null pointer dereference")._wrappedErrs = (null : stdgo.Slice<stdgo.GoInt>);
        };
        (@:checkr _p ?? throw "null pointer dereference")._arg = (null : stdgo.AnyInterface);
        (@:checkr _p ?? throw "null pointer dereference")._value = (new stdgo._internal.reflect.Reflect_value.Value() : stdgo._internal.reflect.Reflect_value.Value);
        (@:checkr _p ?? throw "null pointer dereference")._wrappedErrs = ((@:checkr _p ?? throw "null pointer dereference")._wrappedErrs.__slice__(0, (0 : stdgo.GoInt)) : stdgo.Slice<stdgo.GoInt>);
        @:check2 stdgo._internal.fmt.Fmt__ppfree._ppFree.put(stdgo.Go.toInterface(stdgo.Go.asInterface(_p)));
    }
}<|MERGE_RESOLUTION|>--- conflicted
+++ resolved
@@ -30,20 +30,6 @@
     @:tdfield
     static public function _doPrintf( _p:stdgo.Ref<stdgo._internal.fmt.Fmt_t_pp.T_pp>, _format:stdgo.GoString, _a:stdgo.Slice<stdgo.AnyInterface>):Void {
         @:recv var _p:stdgo.Ref<stdgo._internal.fmt.Fmt_t_pp.T_pp> = _p;
-<<<<<<< HEAD
-        var _lasti_4099636:stdgo.GoInt = (0 : stdgo.GoInt);
-        var _formatLoopBreak = false;
-        var _argNum_4099414:stdgo.GoInt = (0 : stdgo.GoInt);
-        var _end_4099394:stdgo.GoInt = (0 : stdgo.GoInt);
-        var _i_4103517:stdgo.GoInt = (0 : stdgo.GoInt);
-        var _simpleFormatBreak = false;
-        var _verb_4102504:stdgo.GoInt32 = (0 : stdgo.GoInt32);
-        var _c_4099933:stdgo.GoUInt8 = (0 : stdgo.GoUInt8);
-        var _i_4099593:stdgo.GoInt = (0 : stdgo.GoInt);
-        var _afterIndex_4099485:Bool = false;
-        var _arg_4103520:stdgo.AnyInterface = (null : stdgo.AnyInterface);
-        var _size_4102510:stdgo.GoInt = (0 : stdgo.GoInt);
-=======
         var _c_4101378:stdgo.GoUInt8 = (0 : stdgo.GoUInt8);
         var _formatLoopBreak = false;
         var _afterIndex_4100930:Bool = false;
@@ -56,137 +42,12 @@
         var _end_4100839:stdgo.GoInt = (0 : stdgo.GoInt);
         var _i_4104962:stdgo.GoInt = (0 : stdgo.GoInt);
         var _size_4103955:stdgo.GoInt = (0 : stdgo.GoInt);
->>>>>>> 97b0842d
         var _gotoNext = 0i32;
         var __blank__ = _gotoNext == ((0i32 : stdgo.GoInt));
         while (_gotoNext != ((-1i32 : stdgo.GoInt))) {
             {
                 final __value__ = _gotoNext;
                 if (__value__ == (0i32)) {
-<<<<<<< HEAD
-                    _end_4099394 = (_format.length);
-                    _argNum_4099414 = (0 : stdgo.GoInt);
-                    _afterIndex_4099485 = false;
-                    (@:checkr _p ?? throw "null pointer dereference")._reordered = false;
-                    _gotoNext = 4099576i32;
-                } else if (__value__ == (4099576i32)) {
-                    _i_4099593 = (0 : stdgo.GoInt);
-                    _formatLoopBreak = false;
-                    _gotoNext = 4099589i32;
-                } else if (__value__ == (4099589i32)) {
-                    if (!_formatLoopBreak && ((_i_4099593 < _end_4099394 : Bool))) {
-                        _gotoNext = 4099610i32;
-                    } else {
-                        _gotoNext = 4103420i32;
-                    };
-                } else if (__value__ == (4099610i32)) {
-                    (@:checkr _p ?? throw "null pointer dereference")._goodArgNum = true;
-                    _lasti_4099636 = _i_4099593;
-                    var __blank__ = 0i32;
-                    _gotoNext = 4099649i32;
-                } else if (__value__ == (4099649i32)) {
-                    if (((_i_4099593 < _end_4099394 : Bool) && (_format[(_i_4099593 : stdgo.GoInt)] != (37 : stdgo.GoUInt8)) : Bool)) {
-                        _gotoNext = 4099681i32;
-                    } else {
-                        _gotoNext = 4099696i32;
-                    };
-                } else if (__value__ == (4099681i32)) {
-                    _i_4099593++;
-                    _gotoNext = 4099649i32;
-                } else if (__value__ == (4099696i32)) {
-                    if ((_i_4099593 > _lasti_4099636 : Bool)) {
-                        _gotoNext = 4099709i32;
-                    } else {
-                        _gotoNext = 4099755i32;
-                    };
-                } else if (__value__ == (4099709i32)) {
-                    @:check2 (@:checkr _p ?? throw "null pointer dereference")._buf._writeString((_format.__slice__(_lasti_4099636, _i_4099593) : stdgo.GoString)?.__copy__());
-                    _gotoNext = 4099755i32;
-                } else if (__value__ == (4099755i32)) {
-                    if ((_i_4099593 >= _end_4099394 : Bool)) {
-                        _gotoNext = 4099767i32;
-                    } else {
-                        _gotoNext = 4099843i32;
-                    };
-                } else if (__value__ == (4099767i32)) {
-                    _gotoNext = 4103420i32;
-                } else if (__value__ == (4099843i32)) {
-                    _i_4099593++;
-                    @:check2 (@:checkr _p ?? throw "null pointer dereference")._fmt._clearflags();
-                    _gotoNext = 4099893i32;
-                } else if (__value__ == (4099893i32)) {
-                    var __blank__ = 0i32;
-                    _simpleFormatBreak = false;
-                    _gotoNext = 4099909i32;
-                } else if (__value__ == (4099909i32)) {
-                    if (!_simpleFormatBreak && ((_i_4099593 < _end_4099394 : Bool))) {
-                        _gotoNext = 4099928i32;
-                    } else {
-                        _gotoNext = 4100963i32;
-                    };
-                } else if (__value__ == (4099924i32)) {
-                    _i_4099593++;
-                    _gotoNext = 4099909i32;
-                } else if (__value__ == (4099928i32)) {
-                    _c_4099933 = _format[(_i_4099593 : stdgo.GoInt)];
-                    _gotoNext = 4099951i32;
-                } else if (__value__ == (4099951i32)) {
-                    {
-                        final __value__ = _c_4099933;
-                        if (__value__ == ((35 : stdgo.GoUInt8))) {
-                            _gotoNext = 4099965i32;
-                        } else if (__value__ == ((48 : stdgo.GoUInt8))) {
-                            _gotoNext = 4100001i32;
-                        } else if (__value__ == ((43 : stdgo.GoUInt8))) {
-                            _gotoNext = 4100084i32;
-                        } else if (__value__ == ((45 : stdgo.GoUInt8))) {
-                            _gotoNext = 4100119i32;
-                        } else if (__value__ == ((32 : stdgo.GoUInt8))) {
-                            _gotoNext = 4100217i32;
-                        } else {
-                            _gotoNext = 4100253i32;
-                        };
-                    };
-                } else if (__value__ == (4099965i32)) {
-                    (@:checkr _p ?? throw "null pointer dereference")._fmt._fmtFlags._sharp = true;
-                    _gotoNext = 4099924i32;
-                } else if (__value__ == (4100001i32)) {
-                    (@:checkr _p ?? throw "null pointer dereference")._fmt._fmtFlags._zero = !(@:checkr _p ?? throw "null pointer dereference")._fmt._fmtFlags._minus;
-                    _gotoNext = 4099924i32;
-                } else if (__value__ == (4100084i32)) {
-                    (@:checkr _p ?? throw "null pointer dereference")._fmt._fmtFlags._plus = true;
-                    _gotoNext = 4099924i32;
-                } else if (__value__ == (4100119i32)) {
-                    (@:checkr _p ?? throw "null pointer dereference")._fmt._fmtFlags._minus = true;
-                    (@:checkr _p ?? throw "null pointer dereference")._fmt._fmtFlags._zero = false;
-                    _gotoNext = 4099924i32;
-                } else if (__value__ == (4100217i32)) {
-                    (@:checkr _p ?? throw "null pointer dereference")._fmt._fmtFlags._space = true;
-                    _gotoNext = 4099924i32;
-                } else if (__value__ == (4100253i32)) {
-                    if (((((97 : stdgo.GoUInt8) <= _c_4099933 : Bool) && (_c_4099933 <= (122 : stdgo.GoUInt8) : Bool) : Bool) && (_argNum_4099414 < (_a.length) : Bool) : Bool)) {
-                        _gotoNext = 4100430i32;
-                    } else {
-                        _gotoNext = 4100888i32;
-                    };
-                } else if (__value__ == (4100430i32)) {
-                    _gotoNext = 4100437i32;
-                } else if (__value__ == (4100437i32)) {
-                    {
-                        final __value__ = _c_4099933;
-                        if (__value__ == ((119 : stdgo.GoUInt8))) {
-                            _gotoNext = 4100453i32;
-                        } else if (__value__ == ((118 : stdgo.GoUInt8))) {
-                            _gotoNext = 4100538i32;
-                        } else {
-                            _gotoNext = 4100723i32;
-                        };
-                    };
-                } else if (__value__ == (4100453i32)) {
-                    (@:checkr _p ?? throw "null pointer dereference")._wrappedErrs = ((@:checkr _p ?? throw "null pointer dereference")._wrappedErrs.__append__(_argNum_4099414));
-                    _gotoNext = 4100538i32;
-                } else if (__value__ == (4100538i32)) {
-=======
                     _end_4100839 = (_format.length);
                     _argNum_4100859 = (0 : stdgo.GoInt);
                     _afterIndex_4100930 = false;
@@ -309,226 +170,10 @@
                     (@:checkr _p ?? throw "null pointer dereference")._wrappedErrs = ((@:checkr _p ?? throw "null pointer dereference")._wrappedErrs.__append__(_argNum_4100859));
                     _gotoNext = 4101983i32;
                 } else if (__value__ == (4101983i32)) {
->>>>>>> 97b0842d
                     (@:checkr _p ?? throw "null pointer dereference")._fmt._fmtFlags._sharpV = (@:checkr _p ?? throw "null pointer dereference")._fmt._fmtFlags._sharp;
                     (@:checkr _p ?? throw "null pointer dereference")._fmt._fmtFlags._sharp = false;
                     (@:checkr _p ?? throw "null pointer dereference")._fmt._fmtFlags._plusV = (@:checkr _p ?? throw "null pointer dereference")._fmt._fmtFlags._plus;
                     (@:checkr _p ?? throw "null pointer dereference")._fmt._fmtFlags._plus = false;
-<<<<<<< HEAD
-                    _gotoNext = 4100723i32;
-                } else if (__value__ == (4100723i32)) {
-                    @:check2r _p._printArg(_a[(_argNum_4099414 : stdgo.GoInt)], (_c_4099933 : stdgo.GoInt32));
-                    _argNum_4099414++;
-                    _i_4099593++;
-                    _gotoNext = 4099589i32;
-                } else if (__value__ == (4100888i32)) {
-                    _simpleFormatBreak = true;
-                    _gotoNext = 4099909i32;
-                } else if (__value__ == (4100963i32)) {
-                    {
-                        var __tmp__ = @:check2r _p._argNumber(_argNum_4099414, _format?.__copy__(), _i_4099593, (_a.length));
-                        _argNum_4099414 = @:tmpset0 __tmp__._0;
-                        _i_4099593 = @:tmpset0 __tmp__._1;
-                        _afterIndex_4099485 = @:tmpset0 __tmp__._2;
-                    };
-                    if (((_i_4099593 < _end_4099394 : Bool) && (_format[(_i_4099593 : stdgo.GoInt)] == (42 : stdgo.GoUInt8)) : Bool)) {
-                        _gotoNext = 4101083i32;
-                    } else {
-                        _gotoNext = 4101490i32;
-                    };
-                } else if (__value__ == (4101083i32)) {
-                    _i_4099593++;
-                    {
-                        var __tmp__ = stdgo._internal.fmt.Fmt__intfromarg._intFromArg(_a, _argNum_4099414);
-                        (@:checkr _p ?? throw "null pointer dereference")._fmt._wid = @:tmpset0 __tmp__._0;
-                        (@:checkr _p ?? throw "null pointer dereference")._fmt._fmtFlags._widPresent = @:tmpset0 __tmp__._1;
-                        _argNum_4099414 = @:tmpset0 __tmp__._2;
-                    };
-                    if (!(@:checkr _p ?? throw "null pointer dereference")._fmt._fmtFlags._widPresent) {
-                        _gotoNext = 4101180i32;
-                    } else {
-                        _gotoNext = 4101323i32;
-                    };
-                } else if (__value__ == (4101180i32)) {
-                    @:check2 (@:checkr _p ?? throw "null pointer dereference")._buf._writeString(("%!(BADWIDTH)" : stdgo.GoString));
-                    _gotoNext = 4101323i32;
-                } else if (__value__ == (4101323i32)) {
-                    if (((@:checkr _p ?? throw "null pointer dereference")._fmt._wid < (0 : stdgo.GoInt) : Bool)) {
-                        _gotoNext = 4101340i32;
-                    } else {
-                        _gotoNext = 4101462i32;
-                    };
-                } else if (__value__ == (4101340i32)) {
-                    (@:checkr _p ?? throw "null pointer dereference")._fmt._wid = -(@:checkr _p ?? throw "null pointer dereference")._fmt._wid;
-                    (@:checkr _p ?? throw "null pointer dereference")._fmt._fmtFlags._minus = true;
-                    (@:checkr _p ?? throw "null pointer dereference")._fmt._fmtFlags._zero = false;
-                    _gotoNext = 4101462i32;
-                } else if (__value__ == (4101462i32)) {
-                    _afterIndex_4099485 = false;
-                    _gotoNext = 4101668i32;
-                } else if (__value__ == (4101490i32)) {
-                    _gotoNext = 4101490i32;
-                    {
-                        var __tmp__ = stdgo._internal.fmt.Fmt__parsenum._parsenum(_format?.__copy__(), _i_4099593, _end_4099394);
-                        (@:checkr _p ?? throw "null pointer dereference")._fmt._wid = @:tmpset0 __tmp__._0;
-                        (@:checkr _p ?? throw "null pointer dereference")._fmt._fmtFlags._widPresent = @:tmpset0 __tmp__._1;
-                        _i_4099593 = @:tmpset0 __tmp__._2;
-                    };
-                    if ((_afterIndex_4099485 && (@:checkr _p ?? throw "null pointer dereference")._fmt._fmtFlags._widPresent : Bool)) {
-                        _gotoNext = 4101590i32;
-                    } else {
-                        _gotoNext = 4101668i32;
-                    };
-                } else if (__value__ == (4101590i32)) {
-                    (@:checkr _p ?? throw "null pointer dereference")._goodArgNum = false;
-                    _gotoNext = 4101668i32;
-                } else if (__value__ == (4101668i32)) {
-                    if ((((_i_4099593 + (1 : stdgo.GoInt) : stdgo.GoInt) < _end_4099394 : Bool) && (_format[(_i_4099593 : stdgo.GoInt)] == (46 : stdgo.GoUInt8)) : Bool)) {
-                        _gotoNext = 4101701i32;
-                    } else {
-                        _gotoNext = 4102349i32;
-                    };
-                } else if (__value__ == (4101701i32)) {
-                    _i_4099593++;
-                    if (_afterIndex_4099485) {
-                        _gotoNext = 4101727i32;
-                    } else {
-                        _gotoNext = 4101775i32;
-                    };
-                } else if (__value__ == (4101727i32)) {
-                    (@:checkr _p ?? throw "null pointer dereference")._goodArgNum = false;
-                    _gotoNext = 4101775i32;
-                } else if (__value__ == (4101775i32)) {
-                    {
-                        var __tmp__ = @:check2r _p._argNumber(_argNum_4099414, _format?.__copy__(), _i_4099593, (_a.length));
-                        _argNum_4099414 = @:tmpset0 __tmp__._0;
-                        _i_4099593 = @:tmpset0 __tmp__._1;
-                        _afterIndex_4099485 = @:tmpset0 __tmp__._2;
-                    };
-                    if (((_i_4099593 < _end_4099394 : Bool) && (_format[(_i_4099593 : stdgo.GoInt)] == (42 : stdgo.GoUInt8)) : Bool)) {
-                        _gotoNext = 4101872i32;
-                    } else {
-                        _gotoNext = 4102187i32;
-                    };
-                } else if (__value__ == (4101872i32)) {
-                    _i_4099593++;
-                    {
-                        var __tmp__ = stdgo._internal.fmt.Fmt__intfromarg._intFromArg(_a, _argNum_4099414);
-                        (@:checkr _p ?? throw "null pointer dereference")._fmt._prec = @:tmpset0 __tmp__._0;
-                        (@:checkr _p ?? throw "null pointer dereference")._fmt._fmtFlags._precPresent = @:tmpset0 __tmp__._1;
-                        _argNum_4099414 = @:tmpset0 __tmp__._2;
-                    };
-                    if (((@:checkr _p ?? throw "null pointer dereference")._fmt._prec < (0 : stdgo.GoInt) : Bool)) {
-                        _gotoNext = 4102023i32;
-                    } else {
-                        _gotoNext = 4102086i32;
-                    };
-                } else if (__value__ == (4102023i32)) {
-                    (@:checkr _p ?? throw "null pointer dereference")._fmt._prec = (0 : stdgo.GoInt);
-                    (@:checkr _p ?? throw "null pointer dereference")._fmt._fmtFlags._precPresent = false;
-                    _gotoNext = 4102086i32;
-                } else if (__value__ == (4102086i32)) {
-                    if (!(@:checkr _p ?? throw "null pointer dereference")._fmt._fmtFlags._precPresent) {
-                        _gotoNext = 4102108i32;
-                    } else {
-                        _gotoNext = 4102158i32;
-                    };
-                } else if (__value__ == (4102108i32)) {
-                    @:check2 (@:checkr _p ?? throw "null pointer dereference")._buf._writeString(("%!(BADPREC)" : stdgo.GoString));
-                    _gotoNext = 4102158i32;
-                } else if (__value__ == (4102158i32)) {
-                    _afterIndex_4099485 = false;
-                    _gotoNext = 4102349i32;
-                } else if (__value__ == (4102187i32)) {
-                    _gotoNext = 4102187i32;
-                    {
-                        var __tmp__ = stdgo._internal.fmt.Fmt__parsenum._parsenum(_format?.__copy__(), _i_4099593, _end_4099394);
-                        (@:checkr _p ?? throw "null pointer dereference")._fmt._prec = @:tmpset0 __tmp__._0;
-                        (@:checkr _p ?? throw "null pointer dereference")._fmt._fmtFlags._precPresent = @:tmpset0 __tmp__._1;
-                        _i_4099593 = @:tmpset0 __tmp__._2;
-                    };
-                    if (!(@:checkr _p ?? throw "null pointer dereference")._fmt._fmtFlags._precPresent) {
-                        _gotoNext = 4102279i32;
-                    } else {
-                        _gotoNext = 4102349i32;
-                    };
-                } else if (__value__ == (4102279i32)) {
-                    (@:checkr _p ?? throw "null pointer dereference")._fmt._prec = (0 : stdgo.GoInt);
-                    (@:checkr _p ?? throw "null pointer dereference")._fmt._fmtFlags._precPresent = true;
-                    _gotoNext = 4102349i32;
-                } else if (__value__ == (4102349i32)) {
-                    if (!_afterIndex_4099485) {
-                        _gotoNext = 4102364i32;
-                    } else {
-                        _gotoNext = 4102439i32;
-                    };
-                } else if (__value__ == (4102364i32)) {
-                    {
-                        var __tmp__ = @:check2r _p._argNumber(_argNum_4099414, _format?.__copy__(), _i_4099593, (_a.length));
-                        _argNum_4099414 = @:tmpset0 __tmp__._0;
-                        _i_4099593 = @:tmpset0 __tmp__._1;
-                        _afterIndex_4099485 = @:tmpset0 __tmp__._2;
-                    };
-                    _gotoNext = 4102439i32;
-                } else if (__value__ == (4102439i32)) {
-                    if ((_i_4099593 >= _end_4099394 : Bool)) {
-                        _gotoNext = 4102451i32;
-                    } else {
-                        _gotoNext = 4102504i32;
-                    };
-                } else if (__value__ == (4102451i32)) {
-                    @:check2 (@:checkr _p ?? throw "null pointer dereference")._buf._writeString(("%!(NOVERB)" : stdgo.GoString));
-                    _gotoNext = 4103420i32;
-                } else if (__value__ == (4102504i32)) {
-                    {
-                        final __tmp__0 = (_format[(_i_4099593 : stdgo.GoInt)] : stdgo.GoInt32);
-                        final __tmp__1 = (1 : stdgo.GoInt);
-                        _verb_4102504 = __tmp__0;
-                        _size_4102510 = __tmp__1;
-                    };
-                    if ((_verb_4102504 >= (128 : stdgo.GoInt32) : Bool)) {
-                        _gotoNext = 4102564i32;
-                    } else {
-                        _gotoNext = 4102624i32;
-                    };
-                } else if (__value__ == (4102564i32)) {
-                    {
-                        var __tmp__ = stdgo._internal.unicode.utf8.Utf8_decoderuneinstring.decodeRuneInString((_format.__slice__(_i_4099593) : stdgo.GoString)?.__copy__());
-                        _verb_4102504 = @:tmpset0 __tmp__._0;
-                        _size_4102510 = @:tmpset0 __tmp__._1;
-                    };
-                    _gotoNext = 4102624i32;
-                } else if (__value__ == (4102624i32)) {
-                    _i_4099593 = (_i_4099593 + (_size_4102510) : stdgo.GoInt);
-                    _gotoNext = 4102637i32;
-                } else if (__value__ == (4102637i32)) {
-                    if (_verb_4102504 == ((37 : stdgo.GoInt32))) {
-                        _gotoNext = 4102648i32;
-                    } else if (!(@:checkr _p ?? throw "null pointer dereference")._goodArgNum) {
-                        _gotoNext = 4102758i32;
-                    } else if ((_argNum_4099414 >= (_a.length) : Bool)) {
-                        _gotoNext = 4102801i32;
-                    } else if (_verb_4102504 == ((119 : stdgo.GoInt32))) {
-                        _gotoNext = 4102904i32;
-                    } else if (_verb_4102504 == ((118 : stdgo.GoInt32))) {
-                        _gotoNext = 4102988i32;
-                    } else {
-                        _gotoNext = 4103168i32;
-                    };
-                } else if (__value__ == (4102648i32)) {
-                    @:check2 (@:checkr _p ?? throw "null pointer dereference")._buf._writeByte((37 : stdgo.GoUInt8));
-                    _gotoNext = 4099589i32;
-                } else if (__value__ == (4102758i32)) {
-                    @:check2r _p._badArgNum(_verb_4102504);
-                    _gotoNext = 4099589i32;
-                } else if (__value__ == (4102801i32)) {
-                    @:check2r _p._missingArg(_verb_4102504);
-                    _gotoNext = 4099589i32;
-                } else if (__value__ == (4102904i32)) {
-                    (@:checkr _p ?? throw "null pointer dereference")._wrappedErrs = ((@:checkr _p ?? throw "null pointer dereference")._wrappedErrs.__append__(_argNum_4099414));
-                    _gotoNext = 4102988i32;
-                } else if (__value__ == (4102988i32)) {
-=======
                     _gotoNext = 4102168i32;
                 } else if (__value__ == (4102168i32)) {
                     @:check2r _p._printArg(_a[(_argNum_4100859 : stdgo.GoInt)], (_c_4101378 : stdgo.GoInt32));
@@ -742,79 +387,10 @@
                     (@:checkr _p ?? throw "null pointer dereference")._wrappedErrs = ((@:checkr _p ?? throw "null pointer dereference")._wrappedErrs.__append__(_argNum_4100859));
                     _gotoNext = 4104433i32;
                 } else if (__value__ == (4104433i32)) {
->>>>>>> 97b0842d
                     (@:checkr _p ?? throw "null pointer dereference")._fmt._fmtFlags._sharpV = (@:checkr _p ?? throw "null pointer dereference")._fmt._fmtFlags._sharp;
                     (@:checkr _p ?? throw "null pointer dereference")._fmt._fmtFlags._sharp = false;
                     (@:checkr _p ?? throw "null pointer dereference")._fmt._fmtFlags._plusV = (@:checkr _p ?? throw "null pointer dereference")._fmt._fmtFlags._plus;
                     (@:checkr _p ?? throw "null pointer dereference")._fmt._fmtFlags._plus = false;
-<<<<<<< HEAD
-                    _gotoNext = 4103168i32;
-                } else if (__value__ == (4103168i32)) {
-                    @:check2r _p._printArg(_a[(_argNum_4099414 : stdgo.GoInt)], _verb_4102504);
-                    _argNum_4099414++;
-                    _gotoNext = 4099589i32;
-                } else if (__value__ == (4103420i32)) {
-                    if ((!(@:checkr _p ?? throw "null pointer dereference")._reordered && (_argNum_4099414 < (_a.length) : Bool) : Bool)) {
-                        _gotoNext = 4103455i32;
-                    } else {
-                        _gotoNext = 4103811i32;
-                    };
-                } else if (__value__ == (4103455i32)) {
-                    @:check2 (@:checkr _p ?? throw "null pointer dereference")._fmt._clearflags();
-                    @:check2 (@:checkr _p ?? throw "null pointer dereference")._buf._writeString(("%!(EXTRA " : stdgo.GoString));
-                    if ((0i32 : stdgo.GoInt) < ((_a.__slice__(_argNum_4099414) : stdgo.Slice<stdgo.AnyInterface>).length)) {
-                        _gotoNext = 4103782i32;
-                    } else {
-                        _gotoNext = 4103787i32;
-                    };
-                } else if (__value__ == (4103517i32)) {
-                    _i_4103517++;
-                    _gotoNext = 4103783i32;
-                } else if (__value__ == (4103544i32)) {
-                    _arg_4103520 = stdgo.Go.toInterface((_a.__slice__(_argNum_4099414) : stdgo.Slice<stdgo.AnyInterface>)[(_i_4103517 : stdgo.GoInt)]);
-                    if ((_i_4103517 > (0 : stdgo.GoInt) : Bool)) {
-                        _gotoNext = 4103558i32;
-                    } else {
-                        _gotoNext = 4103608i32;
-                    };
-                } else if (__value__ == (4103558i32)) {
-                    @:check2 (@:checkr _p ?? throw "null pointer dereference")._buf._writeString((", " : stdgo.GoString));
-                    _gotoNext = 4103608i32;
-                } else if (__value__ == (4103608i32)) {
-                    if (_arg_4103520 == null) {
-                        _gotoNext = 4103622i32;
-                    } else {
-                        _gotoNext = 4103672i32;
-                    };
-                } else if (__value__ == (4103622i32)) {
-                    @:check2 (@:checkr _p ?? throw "null pointer dereference")._buf._writeString(("<nil>" : stdgo.GoString));
-                    _gotoNext = 4103517i32;
-                } else if (__value__ == (4103672i32)) {
-                    _gotoNext = 4103672i32;
-                    @:check2 (@:checkr _p ?? throw "null pointer dereference")._buf._writeString((stdgo._internal.reflect.Reflect_typeof.typeOf(_arg_4103520).string() : stdgo.GoString)?.__copy__());
-                    @:check2 (@:checkr _p ?? throw "null pointer dereference")._buf._writeByte((61 : stdgo.GoUInt8));
-                    @:check2r _p._printArg(_arg_4103520, (118 : stdgo.GoInt32));
-                    var __blank__ = 0i32;
-                    _gotoNext = 4103517i32;
-                } else if (__value__ == (4103782i32)) {
-                    {
-                        final __tmp__0 = 0i32;
-                        final __tmp__1 = stdgo.Go.toInterface((_a.__slice__(_argNum_4099414) : stdgo.Slice<stdgo.AnyInterface>)[(0i32 : stdgo.GoInt)]);
-                        _i_4103517 = __tmp__0;
-                        _arg_4103520 = __tmp__1;
-                    };
-                    _gotoNext = 4103783i32;
-                } else if (__value__ == (4103783i32)) {
-                    if (_i_4103517 < ((_a.__slice__(_argNum_4099414) : stdgo.Slice<stdgo.AnyInterface>).length)) {
-                        _gotoNext = 4103544i32;
-                    } else {
-                        _gotoNext = 4103787i32;
-                    };
-                } else if (__value__ == (4103787i32)) {
-                    @:check2 (@:checkr _p ?? throw "null pointer dereference")._buf._writeByte((41 : stdgo.GoUInt8));
-                    _gotoNext = 4103811i32;
-                } else if (__value__ == (4103811i32)) {
-=======
                     _gotoNext = 4104613i32;
                 } else if (__value__ == (4104613i32)) {
                     @:check2r _p._printArg(_a[(_argNum_4100859 : stdgo.GoInt)], _verb_4103949);
@@ -881,7 +457,6 @@
                     @:check2 (@:checkr _p ?? throw "null pointer dereference")._buf._writeByte((41 : stdgo.GoUInt8));
                     _gotoNext = 4105256i32;
                 } else if (__value__ == (4105256i32)) {
->>>>>>> 97b0842d
                     _gotoNext = -1i32;
                 };
             };
