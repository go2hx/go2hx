--- conflicted
+++ resolved
@@ -30,20 +30,6 @@
     @:tdfield
     static public function _doPrintf( _p:stdgo.Ref<stdgo._internal.fmt.Fmt_t_pp.T_pp>, _format:stdgo.GoString, _a:stdgo.Slice<stdgo.AnyInterface>):Void {
         @:recv var _p:stdgo.Ref<stdgo._internal.fmt.Fmt_t_pp.T_pp> = _p;
-<<<<<<< HEAD
-        var _c_4032913:stdgo.GoUInt8 = (0 : stdgo.GoUInt8);
-        var _simpleFormatBreak = false;
-        var _lasti_4032616:stdgo.GoInt = (0 : stdgo.GoInt);
-        var _afterIndex_4032465:Bool = false;
-        var _argNum_4032394:stdgo.GoInt = (0 : stdgo.GoInt);
-        var _arg_4036500:stdgo.AnyInterface = (null : stdgo.AnyInterface);
-        var _i_4036497:stdgo.GoInt = (0 : stdgo.GoInt);
-        var _size_4035490:stdgo.GoInt = (0 : stdgo.GoInt);
-        var _verb_4035484:stdgo.GoInt32 = (0 : stdgo.GoInt32);
-        var _formatLoopBreak = false;
-        var _i_4032573:stdgo.GoInt = (0 : stdgo.GoInt);
-        var _end_4032374:stdgo.GoInt = (0 : stdgo.GoInt);
-=======
         var _end_4101340:stdgo.GoInt = (0 : stdgo.GoInt);
         var _size_4104456:stdgo.GoInt = (0 : stdgo.GoInt);
         var _simpleFormatBreak = false;
@@ -56,137 +42,12 @@
         var _verb_4104450:stdgo.GoInt32 = (0 : stdgo.GoInt32);
         var _c_4101879:stdgo.GoUInt8 = (0 : stdgo.GoUInt8);
         var _lasti_4101582:stdgo.GoInt = (0 : stdgo.GoInt);
->>>>>>> 1598d646
         var _gotoNext = 0i32;
         var __blank__ = _gotoNext == ((0i32 : stdgo.GoInt));
         while (_gotoNext != ((-1i32 : stdgo.GoInt))) {
             {
                 final __value__ = _gotoNext;
                 if (__value__ == (0i32)) {
-<<<<<<< HEAD
-                    _end_4032374 = (_format.length);
-                    _argNum_4032394 = (0 : stdgo.GoInt);
-                    _afterIndex_4032465 = false;
-                    (@:checkr _p ?? throw "null pointer dereference")._reordered = false;
-                    _gotoNext = 4032556i32;
-                } else if (__value__ == (4032556i32)) {
-                    _i_4032573 = (0 : stdgo.GoInt);
-                    _formatLoopBreak = false;
-                    _gotoNext = 4032569i32;
-                } else if (__value__ == (4032569i32)) {
-                    if (!_formatLoopBreak && ((_i_4032573 < _end_4032374 : Bool))) {
-                        _gotoNext = 4032590i32;
-                    } else {
-                        _gotoNext = 4036400i32;
-                    };
-                } else if (__value__ == (4032590i32)) {
-                    (@:checkr _p ?? throw "null pointer dereference")._goodArgNum = true;
-                    _lasti_4032616 = _i_4032573;
-                    var __blank__ = 0i32;
-                    _gotoNext = 4032629i32;
-                } else if (__value__ == (4032629i32)) {
-                    if (((_i_4032573 < _end_4032374 : Bool) && (_format[(_i_4032573 : stdgo.GoInt)] != (37 : stdgo.GoUInt8)) : Bool)) {
-                        _gotoNext = 4032661i32;
-                    } else {
-                        _gotoNext = 4032676i32;
-                    };
-                } else if (__value__ == (4032661i32)) {
-                    _i_4032573++;
-                    _gotoNext = 4032629i32;
-                } else if (__value__ == (4032676i32)) {
-                    if ((_i_4032573 > _lasti_4032616 : Bool)) {
-                        _gotoNext = 4032689i32;
-                    } else {
-                        _gotoNext = 4032735i32;
-                    };
-                } else if (__value__ == (4032689i32)) {
-                    @:check2 (@:checkr _p ?? throw "null pointer dereference")._buf._writeString((_format.__slice__(_lasti_4032616, _i_4032573) : stdgo.GoString)?.__copy__());
-                    _gotoNext = 4032735i32;
-                } else if (__value__ == (4032735i32)) {
-                    if ((_i_4032573 >= _end_4032374 : Bool)) {
-                        _gotoNext = 4032747i32;
-                    } else {
-                        _gotoNext = 4032823i32;
-                    };
-                } else if (__value__ == (4032747i32)) {
-                    _gotoNext = 4036400i32;
-                } else if (__value__ == (4032823i32)) {
-                    _i_4032573++;
-                    @:check2 (@:checkr _p ?? throw "null pointer dereference")._fmt._clearflags();
-                    _gotoNext = 4032873i32;
-                } else if (__value__ == (4032873i32)) {
-                    var __blank__ = 0i32;
-                    _simpleFormatBreak = false;
-                    _gotoNext = 4032889i32;
-                } else if (__value__ == (4032889i32)) {
-                    if (!_simpleFormatBreak && ((_i_4032573 < _end_4032374 : Bool))) {
-                        _gotoNext = 4032908i32;
-                    } else {
-                        _gotoNext = 4033943i32;
-                    };
-                } else if (__value__ == (4032904i32)) {
-                    _i_4032573++;
-                    _gotoNext = 4032889i32;
-                } else if (__value__ == (4032908i32)) {
-                    _c_4032913 = _format[(_i_4032573 : stdgo.GoInt)];
-                    _gotoNext = 4032931i32;
-                } else if (__value__ == (4032931i32)) {
-                    {
-                        final __value__ = _c_4032913;
-                        if (__value__ == ((35 : stdgo.GoUInt8))) {
-                            _gotoNext = 4032945i32;
-                        } else if (__value__ == ((48 : stdgo.GoUInt8))) {
-                            _gotoNext = 4032981i32;
-                        } else if (__value__ == ((43 : stdgo.GoUInt8))) {
-                            _gotoNext = 4033064i32;
-                        } else if (__value__ == ((45 : stdgo.GoUInt8))) {
-                            _gotoNext = 4033099i32;
-                        } else if (__value__ == ((32 : stdgo.GoUInt8))) {
-                            _gotoNext = 4033197i32;
-                        } else {
-                            _gotoNext = 4033233i32;
-                        };
-                    };
-                } else if (__value__ == (4032945i32)) {
-                    (@:checkr _p ?? throw "null pointer dereference")._fmt._fmtFlags._sharp = true;
-                    _gotoNext = 4032904i32;
-                } else if (__value__ == (4032981i32)) {
-                    (@:checkr _p ?? throw "null pointer dereference")._fmt._fmtFlags._zero = !(@:checkr _p ?? throw "null pointer dereference")._fmt._fmtFlags._minus;
-                    _gotoNext = 4032904i32;
-                } else if (__value__ == (4033064i32)) {
-                    (@:checkr _p ?? throw "null pointer dereference")._fmt._fmtFlags._plus = true;
-                    _gotoNext = 4032904i32;
-                } else if (__value__ == (4033099i32)) {
-                    (@:checkr _p ?? throw "null pointer dereference")._fmt._fmtFlags._minus = true;
-                    (@:checkr _p ?? throw "null pointer dereference")._fmt._fmtFlags._zero = false;
-                    _gotoNext = 4032904i32;
-                } else if (__value__ == (4033197i32)) {
-                    (@:checkr _p ?? throw "null pointer dereference")._fmt._fmtFlags._space = true;
-                    _gotoNext = 4032904i32;
-                } else if (__value__ == (4033233i32)) {
-                    if (((((97 : stdgo.GoUInt8) <= _c_4032913 : Bool) && (_c_4032913 <= (122 : stdgo.GoUInt8) : Bool) : Bool) && (_argNum_4032394 < (_a.length) : Bool) : Bool)) {
-                        _gotoNext = 4033410i32;
-                    } else {
-                        _gotoNext = 4033868i32;
-                    };
-                } else if (__value__ == (4033410i32)) {
-                    _gotoNext = 4033417i32;
-                } else if (__value__ == (4033417i32)) {
-                    {
-                        final __value__ = _c_4032913;
-                        if (__value__ == ((119 : stdgo.GoUInt8))) {
-                            _gotoNext = 4033433i32;
-                        } else if (__value__ == ((118 : stdgo.GoUInt8))) {
-                            _gotoNext = 4033518i32;
-                        } else {
-                            _gotoNext = 4033703i32;
-                        };
-                    };
-                } else if (__value__ == (4033433i32)) {
-                    (@:checkr _p ?? throw "null pointer dereference")._wrappedErrs = ((@:checkr _p ?? throw "null pointer dereference")._wrappedErrs.__append__(_argNum_4032394));
-                    _gotoNext = 4033518i32;
-                } else if (__value__ == (4033518i32)) {
-=======
                     _end_4101340 = (_format.length);
                     _argNum_4101360 = (0 : stdgo.GoInt);
                     _afterIndex_4101431 = false;
@@ -309,226 +170,10 @@
                     (@:checkr _p ?? throw "null pointer dereference")._wrappedErrs = ((@:checkr _p ?? throw "null pointer dereference")._wrappedErrs.__append__(_argNum_4101360));
                     _gotoNext = 4102484i32;
                 } else if (__value__ == (4102484i32)) {
->>>>>>> 1598d646
                     (@:checkr _p ?? throw "null pointer dereference")._fmt._fmtFlags._sharpV = (@:checkr _p ?? throw "null pointer dereference")._fmt._fmtFlags._sharp;
                     (@:checkr _p ?? throw "null pointer dereference")._fmt._fmtFlags._sharp = false;
                     (@:checkr _p ?? throw "null pointer dereference")._fmt._fmtFlags._plusV = (@:checkr _p ?? throw "null pointer dereference")._fmt._fmtFlags._plus;
                     (@:checkr _p ?? throw "null pointer dereference")._fmt._fmtFlags._plus = false;
-<<<<<<< HEAD
-                    _gotoNext = 4033703i32;
-                } else if (__value__ == (4033703i32)) {
-                    @:check2r _p._printArg(_a[(_argNum_4032394 : stdgo.GoInt)], (_c_4032913 : stdgo.GoInt32));
-                    _argNum_4032394++;
-                    _i_4032573++;
-                    _gotoNext = 4032569i32;
-                } else if (__value__ == (4033868i32)) {
-                    _simpleFormatBreak = true;
-                    _gotoNext = 4032889i32;
-                } else if (__value__ == (4033943i32)) {
-                    {
-                        var __tmp__ = @:check2r _p._argNumber(_argNum_4032394, _format?.__copy__(), _i_4032573, (_a.length));
-                        _argNum_4032394 = @:tmpset0 __tmp__._0;
-                        _i_4032573 = @:tmpset0 __tmp__._1;
-                        _afterIndex_4032465 = @:tmpset0 __tmp__._2;
-                    };
-                    if (((_i_4032573 < _end_4032374 : Bool) && (_format[(_i_4032573 : stdgo.GoInt)] == (42 : stdgo.GoUInt8)) : Bool)) {
-                        _gotoNext = 4034063i32;
-                    } else {
-                        _gotoNext = 4034470i32;
-                    };
-                } else if (__value__ == (4034063i32)) {
-                    _i_4032573++;
-                    {
-                        var __tmp__ = stdgo._internal.fmt.Fmt__intfromarg._intFromArg(_a, _argNum_4032394);
-                        (@:checkr _p ?? throw "null pointer dereference")._fmt._wid = @:tmpset0 __tmp__._0;
-                        (@:checkr _p ?? throw "null pointer dereference")._fmt._fmtFlags._widPresent = @:tmpset0 __tmp__._1;
-                        _argNum_4032394 = @:tmpset0 __tmp__._2;
-                    };
-                    if (!(@:checkr _p ?? throw "null pointer dereference")._fmt._fmtFlags._widPresent) {
-                        _gotoNext = 4034160i32;
-                    } else {
-                        _gotoNext = 4034303i32;
-                    };
-                } else if (__value__ == (4034160i32)) {
-                    @:check2 (@:checkr _p ?? throw "null pointer dereference")._buf._writeString(("%!(BADWIDTH)" : stdgo.GoString));
-                    _gotoNext = 4034303i32;
-                } else if (__value__ == (4034303i32)) {
-                    if (((@:checkr _p ?? throw "null pointer dereference")._fmt._wid < (0 : stdgo.GoInt) : Bool)) {
-                        _gotoNext = 4034320i32;
-                    } else {
-                        _gotoNext = 4034442i32;
-                    };
-                } else if (__value__ == (4034320i32)) {
-                    (@:checkr _p ?? throw "null pointer dereference")._fmt._wid = -(@:checkr _p ?? throw "null pointer dereference")._fmt._wid;
-                    (@:checkr _p ?? throw "null pointer dereference")._fmt._fmtFlags._minus = true;
-                    (@:checkr _p ?? throw "null pointer dereference")._fmt._fmtFlags._zero = false;
-                    _gotoNext = 4034442i32;
-                } else if (__value__ == (4034442i32)) {
-                    _afterIndex_4032465 = false;
-                    _gotoNext = 4034648i32;
-                } else if (__value__ == (4034470i32)) {
-                    _gotoNext = 4034470i32;
-                    {
-                        var __tmp__ = stdgo._internal.fmt.Fmt__parsenum._parsenum(_format?.__copy__(), _i_4032573, _end_4032374);
-                        (@:checkr _p ?? throw "null pointer dereference")._fmt._wid = @:tmpset0 __tmp__._0;
-                        (@:checkr _p ?? throw "null pointer dereference")._fmt._fmtFlags._widPresent = @:tmpset0 __tmp__._1;
-                        _i_4032573 = @:tmpset0 __tmp__._2;
-                    };
-                    if ((_afterIndex_4032465 && (@:checkr _p ?? throw "null pointer dereference")._fmt._fmtFlags._widPresent : Bool)) {
-                        _gotoNext = 4034570i32;
-                    } else {
-                        _gotoNext = 4034648i32;
-                    };
-                } else if (__value__ == (4034570i32)) {
-                    (@:checkr _p ?? throw "null pointer dereference")._goodArgNum = false;
-                    _gotoNext = 4034648i32;
-                } else if (__value__ == (4034648i32)) {
-                    if ((((_i_4032573 + (1 : stdgo.GoInt) : stdgo.GoInt) < _end_4032374 : Bool) && (_format[(_i_4032573 : stdgo.GoInt)] == (46 : stdgo.GoUInt8)) : Bool)) {
-                        _gotoNext = 4034681i32;
-                    } else {
-                        _gotoNext = 4035329i32;
-                    };
-                } else if (__value__ == (4034681i32)) {
-                    _i_4032573++;
-                    if (_afterIndex_4032465) {
-                        _gotoNext = 4034707i32;
-                    } else {
-                        _gotoNext = 4034755i32;
-                    };
-                } else if (__value__ == (4034707i32)) {
-                    (@:checkr _p ?? throw "null pointer dereference")._goodArgNum = false;
-                    _gotoNext = 4034755i32;
-                } else if (__value__ == (4034755i32)) {
-                    {
-                        var __tmp__ = @:check2r _p._argNumber(_argNum_4032394, _format?.__copy__(), _i_4032573, (_a.length));
-                        _argNum_4032394 = @:tmpset0 __tmp__._0;
-                        _i_4032573 = @:tmpset0 __tmp__._1;
-                        _afterIndex_4032465 = @:tmpset0 __tmp__._2;
-                    };
-                    if (((_i_4032573 < _end_4032374 : Bool) && (_format[(_i_4032573 : stdgo.GoInt)] == (42 : stdgo.GoUInt8)) : Bool)) {
-                        _gotoNext = 4034852i32;
-                    } else {
-                        _gotoNext = 4035167i32;
-                    };
-                } else if (__value__ == (4034852i32)) {
-                    _i_4032573++;
-                    {
-                        var __tmp__ = stdgo._internal.fmt.Fmt__intfromarg._intFromArg(_a, _argNum_4032394);
-                        (@:checkr _p ?? throw "null pointer dereference")._fmt._prec = @:tmpset0 __tmp__._0;
-                        (@:checkr _p ?? throw "null pointer dereference")._fmt._fmtFlags._precPresent = @:tmpset0 __tmp__._1;
-                        _argNum_4032394 = @:tmpset0 __tmp__._2;
-                    };
-                    if (((@:checkr _p ?? throw "null pointer dereference")._fmt._prec < (0 : stdgo.GoInt) : Bool)) {
-                        _gotoNext = 4035003i32;
-                    } else {
-                        _gotoNext = 4035066i32;
-                    };
-                } else if (__value__ == (4035003i32)) {
-                    (@:checkr _p ?? throw "null pointer dereference")._fmt._prec = (0 : stdgo.GoInt);
-                    (@:checkr _p ?? throw "null pointer dereference")._fmt._fmtFlags._precPresent = false;
-                    _gotoNext = 4035066i32;
-                } else if (__value__ == (4035066i32)) {
-                    if (!(@:checkr _p ?? throw "null pointer dereference")._fmt._fmtFlags._precPresent) {
-                        _gotoNext = 4035088i32;
-                    } else {
-                        _gotoNext = 4035138i32;
-                    };
-                } else if (__value__ == (4035088i32)) {
-                    @:check2 (@:checkr _p ?? throw "null pointer dereference")._buf._writeString(("%!(BADPREC)" : stdgo.GoString));
-                    _gotoNext = 4035138i32;
-                } else if (__value__ == (4035138i32)) {
-                    _afterIndex_4032465 = false;
-                    _gotoNext = 4035329i32;
-                } else if (__value__ == (4035167i32)) {
-                    _gotoNext = 4035167i32;
-                    {
-                        var __tmp__ = stdgo._internal.fmt.Fmt__parsenum._parsenum(_format?.__copy__(), _i_4032573, _end_4032374);
-                        (@:checkr _p ?? throw "null pointer dereference")._fmt._prec = @:tmpset0 __tmp__._0;
-                        (@:checkr _p ?? throw "null pointer dereference")._fmt._fmtFlags._precPresent = @:tmpset0 __tmp__._1;
-                        _i_4032573 = @:tmpset0 __tmp__._2;
-                    };
-                    if (!(@:checkr _p ?? throw "null pointer dereference")._fmt._fmtFlags._precPresent) {
-                        _gotoNext = 4035259i32;
-                    } else {
-                        _gotoNext = 4035329i32;
-                    };
-                } else if (__value__ == (4035259i32)) {
-                    (@:checkr _p ?? throw "null pointer dereference")._fmt._prec = (0 : stdgo.GoInt);
-                    (@:checkr _p ?? throw "null pointer dereference")._fmt._fmtFlags._precPresent = true;
-                    _gotoNext = 4035329i32;
-                } else if (__value__ == (4035329i32)) {
-                    if (!_afterIndex_4032465) {
-                        _gotoNext = 4035344i32;
-                    } else {
-                        _gotoNext = 4035419i32;
-                    };
-                } else if (__value__ == (4035344i32)) {
-                    {
-                        var __tmp__ = @:check2r _p._argNumber(_argNum_4032394, _format?.__copy__(), _i_4032573, (_a.length));
-                        _argNum_4032394 = @:tmpset0 __tmp__._0;
-                        _i_4032573 = @:tmpset0 __tmp__._1;
-                        _afterIndex_4032465 = @:tmpset0 __tmp__._2;
-                    };
-                    _gotoNext = 4035419i32;
-                } else if (__value__ == (4035419i32)) {
-                    if ((_i_4032573 >= _end_4032374 : Bool)) {
-                        _gotoNext = 4035431i32;
-                    } else {
-                        _gotoNext = 4035484i32;
-                    };
-                } else if (__value__ == (4035431i32)) {
-                    @:check2 (@:checkr _p ?? throw "null pointer dereference")._buf._writeString(("%!(NOVERB)" : stdgo.GoString));
-                    _gotoNext = 4036400i32;
-                } else if (__value__ == (4035484i32)) {
-                    {
-                        final __tmp__0 = (_format[(_i_4032573 : stdgo.GoInt)] : stdgo.GoInt32);
-                        final __tmp__1 = (1 : stdgo.GoInt);
-                        _verb_4035484 = __tmp__0;
-                        _size_4035490 = __tmp__1;
-                    };
-                    if ((_verb_4035484 >= (128 : stdgo.GoInt32) : Bool)) {
-                        _gotoNext = 4035544i32;
-                    } else {
-                        _gotoNext = 4035604i32;
-                    };
-                } else if (__value__ == (4035544i32)) {
-                    {
-                        var __tmp__ = stdgo._internal.unicode.utf8.Utf8_decoderuneinstring.decodeRuneInString((_format.__slice__(_i_4032573) : stdgo.GoString)?.__copy__());
-                        _verb_4035484 = @:tmpset0 __tmp__._0;
-                        _size_4035490 = @:tmpset0 __tmp__._1;
-                    };
-                    _gotoNext = 4035604i32;
-                } else if (__value__ == (4035604i32)) {
-                    _i_4032573 = (_i_4032573 + (_size_4035490) : stdgo.GoInt);
-                    _gotoNext = 4035617i32;
-                } else if (__value__ == (4035617i32)) {
-                    if (_verb_4035484 == ((37 : stdgo.GoInt32))) {
-                        _gotoNext = 4035628i32;
-                    } else if (!(@:checkr _p ?? throw "null pointer dereference")._goodArgNum) {
-                        _gotoNext = 4035738i32;
-                    } else if ((_argNum_4032394 >= (_a.length) : Bool)) {
-                        _gotoNext = 4035781i32;
-                    } else if (_verb_4035484 == ((119 : stdgo.GoInt32))) {
-                        _gotoNext = 4035884i32;
-                    } else if (_verb_4035484 == ((118 : stdgo.GoInt32))) {
-                        _gotoNext = 4035968i32;
-                    } else {
-                        _gotoNext = 4036148i32;
-                    };
-                } else if (__value__ == (4035628i32)) {
-                    @:check2 (@:checkr _p ?? throw "null pointer dereference")._buf._writeByte((37 : stdgo.GoUInt8));
-                    _gotoNext = 4032569i32;
-                } else if (__value__ == (4035738i32)) {
-                    @:check2r _p._badArgNum(_verb_4035484);
-                    _gotoNext = 4032569i32;
-                } else if (__value__ == (4035781i32)) {
-                    @:check2r _p._missingArg(_verb_4035484);
-                    _gotoNext = 4032569i32;
-                } else if (__value__ == (4035884i32)) {
-                    (@:checkr _p ?? throw "null pointer dereference")._wrappedErrs = ((@:checkr _p ?? throw "null pointer dereference")._wrappedErrs.__append__(_argNum_4032394));
-                    _gotoNext = 4035968i32;
-                } else if (__value__ == (4035968i32)) {
-=======
                     _gotoNext = 4102669i32;
                 } else if (__value__ == (4102669i32)) {
                     @:check2r _p._printArg(_a[(_argNum_4101360 : stdgo.GoInt)], (_c_4101879 : stdgo.GoInt32));
@@ -742,79 +387,10 @@
                     (@:checkr _p ?? throw "null pointer dereference")._wrappedErrs = ((@:checkr _p ?? throw "null pointer dereference")._wrappedErrs.__append__(_argNum_4101360));
                     _gotoNext = 4104934i32;
                 } else if (__value__ == (4104934i32)) {
->>>>>>> 1598d646
                     (@:checkr _p ?? throw "null pointer dereference")._fmt._fmtFlags._sharpV = (@:checkr _p ?? throw "null pointer dereference")._fmt._fmtFlags._sharp;
                     (@:checkr _p ?? throw "null pointer dereference")._fmt._fmtFlags._sharp = false;
                     (@:checkr _p ?? throw "null pointer dereference")._fmt._fmtFlags._plusV = (@:checkr _p ?? throw "null pointer dereference")._fmt._fmtFlags._plus;
                     (@:checkr _p ?? throw "null pointer dereference")._fmt._fmtFlags._plus = false;
-<<<<<<< HEAD
-                    _gotoNext = 4036148i32;
-                } else if (__value__ == (4036148i32)) {
-                    @:check2r _p._printArg(_a[(_argNum_4032394 : stdgo.GoInt)], _verb_4035484);
-                    _argNum_4032394++;
-                    _gotoNext = 4032569i32;
-                } else if (__value__ == (4036400i32)) {
-                    if ((!(@:checkr _p ?? throw "null pointer dereference")._reordered && (_argNum_4032394 < (_a.length) : Bool) : Bool)) {
-                        _gotoNext = 4036435i32;
-                    } else {
-                        _gotoNext = 4036791i32;
-                    };
-                } else if (__value__ == (4036435i32)) {
-                    @:check2 (@:checkr _p ?? throw "null pointer dereference")._fmt._clearflags();
-                    @:check2 (@:checkr _p ?? throw "null pointer dereference")._buf._writeString(("%!(EXTRA " : stdgo.GoString));
-                    if ((0i32 : stdgo.GoInt) < ((_a.__slice__(_argNum_4032394) : stdgo.Slice<stdgo.AnyInterface>).length)) {
-                        _gotoNext = 4036762i32;
-                    } else {
-                        _gotoNext = 4036767i32;
-                    };
-                } else if (__value__ == (4036497i32)) {
-                    _i_4036497++;
-                    _gotoNext = 4036763i32;
-                } else if (__value__ == (4036524i32)) {
-                    _arg_4036500 = stdgo.Go.toInterface((_a.__slice__(_argNum_4032394) : stdgo.Slice<stdgo.AnyInterface>)[(_i_4036497 : stdgo.GoInt)]);
-                    if ((_i_4036497 > (0 : stdgo.GoInt) : Bool)) {
-                        _gotoNext = 4036538i32;
-                    } else {
-                        _gotoNext = 4036588i32;
-                    };
-                } else if (__value__ == (4036538i32)) {
-                    @:check2 (@:checkr _p ?? throw "null pointer dereference")._buf._writeString((", " : stdgo.GoString));
-                    _gotoNext = 4036588i32;
-                } else if (__value__ == (4036588i32)) {
-                    if (_arg_4036500 == null) {
-                        _gotoNext = 4036602i32;
-                    } else {
-                        _gotoNext = 4036652i32;
-                    };
-                } else if (__value__ == (4036602i32)) {
-                    @:check2 (@:checkr _p ?? throw "null pointer dereference")._buf._writeString(("<nil>" : stdgo.GoString));
-                    _gotoNext = 4036497i32;
-                } else if (__value__ == (4036652i32)) {
-                    _gotoNext = 4036652i32;
-                    @:check2 (@:checkr _p ?? throw "null pointer dereference")._buf._writeString((stdgo._internal.reflect.Reflect_typeof.typeOf(_arg_4036500).string() : stdgo.GoString)?.__copy__());
-                    @:check2 (@:checkr _p ?? throw "null pointer dereference")._buf._writeByte((61 : stdgo.GoUInt8));
-                    @:check2r _p._printArg(_arg_4036500, (118 : stdgo.GoInt32));
-                    var __blank__ = 0i32;
-                    _gotoNext = 4036497i32;
-                } else if (__value__ == (4036762i32)) {
-                    {
-                        final __tmp__0 = 0i32;
-                        final __tmp__1 = stdgo.Go.toInterface((_a.__slice__(_argNum_4032394) : stdgo.Slice<stdgo.AnyInterface>)[(0i32 : stdgo.GoInt)]);
-                        _i_4036497 = __tmp__0;
-                        _arg_4036500 = __tmp__1;
-                    };
-                    _gotoNext = 4036763i32;
-                } else if (__value__ == (4036763i32)) {
-                    if (_i_4036497 < ((_a.__slice__(_argNum_4032394) : stdgo.Slice<stdgo.AnyInterface>).length)) {
-                        _gotoNext = 4036524i32;
-                    } else {
-                        _gotoNext = 4036767i32;
-                    };
-                } else if (__value__ == (4036767i32)) {
-                    @:check2 (@:checkr _p ?? throw "null pointer dereference")._buf._writeByte((41 : stdgo.GoUInt8));
-                    _gotoNext = 4036791i32;
-                } else if (__value__ == (4036791i32)) {
-=======
                     _gotoNext = 4105114i32;
                 } else if (__value__ == (4105114i32)) {
                     @:check2r _p._printArg(_a[(_argNum_4101360 : stdgo.GoInt)], _verb_4104450);
@@ -881,7 +457,6 @@
                     @:check2 (@:checkr _p ?? throw "null pointer dereference")._buf._writeByte((41 : stdgo.GoUInt8));
                     _gotoNext = 4105757i32;
                 } else if (__value__ == (4105757i32)) {
->>>>>>> 1598d646
                     _gotoNext = -1i32;
                 };
             };
