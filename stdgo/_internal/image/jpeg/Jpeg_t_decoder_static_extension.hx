package stdgo._internal.image.jpeg;
@:keep @:allow(stdgo._internal.image.jpeg.Jpeg.T_decoder_asInterface) class T_decoder_static_extension {
    @:keep
    @:tdfield
    static public function _reconstructBlock( _d:stdgo.Ref<stdgo._internal.image.jpeg.Jpeg_t_decoder.T_decoder>, _b:stdgo.Ref<stdgo._internal.image.jpeg.Jpeg_t_block.T_block>, _bx:stdgo.GoInt, _by:stdgo.GoInt, _compIndex:stdgo.GoInt):stdgo.Error {
        @:recv var _d:stdgo.Ref<stdgo._internal.image.jpeg.Jpeg_t_decoder.T_decoder> = _d;
        var _qt = (stdgo.Go.setRef((@:checkr _d ?? throw "null pointer dereference")._quant[((@:checkr _d ?? throw "null pointer dereference")._comp[(_compIndex : stdgo.GoInt)]._tq : stdgo.GoInt)]) : stdgo.Ref<stdgo._internal.image.jpeg.Jpeg_t_block.T_block>);
        {
            var _zig = (0 : stdgo.GoInt);
            while ((_zig < (64 : stdgo.GoInt) : Bool)) {
                _b[(stdgo._internal.image.jpeg.Jpeg__unzig._unzig[(_zig : stdgo.GoInt)] : stdgo.GoInt)] = (_b[(stdgo._internal.image.jpeg.Jpeg__unzig._unzig[(_zig : stdgo.GoInt)] : stdgo.GoInt)] * (_qt[(_zig : stdgo.GoInt)]) : stdgo.GoInt32);
                _zig++;
            };
        };
        stdgo._internal.image.jpeg.Jpeg__idct._idct(_b);
        var __0 = (null : stdgo.Slice<stdgo.GoUInt8>), __1 = (0 : stdgo.GoInt);
var _stride = __1, _dst = __0;
        if ((@:checkr _d ?? throw "null pointer dereference")._nComp == ((1 : stdgo.GoInt))) {
            {
                final __tmp__0 = ((@:checkr (@:checkr _d ?? throw "null pointer dereference")._img1 ?? throw "null pointer dereference").pix.__slice__(((8 : stdgo.GoInt) * (((_by * (@:checkr (@:checkr _d ?? throw "null pointer dereference")._img1 ?? throw "null pointer dereference").stride : stdgo.GoInt) + _bx : stdgo.GoInt)) : stdgo.GoInt)) : stdgo.Slice<stdgo.GoUInt8>);
                final __tmp__1 = (@:checkr (@:checkr _d ?? throw "null pointer dereference")._img1 ?? throw "null pointer dereference").stride;
                _dst = __tmp__0;
                _stride = __tmp__1;
            };
        } else {
            {
                final __value__ = _compIndex;
                if (__value__ == ((0 : stdgo.GoInt))) {
                    {
                        final __tmp__0 = ((@:checkr (@:checkr _d ?? throw "null pointer dereference")._img3 ?? throw "null pointer dereference").y.__slice__(((8 : stdgo.GoInt) * (((_by * (@:checkr (@:checkr _d ?? throw "null pointer dereference")._img3 ?? throw "null pointer dereference").yStride : stdgo.GoInt) + _bx : stdgo.GoInt)) : stdgo.GoInt)) : stdgo.Slice<stdgo.GoUInt8>);
                        final __tmp__1 = (@:checkr (@:checkr _d ?? throw "null pointer dereference")._img3 ?? throw "null pointer dereference").yStride;
                        _dst = __tmp__0;
                        _stride = __tmp__1;
                    };
                } else if (__value__ == ((1 : stdgo.GoInt))) {
                    {
                        final __tmp__0 = ((@:checkr (@:checkr _d ?? throw "null pointer dereference")._img3 ?? throw "null pointer dereference").cb.__slice__(((8 : stdgo.GoInt) * (((_by * (@:checkr (@:checkr _d ?? throw "null pointer dereference")._img3 ?? throw "null pointer dereference").cStride : stdgo.GoInt) + _bx : stdgo.GoInt)) : stdgo.GoInt)) : stdgo.Slice<stdgo.GoUInt8>);
                        final __tmp__1 = (@:checkr (@:checkr _d ?? throw "null pointer dereference")._img3 ?? throw "null pointer dereference").cStride;
                        _dst = __tmp__0;
                        _stride = __tmp__1;
                    };
                } else if (__value__ == ((2 : stdgo.GoInt))) {
                    {
                        final __tmp__0 = ((@:checkr (@:checkr _d ?? throw "null pointer dereference")._img3 ?? throw "null pointer dereference").cr.__slice__(((8 : stdgo.GoInt) * (((_by * (@:checkr (@:checkr _d ?? throw "null pointer dereference")._img3 ?? throw "null pointer dereference").cStride : stdgo.GoInt) + _bx : stdgo.GoInt)) : stdgo.GoInt)) : stdgo.Slice<stdgo.GoUInt8>);
                        final __tmp__1 = (@:checkr (@:checkr _d ?? throw "null pointer dereference")._img3 ?? throw "null pointer dereference").cStride;
                        _dst = __tmp__0;
                        _stride = __tmp__1;
                    };
                } else if (__value__ == ((3 : stdgo.GoInt))) {
                    {
                        final __tmp__0 = ((@:checkr _d ?? throw "null pointer dereference")._blackPix.__slice__(((8 : stdgo.GoInt) * (((_by * (@:checkr _d ?? throw "null pointer dereference")._blackStride : stdgo.GoInt) + _bx : stdgo.GoInt)) : stdgo.GoInt)) : stdgo.Slice<stdgo.GoUInt8>);
                        final __tmp__1 = (@:checkr _d ?? throw "null pointer dereference")._blackStride;
                        _dst = __tmp__0;
                        _stride = __tmp__1;
                    };
                } else {
                    return stdgo.Go.asInterface((("too many components" : stdgo.GoString) : stdgo._internal.image.jpeg.Jpeg_unsupportederror.UnsupportedError));
                };
            };
        };
        {
            var _y = (0 : stdgo.GoInt);
            while ((_y < (8 : stdgo.GoInt) : Bool)) {
                var _y8 = (_y * (8 : stdgo.GoInt) : stdgo.GoInt);
var _yStride = (_y * _stride : stdgo.GoInt);
{
                    var _x = (0 : stdgo.GoInt);
                    while ((_x < (8 : stdgo.GoInt) : Bool)) {
                        var _c = (_b[(_y8 + _x : stdgo.GoInt)] : stdgo.GoInt32);
if ((_c < (-128 : stdgo.GoInt32) : Bool)) {
                            _c = (0 : stdgo.GoInt32);
                        } else if ((_c > (127 : stdgo.GoInt32) : Bool)) {
                            _c = (255 : stdgo.GoInt32);
                        } else {
                            _c = (_c + ((128 : stdgo.GoInt32)) : stdgo.GoInt32);
                        };
_dst[(_yStride + _x : stdgo.GoInt)] = (_c : stdgo.GoUInt8);
                        _x++;
                    };
                };
                _y++;
            };
        };
        return (null : stdgo.Error);
    }
    @:keep
    @:tdfield
    static public function _reconstructProgressiveImage( _d:stdgo.Ref<stdgo._internal.image.jpeg.Jpeg_t_decoder.T_decoder>):stdgo.Error {
        @:recv var _d:stdgo.Ref<stdgo._internal.image.jpeg.Jpeg_t_decoder.T_decoder> = _d;
        var _h0 = ((@:checkr _d ?? throw "null pointer dereference")._comp[(0 : stdgo.GoInt)]._h : stdgo.GoInt);
        var _mxx = (((((@:checkr _d ?? throw "null pointer dereference")._width + ((8 : stdgo.GoInt) * _h0 : stdgo.GoInt) : stdgo.GoInt) - (1 : stdgo.GoInt) : stdgo.GoInt)) / (((8 : stdgo.GoInt) * _h0 : stdgo.GoInt)) : stdgo.GoInt);
        {
            var _i = (0 : stdgo.GoInt);
            while ((_i < (@:checkr _d ?? throw "null pointer dereference")._nComp : Bool)) {
                if ((@:checkr _d ?? throw "null pointer dereference")._progCoeffs[(_i : stdgo.GoInt)] == null) {
                    {
                        _i++;
                        continue;
                    };
                };
var _v = (((8 : stdgo.GoInt) * (@:checkr _d ?? throw "null pointer dereference")._comp[(0 : stdgo.GoInt)]._v : stdgo.GoInt) / (@:checkr _d ?? throw "null pointer dereference")._comp[(_i : stdgo.GoInt)]._v : stdgo.GoInt);
var _h = (((8 : stdgo.GoInt) * (@:checkr _d ?? throw "null pointer dereference")._comp[(0 : stdgo.GoInt)]._h : stdgo.GoInt) / (@:checkr _d ?? throw "null pointer dereference")._comp[(_i : stdgo.GoInt)]._h : stdgo.GoInt);
var _stride = (_mxx * (@:checkr _d ?? throw "null pointer dereference")._comp[(_i : stdgo.GoInt)]._h : stdgo.GoInt);
{
                    var _by = (0 : stdgo.GoInt);
                    while (((_by * _v : stdgo.GoInt) < (@:checkr _d ?? throw "null pointer dereference")._height : Bool)) {
                        {
                            var _bx = (0 : stdgo.GoInt);
                            while (((_bx * _h : stdgo.GoInt) < (@:checkr _d ?? throw "null pointer dereference")._width : Bool)) {
                                {
                                    var _err = (@:check2r _d._reconstructBlock((stdgo.Go.setRef((@:checkr _d ?? throw "null pointer dereference")._progCoeffs[(_i : stdgo.GoInt)][((_by * _stride : stdgo.GoInt) + _bx : stdgo.GoInt)]) : stdgo.Ref<stdgo._internal.image.jpeg.Jpeg_t_block.T_block>), _bx, _by, _i) : stdgo.Error);
                                    if (_err != null) {
                                        return _err;
                                    };
                                };
                                _bx++;
                            };
                        };
                        _by++;
                    };
                };
                _i++;
            };
        };
        return (null : stdgo.Error);
    }
    @:keep
    @:tdfield
    static public function _refineNonZeroes( _d:stdgo.Ref<stdgo._internal.image.jpeg.Jpeg_t_decoder.T_decoder>, _b:stdgo.Ref<stdgo._internal.image.jpeg.Jpeg_t_block.T_block>, _zig:stdgo.GoInt32, _zigEnd:stdgo.GoInt32, _nz:stdgo.GoInt32, _delta:stdgo.GoInt32):{ var _0 : stdgo.GoInt32; var _1 : stdgo.Error; } {
        @:recv var _d:stdgo.Ref<stdgo._internal.image.jpeg.Jpeg_t_decoder.T_decoder> = _d;
        while ((_zig <= _zigEnd : Bool)) {
            var _u = (stdgo._internal.image.jpeg.Jpeg__unzig._unzig[(_zig : stdgo.GoInt)] : stdgo.GoInt);
if (_b[(_u : stdgo.GoInt)] == ((0 : stdgo.GoInt32))) {
                if (_nz == ((0 : stdgo.GoInt32))) {
                    break;
                };
                _nz--;
                {
                    _zig++;
                    continue;
                };
            };
var __tmp__ = @:check2r _d._decodeBit(), _bit:Bool = __tmp__._0, _err:stdgo.Error = __tmp__._1;
if (_err != null) {
                return { _0 : (0 : stdgo.GoInt32), _1 : _err };
            };
if (!_bit) {
                {
                    _zig++;
                    continue;
                };
            };
if ((_b[(_u : stdgo.GoInt)] >= (0 : stdgo.GoInt32) : Bool)) {
                _b[(_u : stdgo.GoInt)] = (_b[(_u : stdgo.GoInt)] + (_delta) : stdgo.GoInt32);
            } else {
                _b[(_u : stdgo.GoInt)] = (_b[(_u : stdgo.GoInt)] - (_delta) : stdgo.GoInt32);
            };
            _zig++;
        };
        return { _0 : _zig, _1 : (null : stdgo.Error) };
    }
    @:keep
    @:tdfield
    static public function _refine( _d:stdgo.Ref<stdgo._internal.image.jpeg.Jpeg_t_decoder.T_decoder>, _b:stdgo.Ref<stdgo._internal.image.jpeg.Jpeg_t_block.T_block>, _h:stdgo.Ref<stdgo._internal.image.jpeg.Jpeg_t_huffman.T_huffman>, _zigStart:stdgo.GoInt32, _zigEnd:stdgo.GoInt32, _delta:stdgo.GoInt32):stdgo.Error {
        @:recv var _d:stdgo.Ref<stdgo._internal.image.jpeg.Jpeg_t_decoder.T_decoder> = _d;
<<<<<<< HEAD
        var _bits_3003055:stdgo.GoUInt32 = (0 : stdgo.GoUInt32);
        var _loopBreak = false;
        var _zig_3002732:stdgo.GoInt32 = (0 : stdgo.GoInt32);
        var _bit_3003231:Bool = false;
        var _err_3003061:stdgo.Error = (null : stdgo.Error);
        var _value_3002826:stdgo.GoUInt8 = (0 : stdgo.GoUInt8);
        var _z_3002809:stdgo.GoInt32 = (0 : stdgo.GoInt32);
        var _err_3002543:stdgo.Error = (null : stdgo.Error);
        var _val1_3002923:stdgo.GoUInt8 = (0 : stdgo.GoUInt8);
        var _err_3002833:stdgo.Error = (null : stdgo.Error);
        var _err_3003236:stdgo.Error = (null : stdgo.Error);
        var _val0_3002901:stdgo.GoUInt8 = (0 : stdgo.GoUInt8);
        var _bit_3002538:Bool = false;
        var _err_3003669:stdgo.Error = (null : stdgo.Error);
=======
        var _err_3003236:stdgo.Error = (null : stdgo.Error);
        var _bits_3003055:stdgo.GoUInt32 = (0 : stdgo.GoUInt32);
        var _val0_3002901:stdgo.GoUInt8 = (0 : stdgo.GoUInt8);
        var _value_3002826:stdgo.GoUInt8 = (0 : stdgo.GoUInt8);
        var _err_3003061:stdgo.Error = (null : stdgo.Error);
        var _zig_3002732:stdgo.GoInt32 = (0 : stdgo.GoInt32);
        var _val1_3002923:stdgo.GoUInt8 = (0 : stdgo.GoUInt8);
        var _loopBreak = false;
        var _bit_3002538:Bool = false;
        var _err_3003669:stdgo.Error = (null : stdgo.Error);
        var _bit_3003231:Bool = false;
        var _err_3002833:stdgo.Error = (null : stdgo.Error);
        var _z_3002809:stdgo.GoInt32 = (0 : stdgo.GoInt32);
        var _err_3002543:stdgo.Error = (null : stdgo.Error);
>>>>>>> 97b0842d
        var _gotoNext = 0i32;
        var __blank__ = _gotoNext == ((0i32 : stdgo.GoInt));
        while (_gotoNext != ((-1i32 : stdgo.GoInt))) {
            {
                final __value__ = _gotoNext;
                if (__value__ == (0i32)) {
                    if (_zigStart == ((0 : stdgo.GoInt32))) {
                        _gotoNext = 3002487i32;
                    } else {
                        _gotoNext = 3002732i32;
                    };
                } else if (__value__ == (3002487i32)) {
                    if (_zigEnd != ((0 : stdgo.GoInt32))) {
                        _gotoNext = 3002506i32;
                    } else {
                        _gotoNext = 3002538i32;
                    };
                } else if (__value__ == (3002506i32)) {
                    throw stdgo.Go.toInterface(("unreachable" : stdgo.GoString));
                    _gotoNext = 3002538i32;
                } else if (__value__ == (3002538i32)) {
                    {
                        var __tmp__ = @:check2r _d._decodeBit();
                        _bit_3002538 = @:tmpset0 __tmp__._0;
                        _err_3002543 = @:tmpset0 __tmp__._1;
                    };
                    if (_err_3002543 != null) {
                        _gotoNext = 3002580i32;
                    } else {
                        _gotoNext = 3002602i32;
                    };
                } else if (__value__ == (3002580i32)) {
                    return _err_3002543;
                    _gotoNext = 3002602i32;
                } else if (__value__ == (3002602i32)) {
                    if (_bit_3002538) {
                        _gotoNext = 3002609i32;
                    } else {
                        _gotoNext = 3002634i32;
                    };
                } else if (__value__ == (3002609i32)) {
                    _b[(0 : stdgo.GoInt)] = (_b[(0 : stdgo.GoInt)] | (_delta) : stdgo.GoInt32);
                    _gotoNext = 3002634i32;
                } else if (__value__ == (3002634i32)) {
                    return (null : stdgo.Error);
                    _gotoNext = 3002732i32;
                } else if (__value__ == (3002732i32)) {
                    _zig_3002732 = _zigStart;
                    if ((@:checkr _d ?? throw "null pointer dereference")._eobRun == ((0 : stdgo.GoUInt16))) {
                        _gotoNext = 3002766i32;
                    } else {
                        _gotoNext = 3003630i32;
                    };
                } else if (__value__ == (3002766i32)) {
                    _gotoNext = 3002769i32;
                } else if (__value__ == (3002769i32)) {
                    var __blank__ = 0i32;
                    _loopBreak = false;
                    _gotoNext = 3002777i32;
                } else if (__value__ == (3002777i32)) {
                    if (!_loopBreak && ((_zig_3002732 <= _zigEnd : Bool))) {
                        _gotoNext = 3002804i32;
                    } else {
                        _gotoNext = 3003630i32;
                    };
                } else if (__value__ == (3002798i32)) {
                    _zig_3002732++;
                    _gotoNext = 3002777i32;
                } else if (__value__ == (3002804i32)) {
                    _z_3002809 = (0 : stdgo.GoInt32);
                    {
                        var __tmp__ = @:check2r _d._decodeHuffman(_h);
                        _value_3002826 = @:tmpset0 __tmp__._0;
                        _err_3002833 = @:tmpset0 __tmp__._1;
                    };
                    if (_err_3002833 != null) {
                        _gotoNext = 3002876i32;
                    } else {
                        _gotoNext = 3002901i32;
                    };
                } else if (__value__ == (3002876i32)) {
                    return _err_3002833;
                    _gotoNext = 3002901i32;
                } else if (__value__ == (3002901i32)) {
                    _val0_3002901 = (_value_3002826 >> (4i64 : stdgo.GoUInt64) : stdgo.GoUInt8);
                    _val1_3002923 = (_value_3002826 & (15 : stdgo.GoUInt8) : stdgo.GoUInt8);
                    _gotoNext = 3002948i32;
                } else if (__value__ == (3002948i32)) {
                    {
                        final __value__ = _val1_3002923;
                        if (__value__ == ((0 : stdgo.GoUInt8))) {
                            _gotoNext = 3002965i32;
                        } else if (__value__ == ((1 : stdgo.GoUInt8))) {
                            _gotoNext = 3003205i32;
                        } else {
                            _gotoNext = 3003334i32;
                        };
                    };
                } else if (__value__ == (3002965i32)) {
                    if (_val0_3002901 != ((15 : stdgo.GoUInt8))) {
                        _gotoNext = 3002993i32;
                    } else {
                        _gotoNext = 3003402i32;
                    };
                } else if (__value__ == (3002993i32)) {
                    (@:checkr _d ?? throw "null pointer dereference")._eobRun = ((1 : stdgo.GoUInt16) << _val0_3002901 : stdgo.GoUInt16);
                    if (_val0_3002901 != ((0 : stdgo.GoUInt8))) {
                        _gotoNext = 3003047i32;
                    } else {
                        _gotoNext = 3003185i32;
                    };
                } else if (__value__ == (3003047i32)) {
                    {
                        var __tmp__ = @:check2r _d._decodeBits((_val0_3002901 : stdgo.GoInt32));
                        _bits_3003055 = @:tmpset0 __tmp__._0;
                        _err_3003061 = @:tmpset0 __tmp__._1;
                    };
                    if (_err_3003061 != null) {
                        _gotoNext = 3003114i32;
                    } else {
                        _gotoNext = 3003148i32;
                    };
                } else if (__value__ == (3003114i32)) {
                    return _err_3003061;
                    _gotoNext = 3003148i32;
                } else if (__value__ == (3003148i32)) {
                    (@:checkr _d ?? throw "null pointer dereference")._eobRun = ((@:checkr _d ?? throw "null pointer dereference")._eobRun | ((_bits_3003055 : stdgo.GoUInt16)) : stdgo.GoUInt16);
                    _gotoNext = 3003185i32;
                } else if (__value__ == (3003185i32)) {
                    _loopBreak = true;
                    _gotoNext = 3002777i32;
                } else if (__value__ == (3003205i32)) {
                    _z_3002809 = _delta;
                    {
                        var __tmp__ = @:check2r _d._decodeBit();
                        _bit_3003231 = @:tmpset0 __tmp__._0;
                        _err_3003236 = @:tmpset0 __tmp__._1;
                    };
                    if (_err_3003236 != null) {
                        _gotoNext = 3003275i32;
                    } else {
                        _gotoNext = 3003303i32;
                    };
                } else if (__value__ == (3003275i32)) {
                    return _err_3003236;
                    _gotoNext = 3003303i32;
                } else if (__value__ == (3003303i32)) {
                    if (!_bit_3003231) {
                        _gotoNext = 3003311i32;
                    } else {
                        _gotoNext = 3003402i32;
                    };
                } else if (__value__ == (3003311i32)) {
                    _z_3002809 = -_z_3002809;
                    _gotoNext = 3003402i32;
                } else if (__value__ == (3003334i32)) {
                    return stdgo.Go.asInterface((("unexpected Huffman code" : stdgo.GoString) : stdgo._internal.image.jpeg.Jpeg_formaterror.FormatError));
                    _gotoNext = 3003402i32;
                } else if (__value__ == (3003402i32)) {
                    {
                        var __tmp__ = @:check2r _d._refineNonZeroes(_b, _zig_3002732, _zigEnd, (_val0_3002901 : stdgo.GoInt32), _delta);
                        _zig_3002732 = @:tmpset0 __tmp__._0;
                        _err_3002833 = @:tmpset0 __tmp__._1;
                    };
                    if (_err_3002833 != null) {
                        _gotoNext = 3003484i32;
                    } else {
                        _gotoNext = 3003509i32;
                    };
                } else if (__value__ == (3003484i32)) {
                    return _err_3002833;
                    _gotoNext = 3003509i32;
                } else if (__value__ == (3003509i32)) {
                    if ((_zig_3002732 > _zigEnd : Bool)) {
                        _gotoNext = 3003525i32;
                    } else {
                        _gotoNext = 3003583i32;
                    };
                } else if (__value__ == (3003525i32)) {
                    return stdgo.Go.asInterface((("too many coefficients" : stdgo.GoString) : stdgo._internal.image.jpeg.Jpeg_formaterror.FormatError));
                    _gotoNext = 3003583i32;
                } else if (__value__ == (3003583i32)) {
                    if (_z_3002809 != ((0 : stdgo.GoInt32))) {
                        _gotoNext = 3003593i32;
                    } else {
                        _gotoNext = 3002798i32;
                    };
                } else if (__value__ == (3003593i32)) {
                    _b[(stdgo._internal.image.jpeg.Jpeg__unzig._unzig[(_zig_3002732 : stdgo.GoInt)] : stdgo.GoInt)] = _z_3002809;
                    _gotoNext = 3002798i32;
                } else if (__value__ == (3003630i32)) {
                    if (((@:checkr _d ?? throw "null pointer dereference")._eobRun > (0 : stdgo.GoUInt16) : Bool)) {
                        _gotoNext = 3003646i32;
                    } else {
                        _gotoNext = 3003757i32;
                    };
                } else if (__value__ == (3003646i32)) {
                    (@:checkr _d ?? throw "null pointer dereference")._eobRun--;
                    {
                        {
                            var __tmp__ = @:check2r _d._refineNonZeroes(_b, _zig_3002732, _zigEnd, (-1 : stdgo.GoInt32), _delta);
                            _err_3003669 = @:tmpset0 __tmp__._1;
                        };
                        if (_err_3003669 != null) {
                            _gotoNext = 3003733i32;
                        } else {
                            _gotoNext = 3003757i32;
                        };
                    };
                } else if (__value__ == (3003733i32)) {
                    return _err_3003669;
                    _gotoNext = 3003757i32;
                } else if (__value__ == (3003757i32)) {
                    return (null : stdgo.Error);
                    _gotoNext = -1i32;
                };
            };
        };
        throw stdgo.Go.toInterface(("unreachable goto control flow" : stdgo.GoString));
    }
    @:keep
    @:tdfield
    static public function _processSOS( _d:stdgo.Ref<stdgo._internal.image.jpeg.Jpeg_t_decoder.T_decoder>, _n:stdgo.GoInt):stdgo.Error {
        @:recv var _d:stdgo.Ref<stdgo._internal.image.jpeg.Jpeg_t_decoder.T_decoder> = _d;
        if ((@:checkr _d ?? throw "null pointer dereference")._nComp == ((0 : stdgo.GoInt))) {
            return stdgo.Go.asInterface((("missing SOF marker" : stdgo.GoString) : stdgo._internal.image.jpeg.Jpeg_formaterror.FormatError));
        };
        if ((((_n < (6 : stdgo.GoInt) : Bool) || (((4 : stdgo.GoInt) + ((2 : stdgo.GoInt) * (@:checkr _d ?? throw "null pointer dereference")._nComp : stdgo.GoInt) : stdgo.GoInt) < _n : Bool) : Bool) || ((_n % (2 : stdgo.GoInt) : stdgo.GoInt) != (0 : stdgo.GoInt)) : Bool)) {
            return stdgo.Go.asInterface((("SOS has wrong length" : stdgo.GoString) : stdgo._internal.image.jpeg.Jpeg_formaterror.FormatError));
        };
        {
            var _err = (@:check2r _d._readFull(((@:checkr _d ?? throw "null pointer dereference")._tmp.__slice__(0, _n) : stdgo.Slice<stdgo.GoUInt8>)) : stdgo.Error);
            if (_err != null) {
                return _err;
            };
        };
        var _nComp = ((@:checkr _d ?? throw "null pointer dereference")._tmp[(0 : stdgo.GoInt)] : stdgo.GoInt);
        if (_n != (((4 : stdgo.GoInt) + ((2 : stdgo.GoInt) * _nComp : stdgo.GoInt) : stdgo.GoInt))) {
            return stdgo.Go.asInterface((("SOS length inconsistent with number of components" : stdgo.GoString) : stdgo._internal.image.jpeg.Jpeg_formaterror.FormatError));
        };
        var _scan:stdgo.GoArray<stdgo._internal.image.jpeg.Jpeg_t__struct_2.T__struct_2> = new stdgo.GoArray<stdgo._internal.image.jpeg.Jpeg_t__struct_2.T__struct_2>(4, 4, ...[for (i in 0 ... (4 > 4 ? 4 : 4 : stdgo.GoInt).toBasic()) ({ _compIndex : (0 : stdgo.GoUInt8), _td : (0 : stdgo.GoUInt8), _ta : (0 : stdgo.GoUInt8) } : stdgo._internal.image.jpeg.Jpeg_t__struct_2.T__struct_2)]);
        var _totalHV = (0 : stdgo.GoInt);
        {
            var _i = (0 : stdgo.GoInt);
            while ((_i < _nComp : Bool)) {
                var _cs = ((@:checkr _d ?? throw "null pointer dereference")._tmp[((1 : stdgo.GoInt) + ((2 : stdgo.GoInt) * _i : stdgo.GoInt) : stdgo.GoInt)] : stdgo.GoUInt8);
var _compIndex = (-1 : stdgo.GoInt);
for (_j => _comp in ((@:checkr _d ?? throw "null pointer dereference")._comp.__slice__(0, (@:checkr _d ?? throw "null pointer dereference")._nComp) : stdgo.Slice<stdgo._internal.image.jpeg.Jpeg_t_component.T_component>)) {
                    if (_cs == (_comp._c)) {
                        _compIndex = _j;
                    };
                };
if ((_compIndex < (0 : stdgo.GoInt) : Bool)) {
                    return stdgo.Go.asInterface((("unknown component selector" : stdgo.GoString) : stdgo._internal.image.jpeg.Jpeg_formaterror.FormatError));
                };
_scan[(_i : stdgo.GoInt)]._compIndex = (_compIndex : stdgo.GoUInt8);
{
                    var _j = (0 : stdgo.GoInt);
                    while ((_j < _i : Bool)) {
                        if (_scan[(_i : stdgo.GoInt)]._compIndex == (_scan[(_j : stdgo.GoInt)]._compIndex)) {
                            return stdgo.Go.asInterface((("repeated component selector" : stdgo.GoString) : stdgo._internal.image.jpeg.Jpeg_formaterror.FormatError));
                        };
                        _j++;
                    };
                };
_totalHV = (_totalHV + (((@:checkr _d ?? throw "null pointer dereference")._comp[(_compIndex : stdgo.GoInt)]._h * (@:checkr _d ?? throw "null pointer dereference")._comp[(_compIndex : stdgo.GoInt)]._v : stdgo.GoInt)) : stdgo.GoInt);
_scan[(_i : stdgo.GoInt)]._td = ((@:checkr _d ?? throw "null pointer dereference")._tmp[((2 : stdgo.GoInt) + ((2 : stdgo.GoInt) * _i : stdgo.GoInt) : stdgo.GoInt)] >> (4i64 : stdgo.GoUInt64) : stdgo.GoUInt8);
{
                    var _t = (_scan[(_i : stdgo.GoInt)]._td : stdgo.GoUInt8);
                    if (((_t > (3 : stdgo.GoUInt8) : Bool) || (((@:checkr _d ?? throw "null pointer dereference")._baseline && (_t > (1 : stdgo.GoUInt8) : Bool) : Bool)) : Bool)) {
                        return stdgo.Go.asInterface((("bad Td value" : stdgo.GoString) : stdgo._internal.image.jpeg.Jpeg_formaterror.FormatError));
                    };
                };
_scan[(_i : stdgo.GoInt)]._ta = ((@:checkr _d ?? throw "null pointer dereference")._tmp[((2 : stdgo.GoInt) + ((2 : stdgo.GoInt) * _i : stdgo.GoInt) : stdgo.GoInt)] & (15 : stdgo.GoUInt8) : stdgo.GoUInt8);
{
                    var _t = (_scan[(_i : stdgo.GoInt)]._ta : stdgo.GoUInt8);
                    if (((_t > (3 : stdgo.GoUInt8) : Bool) || (((@:checkr _d ?? throw "null pointer dereference")._baseline && (_t > (1 : stdgo.GoUInt8) : Bool) : Bool)) : Bool)) {
                        return stdgo.Go.asInterface((("bad Ta value" : stdgo.GoString) : stdgo._internal.image.jpeg.Jpeg_formaterror.FormatError));
                    };
                };
                _i++;
            };
        };
        if ((((@:checkr _d ?? throw "null pointer dereference")._nComp > (1 : stdgo.GoInt) : Bool) && (_totalHV > (10 : stdgo.GoInt) : Bool) : Bool)) {
            return stdgo.Go.asInterface((("total sampling factors too large" : stdgo.GoString) : stdgo._internal.image.jpeg.Jpeg_formaterror.FormatError));
        };
        var __0 = ((0 : stdgo.GoInt32) : stdgo.GoInt32), __1 = ((63 : stdgo.GoInt32) : stdgo.GoInt32), __2 = ((0u32 : stdgo.GoUInt32) : stdgo.GoUInt32), __3 = ((0u32 : stdgo.GoUInt32) : stdgo.GoUInt32);
var _al = __3, _ah = __2, _zigEnd = __1, _zigStart = __0;
        if ((@:checkr _d ?? throw "null pointer dereference")._progressive) {
            _zigStart = ((@:checkr _d ?? throw "null pointer dereference")._tmp[((1 : stdgo.GoInt) + ((2 : stdgo.GoInt) * _nComp : stdgo.GoInt) : stdgo.GoInt)] : stdgo.GoInt32);
            _zigEnd = ((@:checkr _d ?? throw "null pointer dereference")._tmp[((2 : stdgo.GoInt) + ((2 : stdgo.GoInt) * _nComp : stdgo.GoInt) : stdgo.GoInt)] : stdgo.GoInt32);
            _ah = (((@:checkr _d ?? throw "null pointer dereference")._tmp[((3 : stdgo.GoInt) + ((2 : stdgo.GoInt) * _nComp : stdgo.GoInt) : stdgo.GoInt)] >> (4i64 : stdgo.GoUInt64) : stdgo.GoUInt8) : stdgo.GoUInt32);
            _al = (((@:checkr _d ?? throw "null pointer dereference")._tmp[((3 : stdgo.GoInt) + ((2 : stdgo.GoInt) * _nComp : stdgo.GoInt) : stdgo.GoInt)] & (15 : stdgo.GoUInt8) : stdgo.GoUInt8) : stdgo.GoUInt32);
            if ((((((_zigStart == (0 : stdgo.GoInt32)) && (_zigEnd != (0 : stdgo.GoInt32)) : Bool)) || (_zigStart > _zigEnd : Bool) : Bool) || ((64 : stdgo.GoInt32) <= _zigEnd : Bool) : Bool)) {
                return stdgo.Go.asInterface((("bad spectral selection bounds" : stdgo.GoString) : stdgo._internal.image.jpeg.Jpeg_formaterror.FormatError));
            };
            if (((_zigStart != (0 : stdgo.GoInt32)) && (_nComp != (1 : stdgo.GoInt)) : Bool)) {
                return stdgo.Go.asInterface((("progressive AC coefficients for more than one component" : stdgo.GoString) : stdgo._internal.image.jpeg.Jpeg_formaterror.FormatError));
            };
            if (((_ah != (0u32 : stdgo.GoUInt32)) && (_ah != (_al + (1u32 : stdgo.GoUInt32) : stdgo.GoUInt32)) : Bool)) {
                return stdgo.Go.asInterface((("bad successive approximation values" : stdgo.GoString) : stdgo._internal.image.jpeg.Jpeg_formaterror.FormatError));
            };
        };
        var __0 = ((@:checkr _d ?? throw "null pointer dereference")._comp[(0 : stdgo.GoInt)]._h : stdgo.GoInt), __1 = ((@:checkr _d ?? throw "null pointer dereference")._comp[(0 : stdgo.GoInt)]._v : stdgo.GoInt);
var _v0 = __1, _h0 = __0;
        var _mxx = (((((@:checkr _d ?? throw "null pointer dereference")._width + ((8 : stdgo.GoInt) * _h0 : stdgo.GoInt) : stdgo.GoInt) - (1 : stdgo.GoInt) : stdgo.GoInt)) / (((8 : stdgo.GoInt) * _h0 : stdgo.GoInt)) : stdgo.GoInt);
        var _myy = (((((@:checkr _d ?? throw "null pointer dereference")._height + ((8 : stdgo.GoInt) * _v0 : stdgo.GoInt) : stdgo.GoInt) - (1 : stdgo.GoInt) : stdgo.GoInt)) / (((8 : stdgo.GoInt) * _v0 : stdgo.GoInt)) : stdgo.GoInt);
        if ((((@:checkr _d ?? throw "null pointer dereference")._img1 == null || ((@:checkr _d ?? throw "null pointer dereference")._img1 : Dynamic).__nil__) && ((@:checkr _d ?? throw "null pointer dereference")._img3 == null || ((@:checkr _d ?? throw "null pointer dereference")._img3 : Dynamic).__nil__) : Bool)) {
            @:check2r _d._makeImg(_mxx, _myy);
        };
        if ((@:checkr _d ?? throw "null pointer dereference")._progressive) {
            {
                var _i = (0 : stdgo.GoInt);
                while ((_i < _nComp : Bool)) {
                    var _compIndex = (_scan[(_i : stdgo.GoInt)]._compIndex : stdgo.GoUInt8);
if ((@:checkr _d ?? throw "null pointer dereference")._progCoeffs[(_compIndex : stdgo.GoInt)] == null) {
                        (@:checkr _d ?? throw "null pointer dereference")._progCoeffs[(_compIndex : stdgo.GoInt)] = (new stdgo.Slice<stdgo._internal.image.jpeg.Jpeg_t_block.T_block>((((_mxx * _myy : stdgo.GoInt) * (@:checkr _d ?? throw "null pointer dereference")._comp[(_compIndex : stdgo.GoInt)]._h : stdgo.GoInt) * (@:checkr _d ?? throw "null pointer dereference")._comp[(_compIndex : stdgo.GoInt)]._v : stdgo.GoInt).toBasic(), 0, ...[for (i in 0 ... ((((_mxx * _myy : stdgo.GoInt) * (@:checkr _d ?? throw "null pointer dereference")._comp[(_compIndex : stdgo.GoInt)]._h : stdgo.GoInt) * (@:checkr _d ?? throw "null pointer dereference")._comp[(_compIndex : stdgo.GoInt)]._v : stdgo.GoInt).toBasic() > 0 ? (((_mxx * _myy : stdgo.GoInt) * (@:checkr _d ?? throw "null pointer dereference")._comp[(_compIndex : stdgo.GoInt)]._h : stdgo.GoInt) * (@:checkr _d ?? throw "null pointer dereference")._comp[(_compIndex : stdgo.GoInt)]._v : stdgo.GoInt).toBasic() : 0 : stdgo.GoInt).toBasic()) new stdgo._internal.image.jpeg.Jpeg_t_block.T_block(64, 64, ...[for (i in 0 ... 64) (0 : stdgo.GoInt32)])]) : stdgo.Slice<stdgo._internal.image.jpeg.Jpeg_t_block.T_block>);
                    };
                    _i++;
                };
            };
        };
        (@:checkr _d ?? throw "null pointer dereference")._bits = (new stdgo._internal.image.jpeg.Jpeg_t_bits.T_bits() : stdgo._internal.image.jpeg.Jpeg_t_bits.T_bits);
        var __0 = (0 : stdgo.GoInt), __1 = ((208 : stdgo.GoUInt8) : stdgo.GoUInt8);
var _expectedRST = __1, _mcu = __0;
        var __0:stdgo._internal.image.jpeg.Jpeg_t_block.T_block = new stdgo._internal.image.jpeg.Jpeg_t_block.T_block(64, 64, ...[for (i in 0 ... 64) (0 : stdgo.GoInt32)]), __1:stdgo.GoArray<stdgo.GoInt32> = new stdgo.GoArray<stdgo.GoInt32>(4, 4).__setNumber32__(), __2:stdgo.GoInt = (0 : stdgo.GoInt), __3:stdgo.GoInt = (0 : stdgo.GoInt), __4:stdgo.GoInt = (0 : stdgo.GoInt);
var _blockCount = __4, _by = __3, _bx = __2, _dc = __1, _b = __0;
        {
            var _my = (0 : stdgo.GoInt);
            while ((_my < _myy : Bool)) {
                {
                    var _mx = (0 : stdgo.GoInt);
                    while ((_mx < _mxx : Bool)) {
                        {
                            var _i = (0 : stdgo.GoInt);
                            while ((_i < _nComp : Bool)) {
                                var _compIndex = (_scan[(_i : stdgo.GoInt)]._compIndex : stdgo.GoUInt8);
var _hi = ((@:checkr _d ?? throw "null pointer dereference")._comp[(_compIndex : stdgo.GoInt)]._h : stdgo.GoInt);
var _vi = ((@:checkr _d ?? throw "null pointer dereference")._comp[(_compIndex : stdgo.GoInt)]._v : stdgo.GoInt);
{
                                    var _j = (0 : stdgo.GoInt);
                                    while ((_j < (_hi * _vi : stdgo.GoInt) : Bool)) {
                                        if (_nComp != ((1 : stdgo.GoInt))) {
                                            _bx = ((_hi * _mx : stdgo.GoInt) + (_j % _hi : stdgo.GoInt) : stdgo.GoInt);
                                            _by = ((_vi * _my : stdgo.GoInt) + (_j / _hi : stdgo.GoInt) : stdgo.GoInt);
                                        } else {
                                            var _q = (_mxx * _hi : stdgo.GoInt);
                                            _bx = (_blockCount % _q : stdgo.GoInt);
                                            _by = (_blockCount / _q : stdgo.GoInt);
                                            _blockCount++;
                                            if ((((_bx * (8 : stdgo.GoInt) : stdgo.GoInt) >= (@:checkr _d ?? throw "null pointer dereference")._width : Bool) || ((_by * (8 : stdgo.GoInt) : stdgo.GoInt) >= (@:checkr _d ?? throw "null pointer dereference")._height : Bool) : Bool)) {
                                                {
                                                    _j++;
                                                    continue;
                                                };
                                            };
                                        };
if ((@:checkr _d ?? throw "null pointer dereference")._progressive) {
                                            _b = (@:checkr _d ?? throw "null pointer dereference")._progCoeffs[(_compIndex : stdgo.GoInt)][(((_by * _mxx : stdgo.GoInt) * _hi : stdgo.GoInt) + _bx : stdgo.GoInt)];
                                        } else {
                                            _b = (new stdgo.GoArray<stdgo.GoInt32>(64, 64, ...[]).__setNumber32__() : stdgo._internal.image.jpeg.Jpeg_t_block.T_block).__copy__();
                                        };
if (_ah != ((0u32 : stdgo.GoUInt32))) {
                                            {
                                                var _err = (@:check2r _d._refine((stdgo.Go.setRef(_b) : stdgo.Ref<stdgo._internal.image.jpeg.Jpeg_t_block.T_block>), (stdgo.Go.setRef((@:checkr _d ?? throw "null pointer dereference")._huff[(1 : stdgo.GoInt)][(_scan[(_i : stdgo.GoInt)]._ta : stdgo.GoInt)]) : stdgo.Ref<stdgo._internal.image.jpeg.Jpeg_t_huffman.T_huffman>), _zigStart, _zigEnd, ((1 : stdgo.GoInt32) << _al : stdgo.GoInt32)) : stdgo.Error);
                                                if (_err != null) {
                                                    return _err;
                                                };
                                            };
                                        } else {
                                            var _zig = (_zigStart : stdgo.GoInt32);
                                            if (_zig == ((0 : stdgo.GoInt32))) {
                                                _zig++;
                                                var __tmp__ = @:check2r _d._decodeHuffman((stdgo.Go.setRef((@:checkr _d ?? throw "null pointer dereference")._huff[(0 : stdgo.GoInt)][(_scan[(_i : stdgo.GoInt)]._td : stdgo.GoInt)]) : stdgo.Ref<stdgo._internal.image.jpeg.Jpeg_t_huffman.T_huffman>)), _value:stdgo.GoUInt8 = __tmp__._0, _err:stdgo.Error = __tmp__._1;
                                                if (_err != null) {
                                                    return _err;
                                                };
                                                if ((_value > (16 : stdgo.GoUInt8) : Bool)) {
                                                    return stdgo.Go.asInterface((("excessive DC component" : stdgo.GoString) : stdgo._internal.image.jpeg.Jpeg_unsupportederror.UnsupportedError));
                                                };
                                                var __tmp__ = @:check2r _d._receiveExtend(_value), _dcDelta:stdgo.GoInt32 = __tmp__._0, _err:stdgo.Error = __tmp__._1;
                                                if (_err != null) {
                                                    return _err;
                                                };
                                                _dc[(_compIndex : stdgo.GoInt)] = (_dc[(_compIndex : stdgo.GoInt)] + (_dcDelta) : stdgo.GoInt32);
                                                _b[(0 : stdgo.GoInt)] = (_dc[(_compIndex : stdgo.GoInt)] << _al : stdgo.GoInt32);
                                            };
                                            if (((_zig <= _zigEnd : Bool) && ((@:checkr _d ?? throw "null pointer dereference")._eobRun > (0 : stdgo.GoUInt16) : Bool) : Bool)) {
                                                (@:checkr _d ?? throw "null pointer dereference")._eobRun--;
                                            } else {
                                                var _huff = (stdgo.Go.setRef((@:checkr _d ?? throw "null pointer dereference")._huff[(1 : stdgo.GoInt)][(_scan[(_i : stdgo.GoInt)]._ta : stdgo.GoInt)]) : stdgo.Ref<stdgo._internal.image.jpeg.Jpeg_t_huffman.T_huffman>);
                                                while ((_zig <= _zigEnd : Bool)) {
                                                    var __tmp__ = @:check2r _d._decodeHuffman(_huff), _value:stdgo.GoUInt8 = __tmp__._0, _err:stdgo.Error = __tmp__._1;
if (_err != null) {
                                                        return _err;
                                                    };
var _val0 = (_value >> (4i64 : stdgo.GoUInt64) : stdgo.GoUInt8);
var _val1 = (_value & (15 : stdgo.GoUInt8) : stdgo.GoUInt8);
if (_val1 != ((0 : stdgo.GoUInt8))) {
                                                        _zig = (_zig + ((_val0 : stdgo.GoInt32)) : stdgo.GoInt32);
                                                        if ((_zig > _zigEnd : Bool)) {
                                                            break;
                                                        };
                                                        var __tmp__ = @:check2r _d._receiveExtend(_val1), _ac:stdgo.GoInt32 = __tmp__._0, _err:stdgo.Error = __tmp__._1;
                                                        if (_err != null) {
                                                            return _err;
                                                        };
                                                        _b[(stdgo._internal.image.jpeg.Jpeg__unzig._unzig[(_zig : stdgo.GoInt)] : stdgo.GoInt)] = (_ac << _al : stdgo.GoInt32);
                                                    } else {
                                                        if (_val0 != ((15 : stdgo.GoUInt8))) {
                                                            (@:checkr _d ?? throw "null pointer dereference")._eobRun = ((1 : stdgo.GoUInt16) << _val0 : stdgo.GoUInt16);
                                                            if (_val0 != ((0 : stdgo.GoUInt8))) {
                                                                var __tmp__ = @:check2r _d._decodeBits((_val0 : stdgo.GoInt32)), _bits:stdgo.GoUInt32 = __tmp__._0, _err:stdgo.Error = __tmp__._1;
                                                                if (_err != null) {
                                                                    return _err;
                                                                };
                                                                (@:checkr _d ?? throw "null pointer dereference")._eobRun = ((@:checkr _d ?? throw "null pointer dereference")._eobRun | ((_bits : stdgo.GoUInt16)) : stdgo.GoUInt16);
                                                            };
                                                            (@:checkr _d ?? throw "null pointer dereference")._eobRun--;
                                                            break;
                                                        };
                                                        _zig = (_zig + ((15 : stdgo.GoInt32)) : stdgo.GoInt32);
                                                    };
                                                    _zig++;
                                                };
                                            };
                                        };
if ((@:checkr _d ?? throw "null pointer dereference")._progressive) {
                                            (@:checkr _d ?? throw "null pointer dereference")._progCoeffs[(_compIndex : stdgo.GoInt)][(((_by * _mxx : stdgo.GoInt) * _hi : stdgo.GoInt) + _bx : stdgo.GoInt)] = _b.__copy__();
                                            {
                                                _j++;
                                                continue;
                                            };
                                        };
{
                                            var _err = (@:check2r _d._reconstructBlock((stdgo.Go.setRef(_b) : stdgo.Ref<stdgo._internal.image.jpeg.Jpeg_t_block.T_block>), _bx, _by, (_compIndex : stdgo.GoInt)) : stdgo.Error);
                                            if (_err != null) {
                                                return _err;
                                            };
                                        };
                                        _j++;
                                    };
                                };
                                _i++;
                            };
                        };
_mcu++;
if (((((@:checkr _d ?? throw "null pointer dereference")._ri > (0 : stdgo.GoInt) : Bool) && (_mcu % (@:checkr _d ?? throw "null pointer dereference")._ri : stdgo.GoInt) == ((0 : stdgo.GoInt)) : Bool) && (_mcu < (_mxx * _myy : stdgo.GoInt) : Bool) : Bool)) {
                            {
                                var _err = (@:check2r _d._readFull(((@:checkr _d ?? throw "null pointer dereference")._tmp.__slice__(0, (2 : stdgo.GoInt)) : stdgo.Slice<stdgo.GoUInt8>)) : stdgo.Error);
                                if (_err != null) {
                                    return _err;
                                };
                            };
                            if ((((@:checkr _d ?? throw "null pointer dereference")._tmp[(0 : stdgo.GoInt)] == (255 : stdgo.GoUInt8)) && ((@:checkr _d ?? throw "null pointer dereference")._tmp[(1 : stdgo.GoInt)] == (0 : stdgo.GoUInt8)) : Bool)) {
                                {
                                    var _err = (@:check2r _d._readFull(((@:checkr _d ?? throw "null pointer dereference")._tmp.__slice__(0, (2 : stdgo.GoInt)) : stdgo.Slice<stdgo.GoUInt8>)) : stdgo.Error);
                                    if (_err != null) {
                                        return _err;
                                    };
                                };
                            };
                            if ((((@:checkr _d ?? throw "null pointer dereference")._tmp[(0 : stdgo.GoInt)] != (255 : stdgo.GoUInt8)) || ((@:checkr _d ?? throw "null pointer dereference")._tmp[(1 : stdgo.GoInt)] != _expectedRST) : Bool)) {
                                return stdgo.Go.asInterface((("bad RST marker" : stdgo.GoString) : stdgo._internal.image.jpeg.Jpeg_formaterror.FormatError));
                            };
                            _expectedRST++;
                            if (_expectedRST == ((216 : stdgo.GoUInt8))) {
                                _expectedRST = (208 : stdgo.GoUInt8);
                            };
                            (@:checkr _d ?? throw "null pointer dereference")._bits = (new stdgo._internal.image.jpeg.Jpeg_t_bits.T_bits() : stdgo._internal.image.jpeg.Jpeg_t_bits.T_bits);
                            _dc = (new stdgo.GoArray<stdgo.GoInt32>(4, 4, ...[]).__setNumber32__() : stdgo.GoArray<stdgo.GoInt32>).__copy__();
                            (@:checkr _d ?? throw "null pointer dereference")._eobRun = (0 : stdgo.GoUInt16);
                        };
                        _mx++;
                    };
                };
                _my++;
            };
        };
        return (null : stdgo.Error);
    }
    @:keep
    @:tdfield
    static public function _makeImg( _d:stdgo.Ref<stdgo._internal.image.jpeg.Jpeg_t_decoder.T_decoder>, _mxx:stdgo.GoInt, _myy:stdgo.GoInt):Void {
        @:recv var _d:stdgo.Ref<stdgo._internal.image.jpeg.Jpeg_t_decoder.T_decoder> = _d;
        if ((@:checkr _d ?? throw "null pointer dereference")._nComp == ((1 : stdgo.GoInt))) {
            var _m = stdgo._internal.image.Image_newgray.newGray(stdgo._internal.image.Image_rect.rect((0 : stdgo.GoInt), (0 : stdgo.GoInt), ((8 : stdgo.GoInt) * _mxx : stdgo.GoInt), ((8 : stdgo.GoInt) * _myy : stdgo.GoInt))?.__copy__());
            (@:checkr _d ?? throw "null pointer dereference")._img1 = (stdgo.Go.typeAssert((stdgo.Go.toInterface(@:check2r _m.subImage(stdgo._internal.image.Image_rect.rect((0 : stdgo.GoInt), (0 : stdgo.GoInt), (@:checkr _d ?? throw "null pointer dereference")._width, (@:checkr _d ?? throw "null pointer dereference")._height)?.__copy__())) : stdgo.Ref<stdgo._internal.image.Image_gray.Gray>)) : stdgo.Ref<stdgo._internal.image.Image_gray.Gray>);
            return;
        };
        var _h0 = ((@:checkr _d ?? throw "null pointer dereference")._comp[(0 : stdgo.GoInt)]._h : stdgo.GoInt);
        var _v0 = ((@:checkr _d ?? throw "null pointer dereference")._comp[(0 : stdgo.GoInt)]._v : stdgo.GoInt);
        var _hRatio = (_h0 / (@:checkr _d ?? throw "null pointer dereference")._comp[(1 : stdgo.GoInt)]._h : stdgo.GoInt);
        var _vRatio = (_v0 / (@:checkr _d ?? throw "null pointer dereference")._comp[(1 : stdgo.GoInt)]._v : stdgo.GoInt);
        var _subsampleRatio:stdgo._internal.image.Image_ycbcrsubsampleratio.YCbCrSubsampleRatio = ((0 : stdgo.GoInt) : stdgo._internal.image.Image_ycbcrsubsampleratio.YCbCrSubsampleRatio);
        {
            final __value__ = ((_hRatio << (4i64 : stdgo.GoUInt64) : stdgo.GoInt) | _vRatio : stdgo.GoInt);
            if (__value__ == ((17 : stdgo.GoInt))) {
                _subsampleRatio = (0 : stdgo._internal.image.Image_ycbcrsubsampleratio.YCbCrSubsampleRatio);
            } else if (__value__ == ((18 : stdgo.GoInt))) {
                _subsampleRatio = (3 : stdgo._internal.image.Image_ycbcrsubsampleratio.YCbCrSubsampleRatio);
            } else if (__value__ == ((33 : stdgo.GoInt))) {
                _subsampleRatio = (1 : stdgo._internal.image.Image_ycbcrsubsampleratio.YCbCrSubsampleRatio);
            } else if (__value__ == ((34 : stdgo.GoInt))) {
                _subsampleRatio = (2 : stdgo._internal.image.Image_ycbcrsubsampleratio.YCbCrSubsampleRatio);
            } else if (__value__ == ((65 : stdgo.GoInt))) {
                _subsampleRatio = (4 : stdgo._internal.image.Image_ycbcrsubsampleratio.YCbCrSubsampleRatio);
            } else if (__value__ == ((66 : stdgo.GoInt))) {
                _subsampleRatio = (5 : stdgo._internal.image.Image_ycbcrsubsampleratio.YCbCrSubsampleRatio);
            } else {
                throw stdgo.Go.toInterface(("unreachable" : stdgo.GoString));
            };
        };
        var _m = stdgo._internal.image.Image_newycbcr.newYCbCr(stdgo._internal.image.Image_rect.rect((0 : stdgo.GoInt), (0 : stdgo.GoInt), (((8 : stdgo.GoInt) * _h0 : stdgo.GoInt) * _mxx : stdgo.GoInt), (((8 : stdgo.GoInt) * _v0 : stdgo.GoInt) * _myy : stdgo.GoInt))?.__copy__(), _subsampleRatio);
        (@:checkr _d ?? throw "null pointer dereference")._img3 = (stdgo.Go.typeAssert((stdgo.Go.toInterface(@:check2r _m.subImage(stdgo._internal.image.Image_rect.rect((0 : stdgo.GoInt), (0 : stdgo.GoInt), (@:checkr _d ?? throw "null pointer dereference")._width, (@:checkr _d ?? throw "null pointer dereference")._height)?.__copy__())) : stdgo.Ref<stdgo._internal.image.Image_ycbcr.YCbCr>)) : stdgo.Ref<stdgo._internal.image.Image_ycbcr.YCbCr>);
        if ((@:checkr _d ?? throw "null pointer dereference")._nComp == ((4 : stdgo.GoInt))) {
            var __0 = ((@:checkr _d ?? throw "null pointer dereference")._comp[(3 : stdgo.GoInt)]._h : stdgo.GoInt), __1 = ((@:checkr _d ?? throw "null pointer dereference")._comp[(3 : stdgo.GoInt)]._v : stdgo.GoInt);
var _v3 = __1, _h3 = __0;
            (@:checkr _d ?? throw "null pointer dereference")._blackPix = (new stdgo.Slice<stdgo.GoUInt8>(((((((8 : stdgo.GoInt) * _h3 : stdgo.GoInt) * _mxx : stdgo.GoInt) * (8 : stdgo.GoInt) : stdgo.GoInt) * _v3 : stdgo.GoInt) * _myy : stdgo.GoInt).toBasic(), 0).__setNumber32__() : stdgo.Slice<stdgo.GoUInt8>);
            (@:checkr _d ?? throw "null pointer dereference")._blackStride = (((8 : stdgo.GoInt) * _h3 : stdgo.GoInt) * _mxx : stdgo.GoInt);
        };
    }
    @:keep
    @:tdfield
    static public function _convertToRGB( _d:stdgo.Ref<stdgo._internal.image.jpeg.Jpeg_t_decoder.T_decoder>):{ var _0 : stdgo._internal.image.Image_image.Image; var _1 : stdgo.Error; } {
        @:recv var _d:stdgo.Ref<stdgo._internal.image.jpeg.Jpeg_t_decoder.T_decoder> = _d;
        var _cScale = ((@:checkr _d ?? throw "null pointer dereference")._comp[(0 : stdgo.GoInt)]._h / (@:checkr _d ?? throw "null pointer dereference")._comp[(1 : stdgo.GoInt)]._h : stdgo.GoInt);
        var _bounds = (@:check2r (@:checkr _d ?? throw "null pointer dereference")._img3.bounds()?.__copy__() : stdgo._internal.image.Image_rectangle.Rectangle);
        var _img = stdgo._internal.image.Image_newrgba.newRGBA(_bounds?.__copy__());
        {
            var _y = (_bounds.min.y : stdgo.GoInt);
            while ((_y < _bounds.max.y : Bool)) {
                var _po = (@:check2r _img.pixOffset(_bounds.min.x, _y) : stdgo.GoInt);
var _yo = (@:check2r (@:checkr _d ?? throw "null pointer dereference")._img3.yOffset(_bounds.min.x, _y) : stdgo.GoInt);
var _co = (@:check2r (@:checkr _d ?? throw "null pointer dereference")._img3.cOffset(_bounds.min.x, _y) : stdgo.GoInt);
{
                    var __0 = (0 : stdgo.GoInt), __1 = (_bounds.max.x - _bounds.min.x : stdgo.GoInt);
var _iMax = __1, _i = __0;
                    while ((_i < _iMax : Bool)) {
                        (@:checkr _img ?? throw "null pointer dereference").pix[((_po + ((4 : stdgo.GoInt) * _i : stdgo.GoInt) : stdgo.GoInt) + (0 : stdgo.GoInt) : stdgo.GoInt)] = (@:checkr (@:checkr _d ?? throw "null pointer dereference")._img3 ?? throw "null pointer dereference").y[(_yo + _i : stdgo.GoInt)];
(@:checkr _img ?? throw "null pointer dereference").pix[((_po + ((4 : stdgo.GoInt) * _i : stdgo.GoInt) : stdgo.GoInt) + (1 : stdgo.GoInt) : stdgo.GoInt)] = (@:checkr (@:checkr _d ?? throw "null pointer dereference")._img3 ?? throw "null pointer dereference").cb[(_co + (_i / _cScale : stdgo.GoInt) : stdgo.GoInt)];
(@:checkr _img ?? throw "null pointer dereference").pix[((_po + ((4 : stdgo.GoInt) * _i : stdgo.GoInt) : stdgo.GoInt) + (2 : stdgo.GoInt) : stdgo.GoInt)] = (@:checkr (@:checkr _d ?? throw "null pointer dereference")._img3 ?? throw "null pointer dereference").cr[(_co + (_i / _cScale : stdgo.GoInt) : stdgo.GoInt)];
(@:checkr _img ?? throw "null pointer dereference").pix[((_po + ((4 : stdgo.GoInt) * _i : stdgo.GoInt) : stdgo.GoInt) + (3 : stdgo.GoInt) : stdgo.GoInt)] = (255 : stdgo.GoUInt8);
                        _i++;
                    };
                };
                _y++;
            };
        };
        return { _0 : stdgo.Go.asInterface(_img), _1 : (null : stdgo.Error) };
    }
    @:keep
    @:tdfield
    static public function _isRGB( _d:stdgo.Ref<stdgo._internal.image.jpeg.Jpeg_t_decoder.T_decoder>):Bool {
        @:recv var _d:stdgo.Ref<stdgo._internal.image.jpeg.Jpeg_t_decoder.T_decoder> = _d;
        if ((@:checkr _d ?? throw "null pointer dereference")._jfif) {
            return false;
        };
        if (((@:checkr _d ?? throw "null pointer dereference")._adobeTransformValid && ((@:checkr _d ?? throw "null pointer dereference")._adobeTransform == (0 : stdgo.GoUInt8)) : Bool)) {
            return true;
        };
        return (((@:checkr _d ?? throw "null pointer dereference")._comp[(0 : stdgo.GoInt)]._c == ((82 : stdgo.GoUInt8)) && (@:checkr _d ?? throw "null pointer dereference")._comp[(1 : stdgo.GoInt)]._c == ((71 : stdgo.GoUInt8)) : Bool) && ((@:checkr _d ?? throw "null pointer dereference")._comp[(2 : stdgo.GoInt)]._c == (66 : stdgo.GoUInt8)) : Bool);
    }
    @:keep
    @:tdfield
    static public function _applyBlack( _d:stdgo.Ref<stdgo._internal.image.jpeg.Jpeg_t_decoder.T_decoder>):{ var _0 : stdgo._internal.image.Image_image.Image; var _1 : stdgo.Error; } {
        @:recv var _d:stdgo.Ref<stdgo._internal.image.jpeg.Jpeg_t_decoder.T_decoder> = _d;
        if (!(@:checkr _d ?? throw "null pointer dereference")._adobeTransformValid) {
            return { _0 : (null : stdgo._internal.image.Image_image.Image), _1 : stdgo.Go.asInterface((("unknown color model: 4-component JPEG doesn\'t have Adobe APP14 metadata" : stdgo.GoString) : stdgo._internal.image.jpeg.Jpeg_unsupportederror.UnsupportedError)) };
        };
        if ((@:checkr _d ?? throw "null pointer dereference")._adobeTransform != ((0 : stdgo.GoUInt8))) {
            var _bounds = (@:check2r (@:checkr _d ?? throw "null pointer dereference")._img3.bounds()?.__copy__() : stdgo._internal.image.Image_rectangle.Rectangle);
            var _img = stdgo._internal.image.Image_newrgba.newRGBA(_bounds?.__copy__());
            stdgo._internal.image.internal.imageutil.Imageutil_drawycbcr.drawYCbCr(_img, _bounds?.__copy__(), (@:checkr _d ?? throw "null pointer dereference")._img3, _bounds.min?.__copy__());
            {
                var __0 = (0 : stdgo.GoInt), __1 = (_bounds.min.y : stdgo.GoInt);
var _y = __1, _iBase = __0;
                while ((_y < _bounds.max.y : Bool)) {
                    {
                        var __0 = (_iBase + (3 : stdgo.GoInt) : stdgo.GoInt), __1 = (_bounds.min.x : stdgo.GoInt);
var _x = __1, _i = __0;
                        while ((_x < _bounds.max.x : Bool)) {
                            (@:checkr _img ?? throw "null pointer dereference").pix[(_i : stdgo.GoInt)] = ((255 : stdgo.GoUInt8) - (@:checkr _d ?? throw "null pointer dereference")._blackPix[((((_y - _bounds.min.y : stdgo.GoInt)) * (@:checkr _d ?? throw "null pointer dereference")._blackStride : stdgo.GoInt) + ((_x - _bounds.min.x : stdgo.GoInt)) : stdgo.GoInt)] : stdgo.GoUInt8);
                            {
                                final __tmp__0 = (_i + (4 : stdgo.GoInt) : stdgo.GoInt);
                                final __tmp__1 = (_x + (1 : stdgo.GoInt) : stdgo.GoInt);
                                _i = __tmp__0;
                                _x = __tmp__1;
                            };
                        };
                    };
                    {
                        final __tmp__0 = (_iBase + (@:checkr _img ?? throw "null pointer dereference").stride : stdgo.GoInt);
                        final __tmp__1 = (_y + (1 : stdgo.GoInt) : stdgo.GoInt);
                        _iBase = __tmp__0;
                        _y = __tmp__1;
                    };
                };
            };
            return { _0 : stdgo.Go.asInterface((stdgo.Go.setRef(({ pix : (@:checkr _img ?? throw "null pointer dereference").pix, stride : (@:checkr _img ?? throw "null pointer dereference").stride, rect : (@:checkr _img ?? throw "null pointer dereference").rect?.__copy__() } : stdgo._internal.image.Image_cmyk.CMYK)) : stdgo.Ref<stdgo._internal.image.Image_cmyk.CMYK>)), _1 : (null : stdgo.Error) };
        };
        var _bounds = (@:check2r (@:checkr _d ?? throw "null pointer dereference")._img3.bounds()?.__copy__() : stdgo._internal.image.Image_rectangle.Rectangle);
        var _img = stdgo._internal.image.Image_newcmyk.newCMYK(_bounds?.__copy__());
        var _translations = (new stdgo.GoArray<stdgo._internal.image.jpeg.Jpeg_t__struct_1.T__struct_1>(4, 4, ...[({ _src : (@:checkr (@:checkr _d ?? throw "null pointer dereference")._img3 ?? throw "null pointer dereference").y, _stride : (@:checkr (@:checkr _d ?? throw "null pointer dereference")._img3 ?? throw "null pointer dereference").yStride } : stdgo._internal.image.jpeg.Jpeg_t__struct_1.T__struct_1), ({ _src : (@:checkr (@:checkr _d ?? throw "null pointer dereference")._img3 ?? throw "null pointer dereference").cb, _stride : (@:checkr (@:checkr _d ?? throw "null pointer dereference")._img3 ?? throw "null pointer dereference").cStride } : stdgo._internal.image.jpeg.Jpeg_t__struct_1.T__struct_1), ({ _src : (@:checkr (@:checkr _d ?? throw "null pointer dereference")._img3 ?? throw "null pointer dereference").cr, _stride : (@:checkr (@:checkr _d ?? throw "null pointer dereference")._img3 ?? throw "null pointer dereference").cStride } : stdgo._internal.image.jpeg.Jpeg_t__struct_1.T__struct_1), ({ _src : (@:checkr _d ?? throw "null pointer dereference")._blackPix, _stride : (@:checkr _d ?? throw "null pointer dereference")._blackStride } : stdgo._internal.image.jpeg.Jpeg_t__struct_1.T__struct_1)].concat([for (i in 4 ... (4 > 4 ? 4 : 4 : stdgo.GoInt).toBasic()) ({ _src : (null : stdgo.Slice<stdgo.GoUInt8>), _stride : (0 : stdgo.GoInt) } : stdgo._internal.image.jpeg.Jpeg_t__struct_1.T__struct_1)])) : stdgo.GoArray<stdgo._internal.image.jpeg.Jpeg_t__struct_1.T__struct_1>);
        for (_t => _translation in _translations) {
            var _subsample = (((@:checkr _d ?? throw "null pointer dereference")._comp[(_t : stdgo.GoInt)]._h != (@:checkr _d ?? throw "null pointer dereference")._comp[(0 : stdgo.GoInt)]._h) || ((@:checkr _d ?? throw "null pointer dereference")._comp[(_t : stdgo.GoInt)]._v != (@:checkr _d ?? throw "null pointer dereference")._comp[(0 : stdgo.GoInt)]._v) : Bool);
            {
                var __0 = (0 : stdgo.GoInt), __1 = (_bounds.min.y : stdgo.GoInt);
var _y = __1, _iBase = __0;
                while ((_y < _bounds.max.y : Bool)) {
                    var _sy = (_y - _bounds.min.y : stdgo.GoInt);
if (_subsample) {
                        _sy = (_sy / ((2 : stdgo.GoInt)) : stdgo.GoInt);
                    };
{
                        var __0 = (_iBase + _t : stdgo.GoInt), __1 = (_bounds.min.x : stdgo.GoInt);
var _x = __1, _i = __0;
                        while ((_x < _bounds.max.x : Bool)) {
                            var _sx = (_x - _bounds.min.x : stdgo.GoInt);
if (_subsample) {
                                _sx = (_sx / ((2 : stdgo.GoInt)) : stdgo.GoInt);
                            };
(@:checkr _img ?? throw "null pointer dereference").pix[(_i : stdgo.GoInt)] = ((255 : stdgo.GoUInt8) - _translation._src[((_sy * _translation._stride : stdgo.GoInt) + _sx : stdgo.GoInt)] : stdgo.GoUInt8);
                            {
                                final __tmp__0 = (_i + (4 : stdgo.GoInt) : stdgo.GoInt);
                                final __tmp__1 = (_x + (1 : stdgo.GoInt) : stdgo.GoInt);
                                _i = __tmp__0;
                                _x = __tmp__1;
                            };
                        };
                    };
                    {
                        final __tmp__0 = (_iBase + (@:checkr _img ?? throw "null pointer dereference").stride : stdgo.GoInt);
                        final __tmp__1 = (_y + (1 : stdgo.GoInt) : stdgo.GoInt);
                        _iBase = __tmp__0;
                        _y = __tmp__1;
                    };
                };
            };
        };
        return { _0 : stdgo.Go.asInterface(_img), _1 : (null : stdgo.Error) };
    }
    @:keep
    @:tdfield
    static public function _decode( _d:stdgo.Ref<stdgo._internal.image.jpeg.Jpeg_t_decoder.T_decoder>, _r:stdgo._internal.io.Io_reader.Reader, _configOnly:Bool):{ var _0 : stdgo._internal.image.Image_image.Image; var _1 : stdgo.Error; } {
        @:recv var _d:stdgo.Ref<stdgo._internal.image.jpeg.Jpeg_t_decoder.T_decoder> = _d;
        (@:checkr _d ?? throw "null pointer dereference")._r = _r;
        {
            var _err = (@:check2r _d._readFull(((@:checkr _d ?? throw "null pointer dereference")._tmp.__slice__(0, (2 : stdgo.GoInt)) : stdgo.Slice<stdgo.GoUInt8>)) : stdgo.Error);
            if (_err != null) {
                return { _0 : (null : stdgo._internal.image.Image_image.Image), _1 : _err };
            };
        };
        if ((((@:checkr _d ?? throw "null pointer dereference")._tmp[(0 : stdgo.GoInt)] != (255 : stdgo.GoUInt8)) || ((@:checkr _d ?? throw "null pointer dereference")._tmp[(1 : stdgo.GoInt)] != (216 : stdgo.GoUInt8)) : Bool)) {
            return { _0 : (null : stdgo._internal.image.Image_image.Image), _1 : stdgo.Go.asInterface((("missing SOI marker" : stdgo.GoString) : stdgo._internal.image.jpeg.Jpeg_formaterror.FormatError)) };
        };
        while (true) {
            var _err = (@:check2r _d._readFull(((@:checkr _d ?? throw "null pointer dereference")._tmp.__slice__(0, (2 : stdgo.GoInt)) : stdgo.Slice<stdgo.GoUInt8>)) : stdgo.Error);
            if (_err != null) {
                return { _0 : (null : stdgo._internal.image.Image_image.Image), _1 : _err };
            };
            while ((@:checkr _d ?? throw "null pointer dereference")._tmp[(0 : stdgo.GoInt)] != ((255 : stdgo.GoUInt8))) {
                (@:checkr _d ?? throw "null pointer dereference")._tmp[(0 : stdgo.GoInt)] = (@:checkr _d ?? throw "null pointer dereference")._tmp[(1 : stdgo.GoInt)];
                {
                    var __tmp__ = @:check2r _d._readByte();
                    (@:checkr _d ?? throw "null pointer dereference")._tmp[(1 : stdgo.GoInt)] = @:tmpset0 __tmp__._0;
                    _err = @:tmpset0 __tmp__._1;
                };
                if (_err != null) {
                    return { _0 : (null : stdgo._internal.image.Image_image.Image), _1 : _err };
                };
            };
            var _marker = ((@:checkr _d ?? throw "null pointer dereference")._tmp[(1 : stdgo.GoInt)] : stdgo.GoUInt8);
            if (_marker == ((0 : stdgo.GoUInt8))) {
                continue;
            };
            while (_marker == ((255 : stdgo.GoUInt8))) {
                {
                    var __tmp__ = @:check2r _d._readByte();
                    _marker = @:tmpset0 __tmp__._0;
                    _err = @:tmpset0 __tmp__._1;
                };
                if (_err != null) {
                    return { _0 : (null : stdgo._internal.image.Image_image.Image), _1 : _err };
                };
            };
            if (_marker == ((217 : stdgo.GoUInt8))) {
                break;
            };
            if ((((208 : stdgo.GoUInt8) <= _marker : Bool) && (_marker <= (215 : stdgo.GoUInt8) : Bool) : Bool)) {
                continue;
            };
            {
                _err = @:check2r _d._readFull(((@:checkr _d ?? throw "null pointer dereference")._tmp.__slice__(0, (2 : stdgo.GoInt)) : stdgo.Slice<stdgo.GoUInt8>));
                if (_err != null) {
                    return { _0 : (null : stdgo._internal.image.Image_image.Image), _1 : _err };
                };
            };
            var _n = (((((@:checkr _d ?? throw "null pointer dereference")._tmp[(0 : stdgo.GoInt)] : stdgo.GoInt) << (8i64 : stdgo.GoUInt64) : stdgo.GoInt) + ((@:checkr _d ?? throw "null pointer dereference")._tmp[(1 : stdgo.GoInt)] : stdgo.GoInt) : stdgo.GoInt) - (2 : stdgo.GoInt) : stdgo.GoInt);
            if ((_n < (0 : stdgo.GoInt) : Bool)) {
                return { _0 : (null : stdgo._internal.image.Image_image.Image), _1 : stdgo.Go.asInterface((("short segment length" : stdgo.GoString) : stdgo._internal.image.jpeg.Jpeg_formaterror.FormatError)) };
            };
            {
                final __value__ = _marker;
                if (__value__ == ((192 : stdgo.GoUInt8)) || __value__ == ((193 : stdgo.GoUInt8)) || __value__ == ((194 : stdgo.GoUInt8))) {
                    (@:checkr _d ?? throw "null pointer dereference")._baseline = _marker == ((192 : stdgo.GoUInt8));
                    (@:checkr _d ?? throw "null pointer dereference")._progressive = _marker == ((194 : stdgo.GoUInt8));
                    _err = @:check2r _d._processSOF(_n);
                    if ((_configOnly && (@:checkr _d ?? throw "null pointer dereference")._jfif : Bool)) {
                        return { _0 : (null : stdgo._internal.image.Image_image.Image), _1 : _err };
                    };
                } else if (__value__ == ((196 : stdgo.GoUInt8))) {
                    if (_configOnly) {
                        _err = @:check2r _d._ignore(_n);
                    } else {
                        _err = @:check2r _d._processDHT(_n);
                    };
                } else if (__value__ == ((219 : stdgo.GoUInt8))) {
                    if (_configOnly) {
                        _err = @:check2r _d._ignore(_n);
                    } else {
                        _err = @:check2r _d._processDQT(_n);
                    };
                } else if (__value__ == ((218 : stdgo.GoUInt8))) {
                    if (_configOnly) {
                        return { _0 : (null : stdgo._internal.image.Image_image.Image), _1 : (null : stdgo.Error) };
                    };
                    _err = @:check2r _d._processSOS(_n);
                } else if (__value__ == ((221 : stdgo.GoUInt8))) {
                    if (_configOnly) {
                        _err = @:check2r _d._ignore(_n);
                    } else {
                        _err = @:check2r _d._processDRI(_n);
                    };
                } else if (__value__ == ((224 : stdgo.GoUInt8))) {
                    _err = @:check2r _d._processApp0Marker(_n);
                } else if (__value__ == ((238 : stdgo.GoUInt8))) {
                    _err = @:check2r _d._processApp14Marker(_n);
                } else {
                    if (((((224 : stdgo.GoUInt8) <= _marker : Bool) && (_marker <= (239 : stdgo.GoUInt8) : Bool) : Bool) || (_marker == (254 : stdgo.GoUInt8)) : Bool)) {
                        _err = @:check2r _d._ignore(_n);
                    } else if ((_marker < (192 : stdgo.GoUInt8) : Bool)) {
                        _err = stdgo.Go.asInterface((("unknown marker" : stdgo.GoString) : stdgo._internal.image.jpeg.Jpeg_formaterror.FormatError));
                    } else {
                        _err = stdgo.Go.asInterface((("unknown marker" : stdgo.GoString) : stdgo._internal.image.jpeg.Jpeg_unsupportederror.UnsupportedError));
                    };
                };
            };
            if (_err != null) {
                return { _0 : (null : stdgo._internal.image.Image_image.Image), _1 : _err };
            };
        };
        if ((@:checkr _d ?? throw "null pointer dereference")._progressive) {
            {
                var _err = (@:check2r _d._reconstructProgressiveImage() : stdgo.Error);
                if (_err != null) {
                    return { _0 : (null : stdgo._internal.image.Image_image.Image), _1 : _err };
                };
            };
        };
        if (((@:checkr _d ?? throw "null pointer dereference")._img1 != null && (((@:checkr _d ?? throw "null pointer dereference")._img1 : Dynamic).__nil__ == null || !((@:checkr _d ?? throw "null pointer dereference")._img1 : Dynamic).__nil__))) {
            return { _0 : stdgo.Go.asInterface((@:checkr _d ?? throw "null pointer dereference")._img1), _1 : (null : stdgo.Error) };
        };
        if (((@:checkr _d ?? throw "null pointer dereference")._img3 != null && (((@:checkr _d ?? throw "null pointer dereference")._img3 : Dynamic).__nil__ == null || !((@:checkr _d ?? throw "null pointer dereference")._img3 : Dynamic).__nil__))) {
            if ((@:checkr _d ?? throw "null pointer dereference")._blackPix != null) {
                return @:check2r _d._applyBlack();
            } else if (@:check2r _d._isRGB()) {
                return @:check2r _d._convertToRGB();
            };
            return { _0 : stdgo.Go.asInterface((@:checkr _d ?? throw "null pointer dereference")._img3), _1 : (null : stdgo.Error) };
        };
        return { _0 : (null : stdgo._internal.image.Image_image.Image), _1 : stdgo.Go.asInterface((("missing SOS marker" : stdgo.GoString) : stdgo._internal.image.jpeg.Jpeg_formaterror.FormatError)) };
    }
    @:keep
    @:tdfield
    static public function _processApp14Marker( _d:stdgo.Ref<stdgo._internal.image.jpeg.Jpeg_t_decoder.T_decoder>, _n:stdgo.GoInt):stdgo.Error {
        @:recv var _d:stdgo.Ref<stdgo._internal.image.jpeg.Jpeg_t_decoder.T_decoder> = _d;
        if ((_n < (12 : stdgo.GoInt) : Bool)) {
            return @:check2r _d._ignore(_n);
        };
        {
            var _err = (@:check2r _d._readFull(((@:checkr _d ?? throw "null pointer dereference")._tmp.__slice__(0, (12 : stdgo.GoInt)) : stdgo.Slice<stdgo.GoUInt8>)) : stdgo.Error);
            if (_err != null) {
                return _err;
            };
        };
        _n = (_n - ((12 : stdgo.GoInt)) : stdgo.GoInt);
        if ((((((@:checkr _d ?? throw "null pointer dereference")._tmp[(0 : stdgo.GoInt)] == ((65 : stdgo.GoUInt8)) && (@:checkr _d ?? throw "null pointer dereference")._tmp[(1 : stdgo.GoInt)] == ((100 : stdgo.GoUInt8)) : Bool) && (@:checkr _d ?? throw "null pointer dereference")._tmp[(2 : stdgo.GoInt)] == ((111 : stdgo.GoUInt8)) : Bool) && (@:checkr _d ?? throw "null pointer dereference")._tmp[(3 : stdgo.GoInt)] == ((98 : stdgo.GoUInt8)) : Bool) && ((@:checkr _d ?? throw "null pointer dereference")._tmp[(4 : stdgo.GoInt)] == (101 : stdgo.GoUInt8)) : Bool)) {
            (@:checkr _d ?? throw "null pointer dereference")._adobeTransformValid = true;
            (@:checkr _d ?? throw "null pointer dereference")._adobeTransform = (@:checkr _d ?? throw "null pointer dereference")._tmp[(11 : stdgo.GoInt)];
        };
        if ((_n > (0 : stdgo.GoInt) : Bool)) {
            return @:check2r _d._ignore(_n);
        };
        return (null : stdgo.Error);
    }
    @:keep
    @:tdfield
    static public function _processApp0Marker( _d:stdgo.Ref<stdgo._internal.image.jpeg.Jpeg_t_decoder.T_decoder>, _n:stdgo.GoInt):stdgo.Error {
        @:recv var _d:stdgo.Ref<stdgo._internal.image.jpeg.Jpeg_t_decoder.T_decoder> = _d;
        if ((_n < (5 : stdgo.GoInt) : Bool)) {
            return @:check2r _d._ignore(_n);
        };
        {
            var _err = (@:check2r _d._readFull(((@:checkr _d ?? throw "null pointer dereference")._tmp.__slice__(0, (5 : stdgo.GoInt)) : stdgo.Slice<stdgo.GoUInt8>)) : stdgo.Error);
            if (_err != null) {
                return _err;
            };
        };
        _n = (_n - ((5 : stdgo.GoInt)) : stdgo.GoInt);
        (@:checkr _d ?? throw "null pointer dereference")._jfif = (((((@:checkr _d ?? throw "null pointer dereference")._tmp[(0 : stdgo.GoInt)] == ((74 : stdgo.GoUInt8)) && (@:checkr _d ?? throw "null pointer dereference")._tmp[(1 : stdgo.GoInt)] == ((70 : stdgo.GoUInt8)) : Bool) && (@:checkr _d ?? throw "null pointer dereference")._tmp[(2 : stdgo.GoInt)] == ((73 : stdgo.GoUInt8)) : Bool) && (@:checkr _d ?? throw "null pointer dereference")._tmp[(3 : stdgo.GoInt)] == ((70 : stdgo.GoUInt8)) : Bool) && ((@:checkr _d ?? throw "null pointer dereference")._tmp[(4 : stdgo.GoInt)] == (0 : stdgo.GoUInt8)) : Bool);
        if ((_n > (0 : stdgo.GoInt) : Bool)) {
            return @:check2r _d._ignore(_n);
        };
        return (null : stdgo.Error);
    }
    @:keep
    @:tdfield
    static public function _processDRI( _d:stdgo.Ref<stdgo._internal.image.jpeg.Jpeg_t_decoder.T_decoder>, _n:stdgo.GoInt):stdgo.Error {
        @:recv var _d:stdgo.Ref<stdgo._internal.image.jpeg.Jpeg_t_decoder.T_decoder> = _d;
        if (_n != ((2 : stdgo.GoInt))) {
            return stdgo.Go.asInterface((("DRI has wrong length" : stdgo.GoString) : stdgo._internal.image.jpeg.Jpeg_formaterror.FormatError));
        };
        {
            var _err = (@:check2r _d._readFull(((@:checkr _d ?? throw "null pointer dereference")._tmp.__slice__(0, (2 : stdgo.GoInt)) : stdgo.Slice<stdgo.GoUInt8>)) : stdgo.Error);
            if (_err != null) {
                return _err;
            };
        };
        (@:checkr _d ?? throw "null pointer dereference")._ri = ((((@:checkr _d ?? throw "null pointer dereference")._tmp[(0 : stdgo.GoInt)] : stdgo.GoInt) << (8i64 : stdgo.GoUInt64) : stdgo.GoInt) + ((@:checkr _d ?? throw "null pointer dereference")._tmp[(1 : stdgo.GoInt)] : stdgo.GoInt) : stdgo.GoInt);
        return (null : stdgo.Error);
    }
    @:keep
    @:tdfield
    static public function _processDQT( _d:stdgo.Ref<stdgo._internal.image.jpeg.Jpeg_t_decoder.T_decoder>, _n:stdgo.GoInt):stdgo.Error {
        @:recv var _d:stdgo.Ref<stdgo._internal.image.jpeg.Jpeg_t_decoder.T_decoder> = _d;
<<<<<<< HEAD
        var _i_2973937:stdgo.GoInt = (0 : stdgo.GoInt);
        var _err_2973859:stdgo.Error = (null : stdgo.Error);
        var _tq_2973641:stdgo.GoUInt8 = (0 : stdgo.GoUInt8);
        var _err_2973583:stdgo.Error = (null : stdgo.Error);
        var _x_2973580:stdgo.GoUInt8 = (0 : stdgo.GoUInt8);
        var _loopBreak = false;
        var _i_2974166:stdgo.GoInt = (0 : stdgo.GoInt);
        var _err_2974086:stdgo.Error = (null : stdgo.Error);
=======
        var _i_2980389:stdgo.GoInt = (0 : stdgo.GoInt);
        var _err_2980311:stdgo.Error = (null : stdgo.Error);
        var _tq_2980093:stdgo.GoUInt8 = (0 : stdgo.GoUInt8);
        var _err_2980035:stdgo.Error = (null : stdgo.Error);
        var _x_2980032:stdgo.GoUInt8 = (0 : stdgo.GoUInt8);
        var _loopBreak = false;
        var _i_2980618:stdgo.GoInt = (0 : stdgo.GoInt);
        var _err_2980538:stdgo.Error = (null : stdgo.Error);
>>>>>>> 97b0842d
        var _gotoNext = 0i32;
        var __blank__ = _gotoNext == ((0i32 : stdgo.GoInt));
        while (_gotoNext != ((-1i32 : stdgo.GoInt))) {
            {
                final __value__ = _gotoNext;
                if (__value__ == (0i32)) {
<<<<<<< HEAD
                    _gotoNext = 2973553i32;
                } else if (__value__ == (2973553i32)) {
                    var __blank__ = 0i32;
                    _loopBreak = false;
                    _gotoNext = 2973560i32;
                } else if (__value__ == (2973560i32)) {
                    if (!_loopBreak && ((_n > (0 : stdgo.GoInt) : Bool))) {
                        _gotoNext = 2973570i32;
                    } else {
                        _gotoNext = 2974268i32;
                    };
                } else if (__value__ == (2973570i32)) {
                    _n--;
                    {
                        var __tmp__ = @:check2r _d._readByte();
                        _x_2973580 = @:tmpset0 __tmp__._0;
                        _err_2973583 = @:tmpset0 __tmp__._1;
                    };
                    if (_err_2973583 != null) {
                        _gotoNext = 2973619i32;
                    } else {
                        _gotoNext = 2973641i32;
                    };
                } else if (__value__ == (2973619i32)) {
                    return _err_2973583;
                    _gotoNext = 2973641i32;
                } else if (__value__ == (2973641i32)) {
                    _tq_2973641 = (_x_2973580 & (15 : stdgo.GoUInt8) : stdgo.GoUInt8);
                    if ((_tq_2973641 > (3 : stdgo.GoUInt8) : Bool)) {
                        _gotoNext = 2973672i32;
                    } else {
                        _gotoNext = 2973718i32;
                    };
                } else if (__value__ == (2973672i32)) {
                    return stdgo.Go.asInterface((("bad Tq value" : stdgo.GoString) : stdgo._internal.image.jpeg.Jpeg_formaterror.FormatError));
                    _gotoNext = 2973718i32;
                } else if (__value__ == (2973718i32)) {
                    _gotoNext = 2973718i32;
                    {
                        final __value__ = (_x_2973580 >> (4i64 : stdgo.GoUInt64) : stdgo.GoUInt8);
                        if (__value__ == ((0 : stdgo.GoUInt8))) {
                            _gotoNext = 2973785i32;
                        } else if (__value__ == ((1 : stdgo.GoUInt8))) {
                            _gotoNext = 2974006i32;
                        } else {
                            _gotoNext = 2973736i32;
                        };
                    };
                } else if (__value__ == (2973736i32)) {
                    return stdgo.Go.asInterface((("bad Pq value" : stdgo.GoString) : stdgo._internal.image.jpeg.Jpeg_formaterror.FormatError));
                    _gotoNext = 2973560i32;
                } else if (__value__ == (2973785i32)) {
                    if ((_n < (64 : stdgo.GoInt) : Bool)) {
                        _gotoNext = 2973813i32;
                    } else {
                        _gotoNext = 2973838i32;
                    };
                } else if (__value__ == (2973813i32)) {
                    _loopBreak = true;
                    _gotoNext = 2973560i32;
                } else if (__value__ == (2973838i32)) {
                    _n = (_n - ((64 : stdgo.GoInt)) : stdgo.GoInt);
                    {
                        _err_2973859 = @:check2r _d._readFull(((@:checkr _d ?? throw "null pointer dereference")._tmp.__slice__(0, (64 : stdgo.GoInt)) : stdgo.Slice<stdgo.GoUInt8>));
                        if (_err_2973859 != null) {
                            _gotoNext = 2973908i32;
                        } else {
                            _gotoNext = 2973933i32;
                        };
                    };
                } else if (__value__ == (2973908i32)) {
                    return _err_2973859;
                    _gotoNext = 2973933i32;
                } else if (__value__ == (2973933i32)) {
                    if ((0i32 : stdgo.GoInt) < ((@:checkr _d ?? throw "null pointer dereference")._quant[(_tq_2973641 : stdgo.GoInt)].length)) {
                        _gotoNext = 2974001i32;
                    } else {
                        _gotoNext = 2973560i32;
                    };
                } else if (__value__ == (2973960i32)) {
                    (@:checkr _d ?? throw "null pointer dereference")._quant[(_tq_2973641 : stdgo.GoInt)][(_i_2973937 : stdgo.GoInt)] = ((@:checkr _d ?? throw "null pointer dereference")._tmp[(_i_2973937 : stdgo.GoInt)] : stdgo.GoInt32);
                    _i_2973937++;
                    _gotoNext = 2974002i32;
                } else if (__value__ == (2974001i32)) {
                    _i_2973937 = 0i32;
                    _gotoNext = 2974002i32;
                } else if (__value__ == (2974002i32)) {
                    if (_i_2973937 < ((@:checkr _d ?? throw "null pointer dereference")._quant[(_tq_2973641 : stdgo.GoInt)].length)) {
                        _gotoNext = 2973960i32;
                    } else {
                        _gotoNext = 2973560i32;
                    };
                } else if (__value__ == (2974006i32)) {
                    if ((_n < (128 : stdgo.GoInt) : Bool)) {
                        _gotoNext = 2974036i32;
                    } else {
                        _gotoNext = 2974061i32;
                    };
                } else if (__value__ == (2974036i32)) {
                    _loopBreak = true;
                    _gotoNext = 2973560i32;
                } else if (__value__ == (2974061i32)) {
                    _n = (_n - ((128 : stdgo.GoInt)) : stdgo.GoInt);
                    {
                        _err_2974086 = @:check2r _d._readFull(((@:checkr _d ?? throw "null pointer dereference")._tmp.__slice__(0, (128 : stdgo.GoInt)) : stdgo.Slice<stdgo.GoUInt8>));
                        if (_err_2974086 != null) {
                            _gotoNext = 2974137i32;
                        } else {
                            _gotoNext = 2974162i32;
                        };
                    };
                } else if (__value__ == (2974137i32)) {
                    return _err_2974086;
                    _gotoNext = 2974162i32;
                } else if (__value__ == (2974162i32)) {
                    if ((0i32 : stdgo.GoInt) < ((@:checkr _d ?? throw "null pointer dereference")._quant[(_tq_2973641 : stdgo.GoInt)].length)) {
                        _gotoNext = 2974257i32;
                    } else {
                        _gotoNext = 2973560i32;
                    };
                } else if (__value__ == (2974189i32)) {
                    (@:checkr _d ?? throw "null pointer dereference")._quant[(_tq_2973641 : stdgo.GoInt)][(_i_2974166 : stdgo.GoInt)] = ((((@:checkr _d ?? throw "null pointer dereference")._tmp[((2 : stdgo.GoInt) * _i_2974166 : stdgo.GoInt)] : stdgo.GoInt32) << (8i64 : stdgo.GoUInt64) : stdgo.GoInt32) | ((@:checkr _d ?? throw "null pointer dereference")._tmp[(((2 : stdgo.GoInt) * _i_2974166 : stdgo.GoInt) + (1 : stdgo.GoInt) : stdgo.GoInt)] : stdgo.GoInt32) : stdgo.GoInt32);
                    _i_2974166++;
                    _gotoNext = 2974258i32;
                } else if (__value__ == (2974257i32)) {
                    _i_2974166 = 0i32;
                    _gotoNext = 2974258i32;
                } else if (__value__ == (2974258i32)) {
                    if (_i_2974166 < ((@:checkr _d ?? throw "null pointer dereference")._quant[(_tq_2973641 : stdgo.GoInt)].length)) {
                        _gotoNext = 2974189i32;
                    } else {
                        _gotoNext = 2973560i32;
                    };
                } else if (__value__ == (2974268i32)) {
                    if (_n != ((0 : stdgo.GoInt))) {
                        _gotoNext = 2974278i32;
                    } else {
                        _gotoNext = 2974329i32;
                    };
                } else if (__value__ == (2974278i32)) {
                    return stdgo.Go.asInterface((("DQT has wrong length" : stdgo.GoString) : stdgo._internal.image.jpeg.Jpeg_formaterror.FormatError));
                    _gotoNext = 2974329i32;
                } else if (__value__ == (2974329i32)) {
=======
                    _gotoNext = 2980005i32;
                } else if (__value__ == (2980005i32)) {
                    var __blank__ = 0i32;
                    _loopBreak = false;
                    _gotoNext = 2980012i32;
                } else if (__value__ == (2980012i32)) {
                    if (!_loopBreak && ((_n > (0 : stdgo.GoInt) : Bool))) {
                        _gotoNext = 2980022i32;
                    } else {
                        _gotoNext = 2980720i32;
                    };
                } else if (__value__ == (2980022i32)) {
                    _n--;
                    {
                        var __tmp__ = @:check2r _d._readByte();
                        _x_2980032 = @:tmpset0 __tmp__._0;
                        _err_2980035 = @:tmpset0 __tmp__._1;
                    };
                    if (_err_2980035 != null) {
                        _gotoNext = 2980071i32;
                    } else {
                        _gotoNext = 2980093i32;
                    };
                } else if (__value__ == (2980071i32)) {
                    return _err_2980035;
                    _gotoNext = 2980093i32;
                } else if (__value__ == (2980093i32)) {
                    _tq_2980093 = (_x_2980032 & (15 : stdgo.GoUInt8) : stdgo.GoUInt8);
                    if ((_tq_2980093 > (3 : stdgo.GoUInt8) : Bool)) {
                        _gotoNext = 2980124i32;
                    } else {
                        _gotoNext = 2980170i32;
                    };
                } else if (__value__ == (2980124i32)) {
                    return stdgo.Go.asInterface((("bad Tq value" : stdgo.GoString) : stdgo._internal.image.jpeg.Jpeg_formaterror.FormatError));
                    _gotoNext = 2980170i32;
                } else if (__value__ == (2980170i32)) {
                    _gotoNext = 2980170i32;
                    {
                        final __value__ = (_x_2980032 >> (4i64 : stdgo.GoUInt64) : stdgo.GoUInt8);
                        if (__value__ == ((0 : stdgo.GoUInt8))) {
                            _gotoNext = 2980237i32;
                        } else if (__value__ == ((1 : stdgo.GoUInt8))) {
                            _gotoNext = 2980458i32;
                        } else {
                            _gotoNext = 2980188i32;
                        };
                    };
                } else if (__value__ == (2980188i32)) {
                    return stdgo.Go.asInterface((("bad Pq value" : stdgo.GoString) : stdgo._internal.image.jpeg.Jpeg_formaterror.FormatError));
                    _gotoNext = 2980012i32;
                } else if (__value__ == (2980237i32)) {
                    if ((_n < (64 : stdgo.GoInt) : Bool)) {
                        _gotoNext = 2980265i32;
                    } else {
                        _gotoNext = 2980290i32;
                    };
                } else if (__value__ == (2980265i32)) {
                    _loopBreak = true;
                    _gotoNext = 2980012i32;
                } else if (__value__ == (2980290i32)) {
                    _n = (_n - ((64 : stdgo.GoInt)) : stdgo.GoInt);
                    {
                        _err_2980311 = @:check2r _d._readFull(((@:checkr _d ?? throw "null pointer dereference")._tmp.__slice__(0, (64 : stdgo.GoInt)) : stdgo.Slice<stdgo.GoUInt8>));
                        if (_err_2980311 != null) {
                            _gotoNext = 2980360i32;
                        } else {
                            _gotoNext = 2980385i32;
                        };
                    };
                } else if (__value__ == (2980360i32)) {
                    return _err_2980311;
                    _gotoNext = 2980385i32;
                } else if (__value__ == (2980385i32)) {
                    if ((0i32 : stdgo.GoInt) < ((@:checkr _d ?? throw "null pointer dereference")._quant[(_tq_2980093 : stdgo.GoInt)].length)) {
                        _gotoNext = 2980453i32;
                    } else {
                        _gotoNext = 2980012i32;
                    };
                } else if (__value__ == (2980412i32)) {
                    (@:checkr _d ?? throw "null pointer dereference")._quant[(_tq_2980093 : stdgo.GoInt)][(_i_2980389 : stdgo.GoInt)] = ((@:checkr _d ?? throw "null pointer dereference")._tmp[(_i_2980389 : stdgo.GoInt)] : stdgo.GoInt32);
                    _i_2980389++;
                    _gotoNext = 2980454i32;
                } else if (__value__ == (2980453i32)) {
                    _i_2980389 = 0i32;
                    _gotoNext = 2980454i32;
                } else if (__value__ == (2980454i32)) {
                    if (_i_2980389 < ((@:checkr _d ?? throw "null pointer dereference")._quant[(_tq_2980093 : stdgo.GoInt)].length)) {
                        _gotoNext = 2980412i32;
                    } else {
                        _gotoNext = 2980012i32;
                    };
                } else if (__value__ == (2980458i32)) {
                    if ((_n < (128 : stdgo.GoInt) : Bool)) {
                        _gotoNext = 2980488i32;
                    } else {
                        _gotoNext = 2980513i32;
                    };
                } else if (__value__ == (2980488i32)) {
                    _loopBreak = true;
                    _gotoNext = 2980012i32;
                } else if (__value__ == (2980513i32)) {
                    _n = (_n - ((128 : stdgo.GoInt)) : stdgo.GoInt);
                    {
                        _err_2980538 = @:check2r _d._readFull(((@:checkr _d ?? throw "null pointer dereference")._tmp.__slice__(0, (128 : stdgo.GoInt)) : stdgo.Slice<stdgo.GoUInt8>));
                        if (_err_2980538 != null) {
                            _gotoNext = 2980589i32;
                        } else {
                            _gotoNext = 2980614i32;
                        };
                    };
                } else if (__value__ == (2980589i32)) {
                    return _err_2980538;
                    _gotoNext = 2980614i32;
                } else if (__value__ == (2980614i32)) {
                    if ((0i32 : stdgo.GoInt) < ((@:checkr _d ?? throw "null pointer dereference")._quant[(_tq_2980093 : stdgo.GoInt)].length)) {
                        _gotoNext = 2980709i32;
                    } else {
                        _gotoNext = 2980012i32;
                    };
                } else if (__value__ == (2980641i32)) {
                    (@:checkr _d ?? throw "null pointer dereference")._quant[(_tq_2980093 : stdgo.GoInt)][(_i_2980618 : stdgo.GoInt)] = ((((@:checkr _d ?? throw "null pointer dereference")._tmp[((2 : stdgo.GoInt) * _i_2980618 : stdgo.GoInt)] : stdgo.GoInt32) << (8i64 : stdgo.GoUInt64) : stdgo.GoInt32) | ((@:checkr _d ?? throw "null pointer dereference")._tmp[(((2 : stdgo.GoInt) * _i_2980618 : stdgo.GoInt) + (1 : stdgo.GoInt) : stdgo.GoInt)] : stdgo.GoInt32) : stdgo.GoInt32);
                    _i_2980618++;
                    _gotoNext = 2980710i32;
                } else if (__value__ == (2980709i32)) {
                    _i_2980618 = 0i32;
                    _gotoNext = 2980710i32;
                } else if (__value__ == (2980710i32)) {
                    if (_i_2980618 < ((@:checkr _d ?? throw "null pointer dereference")._quant[(_tq_2980093 : stdgo.GoInt)].length)) {
                        _gotoNext = 2980641i32;
                    } else {
                        _gotoNext = 2980012i32;
                    };
                } else if (__value__ == (2980720i32)) {
                    if (_n != ((0 : stdgo.GoInt))) {
                        _gotoNext = 2980730i32;
                    } else {
                        _gotoNext = 2980781i32;
                    };
                } else if (__value__ == (2980730i32)) {
                    return stdgo.Go.asInterface((("DQT has wrong length" : stdgo.GoString) : stdgo._internal.image.jpeg.Jpeg_formaterror.FormatError));
                    _gotoNext = 2980781i32;
                } else if (__value__ == (2980781i32)) {
>>>>>>> 97b0842d
                    return (null : stdgo.Error);
                    _gotoNext = -1i32;
                };
            };
        };
        throw stdgo.Go.toInterface(("unreachable goto control flow" : stdgo.GoString));
    }
    @:keep
    @:tdfield
    static public function _processSOF( _d:stdgo.Ref<stdgo._internal.image.jpeg.Jpeg_t_decoder.T_decoder>, _n:stdgo.GoInt):stdgo.Error {
        @:recv var _d:stdgo.Ref<stdgo._internal.image.jpeg.Jpeg_t_decoder.T_decoder> = _d;
        if ((@:checkr _d ?? throw "null pointer dereference")._nComp != ((0 : stdgo.GoInt))) {
            return stdgo.Go.asInterface((("multiple SOF markers" : stdgo.GoString) : stdgo._internal.image.jpeg.Jpeg_formaterror.FormatError));
        };
        {
            final __value__ = _n;
            if (__value__ == ((9 : stdgo.GoInt))) {
                (@:checkr _d ?? throw "null pointer dereference")._nComp = (1 : stdgo.GoInt);
            } else if (__value__ == ((15 : stdgo.GoInt))) {
                (@:checkr _d ?? throw "null pointer dereference")._nComp = (3 : stdgo.GoInt);
            } else if (__value__ == ((18 : stdgo.GoInt))) {
                (@:checkr _d ?? throw "null pointer dereference")._nComp = (4 : stdgo.GoInt);
            } else {
                return stdgo.Go.asInterface((("number of components" : stdgo.GoString) : stdgo._internal.image.jpeg.Jpeg_unsupportederror.UnsupportedError));
            };
        };
        {
            var _err = (@:check2r _d._readFull(((@:checkr _d ?? throw "null pointer dereference")._tmp.__slice__(0, _n) : stdgo.Slice<stdgo.GoUInt8>)) : stdgo.Error);
            if (_err != null) {
                return _err;
            };
        };
        if ((@:checkr _d ?? throw "null pointer dereference")._tmp[(0 : stdgo.GoInt)] != ((8 : stdgo.GoUInt8))) {
            return stdgo.Go.asInterface((("precision" : stdgo.GoString) : stdgo._internal.image.jpeg.Jpeg_unsupportederror.UnsupportedError));
        };
        (@:checkr _d ?? throw "null pointer dereference")._height = ((((@:checkr _d ?? throw "null pointer dereference")._tmp[(1 : stdgo.GoInt)] : stdgo.GoInt) << (8i64 : stdgo.GoUInt64) : stdgo.GoInt) + ((@:checkr _d ?? throw "null pointer dereference")._tmp[(2 : stdgo.GoInt)] : stdgo.GoInt) : stdgo.GoInt);
        (@:checkr _d ?? throw "null pointer dereference")._width = ((((@:checkr _d ?? throw "null pointer dereference")._tmp[(3 : stdgo.GoInt)] : stdgo.GoInt) << (8i64 : stdgo.GoUInt64) : stdgo.GoInt) + ((@:checkr _d ?? throw "null pointer dereference")._tmp[(4 : stdgo.GoInt)] : stdgo.GoInt) : stdgo.GoInt);
        if (((@:checkr _d ?? throw "null pointer dereference")._tmp[(5 : stdgo.GoInt)] : stdgo.GoInt) != ((@:checkr _d ?? throw "null pointer dereference")._nComp)) {
            return stdgo.Go.asInterface((("SOF has wrong length" : stdgo.GoString) : stdgo._internal.image.jpeg.Jpeg_formaterror.FormatError));
        };
        {
            var _i = (0 : stdgo.GoInt);
            while ((_i < (@:checkr _d ?? throw "null pointer dereference")._nComp : Bool)) {
                (@:checkr _d ?? throw "null pointer dereference")._comp[(_i : stdgo.GoInt)]._c = (@:checkr _d ?? throw "null pointer dereference")._tmp[((6 : stdgo.GoInt) + ((3 : stdgo.GoInt) * _i : stdgo.GoInt) : stdgo.GoInt)];
{
                    var _j = (0 : stdgo.GoInt);
                    while ((_j < _i : Bool)) {
                        if ((@:checkr _d ?? throw "null pointer dereference")._comp[(_i : stdgo.GoInt)]._c == ((@:checkr _d ?? throw "null pointer dereference")._comp[(_j : stdgo.GoInt)]._c)) {
                            return stdgo.Go.asInterface((("repeated component identifier" : stdgo.GoString) : stdgo._internal.image.jpeg.Jpeg_formaterror.FormatError));
                        };
                        _j++;
                    };
                };
(@:checkr _d ?? throw "null pointer dereference")._comp[(_i : stdgo.GoInt)]._tq = (@:checkr _d ?? throw "null pointer dereference")._tmp[((8 : stdgo.GoInt) + ((3 : stdgo.GoInt) * _i : stdgo.GoInt) : stdgo.GoInt)];
if (((@:checkr _d ?? throw "null pointer dereference")._comp[(_i : stdgo.GoInt)]._tq > (3 : stdgo.GoUInt8) : Bool)) {
                    return stdgo.Go.asInterface((("bad Tq value" : stdgo.GoString) : stdgo._internal.image.jpeg.Jpeg_formaterror.FormatError));
                };
var _hv = ((@:checkr _d ?? throw "null pointer dereference")._tmp[((7 : stdgo.GoInt) + ((3 : stdgo.GoInt) * _i : stdgo.GoInt) : stdgo.GoInt)] : stdgo.GoUInt8);
var __0 = ((_hv >> (4i64 : stdgo.GoUInt64) : stdgo.GoUInt8) : stdgo.GoInt), __1 = ((_hv & (15 : stdgo.GoUInt8) : stdgo.GoUInt8) : stdgo.GoInt);
var _v = __1, _h = __0;
if (((((_h < (1 : stdgo.GoInt) : Bool) || ((4 : stdgo.GoInt) < _h : Bool) : Bool) || (_v < (1 : stdgo.GoInt) : Bool) : Bool) || ((4 : stdgo.GoInt) < _v : Bool) : Bool)) {
                    return stdgo.Go.asInterface((("luma/chroma subsampling ratio" : stdgo.GoString) : stdgo._internal.image.jpeg.Jpeg_formaterror.FormatError));
                };
if (((_h == (3 : stdgo.GoInt)) || (_v == (3 : stdgo.GoInt)) : Bool)) {
                    return stdgo.Go.asInterface(stdgo._internal.image.jpeg.Jpeg__errunsupportedsubsamplingratio._errUnsupportedSubsamplingRatio);
                };
{
                    final __value__ = (@:checkr _d ?? throw "null pointer dereference")._nComp;
                    if (__value__ == ((1 : stdgo.GoInt))) {
                        {
                            final __tmp__0 = (1 : stdgo.GoInt);
                            final __tmp__1 = (1 : stdgo.GoInt);
                            _h = __tmp__0;
                            _v = __tmp__1;
                        };
                    } else if (__value__ == ((3 : stdgo.GoInt))) {
                        {
                            final __value__ = _i;
                            if (__value__ == ((0 : stdgo.GoInt))) {
                                if (_v == ((4 : stdgo.GoInt))) {
                                    return stdgo.Go.asInterface(stdgo._internal.image.jpeg.Jpeg__errunsupportedsubsamplingratio._errUnsupportedSubsamplingRatio);
                                };
                            } else if (__value__ == ((1 : stdgo.GoInt))) {
                                if (((((@:checkr _d ?? throw "null pointer dereference")._comp[(0 : stdgo.GoInt)]._h % _h : stdgo.GoInt) != (0 : stdgo.GoInt)) || (((@:checkr _d ?? throw "null pointer dereference")._comp[(0 : stdgo.GoInt)]._v % _v : stdgo.GoInt) != (0 : stdgo.GoInt)) : Bool)) {
                                    return stdgo.Go.asInterface(stdgo._internal.image.jpeg.Jpeg__errunsupportedsubsamplingratio._errUnsupportedSubsamplingRatio);
                                };
                            } else if (__value__ == ((2 : stdgo.GoInt))) {
                                if ((((@:checkr _d ?? throw "null pointer dereference")._comp[(1 : stdgo.GoInt)]._h != _h) || ((@:checkr _d ?? throw "null pointer dereference")._comp[(1 : stdgo.GoInt)]._v != _v) : Bool)) {
                                    return stdgo.Go.asInterface(stdgo._internal.image.jpeg.Jpeg__errunsupportedsubsamplingratio._errUnsupportedSubsamplingRatio);
                                };
                            };
                        };
                    } else if (__value__ == ((4 : stdgo.GoInt))) {
                        {
                            final __value__ = _i;
                            if (__value__ == ((0 : stdgo.GoInt))) {
                                if (((_hv != (17 : stdgo.GoUInt8)) && (_hv != (34 : stdgo.GoUInt8)) : Bool)) {
                                    return stdgo.Go.asInterface(stdgo._internal.image.jpeg.Jpeg__errunsupportedsubsamplingratio._errUnsupportedSubsamplingRatio);
                                };
                            } else if (__value__ == ((1 : stdgo.GoInt)) || __value__ == ((2 : stdgo.GoInt))) {
                                if (_hv != ((17 : stdgo.GoUInt8))) {
                                    return stdgo.Go.asInterface(stdgo._internal.image.jpeg.Jpeg__errunsupportedsubsamplingratio._errUnsupportedSubsamplingRatio);
                                };
                            } else if (__value__ == ((3 : stdgo.GoInt))) {
                                if ((((@:checkr _d ?? throw "null pointer dereference")._comp[(0 : stdgo.GoInt)]._h != _h) || ((@:checkr _d ?? throw "null pointer dereference")._comp[(0 : stdgo.GoInt)]._v != _v) : Bool)) {
                                    return stdgo.Go.asInterface(stdgo._internal.image.jpeg.Jpeg__errunsupportedsubsamplingratio._errUnsupportedSubsamplingRatio);
                                };
                            };
                        };
                    };
                };
(@:checkr _d ?? throw "null pointer dereference")._comp[(_i : stdgo.GoInt)]._h = _h;
(@:checkr _d ?? throw "null pointer dereference")._comp[(_i : stdgo.GoInt)]._v = _v;
                _i++;
            };
        };
        return (null : stdgo.Error);
    }
    @:keep
    @:tdfield
    static public function _ignore( _d:stdgo.Ref<stdgo._internal.image.jpeg.Jpeg_t_decoder.T_decoder>, _n:stdgo.GoInt):stdgo.Error {
        @:recv var _d:stdgo.Ref<stdgo._internal.image.jpeg.Jpeg_t_decoder.T_decoder> = _d;
        if ((@:checkr _d ?? throw "null pointer dereference")._bytes._nUnreadable != ((0 : stdgo.GoInt))) {
            if (((@:checkr _d ?? throw "null pointer dereference")._bits._n >= (8 : stdgo.GoInt32) : Bool)) {
                @:check2r _d._unreadByteStuffedByte();
            };
            (@:checkr _d ?? throw "null pointer dereference")._bytes._nUnreadable = (0 : stdgo.GoInt);
        };
        while (true) {
            var _m = ((@:checkr _d ?? throw "null pointer dereference")._bytes._j - (@:checkr _d ?? throw "null pointer dereference")._bytes._i : stdgo.GoInt);
            if ((_m > _n : Bool)) {
                _m = _n;
            };
            (@:checkr _d ?? throw "null pointer dereference")._bytes._i = ((@:checkr _d ?? throw "null pointer dereference")._bytes._i + (_m) : stdgo.GoInt);
            _n = (_n - (_m) : stdgo.GoInt);
            if (_n == ((0 : stdgo.GoInt))) {
                break;
            };
            {
                var _err = (@:check2r _d._fill() : stdgo.Error);
                if (_err != null) {
                    return _err;
                };
            };
        };
        return (null : stdgo.Error);
    }
    @:keep
    @:tdfield
    static public function _readFull( _d:stdgo.Ref<stdgo._internal.image.jpeg.Jpeg_t_decoder.T_decoder>, _p:stdgo.Slice<stdgo.GoUInt8>):stdgo.Error {
        @:recv var _d:stdgo.Ref<stdgo._internal.image.jpeg.Jpeg_t_decoder.T_decoder> = _d;
        if ((@:checkr _d ?? throw "null pointer dereference")._bytes._nUnreadable != ((0 : stdgo.GoInt))) {
            if (((@:checkr _d ?? throw "null pointer dereference")._bits._n >= (8 : stdgo.GoInt32) : Bool)) {
                @:check2r _d._unreadByteStuffedByte();
            };
            (@:checkr _d ?? throw "null pointer dereference")._bytes._nUnreadable = (0 : stdgo.GoInt);
        };
        while (true) {
            var _n = (_p.__copyTo__(((@:checkr _d ?? throw "null pointer dereference")._bytes._buf.__slice__((@:checkr _d ?? throw "null pointer dereference")._bytes._i, (@:checkr _d ?? throw "null pointer dereference")._bytes._j) : stdgo.Slice<stdgo.GoUInt8>)) : stdgo.GoInt);
            _p = (_p.__slice__(_n) : stdgo.Slice<stdgo.GoUInt8>);
            (@:checkr _d ?? throw "null pointer dereference")._bytes._i = ((@:checkr _d ?? throw "null pointer dereference")._bytes._i + (_n) : stdgo.GoInt);
            if ((_p.length) == ((0 : stdgo.GoInt))) {
                break;
            };
            {
                var _err = (@:check2r _d._fill() : stdgo.Error);
                if (_err != null) {
                    return _err;
                };
            };
        };
        return (null : stdgo.Error);
    }
    @:keep
    @:tdfield
    static public function _readByteStuffedByte( _d:stdgo.Ref<stdgo._internal.image.jpeg.Jpeg_t_decoder.T_decoder>):{ var _0 : stdgo.GoUInt8; var _1 : stdgo.Error; } {
        @:recv var _d:stdgo.Ref<stdgo._internal.image.jpeg.Jpeg_t_decoder.T_decoder> = _d;
        var _x = (0 : stdgo.GoUInt8), _err = (null : stdgo.Error);
        if ((((@:checkr _d ?? throw "null pointer dereference")._bytes._i + (2 : stdgo.GoInt) : stdgo.GoInt) <= (@:checkr _d ?? throw "null pointer dereference")._bytes._j : Bool)) {
            _x = (@:checkr _d ?? throw "null pointer dereference")._bytes._buf[((@:checkr _d ?? throw "null pointer dereference")._bytes._i : stdgo.GoInt)];
            (@:checkr _d ?? throw "null pointer dereference")._bytes._i++;
            (@:checkr _d ?? throw "null pointer dereference")._bytes._nUnreadable = (1 : stdgo.GoInt);
            if (_x != ((255 : stdgo.GoUInt8))) {
                return {
                    final __tmp__:{ var _0 : stdgo.GoUInt8; var _1 : stdgo.Error; } = { _0 : _x, _1 : _err };
                    _x = __tmp__._0;
                    _err = __tmp__._1;
                    __tmp__;
                };
            };
            if ((@:checkr _d ?? throw "null pointer dereference")._bytes._buf[((@:checkr _d ?? throw "null pointer dereference")._bytes._i : stdgo.GoInt)] != ((0 : stdgo.GoUInt8))) {
                return {
                    final __tmp__:{ var _0 : stdgo.GoUInt8; var _1 : stdgo.Error; } = { _0 : (0 : stdgo.GoUInt8), _1 : stdgo.Go.asInterface(stdgo._internal.image.jpeg.Jpeg__errmissingff00._errMissingFF00) };
                    _x = __tmp__._0;
                    _err = __tmp__._1;
                    __tmp__;
                };
            };
            (@:checkr _d ?? throw "null pointer dereference")._bytes._i++;
            (@:checkr _d ?? throw "null pointer dereference")._bytes._nUnreadable = (2 : stdgo.GoInt);
            return {
                final __tmp__:{ var _0 : stdgo.GoUInt8; var _1 : stdgo.Error; } = { _0 : (255 : stdgo.GoUInt8), _1 : (null : stdgo.Error) };
                _x = __tmp__._0;
                _err = __tmp__._1;
                __tmp__;
            };
        };
        (@:checkr _d ?? throw "null pointer dereference")._bytes._nUnreadable = (0 : stdgo.GoInt);
        {
            var __tmp__ = @:check2r _d._readByte();
            _x = @:tmpset0 __tmp__._0;
            _err = @:tmpset0 __tmp__._1;
        };
        if (_err != null) {
            return {
                final __tmp__:{ var _0 : stdgo.GoUInt8; var _1 : stdgo.Error; } = { _0 : (0 : stdgo.GoUInt8), _1 : _err };
                _x = __tmp__._0;
                _err = __tmp__._1;
                __tmp__;
            };
        };
        (@:checkr _d ?? throw "null pointer dereference")._bytes._nUnreadable = (1 : stdgo.GoInt);
        if (_x != ((255 : stdgo.GoUInt8))) {
            return {
                final __tmp__:{ var _0 : stdgo.GoUInt8; var _1 : stdgo.Error; } = { _0 : _x, _1 : (null : stdgo.Error) };
                _x = __tmp__._0;
                _err = __tmp__._1;
                __tmp__;
            };
        };
        {
            var __tmp__ = @:check2r _d._readByte();
            _x = @:tmpset0 __tmp__._0;
            _err = @:tmpset0 __tmp__._1;
        };
        if (_err != null) {
            return {
                final __tmp__:{ var _0 : stdgo.GoUInt8; var _1 : stdgo.Error; } = { _0 : (0 : stdgo.GoUInt8), _1 : _err };
                _x = __tmp__._0;
                _err = __tmp__._1;
                __tmp__;
            };
        };
        (@:checkr _d ?? throw "null pointer dereference")._bytes._nUnreadable = (2 : stdgo.GoInt);
        if (_x != ((0 : stdgo.GoUInt8))) {
            return {
                final __tmp__:{ var _0 : stdgo.GoUInt8; var _1 : stdgo.Error; } = { _0 : (0 : stdgo.GoUInt8), _1 : stdgo.Go.asInterface(stdgo._internal.image.jpeg.Jpeg__errmissingff00._errMissingFF00) };
                _x = __tmp__._0;
                _err = __tmp__._1;
                __tmp__;
            };
        };
        return {
            final __tmp__:{ var _0 : stdgo.GoUInt8; var _1 : stdgo.Error; } = { _0 : (255 : stdgo.GoUInt8), _1 : (null : stdgo.Error) };
            _x = __tmp__._0;
            _err = __tmp__._1;
            __tmp__;
        };
    }
    @:keep
    @:tdfield
    static public function _readByte( _d:stdgo.Ref<stdgo._internal.image.jpeg.Jpeg_t_decoder.T_decoder>):{ var _0 : stdgo.GoUInt8; var _1 : stdgo.Error; } {
        @:recv var _d:stdgo.Ref<stdgo._internal.image.jpeg.Jpeg_t_decoder.T_decoder> = _d;
        var _x = (0 : stdgo.GoUInt8), _err = (null : stdgo.Error);
        while ((@:checkr _d ?? throw "null pointer dereference")._bytes._i == ((@:checkr _d ?? throw "null pointer dereference")._bytes._j)) {
            {
                _err = @:check2r _d._fill();
                if (_err != null) {
                    return {
                        final __tmp__:{ var _0 : stdgo.GoUInt8; var _1 : stdgo.Error; } = { _0 : (0 : stdgo.GoUInt8), _1 : _err };
                        _x = __tmp__._0;
                        _err = __tmp__._1;
                        __tmp__;
                    };
                };
            };
        };
        _x = (@:checkr _d ?? throw "null pointer dereference")._bytes._buf[((@:checkr _d ?? throw "null pointer dereference")._bytes._i : stdgo.GoInt)];
        (@:checkr _d ?? throw "null pointer dereference")._bytes._i++;
        (@:checkr _d ?? throw "null pointer dereference")._bytes._nUnreadable = (0 : stdgo.GoInt);
        return {
            final __tmp__:{ var _0 : stdgo.GoUInt8; var _1 : stdgo.Error; } = { _0 : _x, _1 : (null : stdgo.Error) };
            _x = __tmp__._0;
            _err = __tmp__._1;
            __tmp__;
        };
    }
    @:keep
    @:tdfield
    static public function _unreadByteStuffedByte( _d:stdgo.Ref<stdgo._internal.image.jpeg.Jpeg_t_decoder.T_decoder>):Void {
        @:recv var _d:stdgo.Ref<stdgo._internal.image.jpeg.Jpeg_t_decoder.T_decoder> = _d;
        (@:checkr _d ?? throw "null pointer dereference")._bytes._i = ((@:checkr _d ?? throw "null pointer dereference")._bytes._i - ((@:checkr _d ?? throw "null pointer dereference")._bytes._nUnreadable) : stdgo.GoInt);
        (@:checkr _d ?? throw "null pointer dereference")._bytes._nUnreadable = (0 : stdgo.GoInt);
        if (((@:checkr _d ?? throw "null pointer dereference")._bits._n >= (8 : stdgo.GoInt32) : Bool)) {
            (@:checkr _d ?? throw "null pointer dereference")._bits._a = ((@:checkr _d ?? throw "null pointer dereference")._bits._a >> ((8i64 : stdgo.GoUInt64)) : stdgo.GoUInt32);
            (@:checkr _d ?? throw "null pointer dereference")._bits._n = ((@:checkr _d ?? throw "null pointer dereference")._bits._n - ((8 : stdgo.GoInt32)) : stdgo.GoInt32);
            (@:checkr _d ?? throw "null pointer dereference")._bits._m = ((@:checkr _d ?? throw "null pointer dereference")._bits._m >> ((8i64 : stdgo.GoUInt64)) : stdgo.GoUInt32);
        };
    }
    @:keep
    @:tdfield
    static public function _fill( _d:stdgo.Ref<stdgo._internal.image.jpeg.Jpeg_t_decoder.T_decoder>):stdgo.Error {
        @:recv var _d:stdgo.Ref<stdgo._internal.image.jpeg.Jpeg_t_decoder.T_decoder> = _d;
        if ((@:checkr _d ?? throw "null pointer dereference")._bytes._i != ((@:checkr _d ?? throw "null pointer dereference")._bytes._j)) {
            throw stdgo.Go.toInterface(("jpeg: fill called when unread bytes exist" : stdgo.GoString));
        };
        if (((@:checkr _d ?? throw "null pointer dereference")._bytes._j > (2 : stdgo.GoInt) : Bool)) {
            (@:checkr _d ?? throw "null pointer dereference")._bytes._buf[(0 : stdgo.GoInt)] = (@:checkr _d ?? throw "null pointer dereference")._bytes._buf[((@:checkr _d ?? throw "null pointer dereference")._bytes._j - (2 : stdgo.GoInt) : stdgo.GoInt)];
            (@:checkr _d ?? throw "null pointer dereference")._bytes._buf[(1 : stdgo.GoInt)] = (@:checkr _d ?? throw "null pointer dereference")._bytes._buf[((@:checkr _d ?? throw "null pointer dereference")._bytes._j - (1 : stdgo.GoInt) : stdgo.GoInt)];
            {
                final __tmp__0 = (2 : stdgo.GoInt);
                final __tmp__1 = (2 : stdgo.GoInt);
                (@:checkr _d ?? throw "null pointer dereference")._bytes._i = __tmp__0;
                (@:checkr _d ?? throw "null pointer dereference")._bytes._j = __tmp__1;
            };
        };
        var __tmp__ = (@:checkr _d ?? throw "null pointer dereference")._r.read(((@:checkr _d ?? throw "null pointer dereference")._bytes._buf.__slice__((@:checkr _d ?? throw "null pointer dereference")._bytes._j) : stdgo.Slice<stdgo.GoUInt8>)), _n:stdgo.GoInt = __tmp__._0, _err:stdgo.Error = __tmp__._1;
        (@:checkr _d ?? throw "null pointer dereference")._bytes._j = ((@:checkr _d ?? throw "null pointer dereference")._bytes._j + (_n) : stdgo.GoInt);
        if ((_n > (0 : stdgo.GoInt) : Bool)) {
            return (null : stdgo.Error);
        };
        if (stdgo.Go.toInterface(_err) == (stdgo.Go.toInterface(stdgo._internal.io.Io_eof.eOF))) {
            _err = stdgo._internal.io.Io_errunexpectedeof.errUnexpectedEOF;
        };
        return _err;
    }
    @:keep
    @:tdfield
    static public function _decodeBits( _d:stdgo.Ref<stdgo._internal.image.jpeg.Jpeg_t_decoder.T_decoder>, _n:stdgo.GoInt32):{ var _0 : stdgo.GoUInt32; var _1 : stdgo.Error; } {
        @:recv var _d:stdgo.Ref<stdgo._internal.image.jpeg.Jpeg_t_decoder.T_decoder> = _d;
        if (((@:checkr _d ?? throw "null pointer dereference")._bits._n < _n : Bool)) {
            {
                var _err = (@:check2r _d._ensureNBits(_n) : stdgo.Error);
                if (_err != null) {
                    return { _0 : (0u32 : stdgo.GoUInt32), _1 : _err };
                };
            };
        };
        var _ret = ((@:checkr _d ?? throw "null pointer dereference")._bits._a >> (((@:checkr _d ?? throw "null pointer dereference")._bits._n - _n : stdgo.GoInt32) : stdgo.GoUInt32) : stdgo.GoUInt32);
        _ret = (_ret & (((((1u32 : stdgo.GoUInt32) << (_n : stdgo.GoUInt32) : stdgo.GoUInt32)) - (1u32 : stdgo.GoUInt32) : stdgo.GoUInt32)) : stdgo.GoUInt32);
        (@:checkr _d ?? throw "null pointer dereference")._bits._n = ((@:checkr _d ?? throw "null pointer dereference")._bits._n - (_n) : stdgo.GoInt32);
        (@:checkr _d ?? throw "null pointer dereference")._bits._m = ((@:checkr _d ?? throw "null pointer dereference")._bits._m >> ((_n : stdgo.GoUInt32)) : stdgo.GoUInt32);
        return { _0 : _ret, _1 : (null : stdgo.Error) };
    }
    @:keep
    @:tdfield
    static public function _decodeBit( _d:stdgo.Ref<stdgo._internal.image.jpeg.Jpeg_t_decoder.T_decoder>):{ var _0 : Bool; var _1 : stdgo.Error; } {
        @:recv var _d:stdgo.Ref<stdgo._internal.image.jpeg.Jpeg_t_decoder.T_decoder> = _d;
        if ((@:checkr _d ?? throw "null pointer dereference")._bits._n == ((0 : stdgo.GoInt32))) {
            {
                var _err = (@:check2r _d._ensureNBits((1 : stdgo.GoInt32)) : stdgo.Error);
                if (_err != null) {
                    return { _0 : false, _1 : _err };
                };
            };
        };
        var _ret = (((@:checkr _d ?? throw "null pointer dereference")._bits._a & (@:checkr _d ?? throw "null pointer dereference")._bits._m : stdgo.GoUInt32) != ((0u32 : stdgo.GoUInt32)) : Bool);
        (@:checkr _d ?? throw "null pointer dereference")._bits._n--;
        (@:checkr _d ?? throw "null pointer dereference")._bits._m = ((@:checkr _d ?? throw "null pointer dereference")._bits._m >> ((1i64 : stdgo.GoUInt64)) : stdgo.GoUInt32);
        return { _0 : _ret, _1 : (null : stdgo.Error) };
    }
    @:keep
    @:tdfield
    static public function _decodeHuffman( _d:stdgo.Ref<stdgo._internal.image.jpeg.Jpeg_t_decoder.T_decoder>, _h:stdgo.Ref<stdgo._internal.image.jpeg.Jpeg_t_huffman.T_huffman>):{ var _0 : stdgo.GoUInt8; var _1 : stdgo.Error; } {
        @:recv var _d:stdgo.Ref<stdgo._internal.image.jpeg.Jpeg_t_decoder.T_decoder> = _d;
<<<<<<< HEAD
        var _err_2990049:stdgo.Error = (null : stdgo.Error);
        var _slowPathBreak = false;
        var _code_2989976:stdgo.GoInt32 = (0 : stdgo.GoInt32);
        var _i_2989973:stdgo.GoInt = (0 : stdgo.GoInt);
        var _n_2989866:stdgo.GoUInt16 = (0 : stdgo.GoUInt16);
        var _v_2989800:stdgo.GoUInt16 = (0 : stdgo.GoUInt16);
        var _err_2989377:stdgo.Error = (null : stdgo.Error);
=======
        var _code_2966924:stdgo.GoInt32 = (0 : stdgo.GoInt32);
        var _i_2966921:stdgo.GoInt = (0 : stdgo.GoInt);
        var _n_2966814:stdgo.GoUInt16 = (0 : stdgo.GoUInt16);
        var _v_2966748:stdgo.GoUInt16 = (0 : stdgo.GoUInt16);
        var _err_2966325:stdgo.Error = (null : stdgo.Error);
        var _err_2966997:stdgo.Error = (null : stdgo.Error);
        var _slowPathBreak = false;
>>>>>>> 97b0842d
        var _gotoNext = 0i32;
        var __blank__ = _gotoNext == ((0i32 : stdgo.GoInt));
        while (_gotoNext != ((-1i32 : stdgo.GoInt))) {
            {
                final __value__ = _gotoNext;
                if (__value__ == (0i32)) {
                    if ((@:checkr _h ?? throw "null pointer dereference")._nCodes == ((0 : stdgo.GoInt32))) {
<<<<<<< HEAD
                        _gotoNext = 2989292i32;
                    } else {
                        _gotoNext = 2989354i32;
                    };
                } else if (__value__ == (2989292i32)) {
                    return { _0 : (0 : stdgo.GoUInt8), _1 : stdgo.Go.asInterface((("uninitialized Huffman table" : stdgo.GoString) : stdgo._internal.image.jpeg.Jpeg_formaterror.FormatError)) };
                    _gotoNext = 2989354i32;
                } else if (__value__ == (2989354i32)) {
                    if (((@:checkr _d ?? throw "null pointer dereference")._bits._n < (8 : stdgo.GoInt32) : Bool)) {
                        _gotoNext = 2989370i32;
                    } else {
                        _gotoNext = 2989797i32;
                    };
                } else if (__value__ == (2989370i32)) {
                    {
                        _err_2989377 = @:check2r _d._ensureNBits((8 : stdgo.GoInt32));
                        if (_err_2989377 != null) {
                            _gotoNext = 2989413i32;
                        } else {
                            _gotoNext = 2989797i32;
                        };
                    };
                } else if (__value__ == (2989413i32)) {
                    if (((stdgo.Go.toInterface(_err_2989377) != stdgo.Go.toInterface(stdgo.Go.asInterface(stdgo._internal.image.jpeg.Jpeg__errmissingff00._errMissingFF00))) && (stdgo.Go.toInterface(_err_2989377) != stdgo.Go.toInterface(stdgo.Go.asInterface(stdgo._internal.image.jpeg.Jpeg__errshorthuffmandata._errShortHuffmanData))) : Bool)) {
                        _gotoNext = 2989473i32;
                    } else {
                        _gotoNext = 2989707i32;
                    };
                } else if (__value__ == (2989473i32)) {
                    return { _0 : (0 : stdgo.GoUInt8), _1 : _err_2989377 };
                    _gotoNext = 2989707i32;
                } else if (__value__ == (2989707i32)) {
                    if ((@:checkr _d ?? throw "null pointer dereference")._bytes._nUnreadable != ((0 : stdgo.GoInt))) {
                        _gotoNext = 2989735i32;
                    } else {
                        _gotoNext = 2989775i32;
                    };
                } else if (__value__ == (2989735i32)) {
                    @:check2r _d._unreadByteStuffedByte();
                    _gotoNext = 2989775i32;
                } else if (__value__ == (2989775i32)) {
                    _gotoNext = 2989958i32;
                } else if (__value__ == (2989797i32)) {
                    {
                        _v_2989800 = (@:checkr _h ?? throw "null pointer dereference")._lut[(((((@:checkr _d ?? throw "null pointer dereference")._bits._a >> (((@:checkr _d ?? throw "null pointer dereference")._bits._n - (8 : stdgo.GoInt32) : stdgo.GoInt32) : stdgo.GoUInt32) : stdgo.GoUInt32)) & (255u32 : stdgo.GoUInt32) : stdgo.GoUInt32) : stdgo.GoInt)];
                        if (_v_2989800 != ((0 : stdgo.GoUInt16))) {
                            _gotoNext = 2989862i32;
                        } else {
                            _gotoNext = 2989958i32;
                        };
                    };
                } else if (__value__ == (2989862i32)) {
                    _n_2989866 = (((_v_2989800 & (255 : stdgo.GoUInt16) : stdgo.GoUInt16)) - (1 : stdgo.GoUInt16) : stdgo.GoUInt16);
                    (@:checkr _d ?? throw "null pointer dereference")._bits._n = ((@:checkr _d ?? throw "null pointer dereference")._bits._n - ((_n_2989866 : stdgo.GoInt32)) : stdgo.GoInt32);
                    (@:checkr _d ?? throw "null pointer dereference")._bits._m = ((@:checkr _d ?? throw "null pointer dereference")._bits._m >> (_n_2989866) : stdgo.GoUInt32);
                    return { _0 : ((_v_2989800 >> (8i64 : stdgo.GoUInt64) : stdgo.GoUInt16) : stdgo.GoUInt8), _1 : (null : stdgo.Error) };
                    _gotoNext = 2989958i32;
                } else if (__value__ == (2989958i32)) {
                    _gotoNext = 2989958i32;
                    {
                        final __tmp__0 = (0 : stdgo.GoInt);
                        final __tmp__1 = (0 : stdgo.GoInt32);
                        _i_2989973 = __tmp__0;
                        _code_2989976 = __tmp__1;
                    };
                    _slowPathBreak = false;
                    _gotoNext = 2989969i32;
                } else if (__value__ == (2989969i32)) {
                    if (!_slowPathBreak && ((_i_2989973 < (16 : stdgo.GoInt) : Bool))) {
                        _gotoNext = 2990020i32;
                    } else {
                        _gotoNext = 2990300i32;
                    };
                } else if (__value__ == (2990020i32)) {
                    if ((@:checkr _d ?? throw "null pointer dereference")._bits._n == ((0 : stdgo.GoInt32))) {
                        _gotoNext = 2990041i32;
                    } else {
                        _gotoNext = 2990116i32;
                    };
                } else if (__value__ == (2990041i32)) {
                    {
                        _err_2990049 = @:check2r _d._ensureNBits((1 : stdgo.GoInt32));
                        if (_err_2990049 != null) {
                            _gotoNext = 2990085i32;
                        } else {
                            _gotoNext = 2990116i32;
                        };
                    };
                } else if (__value__ == (2990085i32)) {
                    return { _0 : (0 : stdgo.GoUInt8), _1 : _err_2990049 };
                    _gotoNext = 2990116i32;
                } else if (__value__ == (2990116i32)) {
                    if (((@:checkr _d ?? throw "null pointer dereference")._bits._a & (@:checkr _d ?? throw "null pointer dereference")._bits._m : stdgo.GoUInt32) != ((0u32 : stdgo.GoUInt32))) {
                        _gotoNext = 2990142i32;
                    } else {
                        _gotoNext = 2990163i32;
                    };
                } else if (__value__ == (2990142i32)) {
                    _code_2989976 = (_code_2989976 | ((1 : stdgo.GoInt32)) : stdgo.GoInt32);
                    _gotoNext = 2990163i32;
                } else if (__value__ == (2990163i32)) {
                    (@:checkr _d ?? throw "null pointer dereference")._bits._n--;
                    (@:checkr _d ?? throw "null pointer dereference")._bits._m = ((@:checkr _d ?? throw "null pointer dereference")._bits._m >> ((1i64 : stdgo.GoUInt64)) : stdgo.GoUInt32);
                    if ((_code_2989976 <= (@:checkr _h ?? throw "null pointer dereference")._maxCodes[(_i_2989973 : stdgo.GoInt)] : Bool)) {
                        _gotoNext = 2990218i32;
                    } else {
                        _gotoNext = 2990285i32;
                    };
                } else if (__value__ == (2990218i32)) {
                    return { _0 : (@:checkr _h ?? throw "null pointer dereference")._vals[((((@:checkr _h ?? throw "null pointer dereference")._valsIndices[(_i_2989973 : stdgo.GoInt)] + _code_2989976 : stdgo.GoInt32) - (@:checkr _h ?? throw "null pointer dereference")._minCodes[(_i_2989973 : stdgo.GoInt)] : stdgo.GoInt32) : stdgo.GoInt)], _1 : (null : stdgo.Error) };
                    _gotoNext = 2990285i32;
                } else if (__value__ == (2990285i32)) {
                    _code_2989976 = (_code_2989976 << ((1i64 : stdgo.GoUInt64)) : stdgo.GoInt32);
                    _i_2989973++;
                    _gotoNext = 2989969i32;
                } else if (__value__ == (2990300i32)) {
=======
                        _gotoNext = 2966240i32;
                    } else {
                        _gotoNext = 2966302i32;
                    };
                } else if (__value__ == (2966240i32)) {
                    return { _0 : (0 : stdgo.GoUInt8), _1 : stdgo.Go.asInterface((("uninitialized Huffman table" : stdgo.GoString) : stdgo._internal.image.jpeg.Jpeg_formaterror.FormatError)) };
                    _gotoNext = 2966302i32;
                } else if (__value__ == (2966302i32)) {
                    if (((@:checkr _d ?? throw "null pointer dereference")._bits._n < (8 : stdgo.GoInt32) : Bool)) {
                        _gotoNext = 2966318i32;
                    } else {
                        _gotoNext = 2966745i32;
                    };
                } else if (__value__ == (2966318i32)) {
                    {
                        _err_2966325 = @:check2r _d._ensureNBits((8 : stdgo.GoInt32));
                        if (_err_2966325 != null) {
                            _gotoNext = 2966361i32;
                        } else {
                            _gotoNext = 2966745i32;
                        };
                    };
                } else if (__value__ == (2966361i32)) {
                    if (((stdgo.Go.toInterface(_err_2966325) != stdgo.Go.toInterface(stdgo.Go.asInterface(stdgo._internal.image.jpeg.Jpeg__errmissingff00._errMissingFF00))) && (stdgo.Go.toInterface(_err_2966325) != stdgo.Go.toInterface(stdgo.Go.asInterface(stdgo._internal.image.jpeg.Jpeg__errshorthuffmandata._errShortHuffmanData))) : Bool)) {
                        _gotoNext = 2966421i32;
                    } else {
                        _gotoNext = 2966655i32;
                    };
                } else if (__value__ == (2966421i32)) {
                    return { _0 : (0 : stdgo.GoUInt8), _1 : _err_2966325 };
                    _gotoNext = 2966655i32;
                } else if (__value__ == (2966655i32)) {
                    if ((@:checkr _d ?? throw "null pointer dereference")._bytes._nUnreadable != ((0 : stdgo.GoInt))) {
                        _gotoNext = 2966683i32;
                    } else {
                        _gotoNext = 2966723i32;
                    };
                } else if (__value__ == (2966683i32)) {
                    @:check2r _d._unreadByteStuffedByte();
                    _gotoNext = 2966723i32;
                } else if (__value__ == (2966723i32)) {
                    _gotoNext = 2966906i32;
                } else if (__value__ == (2966745i32)) {
                    {
                        _v_2966748 = (@:checkr _h ?? throw "null pointer dereference")._lut[(((((@:checkr _d ?? throw "null pointer dereference")._bits._a >> (((@:checkr _d ?? throw "null pointer dereference")._bits._n - (8 : stdgo.GoInt32) : stdgo.GoInt32) : stdgo.GoUInt32) : stdgo.GoUInt32)) & (255u32 : stdgo.GoUInt32) : stdgo.GoUInt32) : stdgo.GoInt)];
                        if (_v_2966748 != ((0 : stdgo.GoUInt16))) {
                            _gotoNext = 2966810i32;
                        } else {
                            _gotoNext = 2966906i32;
                        };
                    };
                } else if (__value__ == (2966810i32)) {
                    _n_2966814 = (((_v_2966748 & (255 : stdgo.GoUInt16) : stdgo.GoUInt16)) - (1 : stdgo.GoUInt16) : stdgo.GoUInt16);
                    (@:checkr _d ?? throw "null pointer dereference")._bits._n = ((@:checkr _d ?? throw "null pointer dereference")._bits._n - ((_n_2966814 : stdgo.GoInt32)) : stdgo.GoInt32);
                    (@:checkr _d ?? throw "null pointer dereference")._bits._m = ((@:checkr _d ?? throw "null pointer dereference")._bits._m >> (_n_2966814) : stdgo.GoUInt32);
                    return { _0 : ((_v_2966748 >> (8i64 : stdgo.GoUInt64) : stdgo.GoUInt16) : stdgo.GoUInt8), _1 : (null : stdgo.Error) };
                    _gotoNext = 2966906i32;
                } else if (__value__ == (2966906i32)) {
                    _gotoNext = 2966906i32;
                    {
                        final __tmp__0 = (0 : stdgo.GoInt);
                        final __tmp__1 = (0 : stdgo.GoInt32);
                        _i_2966921 = __tmp__0;
                        _code_2966924 = __tmp__1;
                    };
                    _slowPathBreak = false;
                    _gotoNext = 2966917i32;
                } else if (__value__ == (2966917i32)) {
                    if (!_slowPathBreak && ((_i_2966921 < (16 : stdgo.GoInt) : Bool))) {
                        _gotoNext = 2966968i32;
                    } else {
                        _gotoNext = 2967248i32;
                    };
                } else if (__value__ == (2966968i32)) {
                    if ((@:checkr _d ?? throw "null pointer dereference")._bits._n == ((0 : stdgo.GoInt32))) {
                        _gotoNext = 2966989i32;
                    } else {
                        _gotoNext = 2967064i32;
                    };
                } else if (__value__ == (2966989i32)) {
                    {
                        _err_2966997 = @:check2r _d._ensureNBits((1 : stdgo.GoInt32));
                        if (_err_2966997 != null) {
                            _gotoNext = 2967033i32;
                        } else {
                            _gotoNext = 2967064i32;
                        };
                    };
                } else if (__value__ == (2967033i32)) {
                    return { _0 : (0 : stdgo.GoUInt8), _1 : _err_2966997 };
                    _gotoNext = 2967064i32;
                } else if (__value__ == (2967064i32)) {
                    if (((@:checkr _d ?? throw "null pointer dereference")._bits._a & (@:checkr _d ?? throw "null pointer dereference")._bits._m : stdgo.GoUInt32) != ((0u32 : stdgo.GoUInt32))) {
                        _gotoNext = 2967090i32;
                    } else {
                        _gotoNext = 2967111i32;
                    };
                } else if (__value__ == (2967090i32)) {
                    _code_2966924 = (_code_2966924 | ((1 : stdgo.GoInt32)) : stdgo.GoInt32);
                    _gotoNext = 2967111i32;
                } else if (__value__ == (2967111i32)) {
                    (@:checkr _d ?? throw "null pointer dereference")._bits._n--;
                    (@:checkr _d ?? throw "null pointer dereference")._bits._m = ((@:checkr _d ?? throw "null pointer dereference")._bits._m >> ((1i64 : stdgo.GoUInt64)) : stdgo.GoUInt32);
                    if ((_code_2966924 <= (@:checkr _h ?? throw "null pointer dereference")._maxCodes[(_i_2966921 : stdgo.GoInt)] : Bool)) {
                        _gotoNext = 2967166i32;
                    } else {
                        _gotoNext = 2967233i32;
                    };
                } else if (__value__ == (2967166i32)) {
                    return { _0 : (@:checkr _h ?? throw "null pointer dereference")._vals[((((@:checkr _h ?? throw "null pointer dereference")._valsIndices[(_i_2966921 : stdgo.GoInt)] + _code_2966924 : stdgo.GoInt32) - (@:checkr _h ?? throw "null pointer dereference")._minCodes[(_i_2966921 : stdgo.GoInt)] : stdgo.GoInt32) : stdgo.GoInt)], _1 : (null : stdgo.Error) };
                    _gotoNext = 2967233i32;
                } else if (__value__ == (2967233i32)) {
                    _code_2966924 = (_code_2966924 << ((1i64 : stdgo.GoUInt64)) : stdgo.GoInt32);
                    _i_2966921++;
                    _gotoNext = 2966917i32;
                } else if (__value__ == (2967248i32)) {
>>>>>>> 97b0842d
                    return { _0 : (0 : stdgo.GoUInt8), _1 : stdgo.Go.asInterface((("bad Huffman code" : stdgo.GoString) : stdgo._internal.image.jpeg.Jpeg_formaterror.FormatError)) };
                    _gotoNext = -1i32;
                };
            };
        };
        throw stdgo.Go.toInterface(("unreachable goto control flow" : stdgo.GoString));
    }
    @:keep
    @:tdfield
    static public function _processDHT( _d:stdgo.Ref<stdgo._internal.image.jpeg.Jpeg_t_decoder.T_decoder>, _n:stdgo.GoInt):stdgo.Error {
        @:recv var _d:stdgo.Ref<stdgo._internal.image.jpeg.Jpeg_t_decoder.T_decoder> = _d;
        while ((_n > (0 : stdgo.GoInt) : Bool)) {
            if ((_n < (17 : stdgo.GoInt) : Bool)) {
                return stdgo.Go.asInterface((("DHT has wrong length" : stdgo.GoString) : stdgo._internal.image.jpeg.Jpeg_formaterror.FormatError));
            };
            {
                var _err = (@:check2r _d._readFull(((@:checkr _d ?? throw "null pointer dereference")._tmp.__slice__(0, (17 : stdgo.GoInt)) : stdgo.Slice<stdgo.GoUInt8>)) : stdgo.Error);
                if (_err != null) {
                    return _err;
                };
            };
            var _tc = ((@:checkr _d ?? throw "null pointer dereference")._tmp[(0 : stdgo.GoInt)] >> (4i64 : stdgo.GoUInt64) : stdgo.GoUInt8);
            if ((_tc > (1 : stdgo.GoUInt8) : Bool)) {
                return stdgo.Go.asInterface((("bad Tc value" : stdgo.GoString) : stdgo._internal.image.jpeg.Jpeg_formaterror.FormatError));
            };
            var _th = ((@:checkr _d ?? throw "null pointer dereference")._tmp[(0 : stdgo.GoInt)] & (15 : stdgo.GoUInt8) : stdgo.GoUInt8);
            if (((_th > (3 : stdgo.GoUInt8) : Bool) || (((@:checkr _d ?? throw "null pointer dereference")._baseline && (_th > (1 : stdgo.GoUInt8) : Bool) : Bool)) : Bool)) {
                return stdgo.Go.asInterface((("bad Th value" : stdgo.GoString) : stdgo._internal.image.jpeg.Jpeg_formaterror.FormatError));
            };
            var _h = (stdgo.Go.setRef((@:checkr _d ?? throw "null pointer dereference")._huff[(_tc : stdgo.GoInt)][(_th : stdgo.GoInt)]) : stdgo.Ref<stdgo._internal.image.jpeg.Jpeg_t_huffman.T_huffman>);
            (@:checkr _h ?? throw "null pointer dereference")._nCodes = (0 : stdgo.GoInt32);
            var _nCodes:stdgo.GoArray<stdgo.GoInt32> = new stdgo.GoArray<stdgo.GoInt32>(16, 16).__setNumber32__();
            for (_i => _ in _nCodes) {
                _nCodes[(_i : stdgo.GoInt)] = ((@:checkr _d ?? throw "null pointer dereference")._tmp[(_i + (1 : stdgo.GoInt) : stdgo.GoInt)] : stdgo.GoInt32);
                (@:checkr _h ?? throw "null pointer dereference")._nCodes = ((@:checkr _h ?? throw "null pointer dereference")._nCodes + (_nCodes[(_i : stdgo.GoInt)]) : stdgo.GoInt32);
            };
            if ((@:checkr _h ?? throw "null pointer dereference")._nCodes == ((0 : stdgo.GoInt32))) {
                return stdgo.Go.asInterface((("Huffman table has zero length" : stdgo.GoString) : stdgo._internal.image.jpeg.Jpeg_formaterror.FormatError));
            };
            if (((@:checkr _h ?? throw "null pointer dereference")._nCodes > (256 : stdgo.GoInt32) : Bool)) {
                return stdgo.Go.asInterface((("Huffman table has excessive length" : stdgo.GoString) : stdgo._internal.image.jpeg.Jpeg_formaterror.FormatError));
            };
            _n = (_n - ((((@:checkr _h ?? throw "null pointer dereference")._nCodes : stdgo.GoInt) + (17 : stdgo.GoInt) : stdgo.GoInt)) : stdgo.GoInt);
            if ((_n < (0 : stdgo.GoInt) : Bool)) {
                return stdgo.Go.asInterface((("DHT has wrong length" : stdgo.GoString) : stdgo._internal.image.jpeg.Jpeg_formaterror.FormatError));
            };
            {
                var _err = (@:check2r _d._readFull(((@:checkr _h ?? throw "null pointer dereference")._vals.__slice__(0, (@:checkr _h ?? throw "null pointer dereference")._nCodes) : stdgo.Slice<stdgo.GoUInt8>)) : stdgo.Error);
                if (_err != null) {
                    return _err;
                };
            };
            for (_i => _ in (@:checkr _h ?? throw "null pointer dereference")._lut) {
                (@:checkr _h ?? throw "null pointer dereference")._lut[(_i : stdgo.GoInt)] = (0 : stdgo.GoUInt16);
            };
            var __0:stdgo.GoUInt32 = (0 : stdgo.GoUInt32), __1:stdgo.GoUInt32 = (0 : stdgo.GoUInt32);
var _code = __1, _x = __0;
            {
                var _i = ((0u32 : stdgo.GoUInt32) : stdgo.GoUInt32);
                while ((_i < (8u32 : stdgo.GoUInt32) : Bool)) {
                    _code = (_code << ((1i64 : stdgo.GoUInt64)) : stdgo.GoUInt32);
{
                        var _j = ((0 : stdgo.GoInt32) : stdgo.GoInt32);
                        while ((_j < _nCodes[(_i : stdgo.GoInt)] : Bool)) {
                            var _base = ((_code << (((7u32 : stdgo.GoUInt32) - _i : stdgo.GoUInt32)) : stdgo.GoUInt32) : stdgo.GoUInt8);
var _lutValue = ((((@:checkr _h ?? throw "null pointer dereference")._vals[(_x : stdgo.GoInt)] : stdgo.GoUInt16) << (8i64 : stdgo.GoUInt64) : stdgo.GoUInt16) | (((2u32 : stdgo.GoUInt32) + _i : stdgo.GoUInt32) : stdgo.GoUInt16) : stdgo.GoUInt16);
{
                                var _k = ((0 : stdgo.GoUInt8) : stdgo.GoUInt8);
                                while ((_k < ((1 : stdgo.GoUInt8) << (((7u32 : stdgo.GoUInt32) - _i : stdgo.GoUInt32)) : stdgo.GoUInt8) : Bool)) {
                                    (@:checkr _h ?? throw "null pointer dereference")._lut[((_base | _k : stdgo.GoUInt8) : stdgo.GoInt)] = _lutValue;
                                    _k++;
                                };
                            };
_code++;
_x++;
                            _j++;
                        };
                    };
                    _i++;
                };
            };
            var __0:stdgo.GoInt32 = (0 : stdgo.GoInt32), __1:stdgo.GoInt32 = (0 : stdgo.GoInt32);
var _index = __1, _c = __0;
            for (_i => _n in _nCodes) {
                if (_n == ((0 : stdgo.GoInt32))) {
                    (@:checkr _h ?? throw "null pointer dereference")._minCodes[(_i : stdgo.GoInt)] = (-1 : stdgo.GoInt32);
                    (@:checkr _h ?? throw "null pointer dereference")._maxCodes[(_i : stdgo.GoInt)] = (-1 : stdgo.GoInt32);
                    (@:checkr _h ?? throw "null pointer dereference")._valsIndices[(_i : stdgo.GoInt)] = (-1 : stdgo.GoInt32);
                } else {
                    (@:checkr _h ?? throw "null pointer dereference")._minCodes[(_i : stdgo.GoInt)] = _c;
                    (@:checkr _h ?? throw "null pointer dereference")._maxCodes[(_i : stdgo.GoInt)] = ((_c + _n : stdgo.GoInt32) - (1 : stdgo.GoInt32) : stdgo.GoInt32);
                    (@:checkr _h ?? throw "null pointer dereference")._valsIndices[(_i : stdgo.GoInt)] = _index;
                    _c = (_c + (_n) : stdgo.GoInt32);
                    _index = (_index + (_n) : stdgo.GoInt32);
                };
                _c = (_c << ((1i64 : stdgo.GoUInt64)) : stdgo.GoInt32);
            };
        };
        return (null : stdgo.Error);
    }
    @:keep
    @:tdfield
    static public function _receiveExtend( _d:stdgo.Ref<stdgo._internal.image.jpeg.Jpeg_t_decoder.T_decoder>, _t:stdgo.GoUInt8):{ var _0 : stdgo.GoInt32; var _1 : stdgo.Error; } {
        @:recv var _d:stdgo.Ref<stdgo._internal.image.jpeg.Jpeg_t_decoder.T_decoder> = _d;
        if (((@:checkr _d ?? throw "null pointer dereference")._bits._n < (_t : stdgo.GoInt32) : Bool)) {
            {
                var _err = (@:check2r _d._ensureNBits((_t : stdgo.GoInt32)) : stdgo.Error);
                if (_err != null) {
                    return { _0 : (0 : stdgo.GoInt32), _1 : _err };
                };
            };
        };
        (@:checkr _d ?? throw "null pointer dereference")._bits._n = ((@:checkr _d ?? throw "null pointer dereference")._bits._n - ((_t : stdgo.GoInt32)) : stdgo.GoInt32);
        (@:checkr _d ?? throw "null pointer dereference")._bits._m = ((@:checkr _d ?? throw "null pointer dereference")._bits._m >> (_t) : stdgo.GoUInt32);
        var _s = ((1 : stdgo.GoInt32) << _t : stdgo.GoInt32);
        var _x = ((((@:checkr _d ?? throw "null pointer dereference")._bits._a >> ((@:checkr _d ?? throw "null pointer dereference")._bits._n : stdgo.GoUInt8) : stdgo.GoUInt32) : stdgo.GoInt32) & ((_s - (1 : stdgo.GoInt32) : stdgo.GoInt32)) : stdgo.GoInt32);
        if ((_x < (_s >> (1i64 : stdgo.GoUInt64) : stdgo.GoInt32) : Bool)) {
            _x = (_x + (((((-1 : stdgo.GoInt32) << _t : stdgo.GoInt32)) + (1 : stdgo.GoInt32) : stdgo.GoInt32)) : stdgo.GoInt32);
        };
        return { _0 : _x, _1 : (null : stdgo.Error) };
    }
    @:keep
    @:tdfield
    static public function _ensureNBits( _d:stdgo.Ref<stdgo._internal.image.jpeg.Jpeg_t_decoder.T_decoder>, _n:stdgo.GoInt32):stdgo.Error {
        @:recv var _d:stdgo.Ref<stdgo._internal.image.jpeg.Jpeg_t_decoder.T_decoder> = _d;
        while (true) {
            var __tmp__ = @:check2r _d._readByteStuffedByte(), _c:stdgo.GoUInt8 = __tmp__._0, _err:stdgo.Error = __tmp__._1;
            if (_err != null) {
                if (stdgo.Go.toInterface(_err) == (stdgo.Go.toInterface(stdgo._internal.io.Io_errunexpectedeof.errUnexpectedEOF))) {
                    return stdgo.Go.asInterface(stdgo._internal.image.jpeg.Jpeg__errshorthuffmandata._errShortHuffmanData);
                };
                return _err;
            };
            (@:checkr _d ?? throw "null pointer dereference")._bits._a = (((@:checkr _d ?? throw "null pointer dereference")._bits._a << (8i64 : stdgo.GoUInt64) : stdgo.GoUInt32) | (_c : stdgo.GoUInt32) : stdgo.GoUInt32);
            (@:checkr _d ?? throw "null pointer dereference")._bits._n = ((@:checkr _d ?? throw "null pointer dereference")._bits._n + ((8 : stdgo.GoInt32)) : stdgo.GoInt32);
            if ((@:checkr _d ?? throw "null pointer dereference")._bits._m == ((0u32 : stdgo.GoUInt32))) {
                (@:checkr _d ?? throw "null pointer dereference")._bits._m = (128u32 : stdgo.GoUInt32);
            } else {
                (@:checkr _d ?? throw "null pointer dereference")._bits._m = ((@:checkr _d ?? throw "null pointer dereference")._bits._m << ((8i64 : stdgo.GoUInt64)) : stdgo.GoUInt32);
            };
            if (((@:checkr _d ?? throw "null pointer dereference")._bits._n >= _n : Bool)) {
                break;
            };
        };
        return (null : stdgo.Error);
    }
}<|MERGE_RESOLUTION|>--- conflicted
+++ resolved
@@ -163,22 +163,6 @@
     @:tdfield
     static public function _refine( _d:stdgo.Ref<stdgo._internal.image.jpeg.Jpeg_t_decoder.T_decoder>, _b:stdgo.Ref<stdgo._internal.image.jpeg.Jpeg_t_block.T_block>, _h:stdgo.Ref<stdgo._internal.image.jpeg.Jpeg_t_huffman.T_huffman>, _zigStart:stdgo.GoInt32, _zigEnd:stdgo.GoInt32, _delta:stdgo.GoInt32):stdgo.Error {
         @:recv var _d:stdgo.Ref<stdgo._internal.image.jpeg.Jpeg_t_decoder.T_decoder> = _d;
-<<<<<<< HEAD
-        var _bits_3003055:stdgo.GoUInt32 = (0 : stdgo.GoUInt32);
-        var _loopBreak = false;
-        var _zig_3002732:stdgo.GoInt32 = (0 : stdgo.GoInt32);
-        var _bit_3003231:Bool = false;
-        var _err_3003061:stdgo.Error = (null : stdgo.Error);
-        var _value_3002826:stdgo.GoUInt8 = (0 : stdgo.GoUInt8);
-        var _z_3002809:stdgo.GoInt32 = (0 : stdgo.GoInt32);
-        var _err_3002543:stdgo.Error = (null : stdgo.Error);
-        var _val1_3002923:stdgo.GoUInt8 = (0 : stdgo.GoUInt8);
-        var _err_3002833:stdgo.Error = (null : stdgo.Error);
-        var _err_3003236:stdgo.Error = (null : stdgo.Error);
-        var _val0_3002901:stdgo.GoUInt8 = (0 : stdgo.GoUInt8);
-        var _bit_3002538:Bool = false;
-        var _err_3003669:stdgo.Error = (null : stdgo.Error);
-=======
         var _err_3003236:stdgo.Error = (null : stdgo.Error);
         var _bits_3003055:stdgo.GoUInt32 = (0 : stdgo.GoUInt32);
         var _val0_3002901:stdgo.GoUInt8 = (0 : stdgo.GoUInt8);
@@ -193,7 +177,6 @@
         var _err_3002833:stdgo.Error = (null : stdgo.Error);
         var _z_3002809:stdgo.GoInt32 = (0 : stdgo.GoInt32);
         var _err_3002543:stdgo.Error = (null : stdgo.Error);
->>>>>>> 97b0842d
         var _gotoNext = 0i32;
         var __blank__ = _gotoNext == ((0i32 : stdgo.GoInt));
         while (_gotoNext != ((-1i32 : stdgo.GoInt))) {
@@ -1030,16 +1013,6 @@
     @:tdfield
     static public function _processDQT( _d:stdgo.Ref<stdgo._internal.image.jpeg.Jpeg_t_decoder.T_decoder>, _n:stdgo.GoInt):stdgo.Error {
         @:recv var _d:stdgo.Ref<stdgo._internal.image.jpeg.Jpeg_t_decoder.T_decoder> = _d;
-<<<<<<< HEAD
-        var _i_2973937:stdgo.GoInt = (0 : stdgo.GoInt);
-        var _err_2973859:stdgo.Error = (null : stdgo.Error);
-        var _tq_2973641:stdgo.GoUInt8 = (0 : stdgo.GoUInt8);
-        var _err_2973583:stdgo.Error = (null : stdgo.Error);
-        var _x_2973580:stdgo.GoUInt8 = (0 : stdgo.GoUInt8);
-        var _loopBreak = false;
-        var _i_2974166:stdgo.GoInt = (0 : stdgo.GoInt);
-        var _err_2974086:stdgo.Error = (null : stdgo.Error);
-=======
         var _i_2980389:stdgo.GoInt = (0 : stdgo.GoInt);
         var _err_2980311:stdgo.Error = (null : stdgo.Error);
         var _tq_2980093:stdgo.GoUInt8 = (0 : stdgo.GoUInt8);
@@ -1048,158 +1021,12 @@
         var _loopBreak = false;
         var _i_2980618:stdgo.GoInt = (0 : stdgo.GoInt);
         var _err_2980538:stdgo.Error = (null : stdgo.Error);
->>>>>>> 97b0842d
         var _gotoNext = 0i32;
         var __blank__ = _gotoNext == ((0i32 : stdgo.GoInt));
         while (_gotoNext != ((-1i32 : stdgo.GoInt))) {
             {
                 final __value__ = _gotoNext;
                 if (__value__ == (0i32)) {
-<<<<<<< HEAD
-                    _gotoNext = 2973553i32;
-                } else if (__value__ == (2973553i32)) {
-                    var __blank__ = 0i32;
-                    _loopBreak = false;
-                    _gotoNext = 2973560i32;
-                } else if (__value__ == (2973560i32)) {
-                    if (!_loopBreak && ((_n > (0 : stdgo.GoInt) : Bool))) {
-                        _gotoNext = 2973570i32;
-                    } else {
-                        _gotoNext = 2974268i32;
-                    };
-                } else if (__value__ == (2973570i32)) {
-                    _n--;
-                    {
-                        var __tmp__ = @:check2r _d._readByte();
-                        _x_2973580 = @:tmpset0 __tmp__._0;
-                        _err_2973583 = @:tmpset0 __tmp__._1;
-                    };
-                    if (_err_2973583 != null) {
-                        _gotoNext = 2973619i32;
-                    } else {
-                        _gotoNext = 2973641i32;
-                    };
-                } else if (__value__ == (2973619i32)) {
-                    return _err_2973583;
-                    _gotoNext = 2973641i32;
-                } else if (__value__ == (2973641i32)) {
-                    _tq_2973641 = (_x_2973580 & (15 : stdgo.GoUInt8) : stdgo.GoUInt8);
-                    if ((_tq_2973641 > (3 : stdgo.GoUInt8) : Bool)) {
-                        _gotoNext = 2973672i32;
-                    } else {
-                        _gotoNext = 2973718i32;
-                    };
-                } else if (__value__ == (2973672i32)) {
-                    return stdgo.Go.asInterface((("bad Tq value" : stdgo.GoString) : stdgo._internal.image.jpeg.Jpeg_formaterror.FormatError));
-                    _gotoNext = 2973718i32;
-                } else if (__value__ == (2973718i32)) {
-                    _gotoNext = 2973718i32;
-                    {
-                        final __value__ = (_x_2973580 >> (4i64 : stdgo.GoUInt64) : stdgo.GoUInt8);
-                        if (__value__ == ((0 : stdgo.GoUInt8))) {
-                            _gotoNext = 2973785i32;
-                        } else if (__value__ == ((1 : stdgo.GoUInt8))) {
-                            _gotoNext = 2974006i32;
-                        } else {
-                            _gotoNext = 2973736i32;
-                        };
-                    };
-                } else if (__value__ == (2973736i32)) {
-                    return stdgo.Go.asInterface((("bad Pq value" : stdgo.GoString) : stdgo._internal.image.jpeg.Jpeg_formaterror.FormatError));
-                    _gotoNext = 2973560i32;
-                } else if (__value__ == (2973785i32)) {
-                    if ((_n < (64 : stdgo.GoInt) : Bool)) {
-                        _gotoNext = 2973813i32;
-                    } else {
-                        _gotoNext = 2973838i32;
-                    };
-                } else if (__value__ == (2973813i32)) {
-                    _loopBreak = true;
-                    _gotoNext = 2973560i32;
-                } else if (__value__ == (2973838i32)) {
-                    _n = (_n - ((64 : stdgo.GoInt)) : stdgo.GoInt);
-                    {
-                        _err_2973859 = @:check2r _d._readFull(((@:checkr _d ?? throw "null pointer dereference")._tmp.__slice__(0, (64 : stdgo.GoInt)) : stdgo.Slice<stdgo.GoUInt8>));
-                        if (_err_2973859 != null) {
-                            _gotoNext = 2973908i32;
-                        } else {
-                            _gotoNext = 2973933i32;
-                        };
-                    };
-                } else if (__value__ == (2973908i32)) {
-                    return _err_2973859;
-                    _gotoNext = 2973933i32;
-                } else if (__value__ == (2973933i32)) {
-                    if ((0i32 : stdgo.GoInt) < ((@:checkr _d ?? throw "null pointer dereference")._quant[(_tq_2973641 : stdgo.GoInt)].length)) {
-                        _gotoNext = 2974001i32;
-                    } else {
-                        _gotoNext = 2973560i32;
-                    };
-                } else if (__value__ == (2973960i32)) {
-                    (@:checkr _d ?? throw "null pointer dereference")._quant[(_tq_2973641 : stdgo.GoInt)][(_i_2973937 : stdgo.GoInt)] = ((@:checkr _d ?? throw "null pointer dereference")._tmp[(_i_2973937 : stdgo.GoInt)] : stdgo.GoInt32);
-                    _i_2973937++;
-                    _gotoNext = 2974002i32;
-                } else if (__value__ == (2974001i32)) {
-                    _i_2973937 = 0i32;
-                    _gotoNext = 2974002i32;
-                } else if (__value__ == (2974002i32)) {
-                    if (_i_2973937 < ((@:checkr _d ?? throw "null pointer dereference")._quant[(_tq_2973641 : stdgo.GoInt)].length)) {
-                        _gotoNext = 2973960i32;
-                    } else {
-                        _gotoNext = 2973560i32;
-                    };
-                } else if (__value__ == (2974006i32)) {
-                    if ((_n < (128 : stdgo.GoInt) : Bool)) {
-                        _gotoNext = 2974036i32;
-                    } else {
-                        _gotoNext = 2974061i32;
-                    };
-                } else if (__value__ == (2974036i32)) {
-                    _loopBreak = true;
-                    _gotoNext = 2973560i32;
-                } else if (__value__ == (2974061i32)) {
-                    _n = (_n - ((128 : stdgo.GoInt)) : stdgo.GoInt);
-                    {
-                        _err_2974086 = @:check2r _d._readFull(((@:checkr _d ?? throw "null pointer dereference")._tmp.__slice__(0, (128 : stdgo.GoInt)) : stdgo.Slice<stdgo.GoUInt8>));
-                        if (_err_2974086 != null) {
-                            _gotoNext = 2974137i32;
-                        } else {
-                            _gotoNext = 2974162i32;
-                        };
-                    };
-                } else if (__value__ == (2974137i32)) {
-                    return _err_2974086;
-                    _gotoNext = 2974162i32;
-                } else if (__value__ == (2974162i32)) {
-                    if ((0i32 : stdgo.GoInt) < ((@:checkr _d ?? throw "null pointer dereference")._quant[(_tq_2973641 : stdgo.GoInt)].length)) {
-                        _gotoNext = 2974257i32;
-                    } else {
-                        _gotoNext = 2973560i32;
-                    };
-                } else if (__value__ == (2974189i32)) {
-                    (@:checkr _d ?? throw "null pointer dereference")._quant[(_tq_2973641 : stdgo.GoInt)][(_i_2974166 : stdgo.GoInt)] = ((((@:checkr _d ?? throw "null pointer dereference")._tmp[((2 : stdgo.GoInt) * _i_2974166 : stdgo.GoInt)] : stdgo.GoInt32) << (8i64 : stdgo.GoUInt64) : stdgo.GoInt32) | ((@:checkr _d ?? throw "null pointer dereference")._tmp[(((2 : stdgo.GoInt) * _i_2974166 : stdgo.GoInt) + (1 : stdgo.GoInt) : stdgo.GoInt)] : stdgo.GoInt32) : stdgo.GoInt32);
-                    _i_2974166++;
-                    _gotoNext = 2974258i32;
-                } else if (__value__ == (2974257i32)) {
-                    _i_2974166 = 0i32;
-                    _gotoNext = 2974258i32;
-                } else if (__value__ == (2974258i32)) {
-                    if (_i_2974166 < ((@:checkr _d ?? throw "null pointer dereference")._quant[(_tq_2973641 : stdgo.GoInt)].length)) {
-                        _gotoNext = 2974189i32;
-                    } else {
-                        _gotoNext = 2973560i32;
-                    };
-                } else if (__value__ == (2974268i32)) {
-                    if (_n != ((0 : stdgo.GoInt))) {
-                        _gotoNext = 2974278i32;
-                    } else {
-                        _gotoNext = 2974329i32;
-                    };
-                } else if (__value__ == (2974278i32)) {
-                    return stdgo.Go.asInterface((("DQT has wrong length" : stdgo.GoString) : stdgo._internal.image.jpeg.Jpeg_formaterror.FormatError));
-                    _gotoNext = 2974329i32;
-                } else if (__value__ == (2974329i32)) {
-=======
                     _gotoNext = 2980005i32;
                 } else if (__value__ == (2980005i32)) {
                     var __blank__ = 0i32;
@@ -1343,7 +1170,6 @@
                     return stdgo.Go.asInterface((("DQT has wrong length" : stdgo.GoString) : stdgo._internal.image.jpeg.Jpeg_formaterror.FormatError));
                     _gotoNext = 2980781i32;
                 } else if (__value__ == (2980781i32)) {
->>>>>>> 97b0842d
                     return (null : stdgo.Error);
                     _gotoNext = -1i32;
                 };
@@ -1709,15 +1535,6 @@
     @:tdfield
     static public function _decodeHuffman( _d:stdgo.Ref<stdgo._internal.image.jpeg.Jpeg_t_decoder.T_decoder>, _h:stdgo.Ref<stdgo._internal.image.jpeg.Jpeg_t_huffman.T_huffman>):{ var _0 : stdgo.GoUInt8; var _1 : stdgo.Error; } {
         @:recv var _d:stdgo.Ref<stdgo._internal.image.jpeg.Jpeg_t_decoder.T_decoder> = _d;
-<<<<<<< HEAD
-        var _err_2990049:stdgo.Error = (null : stdgo.Error);
-        var _slowPathBreak = false;
-        var _code_2989976:stdgo.GoInt32 = (0 : stdgo.GoInt32);
-        var _i_2989973:stdgo.GoInt = (0 : stdgo.GoInt);
-        var _n_2989866:stdgo.GoUInt16 = (0 : stdgo.GoUInt16);
-        var _v_2989800:stdgo.GoUInt16 = (0 : stdgo.GoUInt16);
-        var _err_2989377:stdgo.Error = (null : stdgo.Error);
-=======
         var _code_2966924:stdgo.GoInt32 = (0 : stdgo.GoInt32);
         var _i_2966921:stdgo.GoInt = (0 : stdgo.GoInt);
         var _n_2966814:stdgo.GoUInt16 = (0 : stdgo.GoUInt16);
@@ -1725,7 +1542,6 @@
         var _err_2966325:stdgo.Error = (null : stdgo.Error);
         var _err_2966997:stdgo.Error = (null : stdgo.Error);
         var _slowPathBreak = false;
->>>>>>> 97b0842d
         var _gotoNext = 0i32;
         var __blank__ = _gotoNext == ((0i32 : stdgo.GoInt));
         while (_gotoNext != ((-1i32 : stdgo.GoInt))) {
@@ -1733,124 +1549,6 @@
                 final __value__ = _gotoNext;
                 if (__value__ == (0i32)) {
                     if ((@:checkr _h ?? throw "null pointer dereference")._nCodes == ((0 : stdgo.GoInt32))) {
-<<<<<<< HEAD
-                        _gotoNext = 2989292i32;
-                    } else {
-                        _gotoNext = 2989354i32;
-                    };
-                } else if (__value__ == (2989292i32)) {
-                    return { _0 : (0 : stdgo.GoUInt8), _1 : stdgo.Go.asInterface((("uninitialized Huffman table" : stdgo.GoString) : stdgo._internal.image.jpeg.Jpeg_formaterror.FormatError)) };
-                    _gotoNext = 2989354i32;
-                } else if (__value__ == (2989354i32)) {
-                    if (((@:checkr _d ?? throw "null pointer dereference")._bits._n < (8 : stdgo.GoInt32) : Bool)) {
-                        _gotoNext = 2989370i32;
-                    } else {
-                        _gotoNext = 2989797i32;
-                    };
-                } else if (__value__ == (2989370i32)) {
-                    {
-                        _err_2989377 = @:check2r _d._ensureNBits((8 : stdgo.GoInt32));
-                        if (_err_2989377 != null) {
-                            _gotoNext = 2989413i32;
-                        } else {
-                            _gotoNext = 2989797i32;
-                        };
-                    };
-                } else if (__value__ == (2989413i32)) {
-                    if (((stdgo.Go.toInterface(_err_2989377) != stdgo.Go.toInterface(stdgo.Go.asInterface(stdgo._internal.image.jpeg.Jpeg__errmissingff00._errMissingFF00))) && (stdgo.Go.toInterface(_err_2989377) != stdgo.Go.toInterface(stdgo.Go.asInterface(stdgo._internal.image.jpeg.Jpeg__errshorthuffmandata._errShortHuffmanData))) : Bool)) {
-                        _gotoNext = 2989473i32;
-                    } else {
-                        _gotoNext = 2989707i32;
-                    };
-                } else if (__value__ == (2989473i32)) {
-                    return { _0 : (0 : stdgo.GoUInt8), _1 : _err_2989377 };
-                    _gotoNext = 2989707i32;
-                } else if (__value__ == (2989707i32)) {
-                    if ((@:checkr _d ?? throw "null pointer dereference")._bytes._nUnreadable != ((0 : stdgo.GoInt))) {
-                        _gotoNext = 2989735i32;
-                    } else {
-                        _gotoNext = 2989775i32;
-                    };
-                } else if (__value__ == (2989735i32)) {
-                    @:check2r _d._unreadByteStuffedByte();
-                    _gotoNext = 2989775i32;
-                } else if (__value__ == (2989775i32)) {
-                    _gotoNext = 2989958i32;
-                } else if (__value__ == (2989797i32)) {
-                    {
-                        _v_2989800 = (@:checkr _h ?? throw "null pointer dereference")._lut[(((((@:checkr _d ?? throw "null pointer dereference")._bits._a >> (((@:checkr _d ?? throw "null pointer dereference")._bits._n - (8 : stdgo.GoInt32) : stdgo.GoInt32) : stdgo.GoUInt32) : stdgo.GoUInt32)) & (255u32 : stdgo.GoUInt32) : stdgo.GoUInt32) : stdgo.GoInt)];
-                        if (_v_2989800 != ((0 : stdgo.GoUInt16))) {
-                            _gotoNext = 2989862i32;
-                        } else {
-                            _gotoNext = 2989958i32;
-                        };
-                    };
-                } else if (__value__ == (2989862i32)) {
-                    _n_2989866 = (((_v_2989800 & (255 : stdgo.GoUInt16) : stdgo.GoUInt16)) - (1 : stdgo.GoUInt16) : stdgo.GoUInt16);
-                    (@:checkr _d ?? throw "null pointer dereference")._bits._n = ((@:checkr _d ?? throw "null pointer dereference")._bits._n - ((_n_2989866 : stdgo.GoInt32)) : stdgo.GoInt32);
-                    (@:checkr _d ?? throw "null pointer dereference")._bits._m = ((@:checkr _d ?? throw "null pointer dereference")._bits._m >> (_n_2989866) : stdgo.GoUInt32);
-                    return { _0 : ((_v_2989800 >> (8i64 : stdgo.GoUInt64) : stdgo.GoUInt16) : stdgo.GoUInt8), _1 : (null : stdgo.Error) };
-                    _gotoNext = 2989958i32;
-                } else if (__value__ == (2989958i32)) {
-                    _gotoNext = 2989958i32;
-                    {
-                        final __tmp__0 = (0 : stdgo.GoInt);
-                        final __tmp__1 = (0 : stdgo.GoInt32);
-                        _i_2989973 = __tmp__0;
-                        _code_2989976 = __tmp__1;
-                    };
-                    _slowPathBreak = false;
-                    _gotoNext = 2989969i32;
-                } else if (__value__ == (2989969i32)) {
-                    if (!_slowPathBreak && ((_i_2989973 < (16 : stdgo.GoInt) : Bool))) {
-                        _gotoNext = 2990020i32;
-                    } else {
-                        _gotoNext = 2990300i32;
-                    };
-                } else if (__value__ == (2990020i32)) {
-                    if ((@:checkr _d ?? throw "null pointer dereference")._bits._n == ((0 : stdgo.GoInt32))) {
-                        _gotoNext = 2990041i32;
-                    } else {
-                        _gotoNext = 2990116i32;
-                    };
-                } else if (__value__ == (2990041i32)) {
-                    {
-                        _err_2990049 = @:check2r _d._ensureNBits((1 : stdgo.GoInt32));
-                        if (_err_2990049 != null) {
-                            _gotoNext = 2990085i32;
-                        } else {
-                            _gotoNext = 2990116i32;
-                        };
-                    };
-                } else if (__value__ == (2990085i32)) {
-                    return { _0 : (0 : stdgo.GoUInt8), _1 : _err_2990049 };
-                    _gotoNext = 2990116i32;
-                } else if (__value__ == (2990116i32)) {
-                    if (((@:checkr _d ?? throw "null pointer dereference")._bits._a & (@:checkr _d ?? throw "null pointer dereference")._bits._m : stdgo.GoUInt32) != ((0u32 : stdgo.GoUInt32))) {
-                        _gotoNext = 2990142i32;
-                    } else {
-                        _gotoNext = 2990163i32;
-                    };
-                } else if (__value__ == (2990142i32)) {
-                    _code_2989976 = (_code_2989976 | ((1 : stdgo.GoInt32)) : stdgo.GoInt32);
-                    _gotoNext = 2990163i32;
-                } else if (__value__ == (2990163i32)) {
-                    (@:checkr _d ?? throw "null pointer dereference")._bits._n--;
-                    (@:checkr _d ?? throw "null pointer dereference")._bits._m = ((@:checkr _d ?? throw "null pointer dereference")._bits._m >> ((1i64 : stdgo.GoUInt64)) : stdgo.GoUInt32);
-                    if ((_code_2989976 <= (@:checkr _h ?? throw "null pointer dereference")._maxCodes[(_i_2989973 : stdgo.GoInt)] : Bool)) {
-                        _gotoNext = 2990218i32;
-                    } else {
-                        _gotoNext = 2990285i32;
-                    };
-                } else if (__value__ == (2990218i32)) {
-                    return { _0 : (@:checkr _h ?? throw "null pointer dereference")._vals[((((@:checkr _h ?? throw "null pointer dereference")._valsIndices[(_i_2989973 : stdgo.GoInt)] + _code_2989976 : stdgo.GoInt32) - (@:checkr _h ?? throw "null pointer dereference")._minCodes[(_i_2989973 : stdgo.GoInt)] : stdgo.GoInt32) : stdgo.GoInt)], _1 : (null : stdgo.Error) };
-                    _gotoNext = 2990285i32;
-                } else if (__value__ == (2990285i32)) {
-                    _code_2989976 = (_code_2989976 << ((1i64 : stdgo.GoUInt64)) : stdgo.GoInt32);
-                    _i_2989973++;
-                    _gotoNext = 2989969i32;
-                } else if (__value__ == (2990300i32)) {
-=======
                         _gotoNext = 2966240i32;
                     } else {
                         _gotoNext = 2966302i32;
@@ -1967,7 +1665,6 @@
                     _i_2966921++;
                     _gotoNext = 2966917i32;
                 } else if (__value__ == (2967248i32)) {
->>>>>>> 97b0842d
                     return { _0 : (0 : stdgo.GoUInt8), _1 : stdgo.Go.asInterface((("bad Huffman code" : stdgo.GoString) : stdgo._internal.image.jpeg.Jpeg_formaterror.FormatError)) };
                     _gotoNext = -1i32;
                 };
