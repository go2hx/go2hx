package stdgo._internal.image.jpeg;
@:keep @:allow(stdgo._internal.image.jpeg.Jpeg.T_decoder_asInterface) class T_decoder_static_extension {
    @:keep
    @:tdfield
    static public function _reconstructBlock( _d:stdgo.Ref<stdgo._internal.image.jpeg.Jpeg_t_decoder.T_decoder>, _b:stdgo.Ref<stdgo._internal.image.jpeg.Jpeg_t_block.T_block>, _bx:stdgo.GoInt, _by:stdgo.GoInt, _compIndex:stdgo.GoInt):stdgo.Error {
        @:recv var _d:stdgo.Ref<stdgo._internal.image.jpeg.Jpeg_t_decoder.T_decoder> = _d;
        var _qt = (stdgo.Go.setRef((@:checkr _d ?? throw "null pointer dereference")._quant[((@:checkr _d ?? throw "null pointer dereference")._comp[(_compIndex : stdgo.GoInt)]._tq : stdgo.GoInt)]) : stdgo.Ref<stdgo._internal.image.jpeg.Jpeg_t_block.T_block>);
        {
            var _zig = (0 : stdgo.GoInt);
            while ((_zig < (64 : stdgo.GoInt) : Bool)) {
                _b[(stdgo._internal.image.jpeg.Jpeg__unzig._unzig[(_zig : stdgo.GoInt)] : stdgo.GoInt)] = (_b[(stdgo._internal.image.jpeg.Jpeg__unzig._unzig[(_zig : stdgo.GoInt)] : stdgo.GoInt)] * (_qt[(_zig : stdgo.GoInt)]) : stdgo.GoInt32);
                _zig++;
            };
        };
        stdgo._internal.image.jpeg.Jpeg__idct._idct(_b);
        var __0 = (null : stdgo.Slice<stdgo.GoUInt8>), __1 = (0 : stdgo.GoInt);
var _stride = __1, _dst = __0;
        if ((@:checkr _d ?? throw "null pointer dereference")._nComp == ((1 : stdgo.GoInt))) {
            {
                final __tmp__0 = ((@:checkr (@:checkr _d ?? throw "null pointer dereference")._img1 ?? throw "null pointer dereference").pix.__slice__(((8 : stdgo.GoInt) * (((_by * (@:checkr (@:checkr _d ?? throw "null pointer dereference")._img1 ?? throw "null pointer dereference").stride : stdgo.GoInt) + _bx : stdgo.GoInt)) : stdgo.GoInt)) : stdgo.Slice<stdgo.GoUInt8>);
                final __tmp__1 = (@:checkr (@:checkr _d ?? throw "null pointer dereference")._img1 ?? throw "null pointer dereference").stride;
                _dst = __tmp__0;
                _stride = __tmp__1;
            };
        } else {
            {
                final __value__ = _compIndex;
                if (__value__ == ((0 : stdgo.GoInt))) {
                    {
                        final __tmp__0 = ((@:checkr (@:checkr _d ?? throw "null pointer dereference")._img3 ?? throw "null pointer dereference").y.__slice__(((8 : stdgo.GoInt) * (((_by * (@:checkr (@:checkr _d ?? throw "null pointer dereference")._img3 ?? throw "null pointer dereference").yStride : stdgo.GoInt) + _bx : stdgo.GoInt)) : stdgo.GoInt)) : stdgo.Slice<stdgo.GoUInt8>);
                        final __tmp__1 = (@:checkr (@:checkr _d ?? throw "null pointer dereference")._img3 ?? throw "null pointer dereference").yStride;
                        _dst = __tmp__0;
                        _stride = __tmp__1;
                    };
                } else if (__value__ == ((1 : stdgo.GoInt))) {
                    {
                        final __tmp__0 = ((@:checkr (@:checkr _d ?? throw "null pointer dereference")._img3 ?? throw "null pointer dereference").cb.__slice__(((8 : stdgo.GoInt) * (((_by * (@:checkr (@:checkr _d ?? throw "null pointer dereference")._img3 ?? throw "null pointer dereference").cStride : stdgo.GoInt) + _bx : stdgo.GoInt)) : stdgo.GoInt)) : stdgo.Slice<stdgo.GoUInt8>);
                        final __tmp__1 = (@:checkr (@:checkr _d ?? throw "null pointer dereference")._img3 ?? throw "null pointer dereference").cStride;
                        _dst = __tmp__0;
                        _stride = __tmp__1;
                    };
                } else if (__value__ == ((2 : stdgo.GoInt))) {
                    {
                        final __tmp__0 = ((@:checkr (@:checkr _d ?? throw "null pointer dereference")._img3 ?? throw "null pointer dereference").cr.__slice__(((8 : stdgo.GoInt) * (((_by * (@:checkr (@:checkr _d ?? throw "null pointer dereference")._img3 ?? throw "null pointer dereference").cStride : stdgo.GoInt) + _bx : stdgo.GoInt)) : stdgo.GoInt)) : stdgo.Slice<stdgo.GoUInt8>);
                        final __tmp__1 = (@:checkr (@:checkr _d ?? throw "null pointer dereference")._img3 ?? throw "null pointer dereference").cStride;
                        _dst = __tmp__0;
                        _stride = __tmp__1;
                    };
                } else if (__value__ == ((3 : stdgo.GoInt))) {
                    {
                        final __tmp__0 = ((@:checkr _d ?? throw "null pointer dereference")._blackPix.__slice__(((8 : stdgo.GoInt) * (((_by * (@:checkr _d ?? throw "null pointer dereference")._blackStride : stdgo.GoInt) + _bx : stdgo.GoInt)) : stdgo.GoInt)) : stdgo.Slice<stdgo.GoUInt8>);
                        final __tmp__1 = (@:checkr _d ?? throw "null pointer dereference")._blackStride;
                        _dst = __tmp__0;
                        _stride = __tmp__1;
                    };
                } else {
                    return stdgo.Go.asInterface((("too many components" : stdgo.GoString) : stdgo._internal.image.jpeg.Jpeg_unsupportederror.UnsupportedError));
                };
            };
        };
        {
            var _y = (0 : stdgo.GoInt);
            while ((_y < (8 : stdgo.GoInt) : Bool)) {
                var _y8 = (_y * (8 : stdgo.GoInt) : stdgo.GoInt);
var _yStride = (_y * _stride : stdgo.GoInt);
{
                    var _x = (0 : stdgo.GoInt);
                    while ((_x < (8 : stdgo.GoInt) : Bool)) {
                        var _c = (_b[(_y8 + _x : stdgo.GoInt)] : stdgo.GoInt32);
if ((_c < (-128 : stdgo.GoInt32) : Bool)) {
                            _c = (0 : stdgo.GoInt32);
                        } else if ((_c > (127 : stdgo.GoInt32) : Bool)) {
                            _c = (255 : stdgo.GoInt32);
                        } else {
                            _c = (_c + ((128 : stdgo.GoInt32)) : stdgo.GoInt32);
                        };
_dst[(_yStride + _x : stdgo.GoInt)] = (_c : stdgo.GoUInt8);
                        _x++;
                    };
                };
                _y++;
            };
        };
        return (null : stdgo.Error);
    }
    @:keep
    @:tdfield
    static public function _reconstructProgressiveImage( _d:stdgo.Ref<stdgo._internal.image.jpeg.Jpeg_t_decoder.T_decoder>):stdgo.Error {
        @:recv var _d:stdgo.Ref<stdgo._internal.image.jpeg.Jpeg_t_decoder.T_decoder> = _d;
        var _h0 = ((@:checkr _d ?? throw "null pointer dereference")._comp[(0 : stdgo.GoInt)]._h : stdgo.GoInt);
        var _mxx = (((((@:checkr _d ?? throw "null pointer dereference")._width + ((8 : stdgo.GoInt) * _h0 : stdgo.GoInt) : stdgo.GoInt) - (1 : stdgo.GoInt) : stdgo.GoInt)) / (((8 : stdgo.GoInt) * _h0 : stdgo.GoInt)) : stdgo.GoInt);
        {
            var _i = (0 : stdgo.GoInt);
            while ((_i < (@:checkr _d ?? throw "null pointer dereference")._nComp : Bool)) {
                if ((@:checkr _d ?? throw "null pointer dereference")._progCoeffs[(_i : stdgo.GoInt)] == null) {
                    {
                        _i++;
                        continue;
                    };
                };
var _v = (((8 : stdgo.GoInt) * (@:checkr _d ?? throw "null pointer dereference")._comp[(0 : stdgo.GoInt)]._v : stdgo.GoInt) / (@:checkr _d ?? throw "null pointer dereference")._comp[(_i : stdgo.GoInt)]._v : stdgo.GoInt);
var _h = (((8 : stdgo.GoInt) * (@:checkr _d ?? throw "null pointer dereference")._comp[(0 : stdgo.GoInt)]._h : stdgo.GoInt) / (@:checkr _d ?? throw "null pointer dereference")._comp[(_i : stdgo.GoInt)]._h : stdgo.GoInt);
var _stride = (_mxx * (@:checkr _d ?? throw "null pointer dereference")._comp[(_i : stdgo.GoInt)]._h : stdgo.GoInt);
{
                    var _by = (0 : stdgo.GoInt);
                    while (((_by * _v : stdgo.GoInt) < (@:checkr _d ?? throw "null pointer dereference")._height : Bool)) {
                        {
                            var _bx = (0 : stdgo.GoInt);
                            while (((_bx * _h : stdgo.GoInt) < (@:checkr _d ?? throw "null pointer dereference")._width : Bool)) {
                                {
                                    var _err = (@:check2r _d._reconstructBlock((stdgo.Go.setRef((@:checkr _d ?? throw "null pointer dereference")._progCoeffs[(_i : stdgo.GoInt)][((_by * _stride : stdgo.GoInt) + _bx : stdgo.GoInt)]) : stdgo.Ref<stdgo._internal.image.jpeg.Jpeg_t_block.T_block>), _bx, _by, _i) : stdgo.Error);
                                    if (_err != null) {
                                        return _err;
                                    };
                                };
                                _bx++;
                            };
                        };
                        _by++;
                    };
                };
                _i++;
            };
        };
        return (null : stdgo.Error);
    }
    @:keep
    @:tdfield
    static public function _refineNonZeroes( _d:stdgo.Ref<stdgo._internal.image.jpeg.Jpeg_t_decoder.T_decoder>, _b:stdgo.Ref<stdgo._internal.image.jpeg.Jpeg_t_block.T_block>, _zig:stdgo.GoInt32, _zigEnd:stdgo.GoInt32, _nz:stdgo.GoInt32, _delta:stdgo.GoInt32):{ var _0 : stdgo.GoInt32; var _1 : stdgo.Error; } {
        @:recv var _d:stdgo.Ref<stdgo._internal.image.jpeg.Jpeg_t_decoder.T_decoder> = _d;
        while ((_zig <= _zigEnd : Bool)) {
            var _u = (stdgo._internal.image.jpeg.Jpeg__unzig._unzig[(_zig : stdgo.GoInt)] : stdgo.GoInt);
if (_b[(_u : stdgo.GoInt)] == ((0 : stdgo.GoInt32))) {
                if (_nz == ((0 : stdgo.GoInt32))) {
                    break;
                };
                _nz--;
                {
                    _zig++;
                    continue;
                };
            };
var __tmp__ = @:check2r _d._decodeBit(), _bit:Bool = __tmp__._0, _err:stdgo.Error = __tmp__._1;
if (_err != null) {
                return { _0 : (0 : stdgo.GoInt32), _1 : _err };
            };
if (!_bit) {
                {
                    _zig++;
                    continue;
                };
            };
if ((_b[(_u : stdgo.GoInt)] >= (0 : stdgo.GoInt32) : Bool)) {
                _b[(_u : stdgo.GoInt)] = (_b[(_u : stdgo.GoInt)] + (_delta) : stdgo.GoInt32);
            } else {
                _b[(_u : stdgo.GoInt)] = (_b[(_u : stdgo.GoInt)] - (_delta) : stdgo.GoInt32);
            };
            _zig++;
        };
        return { _0 : _zig, _1 : (null : stdgo.Error) };
    }
    @:keep
    @:tdfield
    static public function _refine( _d:stdgo.Ref<stdgo._internal.image.jpeg.Jpeg_t_decoder.T_decoder>, _b:stdgo.Ref<stdgo._internal.image.jpeg.Jpeg_t_block.T_block>, _h:stdgo.Ref<stdgo._internal.image.jpeg.Jpeg_t_huffman.T_huffman>, _zigStart:stdgo.GoInt32, _zigEnd:stdgo.GoInt32, _delta:stdgo.GoInt32):stdgo.Error {
        @:recv var _d:stdgo.Ref<stdgo._internal.image.jpeg.Jpeg_t_decoder.T_decoder> = _d;
<<<<<<< HEAD
        var _val0_3002901:stdgo.GoUInt8 = (0 : stdgo.GoUInt8);
        var _err_3002833:stdgo.Error = (null : stdgo.Error);
        var _val1_3002923:stdgo.GoUInt8 = (0 : stdgo.GoUInt8);
        var _value_3002826:stdgo.GoUInt8 = (0 : stdgo.GoUInt8);
        var _bit_3003231:Bool = false;
        var _err_3003061:stdgo.Error = (null : stdgo.Error);
        var _z_3002809:stdgo.GoInt32 = (0 : stdgo.GoInt32);
        var _err_3002543:stdgo.Error = (null : stdgo.Error);
        var _err_3003669:stdgo.Error = (null : stdgo.Error);
        var _zig_3002732:stdgo.GoInt32 = (0 : stdgo.GoInt32);
        var _bit_3002538:Bool = false;
        var _err_3003236:stdgo.Error = (null : stdgo.Error);
        var _bits_3003055:stdgo.GoUInt32 = (0 : stdgo.GoUInt32);
        var _loopBreak = false;
=======
        var _err_2998139:stdgo.Error = (null : stdgo.Error);
        var _bits_2997958:stdgo.GoUInt32 = (0 : stdgo.GoUInt32);
        var _err_2997446:stdgo.Error = (null : stdgo.Error);
        var _err_2998572:stdgo.Error = (null : stdgo.Error);
        var _err_2997964:stdgo.Error = (null : stdgo.Error);
        var _val1_2997826:stdgo.GoUInt8 = (0 : stdgo.GoUInt8);
        var _err_2997736:stdgo.Error = (null : stdgo.Error);
        var _value_2997729:stdgo.GoUInt8 = (0 : stdgo.GoUInt8);
        var _bit_2997441:Bool = false;
        var _bit_2998134:Bool = false;
        var _val0_2997804:stdgo.GoUInt8 = (0 : stdgo.GoUInt8);
        var _z_2997712:stdgo.GoInt32 = (0 : stdgo.GoInt32);
        var _loopBreak = false;
        var _zig_2997635:stdgo.GoInt32 = (0 : stdgo.GoInt32);
>>>>>>> 1598d646
        var _gotoNext = 0i32;
        var __blank__ = _gotoNext == ((0i32 : stdgo.GoInt));
        while (_gotoNext != ((-1i32 : stdgo.GoInt))) {
            {
                final __value__ = _gotoNext;
                if (__value__ == (0i32)) {
                    if (_zigStart == ((0 : stdgo.GoInt32))) {
<<<<<<< HEAD
                        _gotoNext = 3002487i32;
                    } else {
                        _gotoNext = 3002732i32;
                    };
                } else if (__value__ == (3002487i32)) {
                    if (_zigEnd != ((0 : stdgo.GoInt32))) {
                        _gotoNext = 3002506i32;
                    } else {
                        _gotoNext = 3002538i32;
                    };
                } else if (__value__ == (3002506i32)) {
                    throw stdgo.Go.toInterface(("unreachable" : stdgo.GoString));
                    _gotoNext = 3002538i32;
                } else if (__value__ == (3002538i32)) {
                    {
                        var __tmp__ = @:check2r _d._decodeBit();
                        _bit_3002538 = @:tmpset0 __tmp__._0;
                        _err_3002543 = @:tmpset0 __tmp__._1;
                    };
                    if (_err_3002543 != null) {
                        _gotoNext = 3002580i32;
                    } else {
                        _gotoNext = 3002602i32;
                    };
                } else if (__value__ == (3002580i32)) {
                    return _err_3002543;
                    _gotoNext = 3002602i32;
                } else if (__value__ == (3002602i32)) {
                    if (_bit_3002538) {
                        _gotoNext = 3002609i32;
                    } else {
                        _gotoNext = 3002634i32;
                    };
                } else if (__value__ == (3002609i32)) {
                    _b[(0 : stdgo.GoInt)] = (_b[(0 : stdgo.GoInt)] | (_delta) : stdgo.GoInt32);
                    _gotoNext = 3002634i32;
                } else if (__value__ == (3002634i32)) {
                    return (null : stdgo.Error);
                    _gotoNext = 3002732i32;
                } else if (__value__ == (3002732i32)) {
                    _zig_3002732 = _zigStart;
                    if ((@:checkr _d ?? throw "null pointer dereference")._eobRun == ((0 : stdgo.GoUInt16))) {
                        _gotoNext = 3002766i32;
                    } else {
                        _gotoNext = 3003630i32;
                    };
                } else if (__value__ == (3002766i32)) {
                    _gotoNext = 3002769i32;
                } else if (__value__ == (3002769i32)) {
                    var __blank__ = 0i32;
                    _loopBreak = false;
                    _gotoNext = 3002777i32;
                } else if (__value__ == (3002777i32)) {
                    if (!_loopBreak && ((_zig_3002732 <= _zigEnd : Bool))) {
                        _gotoNext = 3002804i32;
                    } else {
                        _gotoNext = 3003630i32;
                    };
                } else if (__value__ == (3002798i32)) {
                    _zig_3002732++;
                    _gotoNext = 3002777i32;
                } else if (__value__ == (3002804i32)) {
                    _z_3002809 = (0 : stdgo.GoInt32);
                    {
                        var __tmp__ = @:check2r _d._decodeHuffman(_h);
                        _value_3002826 = @:tmpset0 __tmp__._0;
                        _err_3002833 = @:tmpset0 __tmp__._1;
                    };
                    if (_err_3002833 != null) {
                        _gotoNext = 3002876i32;
                    } else {
                        _gotoNext = 3002901i32;
                    };
                } else if (__value__ == (3002876i32)) {
                    return _err_3002833;
                    _gotoNext = 3002901i32;
                } else if (__value__ == (3002901i32)) {
                    _val0_3002901 = (_value_3002826 >> (4i64 : stdgo.GoUInt64) : stdgo.GoUInt8);
                    _val1_3002923 = (_value_3002826 & (15 : stdgo.GoUInt8) : stdgo.GoUInt8);
                    _gotoNext = 3002948i32;
                } else if (__value__ == (3002948i32)) {
                    {
                        final __value__ = _val1_3002923;
                        if (__value__ == ((0 : stdgo.GoUInt8))) {
                            _gotoNext = 3002965i32;
                        } else if (__value__ == ((1 : stdgo.GoUInt8))) {
                            _gotoNext = 3003205i32;
                        } else {
                            _gotoNext = 3003334i32;
                        };
                    };
                } else if (__value__ == (3002965i32)) {
                    if (_val0_3002901 != ((15 : stdgo.GoUInt8))) {
                        _gotoNext = 3002993i32;
                    } else {
                        _gotoNext = 3003402i32;
                    };
                } else if (__value__ == (3002993i32)) {
                    (@:checkr _d ?? throw "null pointer dereference")._eobRun = ((1 : stdgo.GoUInt16) << _val0_3002901 : stdgo.GoUInt16);
                    if (_val0_3002901 != ((0 : stdgo.GoUInt8))) {
                        _gotoNext = 3003047i32;
                    } else {
                        _gotoNext = 3003185i32;
                    };
                } else if (__value__ == (3003047i32)) {
                    {
                        var __tmp__ = @:check2r _d._decodeBits((_val0_3002901 : stdgo.GoInt32));
                        _bits_3003055 = @:tmpset0 __tmp__._0;
                        _err_3003061 = @:tmpset0 __tmp__._1;
                    };
                    if (_err_3003061 != null) {
                        _gotoNext = 3003114i32;
                    } else {
                        _gotoNext = 3003148i32;
                    };
                } else if (__value__ == (3003114i32)) {
                    return _err_3003061;
                    _gotoNext = 3003148i32;
                } else if (__value__ == (3003148i32)) {
                    (@:checkr _d ?? throw "null pointer dereference")._eobRun = ((@:checkr _d ?? throw "null pointer dereference")._eobRun | ((_bits_3003055 : stdgo.GoUInt16)) : stdgo.GoUInt16);
                    _gotoNext = 3003185i32;
                } else if (__value__ == (3003185i32)) {
                    _loopBreak = true;
                    _gotoNext = 3002777i32;
                } else if (__value__ == (3003205i32)) {
                    _z_3002809 = _delta;
                    {
                        var __tmp__ = @:check2r _d._decodeBit();
                        _bit_3003231 = @:tmpset0 __tmp__._0;
                        _err_3003236 = @:tmpset0 __tmp__._1;
                    };
                    if (_err_3003236 != null) {
                        _gotoNext = 3003275i32;
                    } else {
                        _gotoNext = 3003303i32;
                    };
                } else if (__value__ == (3003275i32)) {
                    return _err_3003236;
                    _gotoNext = 3003303i32;
                } else if (__value__ == (3003303i32)) {
                    if (!_bit_3003231) {
                        _gotoNext = 3003311i32;
                    } else {
                        _gotoNext = 3003402i32;
                    };
                } else if (__value__ == (3003311i32)) {
                    _z_3002809 = -_z_3002809;
                    _gotoNext = 3003402i32;
                } else if (__value__ == (3003334i32)) {
                    return stdgo.Go.asInterface((("unexpected Huffman code" : stdgo.GoString) : stdgo._internal.image.jpeg.Jpeg_formaterror.FormatError));
                    _gotoNext = 3003402i32;
                } else if (__value__ == (3003402i32)) {
                    {
                        var __tmp__ = @:check2r _d._refineNonZeroes(_b, _zig_3002732, _zigEnd, (_val0_3002901 : stdgo.GoInt32), _delta);
                        _zig_3002732 = @:tmpset0 __tmp__._0;
                        _err_3002833 = @:tmpset0 __tmp__._1;
                    };
                    if (_err_3002833 != null) {
                        _gotoNext = 3003484i32;
                    } else {
                        _gotoNext = 3003509i32;
                    };
                } else if (__value__ == (3003484i32)) {
                    return _err_3002833;
                    _gotoNext = 3003509i32;
                } else if (__value__ == (3003509i32)) {
                    if ((_zig_3002732 > _zigEnd : Bool)) {
                        _gotoNext = 3003525i32;
                    } else {
                        _gotoNext = 3003583i32;
                    };
                } else if (__value__ == (3003525i32)) {
                    return stdgo.Go.asInterface((("too many coefficients" : stdgo.GoString) : stdgo._internal.image.jpeg.Jpeg_formaterror.FormatError));
                    _gotoNext = 3003583i32;
                } else if (__value__ == (3003583i32)) {
                    if (_z_3002809 != ((0 : stdgo.GoInt32))) {
                        _gotoNext = 3003593i32;
                    } else {
                        _gotoNext = 3002798i32;
                    };
                } else if (__value__ == (3003593i32)) {
                    _b[(stdgo._internal.image.jpeg.Jpeg__unzig._unzig[(_zig_3002732 : stdgo.GoInt)] : stdgo.GoInt)] = _z_3002809;
                    _gotoNext = 3002798i32;
                } else if (__value__ == (3003630i32)) {
                    if (((@:checkr _d ?? throw "null pointer dereference")._eobRun > (0 : stdgo.GoUInt16) : Bool)) {
                        _gotoNext = 3003646i32;
                    } else {
                        _gotoNext = 3003757i32;
                    };
                } else if (__value__ == (3003646i32)) {
                    (@:checkr _d ?? throw "null pointer dereference")._eobRun--;
                    {
                        {
                            var __tmp__ = @:check2r _d._refineNonZeroes(_b, _zig_3002732, _zigEnd, (-1 : stdgo.GoInt32), _delta);
                            _err_3003669 = @:tmpset0 __tmp__._1;
                        };
                        if (_err_3003669 != null) {
                            _gotoNext = 3003733i32;
                        } else {
                            _gotoNext = 3003757i32;
                        };
                    };
                } else if (__value__ == (3003733i32)) {
                    return _err_3003669;
                    _gotoNext = 3003757i32;
                } else if (__value__ == (3003757i32)) {
=======
                        _gotoNext = 2997390i32;
                    } else {
                        _gotoNext = 2997635i32;
                    };
                } else if (__value__ == (2997390i32)) {
                    if (_zigEnd != ((0 : stdgo.GoInt32))) {
                        _gotoNext = 2997409i32;
                    } else {
                        _gotoNext = 2997441i32;
                    };
                } else if (__value__ == (2997409i32)) {
                    throw stdgo.Go.toInterface(("unreachable" : stdgo.GoString));
                    _gotoNext = 2997441i32;
                } else if (__value__ == (2997441i32)) {
                    {
                        var __tmp__ = @:check2r _d._decodeBit();
                        _bit_2997441 = @:tmpset0 __tmp__._0;
                        _err_2997446 = @:tmpset0 __tmp__._1;
                    };
                    if (_err_2997446 != null) {
                        _gotoNext = 2997483i32;
                    } else {
                        _gotoNext = 2997505i32;
                    };
                } else if (__value__ == (2997483i32)) {
                    return _err_2997446;
                    _gotoNext = 2997505i32;
                } else if (__value__ == (2997505i32)) {
                    if (_bit_2997441) {
                        _gotoNext = 2997512i32;
                    } else {
                        _gotoNext = 2997537i32;
                    };
                } else if (__value__ == (2997512i32)) {
                    _b[(0 : stdgo.GoInt)] = (_b[(0 : stdgo.GoInt)] | (_delta) : stdgo.GoInt32);
                    _gotoNext = 2997537i32;
                } else if (__value__ == (2997537i32)) {
                    return (null : stdgo.Error);
                    _gotoNext = 2997635i32;
                } else if (__value__ == (2997635i32)) {
                    _zig_2997635 = _zigStart;
                    if ((@:checkr _d ?? throw "null pointer dereference")._eobRun == ((0 : stdgo.GoUInt16))) {
                        _gotoNext = 2997669i32;
                    } else {
                        _gotoNext = 2998533i32;
                    };
                } else if (__value__ == (2997669i32)) {
                    _gotoNext = 2997672i32;
                } else if (__value__ == (2997672i32)) {
                    var __blank__ = 0i32;
                    _loopBreak = false;
                    _gotoNext = 2997680i32;
                } else if (__value__ == (2997680i32)) {
                    if (!_loopBreak && ((_zig_2997635 <= _zigEnd : Bool))) {
                        _gotoNext = 2997707i32;
                    } else {
                        _gotoNext = 2998533i32;
                    };
                } else if (__value__ == (2997701i32)) {
                    _zig_2997635++;
                    _gotoNext = 2997680i32;
                } else if (__value__ == (2997707i32)) {
                    _z_2997712 = (0 : stdgo.GoInt32);
                    {
                        var __tmp__ = @:check2r _d._decodeHuffman(_h);
                        _value_2997729 = @:tmpset0 __tmp__._0;
                        _err_2997736 = @:tmpset0 __tmp__._1;
                    };
                    if (_err_2997736 != null) {
                        _gotoNext = 2997779i32;
                    } else {
                        _gotoNext = 2997804i32;
                    };
                } else if (__value__ == (2997779i32)) {
                    return _err_2997736;
                    _gotoNext = 2997804i32;
                } else if (__value__ == (2997804i32)) {
                    _val0_2997804 = (_value_2997729 >> (4i64 : stdgo.GoUInt64) : stdgo.GoUInt8);
                    _val1_2997826 = (_value_2997729 & (15 : stdgo.GoUInt8) : stdgo.GoUInt8);
                    _gotoNext = 2997851i32;
                } else if (__value__ == (2997851i32)) {
                    {
                        final __value__ = _val1_2997826;
                        if (__value__ == ((0 : stdgo.GoUInt8))) {
                            _gotoNext = 2997868i32;
                        } else if (__value__ == ((1 : stdgo.GoUInt8))) {
                            _gotoNext = 2998108i32;
                        } else {
                            _gotoNext = 2998237i32;
                        };
                    };
                } else if (__value__ == (2997868i32)) {
                    if (_val0_2997804 != ((15 : stdgo.GoUInt8))) {
                        _gotoNext = 2997896i32;
                    } else {
                        _gotoNext = 2998305i32;
                    };
                } else if (__value__ == (2997896i32)) {
                    (@:checkr _d ?? throw "null pointer dereference")._eobRun = ((1 : stdgo.GoUInt16) << _val0_2997804 : stdgo.GoUInt16);
                    if (_val0_2997804 != ((0 : stdgo.GoUInt8))) {
                        _gotoNext = 2997950i32;
                    } else {
                        _gotoNext = 2998088i32;
                    };
                } else if (__value__ == (2997950i32)) {
                    {
                        var __tmp__ = @:check2r _d._decodeBits((_val0_2997804 : stdgo.GoInt32));
                        _bits_2997958 = @:tmpset0 __tmp__._0;
                        _err_2997964 = @:tmpset0 __tmp__._1;
                    };
                    if (_err_2997964 != null) {
                        _gotoNext = 2998017i32;
                    } else {
                        _gotoNext = 2998051i32;
                    };
                } else if (__value__ == (2998017i32)) {
                    return _err_2997964;
                    _gotoNext = 2998051i32;
                } else if (__value__ == (2998051i32)) {
                    (@:checkr _d ?? throw "null pointer dereference")._eobRun = ((@:checkr _d ?? throw "null pointer dereference")._eobRun | ((_bits_2997958 : stdgo.GoUInt16)) : stdgo.GoUInt16);
                    _gotoNext = 2998088i32;
                } else if (__value__ == (2998088i32)) {
                    _loopBreak = true;
                    _gotoNext = 2997680i32;
                } else if (__value__ == (2998108i32)) {
                    _z_2997712 = _delta;
                    {
                        var __tmp__ = @:check2r _d._decodeBit();
                        _bit_2998134 = @:tmpset0 __tmp__._0;
                        _err_2998139 = @:tmpset0 __tmp__._1;
                    };
                    if (_err_2998139 != null) {
                        _gotoNext = 2998178i32;
                    } else {
                        _gotoNext = 2998206i32;
                    };
                } else if (__value__ == (2998178i32)) {
                    return _err_2998139;
                    _gotoNext = 2998206i32;
                } else if (__value__ == (2998206i32)) {
                    if (!_bit_2998134) {
                        _gotoNext = 2998214i32;
                    } else {
                        _gotoNext = 2998305i32;
                    };
                } else if (__value__ == (2998214i32)) {
                    _z_2997712 = -_z_2997712;
                    _gotoNext = 2998305i32;
                } else if (__value__ == (2998237i32)) {
                    return stdgo.Go.asInterface((("unexpected Huffman code" : stdgo.GoString) : stdgo._internal.image.jpeg.Jpeg_formaterror.FormatError));
                    _gotoNext = 2998305i32;
                } else if (__value__ == (2998305i32)) {
                    {
                        var __tmp__ = @:check2r _d._refineNonZeroes(_b, _zig_2997635, _zigEnd, (_val0_2997804 : stdgo.GoInt32), _delta);
                        _zig_2997635 = @:tmpset0 __tmp__._0;
                        _err_2997736 = @:tmpset0 __tmp__._1;
                    };
                    if (_err_2997736 != null) {
                        _gotoNext = 2998387i32;
                    } else {
                        _gotoNext = 2998412i32;
                    };
                } else if (__value__ == (2998387i32)) {
                    return _err_2997736;
                    _gotoNext = 2998412i32;
                } else if (__value__ == (2998412i32)) {
                    if ((_zig_2997635 > _zigEnd : Bool)) {
                        _gotoNext = 2998428i32;
                    } else {
                        _gotoNext = 2998486i32;
                    };
                } else if (__value__ == (2998428i32)) {
                    return stdgo.Go.asInterface((("too many coefficients" : stdgo.GoString) : stdgo._internal.image.jpeg.Jpeg_formaterror.FormatError));
                    _gotoNext = 2998486i32;
                } else if (__value__ == (2998486i32)) {
                    if (_z_2997712 != ((0 : stdgo.GoInt32))) {
                        _gotoNext = 2998496i32;
                    } else {
                        _gotoNext = 2997701i32;
                    };
                } else if (__value__ == (2998496i32)) {
                    _b[(stdgo._internal.image.jpeg.Jpeg__unzig._unzig[(_zig_2997635 : stdgo.GoInt)] : stdgo.GoInt)] = _z_2997712;
                    _gotoNext = 2997701i32;
                } else if (__value__ == (2998533i32)) {
                    if (((@:checkr _d ?? throw "null pointer dereference")._eobRun > (0 : stdgo.GoUInt16) : Bool)) {
                        _gotoNext = 2998549i32;
                    } else {
                        _gotoNext = 2998660i32;
                    };
                } else if (__value__ == (2998549i32)) {
                    (@:checkr _d ?? throw "null pointer dereference")._eobRun--;
                    {
                        {
                            var __tmp__ = @:check2r _d._refineNonZeroes(_b, _zig_2997635, _zigEnd, (-1 : stdgo.GoInt32), _delta);
                            _err_2998572 = @:tmpset0 __tmp__._1;
                        };
                        if (_err_2998572 != null) {
                            _gotoNext = 2998636i32;
                        } else {
                            _gotoNext = 2998660i32;
                        };
                    };
                } else if (__value__ == (2998636i32)) {
                    return _err_2998572;
                    _gotoNext = 2998660i32;
                } else if (__value__ == (2998660i32)) {
>>>>>>> 1598d646
                    return (null : stdgo.Error);
                    _gotoNext = -1i32;
                };
            };
        };
        throw stdgo.Go.toInterface(("unreachable goto control flow" : stdgo.GoString));
    }
    @:keep
    @:tdfield
    static public function _processSOS( _d:stdgo.Ref<stdgo._internal.image.jpeg.Jpeg_t_decoder.T_decoder>, _n:stdgo.GoInt):stdgo.Error {
        @:recv var _d:stdgo.Ref<stdgo._internal.image.jpeg.Jpeg_t_decoder.T_decoder> = _d;
        if ((@:checkr _d ?? throw "null pointer dereference")._nComp == ((0 : stdgo.GoInt))) {
            return stdgo.Go.asInterface((("missing SOF marker" : stdgo.GoString) : stdgo._internal.image.jpeg.Jpeg_formaterror.FormatError));
        };
        if ((((_n < (6 : stdgo.GoInt) : Bool) || (((4 : stdgo.GoInt) + ((2 : stdgo.GoInt) * (@:checkr _d ?? throw "null pointer dereference")._nComp : stdgo.GoInt) : stdgo.GoInt) < _n : Bool) : Bool) || ((_n % (2 : stdgo.GoInt) : stdgo.GoInt) != (0 : stdgo.GoInt)) : Bool)) {
            return stdgo.Go.asInterface((("SOS has wrong length" : stdgo.GoString) : stdgo._internal.image.jpeg.Jpeg_formaterror.FormatError));
        };
        {
            var _err = (@:check2r _d._readFull(((@:checkr _d ?? throw "null pointer dereference")._tmp.__slice__(0, _n) : stdgo.Slice<stdgo.GoUInt8>)) : stdgo.Error);
            if (_err != null) {
                return _err;
            };
        };
        var _nComp = ((@:checkr _d ?? throw "null pointer dereference")._tmp[(0 : stdgo.GoInt)] : stdgo.GoInt);
        if (_n != (((4 : stdgo.GoInt) + ((2 : stdgo.GoInt) * _nComp : stdgo.GoInt) : stdgo.GoInt))) {
            return stdgo.Go.asInterface((("SOS length inconsistent with number of components" : stdgo.GoString) : stdgo._internal.image.jpeg.Jpeg_formaterror.FormatError));
        };
        var _scan:stdgo.GoArray<stdgo._internal.image.jpeg.Jpeg_t__struct_2.T__struct_2> = new stdgo.GoArray<stdgo._internal.image.jpeg.Jpeg_t__struct_2.T__struct_2>(4, 4, ...[for (i in 0 ... (4 > 4 ? 4 : 4 : stdgo.GoInt).toBasic()) ({ _compIndex : (0 : stdgo.GoUInt8), _td : (0 : stdgo.GoUInt8), _ta : (0 : stdgo.GoUInt8) } : stdgo._internal.image.jpeg.Jpeg_t__struct_2.T__struct_2)]);
        var _totalHV = (0 : stdgo.GoInt);
        {
            var _i = (0 : stdgo.GoInt);
            while ((_i < _nComp : Bool)) {
                var _cs = ((@:checkr _d ?? throw "null pointer dereference")._tmp[((1 : stdgo.GoInt) + ((2 : stdgo.GoInt) * _i : stdgo.GoInt) : stdgo.GoInt)] : stdgo.GoUInt8);
var _compIndex = (-1 : stdgo.GoInt);
for (_j => _comp in ((@:checkr _d ?? throw "null pointer dereference")._comp.__slice__(0, (@:checkr _d ?? throw "null pointer dereference")._nComp) : stdgo.Slice<stdgo._internal.image.jpeg.Jpeg_t_component.T_component>)) {
                    if (_cs == (_comp._c)) {
                        _compIndex = _j;
                    };
                };
if ((_compIndex < (0 : stdgo.GoInt) : Bool)) {
                    return stdgo.Go.asInterface((("unknown component selector" : stdgo.GoString) : stdgo._internal.image.jpeg.Jpeg_formaterror.FormatError));
                };
_scan[(_i : stdgo.GoInt)]._compIndex = (_compIndex : stdgo.GoUInt8);
{
                    var _j = (0 : stdgo.GoInt);
                    while ((_j < _i : Bool)) {
                        if (_scan[(_i : stdgo.GoInt)]._compIndex == (_scan[(_j : stdgo.GoInt)]._compIndex)) {
                            return stdgo.Go.asInterface((("repeated component selector" : stdgo.GoString) : stdgo._internal.image.jpeg.Jpeg_formaterror.FormatError));
                        };
                        _j++;
                    };
                };
_totalHV = (_totalHV + (((@:checkr _d ?? throw "null pointer dereference")._comp[(_compIndex : stdgo.GoInt)]._h * (@:checkr _d ?? throw "null pointer dereference")._comp[(_compIndex : stdgo.GoInt)]._v : stdgo.GoInt)) : stdgo.GoInt);
_scan[(_i : stdgo.GoInt)]._td = ((@:checkr _d ?? throw "null pointer dereference")._tmp[((2 : stdgo.GoInt) + ((2 : stdgo.GoInt) * _i : stdgo.GoInt) : stdgo.GoInt)] >> (4i64 : stdgo.GoUInt64) : stdgo.GoUInt8);
{
                    var _t = (_scan[(_i : stdgo.GoInt)]._td : stdgo.GoUInt8);
                    if (((_t > (3 : stdgo.GoUInt8) : Bool) || (((@:checkr _d ?? throw "null pointer dereference")._baseline && (_t > (1 : stdgo.GoUInt8) : Bool) : Bool)) : Bool)) {
                        return stdgo.Go.asInterface((("bad Td value" : stdgo.GoString) : stdgo._internal.image.jpeg.Jpeg_formaterror.FormatError));
                    };
                };
_scan[(_i : stdgo.GoInt)]._ta = ((@:checkr _d ?? throw "null pointer dereference")._tmp[((2 : stdgo.GoInt) + ((2 : stdgo.GoInt) * _i : stdgo.GoInt) : stdgo.GoInt)] & (15 : stdgo.GoUInt8) : stdgo.GoUInt8);
{
                    var _t = (_scan[(_i : stdgo.GoInt)]._ta : stdgo.GoUInt8);
                    if (((_t > (3 : stdgo.GoUInt8) : Bool) || (((@:checkr _d ?? throw "null pointer dereference")._baseline && (_t > (1 : stdgo.GoUInt8) : Bool) : Bool)) : Bool)) {
                        return stdgo.Go.asInterface((("bad Ta value" : stdgo.GoString) : stdgo._internal.image.jpeg.Jpeg_formaterror.FormatError));
                    };
                };
                _i++;
            };
        };
        if ((((@:checkr _d ?? throw "null pointer dereference")._nComp > (1 : stdgo.GoInt) : Bool) && (_totalHV > (10 : stdgo.GoInt) : Bool) : Bool)) {
            return stdgo.Go.asInterface((("total sampling factors too large" : stdgo.GoString) : stdgo._internal.image.jpeg.Jpeg_formaterror.FormatError));
        };
        var __0 = ((0 : stdgo.GoInt32) : stdgo.GoInt32), __1 = ((63 : stdgo.GoInt32) : stdgo.GoInt32), __2 = ((0u32 : stdgo.GoUInt32) : stdgo.GoUInt32), __3 = ((0u32 : stdgo.GoUInt32) : stdgo.GoUInt32);
var _al = __3, _ah = __2, _zigEnd = __1, _zigStart = __0;
        if ((@:checkr _d ?? throw "null pointer dereference")._progressive) {
            _zigStart = ((@:checkr _d ?? throw "null pointer dereference")._tmp[((1 : stdgo.GoInt) + ((2 : stdgo.GoInt) * _nComp : stdgo.GoInt) : stdgo.GoInt)] : stdgo.GoInt32);
            _zigEnd = ((@:checkr _d ?? throw "null pointer dereference")._tmp[((2 : stdgo.GoInt) + ((2 : stdgo.GoInt) * _nComp : stdgo.GoInt) : stdgo.GoInt)] : stdgo.GoInt32);
            _ah = (((@:checkr _d ?? throw "null pointer dereference")._tmp[((3 : stdgo.GoInt) + ((2 : stdgo.GoInt) * _nComp : stdgo.GoInt) : stdgo.GoInt)] >> (4i64 : stdgo.GoUInt64) : stdgo.GoUInt8) : stdgo.GoUInt32);
            _al = (((@:checkr _d ?? throw "null pointer dereference")._tmp[((3 : stdgo.GoInt) + ((2 : stdgo.GoInt) * _nComp : stdgo.GoInt) : stdgo.GoInt)] & (15 : stdgo.GoUInt8) : stdgo.GoUInt8) : stdgo.GoUInt32);
            if ((((((_zigStart == (0 : stdgo.GoInt32)) && (_zigEnd != (0 : stdgo.GoInt32)) : Bool)) || (_zigStart > _zigEnd : Bool) : Bool) || ((64 : stdgo.GoInt32) <= _zigEnd : Bool) : Bool)) {
                return stdgo.Go.asInterface((("bad spectral selection bounds" : stdgo.GoString) : stdgo._internal.image.jpeg.Jpeg_formaterror.FormatError));
            };
            if (((_zigStart != (0 : stdgo.GoInt32)) && (_nComp != (1 : stdgo.GoInt)) : Bool)) {
                return stdgo.Go.asInterface((("progressive AC coefficients for more than one component" : stdgo.GoString) : stdgo._internal.image.jpeg.Jpeg_formaterror.FormatError));
            };
            if (((_ah != (0u32 : stdgo.GoUInt32)) && (_ah != (_al + (1u32 : stdgo.GoUInt32) : stdgo.GoUInt32)) : Bool)) {
                return stdgo.Go.asInterface((("bad successive approximation values" : stdgo.GoString) : stdgo._internal.image.jpeg.Jpeg_formaterror.FormatError));
            };
        };
        var __0 = ((@:checkr _d ?? throw "null pointer dereference")._comp[(0 : stdgo.GoInt)]._h : stdgo.GoInt), __1 = ((@:checkr _d ?? throw "null pointer dereference")._comp[(0 : stdgo.GoInt)]._v : stdgo.GoInt);
var _v0 = __1, _h0 = __0;
        var _mxx = (((((@:checkr _d ?? throw "null pointer dereference")._width + ((8 : stdgo.GoInt) * _h0 : stdgo.GoInt) : stdgo.GoInt) - (1 : stdgo.GoInt) : stdgo.GoInt)) / (((8 : stdgo.GoInt) * _h0 : stdgo.GoInt)) : stdgo.GoInt);
        var _myy = (((((@:checkr _d ?? throw "null pointer dereference")._height + ((8 : stdgo.GoInt) * _v0 : stdgo.GoInt) : stdgo.GoInt) - (1 : stdgo.GoInt) : stdgo.GoInt)) / (((8 : stdgo.GoInt) * _v0 : stdgo.GoInt)) : stdgo.GoInt);
        if ((((@:checkr _d ?? throw "null pointer dereference")._img1 == null || ((@:checkr _d ?? throw "null pointer dereference")._img1 : Dynamic).__nil__) && ((@:checkr _d ?? throw "null pointer dereference")._img3 == null || ((@:checkr _d ?? throw "null pointer dereference")._img3 : Dynamic).__nil__) : Bool)) {
            @:check2r _d._makeImg(_mxx, _myy);
        };
        if ((@:checkr _d ?? throw "null pointer dereference")._progressive) {
            {
                var _i = (0 : stdgo.GoInt);
                while ((_i < _nComp : Bool)) {
                    var _compIndex = (_scan[(_i : stdgo.GoInt)]._compIndex : stdgo.GoUInt8);
if ((@:checkr _d ?? throw "null pointer dereference")._progCoeffs[(_compIndex : stdgo.GoInt)] == null) {
                        (@:checkr _d ?? throw "null pointer dereference")._progCoeffs[(_compIndex : stdgo.GoInt)] = (new stdgo.Slice<stdgo._internal.image.jpeg.Jpeg_t_block.T_block>((((_mxx * _myy : stdgo.GoInt) * (@:checkr _d ?? throw "null pointer dereference")._comp[(_compIndex : stdgo.GoInt)]._h : stdgo.GoInt) * (@:checkr _d ?? throw "null pointer dereference")._comp[(_compIndex : stdgo.GoInt)]._v : stdgo.GoInt).toBasic(), 0, ...[for (i in 0 ... ((((_mxx * _myy : stdgo.GoInt) * (@:checkr _d ?? throw "null pointer dereference")._comp[(_compIndex : stdgo.GoInt)]._h : stdgo.GoInt) * (@:checkr _d ?? throw "null pointer dereference")._comp[(_compIndex : stdgo.GoInt)]._v : stdgo.GoInt).toBasic() > 0 ? (((_mxx * _myy : stdgo.GoInt) * (@:checkr _d ?? throw "null pointer dereference")._comp[(_compIndex : stdgo.GoInt)]._h : stdgo.GoInt) * (@:checkr _d ?? throw "null pointer dereference")._comp[(_compIndex : stdgo.GoInt)]._v : stdgo.GoInt).toBasic() : 0 : stdgo.GoInt).toBasic()) new stdgo._internal.image.jpeg.Jpeg_t_block.T_block(64, 64, ...[for (i in 0 ... 64) (0 : stdgo.GoInt32)])]) : stdgo.Slice<stdgo._internal.image.jpeg.Jpeg_t_block.T_block>);
                    };
                    _i++;
                };
            };
        };
        (@:checkr _d ?? throw "null pointer dereference")._bits = (new stdgo._internal.image.jpeg.Jpeg_t_bits.T_bits() : stdgo._internal.image.jpeg.Jpeg_t_bits.T_bits);
        var __0 = (0 : stdgo.GoInt), __1 = ((208 : stdgo.GoUInt8) : stdgo.GoUInt8);
var _expectedRST = __1, _mcu = __0;
        var __0:stdgo._internal.image.jpeg.Jpeg_t_block.T_block = new stdgo._internal.image.jpeg.Jpeg_t_block.T_block(64, 64, ...[for (i in 0 ... 64) (0 : stdgo.GoInt32)]), __1:stdgo.GoArray<stdgo.GoInt32> = new stdgo.GoArray<stdgo.GoInt32>(4, 4).__setNumber32__(), __2:stdgo.GoInt = (0 : stdgo.GoInt), __3:stdgo.GoInt = (0 : stdgo.GoInt), __4:stdgo.GoInt = (0 : stdgo.GoInt);
var _blockCount = __4, _by = __3, _bx = __2, _dc = __1, _b = __0;
        {
            var _my = (0 : stdgo.GoInt);
            while ((_my < _myy : Bool)) {
                {
                    var _mx = (0 : stdgo.GoInt);
                    while ((_mx < _mxx : Bool)) {
                        {
                            var _i = (0 : stdgo.GoInt);
                            while ((_i < _nComp : Bool)) {
                                var _compIndex = (_scan[(_i : stdgo.GoInt)]._compIndex : stdgo.GoUInt8);
var _hi = ((@:checkr _d ?? throw "null pointer dereference")._comp[(_compIndex : stdgo.GoInt)]._h : stdgo.GoInt);
var _vi = ((@:checkr _d ?? throw "null pointer dereference")._comp[(_compIndex : stdgo.GoInt)]._v : stdgo.GoInt);
{
                                    var _j = (0 : stdgo.GoInt);
                                    while ((_j < (_hi * _vi : stdgo.GoInt) : Bool)) {
                                        if (_nComp != ((1 : stdgo.GoInt))) {
                                            _bx = ((_hi * _mx : stdgo.GoInt) + (_j % _hi : stdgo.GoInt) : stdgo.GoInt);
                                            _by = ((_vi * _my : stdgo.GoInt) + (_j / _hi : stdgo.GoInt) : stdgo.GoInt);
                                        } else {
                                            var _q = (_mxx * _hi : stdgo.GoInt);
                                            _bx = (_blockCount % _q : stdgo.GoInt);
                                            _by = (_blockCount / _q : stdgo.GoInt);
                                            _blockCount++;
                                            if ((((_bx * (8 : stdgo.GoInt) : stdgo.GoInt) >= (@:checkr _d ?? throw "null pointer dereference")._width : Bool) || ((_by * (8 : stdgo.GoInt) : stdgo.GoInt) >= (@:checkr _d ?? throw "null pointer dereference")._height : Bool) : Bool)) {
                                                {
                                                    _j++;
                                                    continue;
                                                };
                                            };
                                        };
if ((@:checkr _d ?? throw "null pointer dereference")._progressive) {
                                            _b = (@:checkr _d ?? throw "null pointer dereference")._progCoeffs[(_compIndex : stdgo.GoInt)][(((_by * _mxx : stdgo.GoInt) * _hi : stdgo.GoInt) + _bx : stdgo.GoInt)];
                                        } else {
                                            _b = (new stdgo.GoArray<stdgo.GoInt32>(64, 64, ...[]).__setNumber32__() : stdgo._internal.image.jpeg.Jpeg_t_block.T_block).__copy__();
                                        };
if (_ah != ((0u32 : stdgo.GoUInt32))) {
                                            {
                                                var _err = (@:check2r _d._refine((stdgo.Go.setRef(_b) : stdgo.Ref<stdgo._internal.image.jpeg.Jpeg_t_block.T_block>), (stdgo.Go.setRef((@:checkr _d ?? throw "null pointer dereference")._huff[(1 : stdgo.GoInt)][(_scan[(_i : stdgo.GoInt)]._ta : stdgo.GoInt)]) : stdgo.Ref<stdgo._internal.image.jpeg.Jpeg_t_huffman.T_huffman>), _zigStart, _zigEnd, ((1 : stdgo.GoInt32) << _al : stdgo.GoInt32)) : stdgo.Error);
                                                if (_err != null) {
                                                    return _err;
                                                };
                                            };
                                        } else {
                                            var _zig = (_zigStart : stdgo.GoInt32);
                                            if (_zig == ((0 : stdgo.GoInt32))) {
                                                _zig++;
                                                var __tmp__ = @:check2r _d._decodeHuffman((stdgo.Go.setRef((@:checkr _d ?? throw "null pointer dereference")._huff[(0 : stdgo.GoInt)][(_scan[(_i : stdgo.GoInt)]._td : stdgo.GoInt)]) : stdgo.Ref<stdgo._internal.image.jpeg.Jpeg_t_huffman.T_huffman>)), _value:stdgo.GoUInt8 = __tmp__._0, _err:stdgo.Error = __tmp__._1;
                                                if (_err != null) {
                                                    return _err;
                                                };
                                                if ((_value > (16 : stdgo.GoUInt8) : Bool)) {
                                                    return stdgo.Go.asInterface((("excessive DC component" : stdgo.GoString) : stdgo._internal.image.jpeg.Jpeg_unsupportederror.UnsupportedError));
                                                };
                                                var __tmp__ = @:check2r _d._receiveExtend(_value), _dcDelta:stdgo.GoInt32 = __tmp__._0, _err:stdgo.Error = __tmp__._1;
                                                if (_err != null) {
                                                    return _err;
                                                };
                                                _dc[(_compIndex : stdgo.GoInt)] = (_dc[(_compIndex : stdgo.GoInt)] + (_dcDelta) : stdgo.GoInt32);
                                                _b[(0 : stdgo.GoInt)] = (_dc[(_compIndex : stdgo.GoInt)] << _al : stdgo.GoInt32);
                                            };
                                            if (((_zig <= _zigEnd : Bool) && ((@:checkr _d ?? throw "null pointer dereference")._eobRun > (0 : stdgo.GoUInt16) : Bool) : Bool)) {
                                                (@:checkr _d ?? throw "null pointer dereference")._eobRun--;
                                            } else {
                                                var _huff = (stdgo.Go.setRef((@:checkr _d ?? throw "null pointer dereference")._huff[(1 : stdgo.GoInt)][(_scan[(_i : stdgo.GoInt)]._ta : stdgo.GoInt)]) : stdgo.Ref<stdgo._internal.image.jpeg.Jpeg_t_huffman.T_huffman>);
                                                while ((_zig <= _zigEnd : Bool)) {
                                                    var __tmp__ = @:check2r _d._decodeHuffman(_huff), _value:stdgo.GoUInt8 = __tmp__._0, _err:stdgo.Error = __tmp__._1;
if (_err != null) {
                                                        return _err;
                                                    };
var _val0 = (_value >> (4i64 : stdgo.GoUInt64) : stdgo.GoUInt8);
var _val1 = (_value & (15 : stdgo.GoUInt8) : stdgo.GoUInt8);
if (_val1 != ((0 : stdgo.GoUInt8))) {
                                                        _zig = (_zig + ((_val0 : stdgo.GoInt32)) : stdgo.GoInt32);
                                                        if ((_zig > _zigEnd : Bool)) {
                                                            break;
                                                        };
                                                        var __tmp__ = @:check2r _d._receiveExtend(_val1), _ac:stdgo.GoInt32 = __tmp__._0, _err:stdgo.Error = __tmp__._1;
                                                        if (_err != null) {
                                                            return _err;
                                                        };
                                                        _b[(stdgo._internal.image.jpeg.Jpeg__unzig._unzig[(_zig : stdgo.GoInt)] : stdgo.GoInt)] = (_ac << _al : stdgo.GoInt32);
                                                    } else {
                                                        if (_val0 != ((15 : stdgo.GoUInt8))) {
                                                            (@:checkr _d ?? throw "null pointer dereference")._eobRun = ((1 : stdgo.GoUInt16) << _val0 : stdgo.GoUInt16);
                                                            if (_val0 != ((0 : stdgo.GoUInt8))) {
                                                                var __tmp__ = @:check2r _d._decodeBits((_val0 : stdgo.GoInt32)), _bits:stdgo.GoUInt32 = __tmp__._0, _err:stdgo.Error = __tmp__._1;
                                                                if (_err != null) {
                                                                    return _err;
                                                                };
                                                                (@:checkr _d ?? throw "null pointer dereference")._eobRun = ((@:checkr _d ?? throw "null pointer dereference")._eobRun | ((_bits : stdgo.GoUInt16)) : stdgo.GoUInt16);
                                                            };
                                                            (@:checkr _d ?? throw "null pointer dereference")._eobRun--;
                                                            break;
                                                        };
                                                        _zig = (_zig + ((15 : stdgo.GoInt32)) : stdgo.GoInt32);
                                                    };
                                                    _zig++;
                                                };
                                            };
                                        };
if ((@:checkr _d ?? throw "null pointer dereference")._progressive) {
                                            (@:checkr _d ?? throw "null pointer dereference")._progCoeffs[(_compIndex : stdgo.GoInt)][(((_by * _mxx : stdgo.GoInt) * _hi : stdgo.GoInt) + _bx : stdgo.GoInt)] = _b.__copy__();
                                            {
                                                _j++;
                                                continue;
                                            };
                                        };
{
                                            var _err = (@:check2r _d._reconstructBlock((stdgo.Go.setRef(_b) : stdgo.Ref<stdgo._internal.image.jpeg.Jpeg_t_block.T_block>), _bx, _by, (_compIndex : stdgo.GoInt)) : stdgo.Error);
                                            if (_err != null) {
                                                return _err;
                                            };
                                        };
                                        _j++;
                                    };
                                };
                                _i++;
                            };
                        };
_mcu++;
if (((((@:checkr _d ?? throw "null pointer dereference")._ri > (0 : stdgo.GoInt) : Bool) && (_mcu % (@:checkr _d ?? throw "null pointer dereference")._ri : stdgo.GoInt) == ((0 : stdgo.GoInt)) : Bool) && (_mcu < (_mxx * _myy : stdgo.GoInt) : Bool) : Bool)) {
                            {
                                var _err = (@:check2r _d._readFull(((@:checkr _d ?? throw "null pointer dereference")._tmp.__slice__(0, (2 : stdgo.GoInt)) : stdgo.Slice<stdgo.GoUInt8>)) : stdgo.Error);
                                if (_err != null) {
                                    return _err;
                                };
                            };
                            if ((((@:checkr _d ?? throw "null pointer dereference")._tmp[(0 : stdgo.GoInt)] == (255 : stdgo.GoUInt8)) && ((@:checkr _d ?? throw "null pointer dereference")._tmp[(1 : stdgo.GoInt)] == (0 : stdgo.GoUInt8)) : Bool)) {
                                {
                                    var _err = (@:check2r _d._readFull(((@:checkr _d ?? throw "null pointer dereference")._tmp.__slice__(0, (2 : stdgo.GoInt)) : stdgo.Slice<stdgo.GoUInt8>)) : stdgo.Error);
                                    if (_err != null) {
                                        return _err;
                                    };
                                };
                            };
                            if ((((@:checkr _d ?? throw "null pointer dereference")._tmp[(0 : stdgo.GoInt)] != (255 : stdgo.GoUInt8)) || ((@:checkr _d ?? throw "null pointer dereference")._tmp[(1 : stdgo.GoInt)] != _expectedRST) : Bool)) {
                                return stdgo.Go.asInterface((("bad RST marker" : stdgo.GoString) : stdgo._internal.image.jpeg.Jpeg_formaterror.FormatError));
                            };
                            _expectedRST++;
                            if (_expectedRST == ((216 : stdgo.GoUInt8))) {
                                _expectedRST = (208 : stdgo.GoUInt8);
                            };
                            (@:checkr _d ?? throw "null pointer dereference")._bits = (new stdgo._internal.image.jpeg.Jpeg_t_bits.T_bits() : stdgo._internal.image.jpeg.Jpeg_t_bits.T_bits);
                            _dc = (new stdgo.GoArray<stdgo.GoInt32>(4, 4, ...[]).__setNumber32__() : stdgo.GoArray<stdgo.GoInt32>).__copy__();
                            (@:checkr _d ?? throw "null pointer dereference")._eobRun = (0 : stdgo.GoUInt16);
                        };
                        _mx++;
                    };
                };
                _my++;
            };
        };
        return (null : stdgo.Error);
    }
    @:keep
    @:tdfield
    static public function _makeImg( _d:stdgo.Ref<stdgo._internal.image.jpeg.Jpeg_t_decoder.T_decoder>, _mxx:stdgo.GoInt, _myy:stdgo.GoInt):Void {
        @:recv var _d:stdgo.Ref<stdgo._internal.image.jpeg.Jpeg_t_decoder.T_decoder> = _d;
        if ((@:checkr _d ?? throw "null pointer dereference")._nComp == ((1 : stdgo.GoInt))) {
            var _m = stdgo._internal.image.Image_newgray.newGray(stdgo._internal.image.Image_rect.rect((0 : stdgo.GoInt), (0 : stdgo.GoInt), ((8 : stdgo.GoInt) * _mxx : stdgo.GoInt), ((8 : stdgo.GoInt) * _myy : stdgo.GoInt))?.__copy__());
            (@:checkr _d ?? throw "null pointer dereference")._img1 = (stdgo.Go.typeAssert((stdgo.Go.toInterface(@:check2r _m.subImage(stdgo._internal.image.Image_rect.rect((0 : stdgo.GoInt), (0 : stdgo.GoInt), (@:checkr _d ?? throw "null pointer dereference")._width, (@:checkr _d ?? throw "null pointer dereference")._height)?.__copy__())) : stdgo.Ref<stdgo._internal.image.Image_gray.Gray>)) : stdgo.Ref<stdgo._internal.image.Image_gray.Gray>);
            return;
        };
        var _h0 = ((@:checkr _d ?? throw "null pointer dereference")._comp[(0 : stdgo.GoInt)]._h : stdgo.GoInt);
        var _v0 = ((@:checkr _d ?? throw "null pointer dereference")._comp[(0 : stdgo.GoInt)]._v : stdgo.GoInt);
        var _hRatio = (_h0 / (@:checkr _d ?? throw "null pointer dereference")._comp[(1 : stdgo.GoInt)]._h : stdgo.GoInt);
        var _vRatio = (_v0 / (@:checkr _d ?? throw "null pointer dereference")._comp[(1 : stdgo.GoInt)]._v : stdgo.GoInt);
        var _subsampleRatio:stdgo._internal.image.Image_ycbcrsubsampleratio.YCbCrSubsampleRatio = ((0 : stdgo.GoInt) : stdgo._internal.image.Image_ycbcrsubsampleratio.YCbCrSubsampleRatio);
        {
            final __value__ = ((_hRatio << (4i64 : stdgo.GoUInt64) : stdgo.GoInt) | _vRatio : stdgo.GoInt);
            if (__value__ == ((17 : stdgo.GoInt))) {
                _subsampleRatio = (0 : stdgo._internal.image.Image_ycbcrsubsampleratio.YCbCrSubsampleRatio);
            } else if (__value__ == ((18 : stdgo.GoInt))) {
                _subsampleRatio = (3 : stdgo._internal.image.Image_ycbcrsubsampleratio.YCbCrSubsampleRatio);
            } else if (__value__ == ((33 : stdgo.GoInt))) {
                _subsampleRatio = (1 : stdgo._internal.image.Image_ycbcrsubsampleratio.YCbCrSubsampleRatio);
            } else if (__value__ == ((34 : stdgo.GoInt))) {
                _subsampleRatio = (2 : stdgo._internal.image.Image_ycbcrsubsampleratio.YCbCrSubsampleRatio);
            } else if (__value__ == ((65 : stdgo.GoInt))) {
                _subsampleRatio = (4 : stdgo._internal.image.Image_ycbcrsubsampleratio.YCbCrSubsampleRatio);
            } else if (__value__ == ((66 : stdgo.GoInt))) {
                _subsampleRatio = (5 : stdgo._internal.image.Image_ycbcrsubsampleratio.YCbCrSubsampleRatio);
            } else {
                throw stdgo.Go.toInterface(("unreachable" : stdgo.GoString));
            };
        };
        var _m = stdgo._internal.image.Image_newycbcr.newYCbCr(stdgo._internal.image.Image_rect.rect((0 : stdgo.GoInt), (0 : stdgo.GoInt), (((8 : stdgo.GoInt) * _h0 : stdgo.GoInt) * _mxx : stdgo.GoInt), (((8 : stdgo.GoInt) * _v0 : stdgo.GoInt) * _myy : stdgo.GoInt))?.__copy__(), _subsampleRatio);
        (@:checkr _d ?? throw "null pointer dereference")._img3 = (stdgo.Go.typeAssert((stdgo.Go.toInterface(@:check2r _m.subImage(stdgo._internal.image.Image_rect.rect((0 : stdgo.GoInt), (0 : stdgo.GoInt), (@:checkr _d ?? throw "null pointer dereference")._width, (@:checkr _d ?? throw "null pointer dereference")._height)?.__copy__())) : stdgo.Ref<stdgo._internal.image.Image_ycbcr.YCbCr>)) : stdgo.Ref<stdgo._internal.image.Image_ycbcr.YCbCr>);
        if ((@:checkr _d ?? throw "null pointer dereference")._nComp == ((4 : stdgo.GoInt))) {
            var __0 = ((@:checkr _d ?? throw "null pointer dereference")._comp[(3 : stdgo.GoInt)]._h : stdgo.GoInt), __1 = ((@:checkr _d ?? throw "null pointer dereference")._comp[(3 : stdgo.GoInt)]._v : stdgo.GoInt);
var _v3 = __1, _h3 = __0;
            (@:checkr _d ?? throw "null pointer dereference")._blackPix = (new stdgo.Slice<stdgo.GoUInt8>(((((((8 : stdgo.GoInt) * _h3 : stdgo.GoInt) * _mxx : stdgo.GoInt) * (8 : stdgo.GoInt) : stdgo.GoInt) * _v3 : stdgo.GoInt) * _myy : stdgo.GoInt).toBasic(), 0).__setNumber32__() : stdgo.Slice<stdgo.GoUInt8>);
            (@:checkr _d ?? throw "null pointer dereference")._blackStride = (((8 : stdgo.GoInt) * _h3 : stdgo.GoInt) * _mxx : stdgo.GoInt);
        };
    }
    @:keep
    @:tdfield
    static public function _convertToRGB( _d:stdgo.Ref<stdgo._internal.image.jpeg.Jpeg_t_decoder.T_decoder>):{ var _0 : stdgo._internal.image.Image_image.Image; var _1 : stdgo.Error; } {
        @:recv var _d:stdgo.Ref<stdgo._internal.image.jpeg.Jpeg_t_decoder.T_decoder> = _d;
        var _cScale = ((@:checkr _d ?? throw "null pointer dereference")._comp[(0 : stdgo.GoInt)]._h / (@:checkr _d ?? throw "null pointer dereference")._comp[(1 : stdgo.GoInt)]._h : stdgo.GoInt);
        var _bounds = (@:check2r (@:checkr _d ?? throw "null pointer dereference")._img3.bounds()?.__copy__() : stdgo._internal.image.Image_rectangle.Rectangle);
        var _img = stdgo._internal.image.Image_newrgba.newRGBA(_bounds?.__copy__());
        {
            var _y = (_bounds.min.y : stdgo.GoInt);
            while ((_y < _bounds.max.y : Bool)) {
                var _po = (@:check2r _img.pixOffset(_bounds.min.x, _y) : stdgo.GoInt);
var _yo = (@:check2r (@:checkr _d ?? throw "null pointer dereference")._img3.yOffset(_bounds.min.x, _y) : stdgo.GoInt);
var _co = (@:check2r (@:checkr _d ?? throw "null pointer dereference")._img3.cOffset(_bounds.min.x, _y) : stdgo.GoInt);
{
                    var __0 = (0 : stdgo.GoInt), __1 = (_bounds.max.x - _bounds.min.x : stdgo.GoInt);
var _iMax = __1, _i = __0;
                    while ((_i < _iMax : Bool)) {
                        (@:checkr _img ?? throw "null pointer dereference").pix[((_po + ((4 : stdgo.GoInt) * _i : stdgo.GoInt) : stdgo.GoInt) + (0 : stdgo.GoInt) : stdgo.GoInt)] = (@:checkr (@:checkr _d ?? throw "null pointer dereference")._img3 ?? throw "null pointer dereference").y[(_yo + _i : stdgo.GoInt)];
(@:checkr _img ?? throw "null pointer dereference").pix[((_po + ((4 : stdgo.GoInt) * _i : stdgo.GoInt) : stdgo.GoInt) + (1 : stdgo.GoInt) : stdgo.GoInt)] = (@:checkr (@:checkr _d ?? throw "null pointer dereference")._img3 ?? throw "null pointer dereference").cb[(_co + (_i / _cScale : stdgo.GoInt) : stdgo.GoInt)];
(@:checkr _img ?? throw "null pointer dereference").pix[((_po + ((4 : stdgo.GoInt) * _i : stdgo.GoInt) : stdgo.GoInt) + (2 : stdgo.GoInt) : stdgo.GoInt)] = (@:checkr (@:checkr _d ?? throw "null pointer dereference")._img3 ?? throw "null pointer dereference").cr[(_co + (_i / _cScale : stdgo.GoInt) : stdgo.GoInt)];
(@:checkr _img ?? throw "null pointer dereference").pix[((_po + ((4 : stdgo.GoInt) * _i : stdgo.GoInt) : stdgo.GoInt) + (3 : stdgo.GoInt) : stdgo.GoInt)] = (255 : stdgo.GoUInt8);
                        _i++;
                    };
                };
                _y++;
            };
        };
        return { _0 : stdgo.Go.asInterface(_img), _1 : (null : stdgo.Error) };
    }
    @:keep
    @:tdfield
    static public function _isRGB( _d:stdgo.Ref<stdgo._internal.image.jpeg.Jpeg_t_decoder.T_decoder>):Bool {
        @:recv var _d:stdgo.Ref<stdgo._internal.image.jpeg.Jpeg_t_decoder.T_decoder> = _d;
        if ((@:checkr _d ?? throw "null pointer dereference")._jfif) {
            return false;
        };
        if (((@:checkr _d ?? throw "null pointer dereference")._adobeTransformValid && ((@:checkr _d ?? throw "null pointer dereference")._adobeTransform == (0 : stdgo.GoUInt8)) : Bool)) {
            return true;
        };
        return (((@:checkr _d ?? throw "null pointer dereference")._comp[(0 : stdgo.GoInt)]._c == ((82 : stdgo.GoUInt8)) && (@:checkr _d ?? throw "null pointer dereference")._comp[(1 : stdgo.GoInt)]._c == ((71 : stdgo.GoUInt8)) : Bool) && ((@:checkr _d ?? throw "null pointer dereference")._comp[(2 : stdgo.GoInt)]._c == (66 : stdgo.GoUInt8)) : Bool);
    }
    @:keep
    @:tdfield
    static public function _applyBlack( _d:stdgo.Ref<stdgo._internal.image.jpeg.Jpeg_t_decoder.T_decoder>):{ var _0 : stdgo._internal.image.Image_image.Image; var _1 : stdgo.Error; } {
        @:recv var _d:stdgo.Ref<stdgo._internal.image.jpeg.Jpeg_t_decoder.T_decoder> = _d;
        if (!(@:checkr _d ?? throw "null pointer dereference")._adobeTransformValid) {
            return { _0 : (null : stdgo._internal.image.Image_image.Image), _1 : stdgo.Go.asInterface((("unknown color model: 4-component JPEG doesn\'t have Adobe APP14 metadata" : stdgo.GoString) : stdgo._internal.image.jpeg.Jpeg_unsupportederror.UnsupportedError)) };
        };
        if ((@:checkr _d ?? throw "null pointer dereference")._adobeTransform != ((0 : stdgo.GoUInt8))) {
            var _bounds = (@:check2r (@:checkr _d ?? throw "null pointer dereference")._img3.bounds()?.__copy__() : stdgo._internal.image.Image_rectangle.Rectangle);
            var _img = stdgo._internal.image.Image_newrgba.newRGBA(_bounds?.__copy__());
            stdgo._internal.image.internal.imageutil.Imageutil_drawycbcr.drawYCbCr(_img, _bounds?.__copy__(), (@:checkr _d ?? throw "null pointer dereference")._img3, _bounds.min?.__copy__());
            {
                var __0 = (0 : stdgo.GoInt), __1 = (_bounds.min.y : stdgo.GoInt);
var _y = __1, _iBase = __0;
                while ((_y < _bounds.max.y : Bool)) {
                    {
                        var __0 = (_iBase + (3 : stdgo.GoInt) : stdgo.GoInt), __1 = (_bounds.min.x : stdgo.GoInt);
var _x = __1, _i = __0;
                        while ((_x < _bounds.max.x : Bool)) {
                            (@:checkr _img ?? throw "null pointer dereference").pix[(_i : stdgo.GoInt)] = ((255 : stdgo.GoUInt8) - (@:checkr _d ?? throw "null pointer dereference")._blackPix[((((_y - _bounds.min.y : stdgo.GoInt)) * (@:checkr _d ?? throw "null pointer dereference")._blackStride : stdgo.GoInt) + ((_x - _bounds.min.x : stdgo.GoInt)) : stdgo.GoInt)] : stdgo.GoUInt8);
                            {
                                final __tmp__0 = (_i + (4 : stdgo.GoInt) : stdgo.GoInt);
                                final __tmp__1 = (_x + (1 : stdgo.GoInt) : stdgo.GoInt);
                                _i = __tmp__0;
                                _x = __tmp__1;
                            };
                        };
                    };
                    {
                        final __tmp__0 = (_iBase + (@:checkr _img ?? throw "null pointer dereference").stride : stdgo.GoInt);
                        final __tmp__1 = (_y + (1 : stdgo.GoInt) : stdgo.GoInt);
                        _iBase = __tmp__0;
                        _y = __tmp__1;
                    };
                };
            };
            return { _0 : stdgo.Go.asInterface((stdgo.Go.setRef(({ pix : (@:checkr _img ?? throw "null pointer dereference").pix, stride : (@:checkr _img ?? throw "null pointer dereference").stride, rect : (@:checkr _img ?? throw "null pointer dereference").rect?.__copy__() } : stdgo._internal.image.Image_cmyk.CMYK)) : stdgo.Ref<stdgo._internal.image.Image_cmyk.CMYK>)), _1 : (null : stdgo.Error) };
        };
        var _bounds = (@:check2r (@:checkr _d ?? throw "null pointer dereference")._img3.bounds()?.__copy__() : stdgo._internal.image.Image_rectangle.Rectangle);
        var _img = stdgo._internal.image.Image_newcmyk.newCMYK(_bounds?.__copy__());
        var _translations = (new stdgo.GoArray<stdgo._internal.image.jpeg.Jpeg_t__struct_1.T__struct_1>(4, 4, ...[({ _src : (@:checkr (@:checkr _d ?? throw "null pointer dereference")._img3 ?? throw "null pointer dereference").y, _stride : (@:checkr (@:checkr _d ?? throw "null pointer dereference")._img3 ?? throw "null pointer dereference").yStride } : stdgo._internal.image.jpeg.Jpeg_t__struct_1.T__struct_1), ({ _src : (@:checkr (@:checkr _d ?? throw "null pointer dereference")._img3 ?? throw "null pointer dereference").cb, _stride : (@:checkr (@:checkr _d ?? throw "null pointer dereference")._img3 ?? throw "null pointer dereference").cStride } : stdgo._internal.image.jpeg.Jpeg_t__struct_1.T__struct_1), ({ _src : (@:checkr (@:checkr _d ?? throw "null pointer dereference")._img3 ?? throw "null pointer dereference").cr, _stride : (@:checkr (@:checkr _d ?? throw "null pointer dereference")._img3 ?? throw "null pointer dereference").cStride } : stdgo._internal.image.jpeg.Jpeg_t__struct_1.T__struct_1), ({ _src : (@:checkr _d ?? throw "null pointer dereference")._blackPix, _stride : (@:checkr _d ?? throw "null pointer dereference")._blackStride } : stdgo._internal.image.jpeg.Jpeg_t__struct_1.T__struct_1)].concat([for (i in 4 ... (4 > 4 ? 4 : 4 : stdgo.GoInt).toBasic()) ({ _src : (null : stdgo.Slice<stdgo.GoUInt8>), _stride : (0 : stdgo.GoInt) } : stdgo._internal.image.jpeg.Jpeg_t__struct_1.T__struct_1)])) : stdgo.GoArray<stdgo._internal.image.jpeg.Jpeg_t__struct_1.T__struct_1>);
        for (_t => _translation in _translations) {
            var _subsample = (((@:checkr _d ?? throw "null pointer dereference")._comp[(_t : stdgo.GoInt)]._h != (@:checkr _d ?? throw "null pointer dereference")._comp[(0 : stdgo.GoInt)]._h) || ((@:checkr _d ?? throw "null pointer dereference")._comp[(_t : stdgo.GoInt)]._v != (@:checkr _d ?? throw "null pointer dereference")._comp[(0 : stdgo.GoInt)]._v) : Bool);
            {
                var __0 = (0 : stdgo.GoInt), __1 = (_bounds.min.y : stdgo.GoInt);
var _y = __1, _iBase = __0;
                while ((_y < _bounds.max.y : Bool)) {
                    var _sy = (_y - _bounds.min.y : stdgo.GoInt);
if (_subsample) {
                        _sy = (_sy / ((2 : stdgo.GoInt)) : stdgo.GoInt);
                    };
{
                        var __0 = (_iBase + _t : stdgo.GoInt), __1 = (_bounds.min.x : stdgo.GoInt);
var _x = __1, _i = __0;
                        while ((_x < _bounds.max.x : Bool)) {
                            var _sx = (_x - _bounds.min.x : stdgo.GoInt);
if (_subsample) {
                                _sx = (_sx / ((2 : stdgo.GoInt)) : stdgo.GoInt);
                            };
(@:checkr _img ?? throw "null pointer dereference").pix[(_i : stdgo.GoInt)] = ((255 : stdgo.GoUInt8) - _translation._src[((_sy * _translation._stride : stdgo.GoInt) + _sx : stdgo.GoInt)] : stdgo.GoUInt8);
                            {
                                final __tmp__0 = (_i + (4 : stdgo.GoInt) : stdgo.GoInt);
                                final __tmp__1 = (_x + (1 : stdgo.GoInt) : stdgo.GoInt);
                                _i = __tmp__0;
                                _x = __tmp__1;
                            };
                        };
                    };
                    {
                        final __tmp__0 = (_iBase + (@:checkr _img ?? throw "null pointer dereference").stride : stdgo.GoInt);
                        final __tmp__1 = (_y + (1 : stdgo.GoInt) : stdgo.GoInt);
                        _iBase = __tmp__0;
                        _y = __tmp__1;
                    };
                };
            };
        };
        return { _0 : stdgo.Go.asInterface(_img), _1 : (null : stdgo.Error) };
    }
    @:keep
    @:tdfield
    static public function _decode( _d:stdgo.Ref<stdgo._internal.image.jpeg.Jpeg_t_decoder.T_decoder>, _r:stdgo._internal.io.Io_reader.Reader, _configOnly:Bool):{ var _0 : stdgo._internal.image.Image_image.Image; var _1 : stdgo.Error; } {
        @:recv var _d:stdgo.Ref<stdgo._internal.image.jpeg.Jpeg_t_decoder.T_decoder> = _d;
        (@:checkr _d ?? throw "null pointer dereference")._r = _r;
        {
            var _err = (@:check2r _d._readFull(((@:checkr _d ?? throw "null pointer dereference")._tmp.__slice__(0, (2 : stdgo.GoInt)) : stdgo.Slice<stdgo.GoUInt8>)) : stdgo.Error);
            if (_err != null) {
                return { _0 : (null : stdgo._internal.image.Image_image.Image), _1 : _err };
            };
        };
        if ((((@:checkr _d ?? throw "null pointer dereference")._tmp[(0 : stdgo.GoInt)] != (255 : stdgo.GoUInt8)) || ((@:checkr _d ?? throw "null pointer dereference")._tmp[(1 : stdgo.GoInt)] != (216 : stdgo.GoUInt8)) : Bool)) {
            return { _0 : (null : stdgo._internal.image.Image_image.Image), _1 : stdgo.Go.asInterface((("missing SOI marker" : stdgo.GoString) : stdgo._internal.image.jpeg.Jpeg_formaterror.FormatError)) };
        };
        while (true) {
            var _err = (@:check2r _d._readFull(((@:checkr _d ?? throw "null pointer dereference")._tmp.__slice__(0, (2 : stdgo.GoInt)) : stdgo.Slice<stdgo.GoUInt8>)) : stdgo.Error);
            if (_err != null) {
                return { _0 : (null : stdgo._internal.image.Image_image.Image), _1 : _err };
            };
            while ((@:checkr _d ?? throw "null pointer dereference")._tmp[(0 : stdgo.GoInt)] != ((255 : stdgo.GoUInt8))) {
                (@:checkr _d ?? throw "null pointer dereference")._tmp[(0 : stdgo.GoInt)] = (@:checkr _d ?? throw "null pointer dereference")._tmp[(1 : stdgo.GoInt)];
                {
                    var __tmp__ = @:check2r _d._readByte();
                    (@:checkr _d ?? throw "null pointer dereference")._tmp[(1 : stdgo.GoInt)] = @:tmpset0 __tmp__._0;
                    _err = @:tmpset0 __tmp__._1;
                };
                if (_err != null) {
                    return { _0 : (null : stdgo._internal.image.Image_image.Image), _1 : _err };
                };
            };
            var _marker = ((@:checkr _d ?? throw "null pointer dereference")._tmp[(1 : stdgo.GoInt)] : stdgo.GoUInt8);
            if (_marker == ((0 : stdgo.GoUInt8))) {
                continue;
            };
            while (_marker == ((255 : stdgo.GoUInt8))) {
                {
                    var __tmp__ = @:check2r _d._readByte();
                    _marker = @:tmpset0 __tmp__._0;
                    _err = @:tmpset0 __tmp__._1;
                };
                if (_err != null) {
                    return { _0 : (null : stdgo._internal.image.Image_image.Image), _1 : _err };
                };
            };
            if (_marker == ((217 : stdgo.GoUInt8))) {
                break;
            };
            if ((((208 : stdgo.GoUInt8) <= _marker : Bool) && (_marker <= (215 : stdgo.GoUInt8) : Bool) : Bool)) {
                continue;
            };
            {
                _err = @:check2r _d._readFull(((@:checkr _d ?? throw "null pointer dereference")._tmp.__slice__(0, (2 : stdgo.GoInt)) : stdgo.Slice<stdgo.GoUInt8>));
                if (_err != null) {
                    return { _0 : (null : stdgo._internal.image.Image_image.Image), _1 : _err };
                };
            };
            var _n = (((((@:checkr _d ?? throw "null pointer dereference")._tmp[(0 : stdgo.GoInt)] : stdgo.GoInt) << (8i64 : stdgo.GoUInt64) : stdgo.GoInt) + ((@:checkr _d ?? throw "null pointer dereference")._tmp[(1 : stdgo.GoInt)] : stdgo.GoInt) : stdgo.GoInt) - (2 : stdgo.GoInt) : stdgo.GoInt);
            if ((_n < (0 : stdgo.GoInt) : Bool)) {
                return { _0 : (null : stdgo._internal.image.Image_image.Image), _1 : stdgo.Go.asInterface((("short segment length" : stdgo.GoString) : stdgo._internal.image.jpeg.Jpeg_formaterror.FormatError)) };
            };
            {
                final __value__ = _marker;
                if (__value__ == ((192 : stdgo.GoUInt8)) || __value__ == ((193 : stdgo.GoUInt8)) || __value__ == ((194 : stdgo.GoUInt8))) {
                    (@:checkr _d ?? throw "null pointer dereference")._baseline = _marker == ((192 : stdgo.GoUInt8));
                    (@:checkr _d ?? throw "null pointer dereference")._progressive = _marker == ((194 : stdgo.GoUInt8));
                    _err = @:check2r _d._processSOF(_n);
                    if ((_configOnly && (@:checkr _d ?? throw "null pointer dereference")._jfif : Bool)) {
                        return { _0 : (null : stdgo._internal.image.Image_image.Image), _1 : _err };
                    };
                } else if (__value__ == ((196 : stdgo.GoUInt8))) {
                    if (_configOnly) {
                        _err = @:check2r _d._ignore(_n);
                    } else {
                        _err = @:check2r _d._processDHT(_n);
                    };
                } else if (__value__ == ((219 : stdgo.GoUInt8))) {
                    if (_configOnly) {
                        _err = @:check2r _d._ignore(_n);
                    } else {
                        _err = @:check2r _d._processDQT(_n);
                    };
                } else if (__value__ == ((218 : stdgo.GoUInt8))) {
                    if (_configOnly) {
                        return { _0 : (null : stdgo._internal.image.Image_image.Image), _1 : (null : stdgo.Error) };
                    };
                    _err = @:check2r _d._processSOS(_n);
                } else if (__value__ == ((221 : stdgo.GoUInt8))) {
                    if (_configOnly) {
                        _err = @:check2r _d._ignore(_n);
                    } else {
                        _err = @:check2r _d._processDRI(_n);
                    };
                } else if (__value__ == ((224 : stdgo.GoUInt8))) {
                    _err = @:check2r _d._processApp0Marker(_n);
                } else if (__value__ == ((238 : stdgo.GoUInt8))) {
                    _err = @:check2r _d._processApp14Marker(_n);
                } else {
                    if (((((224 : stdgo.GoUInt8) <= _marker : Bool) && (_marker <= (239 : stdgo.GoUInt8) : Bool) : Bool) || (_marker == (254 : stdgo.GoUInt8)) : Bool)) {
                        _err = @:check2r _d._ignore(_n);
                    } else if ((_marker < (192 : stdgo.GoUInt8) : Bool)) {
                        _err = stdgo.Go.asInterface((("unknown marker" : stdgo.GoString) : stdgo._internal.image.jpeg.Jpeg_formaterror.FormatError));
                    } else {
                        _err = stdgo.Go.asInterface((("unknown marker" : stdgo.GoString) : stdgo._internal.image.jpeg.Jpeg_unsupportederror.UnsupportedError));
                    };
                };
            };
            if (_err != null) {
                return { _0 : (null : stdgo._internal.image.Image_image.Image), _1 : _err };
            };
        };
        if ((@:checkr _d ?? throw "null pointer dereference")._progressive) {
            {
                var _err = (@:check2r _d._reconstructProgressiveImage() : stdgo.Error);
                if (_err != null) {
                    return { _0 : (null : stdgo._internal.image.Image_image.Image), _1 : _err };
                };
            };
        };
        if (((@:checkr _d ?? throw "null pointer dereference")._img1 != null && (((@:checkr _d ?? throw "null pointer dereference")._img1 : Dynamic).__nil__ == null || !((@:checkr _d ?? throw "null pointer dereference")._img1 : Dynamic).__nil__))) {
            return { _0 : stdgo.Go.asInterface((@:checkr _d ?? throw "null pointer dereference")._img1), _1 : (null : stdgo.Error) };
        };
        if (((@:checkr _d ?? throw "null pointer dereference")._img3 != null && (((@:checkr _d ?? throw "null pointer dereference")._img3 : Dynamic).__nil__ == null || !((@:checkr _d ?? throw "null pointer dereference")._img3 : Dynamic).__nil__))) {
            if ((@:checkr _d ?? throw "null pointer dereference")._blackPix != null) {
                return @:check2r _d._applyBlack();
            } else if (@:check2r _d._isRGB()) {
                return @:check2r _d._convertToRGB();
            };
            return { _0 : stdgo.Go.asInterface((@:checkr _d ?? throw "null pointer dereference")._img3), _1 : (null : stdgo.Error) };
        };
        return { _0 : (null : stdgo._internal.image.Image_image.Image), _1 : stdgo.Go.asInterface((("missing SOS marker" : stdgo.GoString) : stdgo._internal.image.jpeg.Jpeg_formaterror.FormatError)) };
    }
    @:keep
    @:tdfield
    static public function _processApp14Marker( _d:stdgo.Ref<stdgo._internal.image.jpeg.Jpeg_t_decoder.T_decoder>, _n:stdgo.GoInt):stdgo.Error {
        @:recv var _d:stdgo.Ref<stdgo._internal.image.jpeg.Jpeg_t_decoder.T_decoder> = _d;
        if ((_n < (12 : stdgo.GoInt) : Bool)) {
            return @:check2r _d._ignore(_n);
        };
        {
            var _err = (@:check2r _d._readFull(((@:checkr _d ?? throw "null pointer dereference")._tmp.__slice__(0, (12 : stdgo.GoInt)) : stdgo.Slice<stdgo.GoUInt8>)) : stdgo.Error);
            if (_err != null) {
                return _err;
            };
        };
        _n = (_n - ((12 : stdgo.GoInt)) : stdgo.GoInt);
        if ((((((@:checkr _d ?? throw "null pointer dereference")._tmp[(0 : stdgo.GoInt)] == ((65 : stdgo.GoUInt8)) && (@:checkr _d ?? throw "null pointer dereference")._tmp[(1 : stdgo.GoInt)] == ((100 : stdgo.GoUInt8)) : Bool) && (@:checkr _d ?? throw "null pointer dereference")._tmp[(2 : stdgo.GoInt)] == ((111 : stdgo.GoUInt8)) : Bool) && (@:checkr _d ?? throw "null pointer dereference")._tmp[(3 : stdgo.GoInt)] == ((98 : stdgo.GoUInt8)) : Bool) && ((@:checkr _d ?? throw "null pointer dereference")._tmp[(4 : stdgo.GoInt)] == (101 : stdgo.GoUInt8)) : Bool)) {
            (@:checkr _d ?? throw "null pointer dereference")._adobeTransformValid = true;
            (@:checkr _d ?? throw "null pointer dereference")._adobeTransform = (@:checkr _d ?? throw "null pointer dereference")._tmp[(11 : stdgo.GoInt)];
        };
        if ((_n > (0 : stdgo.GoInt) : Bool)) {
            return @:check2r _d._ignore(_n);
        };
        return (null : stdgo.Error);
    }
    @:keep
    @:tdfield
    static public function _processApp0Marker( _d:stdgo.Ref<stdgo._internal.image.jpeg.Jpeg_t_decoder.T_decoder>, _n:stdgo.GoInt):stdgo.Error {
        @:recv var _d:stdgo.Ref<stdgo._internal.image.jpeg.Jpeg_t_decoder.T_decoder> = _d;
        if ((_n < (5 : stdgo.GoInt) : Bool)) {
            return @:check2r _d._ignore(_n);
        };
        {
            var _err = (@:check2r _d._readFull(((@:checkr _d ?? throw "null pointer dereference")._tmp.__slice__(0, (5 : stdgo.GoInt)) : stdgo.Slice<stdgo.GoUInt8>)) : stdgo.Error);
            if (_err != null) {
                return _err;
            };
        };
        _n = (_n - ((5 : stdgo.GoInt)) : stdgo.GoInt);
        (@:checkr _d ?? throw "null pointer dereference")._jfif = (((((@:checkr _d ?? throw "null pointer dereference")._tmp[(0 : stdgo.GoInt)] == ((74 : stdgo.GoUInt8)) && (@:checkr _d ?? throw "null pointer dereference")._tmp[(1 : stdgo.GoInt)] == ((70 : stdgo.GoUInt8)) : Bool) && (@:checkr _d ?? throw "null pointer dereference")._tmp[(2 : stdgo.GoInt)] == ((73 : stdgo.GoUInt8)) : Bool) && (@:checkr _d ?? throw "null pointer dereference")._tmp[(3 : stdgo.GoInt)] == ((70 : stdgo.GoUInt8)) : Bool) && ((@:checkr _d ?? throw "null pointer dereference")._tmp[(4 : stdgo.GoInt)] == (0 : stdgo.GoUInt8)) : Bool);
        if ((_n > (0 : stdgo.GoInt) : Bool)) {
            return @:check2r _d._ignore(_n);
        };
        return (null : stdgo.Error);
    }
    @:keep
    @:tdfield
    static public function _processDRI( _d:stdgo.Ref<stdgo._internal.image.jpeg.Jpeg_t_decoder.T_decoder>, _n:stdgo.GoInt):stdgo.Error {
        @:recv var _d:stdgo.Ref<stdgo._internal.image.jpeg.Jpeg_t_decoder.T_decoder> = _d;
        if (_n != ((2 : stdgo.GoInt))) {
            return stdgo.Go.asInterface((("DRI has wrong length" : stdgo.GoString) : stdgo._internal.image.jpeg.Jpeg_formaterror.FormatError));
        };
        {
            var _err = (@:check2r _d._readFull(((@:checkr _d ?? throw "null pointer dereference")._tmp.__slice__(0, (2 : stdgo.GoInt)) : stdgo.Slice<stdgo.GoUInt8>)) : stdgo.Error);
            if (_err != null) {
                return _err;
            };
        };
        (@:checkr _d ?? throw "null pointer dereference")._ri = ((((@:checkr _d ?? throw "null pointer dereference")._tmp[(0 : stdgo.GoInt)] : stdgo.GoInt) << (8i64 : stdgo.GoUInt64) : stdgo.GoInt) + ((@:checkr _d ?? throw "null pointer dereference")._tmp[(1 : stdgo.GoInt)] : stdgo.GoInt) : stdgo.GoInt);
        return (null : stdgo.Error);
    }
    @:keep
    @:tdfield
    static public function _processDQT( _d:stdgo.Ref<stdgo._internal.image.jpeg.Jpeg_t_decoder.T_decoder>, _n:stdgo.GoInt):stdgo.Error {
        @:recv var _d:stdgo.Ref<stdgo._internal.image.jpeg.Jpeg_t_decoder.T_decoder> = _d;
<<<<<<< HEAD
        var _tq_2980093:stdgo.GoUInt8 = (0 : stdgo.GoUInt8);
        var _err_2980035:stdgo.Error = (null : stdgo.Error);
        var _x_2980032:stdgo.GoUInt8 = (0 : stdgo.GoUInt8);
        var _loopBreak = false;
        var _i_2980618:stdgo.GoInt = (0 : stdgo.GoInt);
        var _err_2980538:stdgo.Error = (null : stdgo.Error);
        var _i_2980389:stdgo.GoInt = (0 : stdgo.GoInt);
        var _err_2980311:stdgo.Error = (null : stdgo.Error);
=======
        var _err_2974938:stdgo.Error = (null : stdgo.Error);
        var _x_2974935:stdgo.GoUInt8 = (0 : stdgo.GoUInt8);
        var _loopBreak = false;
        var _i_2975521:stdgo.GoInt = (0 : stdgo.GoInt);
        var _err_2975441:stdgo.Error = (null : stdgo.Error);
        var _i_2975292:stdgo.GoInt = (0 : stdgo.GoInt);
        var _err_2975214:stdgo.Error = (null : stdgo.Error);
        var _tq_2974996:stdgo.GoUInt8 = (0 : stdgo.GoUInt8);
>>>>>>> 1598d646
        var _gotoNext = 0i32;
        var __blank__ = _gotoNext == ((0i32 : stdgo.GoInt));
        while (_gotoNext != ((-1i32 : stdgo.GoInt))) {
            {
                final __value__ = _gotoNext;
                if (__value__ == (0i32)) {
<<<<<<< HEAD
                    _gotoNext = 2980005i32;
                } else if (__value__ == (2980005i32)) {
                    var __blank__ = 0i32;
                    _loopBreak = false;
                    _gotoNext = 2980012i32;
                } else if (__value__ == (2980012i32)) {
                    if (!_loopBreak && ((_n > (0 : stdgo.GoInt) : Bool))) {
                        _gotoNext = 2980022i32;
                    } else {
                        _gotoNext = 2980720i32;
                    };
                } else if (__value__ == (2980022i32)) {
                    _n--;
                    {
                        var __tmp__ = @:check2r _d._readByte();
                        _x_2980032 = @:tmpset0 __tmp__._0;
                        _err_2980035 = @:tmpset0 __tmp__._1;
                    };
                    if (_err_2980035 != null) {
                        _gotoNext = 2980071i32;
                    } else {
                        _gotoNext = 2980093i32;
                    };
                } else if (__value__ == (2980071i32)) {
                    return _err_2980035;
                    _gotoNext = 2980093i32;
                } else if (__value__ == (2980093i32)) {
                    _tq_2980093 = (_x_2980032 & (15 : stdgo.GoUInt8) : stdgo.GoUInt8);
                    if ((_tq_2980093 > (3 : stdgo.GoUInt8) : Bool)) {
                        _gotoNext = 2980124i32;
                    } else {
                        _gotoNext = 2980170i32;
                    };
                } else if (__value__ == (2980124i32)) {
                    return stdgo.Go.asInterface((("bad Tq value" : stdgo.GoString) : stdgo._internal.image.jpeg.Jpeg_formaterror.FormatError));
                    _gotoNext = 2980170i32;
                } else if (__value__ == (2980170i32)) {
                    _gotoNext = 2980170i32;
                    {
                        final __value__ = (_x_2980032 >> (4i64 : stdgo.GoUInt64) : stdgo.GoUInt8);
                        if (__value__ == ((0 : stdgo.GoUInt8))) {
                            _gotoNext = 2980237i32;
                        } else if (__value__ == ((1 : stdgo.GoUInt8))) {
                            _gotoNext = 2980458i32;
                        } else {
                            _gotoNext = 2980188i32;
                        };
                    };
                } else if (__value__ == (2980188i32)) {
                    return stdgo.Go.asInterface((("bad Pq value" : stdgo.GoString) : stdgo._internal.image.jpeg.Jpeg_formaterror.FormatError));
                    _gotoNext = 2980012i32;
                } else if (__value__ == (2980237i32)) {
                    if ((_n < (64 : stdgo.GoInt) : Bool)) {
                        _gotoNext = 2980265i32;
                    } else {
                        _gotoNext = 2980290i32;
                    };
                } else if (__value__ == (2980265i32)) {
                    _loopBreak = true;
                    _gotoNext = 2980012i32;
                } else if (__value__ == (2980290i32)) {
                    _n = (_n - ((64 : stdgo.GoInt)) : stdgo.GoInt);
                    {
                        _err_2980311 = @:check2r _d._readFull(((@:checkr _d ?? throw "null pointer dereference")._tmp.__slice__(0, (64 : stdgo.GoInt)) : stdgo.Slice<stdgo.GoUInt8>));
                        if (_err_2980311 != null) {
                            _gotoNext = 2980360i32;
                        } else {
                            _gotoNext = 2980385i32;
                        };
                    };
                } else if (__value__ == (2980360i32)) {
                    return _err_2980311;
                    _gotoNext = 2980385i32;
                } else if (__value__ == (2980385i32)) {
                    if ((0i32 : stdgo.GoInt) < ((@:checkr _d ?? throw "null pointer dereference")._quant[(_tq_2980093 : stdgo.GoInt)].length)) {
                        _gotoNext = 2980453i32;
                    } else {
                        _gotoNext = 2980012i32;
                    };
                } else if (__value__ == (2980412i32)) {
                    (@:checkr _d ?? throw "null pointer dereference")._quant[(_tq_2980093 : stdgo.GoInt)][(_i_2980389 : stdgo.GoInt)] = ((@:checkr _d ?? throw "null pointer dereference")._tmp[(_i_2980389 : stdgo.GoInt)] : stdgo.GoInt32);
                    _i_2980389++;
                    _gotoNext = 2980454i32;
                } else if (__value__ == (2980453i32)) {
                    _i_2980389 = 0i32;
                    _gotoNext = 2980454i32;
                } else if (__value__ == (2980454i32)) {
                    if (_i_2980389 < ((@:checkr _d ?? throw "null pointer dereference")._quant[(_tq_2980093 : stdgo.GoInt)].length)) {
                        _gotoNext = 2980412i32;
                    } else {
                        _gotoNext = 2980012i32;
                    };
                } else if (__value__ == (2980458i32)) {
                    if ((_n < (128 : stdgo.GoInt) : Bool)) {
                        _gotoNext = 2980488i32;
                    } else {
                        _gotoNext = 2980513i32;
                    };
                } else if (__value__ == (2980488i32)) {
                    _loopBreak = true;
                    _gotoNext = 2980012i32;
                } else if (__value__ == (2980513i32)) {
                    _n = (_n - ((128 : stdgo.GoInt)) : stdgo.GoInt);
                    {
                        _err_2980538 = @:check2r _d._readFull(((@:checkr _d ?? throw "null pointer dereference")._tmp.__slice__(0, (128 : stdgo.GoInt)) : stdgo.Slice<stdgo.GoUInt8>));
                        if (_err_2980538 != null) {
                            _gotoNext = 2980589i32;
                        } else {
                            _gotoNext = 2980614i32;
                        };
                    };
                } else if (__value__ == (2980589i32)) {
                    return _err_2980538;
                    _gotoNext = 2980614i32;
                } else if (__value__ == (2980614i32)) {
                    if ((0i32 : stdgo.GoInt) < ((@:checkr _d ?? throw "null pointer dereference")._quant[(_tq_2980093 : stdgo.GoInt)].length)) {
                        _gotoNext = 2980709i32;
                    } else {
                        _gotoNext = 2980012i32;
                    };
                } else if (__value__ == (2980641i32)) {
                    (@:checkr _d ?? throw "null pointer dereference")._quant[(_tq_2980093 : stdgo.GoInt)][(_i_2980618 : stdgo.GoInt)] = ((((@:checkr _d ?? throw "null pointer dereference")._tmp[((2 : stdgo.GoInt) * _i_2980618 : stdgo.GoInt)] : stdgo.GoInt32) << (8i64 : stdgo.GoUInt64) : stdgo.GoInt32) | ((@:checkr _d ?? throw "null pointer dereference")._tmp[(((2 : stdgo.GoInt) * _i_2980618 : stdgo.GoInt) + (1 : stdgo.GoInt) : stdgo.GoInt)] : stdgo.GoInt32) : stdgo.GoInt32);
                    _i_2980618++;
                    _gotoNext = 2980710i32;
                } else if (__value__ == (2980709i32)) {
                    _i_2980618 = 0i32;
                    _gotoNext = 2980710i32;
                } else if (__value__ == (2980710i32)) {
                    if (_i_2980618 < ((@:checkr _d ?? throw "null pointer dereference")._quant[(_tq_2980093 : stdgo.GoInt)].length)) {
                        _gotoNext = 2980641i32;
                    } else {
                        _gotoNext = 2980012i32;
                    };
                } else if (__value__ == (2980720i32)) {
                    if (_n != ((0 : stdgo.GoInt))) {
                        _gotoNext = 2980730i32;
                    } else {
                        _gotoNext = 2980781i32;
                    };
                } else if (__value__ == (2980730i32)) {
                    return stdgo.Go.asInterface((("DQT has wrong length" : stdgo.GoString) : stdgo._internal.image.jpeg.Jpeg_formaterror.FormatError));
                    _gotoNext = 2980781i32;
                } else if (__value__ == (2980781i32)) {
=======
                    _gotoNext = 2974908i32;
                } else if (__value__ == (2974908i32)) {
                    var __blank__ = 0i32;
                    _loopBreak = false;
                    _gotoNext = 2974915i32;
                } else if (__value__ == (2974915i32)) {
                    if (!_loopBreak && ((_n > (0 : stdgo.GoInt) : Bool))) {
                        _gotoNext = 2974925i32;
                    } else {
                        _gotoNext = 2975623i32;
                    };
                } else if (__value__ == (2974925i32)) {
                    _n--;
                    {
                        var __tmp__ = @:check2r _d._readByte();
                        _x_2974935 = @:tmpset0 __tmp__._0;
                        _err_2974938 = @:tmpset0 __tmp__._1;
                    };
                    if (_err_2974938 != null) {
                        _gotoNext = 2974974i32;
                    } else {
                        _gotoNext = 2974996i32;
                    };
                } else if (__value__ == (2974974i32)) {
                    return _err_2974938;
                    _gotoNext = 2974996i32;
                } else if (__value__ == (2974996i32)) {
                    _tq_2974996 = (_x_2974935 & (15 : stdgo.GoUInt8) : stdgo.GoUInt8);
                    if ((_tq_2974996 > (3 : stdgo.GoUInt8) : Bool)) {
                        _gotoNext = 2975027i32;
                    } else {
                        _gotoNext = 2975073i32;
                    };
                } else if (__value__ == (2975027i32)) {
                    return stdgo.Go.asInterface((("bad Tq value" : stdgo.GoString) : stdgo._internal.image.jpeg.Jpeg_formaterror.FormatError));
                    _gotoNext = 2975073i32;
                } else if (__value__ == (2975073i32)) {
                    _gotoNext = 2975073i32;
                    {
                        final __value__ = (_x_2974935 >> (4i64 : stdgo.GoUInt64) : stdgo.GoUInt8);
                        if (__value__ == ((0 : stdgo.GoUInt8))) {
                            _gotoNext = 2975140i32;
                        } else if (__value__ == ((1 : stdgo.GoUInt8))) {
                            _gotoNext = 2975361i32;
                        } else {
                            _gotoNext = 2975091i32;
                        };
                    };
                } else if (__value__ == (2975091i32)) {
                    return stdgo.Go.asInterface((("bad Pq value" : stdgo.GoString) : stdgo._internal.image.jpeg.Jpeg_formaterror.FormatError));
                    _gotoNext = 2974915i32;
                } else if (__value__ == (2975140i32)) {
                    if ((_n < (64 : stdgo.GoInt) : Bool)) {
                        _gotoNext = 2975168i32;
                    } else {
                        _gotoNext = 2975193i32;
                    };
                } else if (__value__ == (2975168i32)) {
                    _loopBreak = true;
                    _gotoNext = 2974915i32;
                } else if (__value__ == (2975193i32)) {
                    _n = (_n - ((64 : stdgo.GoInt)) : stdgo.GoInt);
                    {
                        _err_2975214 = @:check2r _d._readFull(((@:checkr _d ?? throw "null pointer dereference")._tmp.__slice__(0, (64 : stdgo.GoInt)) : stdgo.Slice<stdgo.GoUInt8>));
                        if (_err_2975214 != null) {
                            _gotoNext = 2975263i32;
                        } else {
                            _gotoNext = 2975288i32;
                        };
                    };
                } else if (__value__ == (2975263i32)) {
                    return _err_2975214;
                    _gotoNext = 2975288i32;
                } else if (__value__ == (2975288i32)) {
                    if ((0i32 : stdgo.GoInt) < ((@:checkr _d ?? throw "null pointer dereference")._quant[(_tq_2974996 : stdgo.GoInt)].length)) {
                        _gotoNext = 2975356i32;
                    } else {
                        _gotoNext = 2974915i32;
                    };
                } else if (__value__ == (2975315i32)) {
                    (@:checkr _d ?? throw "null pointer dereference")._quant[(_tq_2974996 : stdgo.GoInt)][(_i_2975292 : stdgo.GoInt)] = ((@:checkr _d ?? throw "null pointer dereference")._tmp[(_i_2975292 : stdgo.GoInt)] : stdgo.GoInt32);
                    _i_2975292++;
                    _gotoNext = 2975357i32;
                } else if (__value__ == (2975356i32)) {
                    _i_2975292 = 0i32;
                    _gotoNext = 2975357i32;
                } else if (__value__ == (2975357i32)) {
                    if (_i_2975292 < ((@:checkr _d ?? throw "null pointer dereference")._quant[(_tq_2974996 : stdgo.GoInt)].length)) {
                        _gotoNext = 2975315i32;
                    } else {
                        _gotoNext = 2974915i32;
                    };
                } else if (__value__ == (2975361i32)) {
                    if ((_n < (128 : stdgo.GoInt) : Bool)) {
                        _gotoNext = 2975391i32;
                    } else {
                        _gotoNext = 2975416i32;
                    };
                } else if (__value__ == (2975391i32)) {
                    _loopBreak = true;
                    _gotoNext = 2974915i32;
                } else if (__value__ == (2975416i32)) {
                    _n = (_n - ((128 : stdgo.GoInt)) : stdgo.GoInt);
                    {
                        _err_2975441 = @:check2r _d._readFull(((@:checkr _d ?? throw "null pointer dereference")._tmp.__slice__(0, (128 : stdgo.GoInt)) : stdgo.Slice<stdgo.GoUInt8>));
                        if (_err_2975441 != null) {
                            _gotoNext = 2975492i32;
                        } else {
                            _gotoNext = 2975517i32;
                        };
                    };
                } else if (__value__ == (2975492i32)) {
                    return _err_2975441;
                    _gotoNext = 2975517i32;
                } else if (__value__ == (2975517i32)) {
                    if ((0i32 : stdgo.GoInt) < ((@:checkr _d ?? throw "null pointer dereference")._quant[(_tq_2974996 : stdgo.GoInt)].length)) {
                        _gotoNext = 2975612i32;
                    } else {
                        _gotoNext = 2974915i32;
                    };
                } else if (__value__ == (2975544i32)) {
                    (@:checkr _d ?? throw "null pointer dereference")._quant[(_tq_2974996 : stdgo.GoInt)][(_i_2975521 : stdgo.GoInt)] = ((((@:checkr _d ?? throw "null pointer dereference")._tmp[((2 : stdgo.GoInt) * _i_2975521 : stdgo.GoInt)] : stdgo.GoInt32) << (8i64 : stdgo.GoUInt64) : stdgo.GoInt32) | ((@:checkr _d ?? throw "null pointer dereference")._tmp[(((2 : stdgo.GoInt) * _i_2975521 : stdgo.GoInt) + (1 : stdgo.GoInt) : stdgo.GoInt)] : stdgo.GoInt32) : stdgo.GoInt32);
                    _i_2975521++;
                    _gotoNext = 2975613i32;
                } else if (__value__ == (2975612i32)) {
                    _i_2975521 = 0i32;
                    _gotoNext = 2975613i32;
                } else if (__value__ == (2975613i32)) {
                    if (_i_2975521 < ((@:checkr _d ?? throw "null pointer dereference")._quant[(_tq_2974996 : stdgo.GoInt)].length)) {
                        _gotoNext = 2975544i32;
                    } else {
                        _gotoNext = 2974915i32;
                    };
                } else if (__value__ == (2975623i32)) {
                    if (_n != ((0 : stdgo.GoInt))) {
                        _gotoNext = 2975633i32;
                    } else {
                        _gotoNext = 2975684i32;
                    };
                } else if (__value__ == (2975633i32)) {
                    return stdgo.Go.asInterface((("DQT has wrong length" : stdgo.GoString) : stdgo._internal.image.jpeg.Jpeg_formaterror.FormatError));
                    _gotoNext = 2975684i32;
                } else if (__value__ == (2975684i32)) {
>>>>>>> 1598d646
                    return (null : stdgo.Error);
                    _gotoNext = -1i32;
                };
            };
        };
        throw stdgo.Go.toInterface(("unreachable goto control flow" : stdgo.GoString));
    }
    @:keep
    @:tdfield
    static public function _processSOF( _d:stdgo.Ref<stdgo._internal.image.jpeg.Jpeg_t_decoder.T_decoder>, _n:stdgo.GoInt):stdgo.Error {
        @:recv var _d:stdgo.Ref<stdgo._internal.image.jpeg.Jpeg_t_decoder.T_decoder> = _d;
        if ((@:checkr _d ?? throw "null pointer dereference")._nComp != ((0 : stdgo.GoInt))) {
            return stdgo.Go.asInterface((("multiple SOF markers" : stdgo.GoString) : stdgo._internal.image.jpeg.Jpeg_formaterror.FormatError));
        };
        {
            final __value__ = _n;
            if (__value__ == ((9 : stdgo.GoInt))) {
                (@:checkr _d ?? throw "null pointer dereference")._nComp = (1 : stdgo.GoInt);
            } else if (__value__ == ((15 : stdgo.GoInt))) {
                (@:checkr _d ?? throw "null pointer dereference")._nComp = (3 : stdgo.GoInt);
            } else if (__value__ == ((18 : stdgo.GoInt))) {
                (@:checkr _d ?? throw "null pointer dereference")._nComp = (4 : stdgo.GoInt);
            } else {
                return stdgo.Go.asInterface((("number of components" : stdgo.GoString) : stdgo._internal.image.jpeg.Jpeg_unsupportederror.UnsupportedError));
            };
        };
        {
            var _err = (@:check2r _d._readFull(((@:checkr _d ?? throw "null pointer dereference")._tmp.__slice__(0, _n) : stdgo.Slice<stdgo.GoUInt8>)) : stdgo.Error);
            if (_err != null) {
                return _err;
            };
        };
        if ((@:checkr _d ?? throw "null pointer dereference")._tmp[(0 : stdgo.GoInt)] != ((8 : stdgo.GoUInt8))) {
            return stdgo.Go.asInterface((("precision" : stdgo.GoString) : stdgo._internal.image.jpeg.Jpeg_unsupportederror.UnsupportedError));
        };
        (@:checkr _d ?? throw "null pointer dereference")._height = ((((@:checkr _d ?? throw "null pointer dereference")._tmp[(1 : stdgo.GoInt)] : stdgo.GoInt) << (8i64 : stdgo.GoUInt64) : stdgo.GoInt) + ((@:checkr _d ?? throw "null pointer dereference")._tmp[(2 : stdgo.GoInt)] : stdgo.GoInt) : stdgo.GoInt);
        (@:checkr _d ?? throw "null pointer dereference")._width = ((((@:checkr _d ?? throw "null pointer dereference")._tmp[(3 : stdgo.GoInt)] : stdgo.GoInt) << (8i64 : stdgo.GoUInt64) : stdgo.GoInt) + ((@:checkr _d ?? throw "null pointer dereference")._tmp[(4 : stdgo.GoInt)] : stdgo.GoInt) : stdgo.GoInt);
        if (((@:checkr _d ?? throw "null pointer dereference")._tmp[(5 : stdgo.GoInt)] : stdgo.GoInt) != ((@:checkr _d ?? throw "null pointer dereference")._nComp)) {
            return stdgo.Go.asInterface((("SOF has wrong length" : stdgo.GoString) : stdgo._internal.image.jpeg.Jpeg_formaterror.FormatError));
        };
        {
            var _i = (0 : stdgo.GoInt);
            while ((_i < (@:checkr _d ?? throw "null pointer dereference")._nComp : Bool)) {
                (@:checkr _d ?? throw "null pointer dereference")._comp[(_i : stdgo.GoInt)]._c = (@:checkr _d ?? throw "null pointer dereference")._tmp[((6 : stdgo.GoInt) + ((3 : stdgo.GoInt) * _i : stdgo.GoInt) : stdgo.GoInt)];
{
                    var _j = (0 : stdgo.GoInt);
                    while ((_j < _i : Bool)) {
                        if ((@:checkr _d ?? throw "null pointer dereference")._comp[(_i : stdgo.GoInt)]._c == ((@:checkr _d ?? throw "null pointer dereference")._comp[(_j : stdgo.GoInt)]._c)) {
                            return stdgo.Go.asInterface((("repeated component identifier" : stdgo.GoString) : stdgo._internal.image.jpeg.Jpeg_formaterror.FormatError));
                        };
                        _j++;
                    };
                };
(@:checkr _d ?? throw "null pointer dereference")._comp[(_i : stdgo.GoInt)]._tq = (@:checkr _d ?? throw "null pointer dereference")._tmp[((8 : stdgo.GoInt) + ((3 : stdgo.GoInt) * _i : stdgo.GoInt) : stdgo.GoInt)];
if (((@:checkr _d ?? throw "null pointer dereference")._comp[(_i : stdgo.GoInt)]._tq > (3 : stdgo.GoUInt8) : Bool)) {
                    return stdgo.Go.asInterface((("bad Tq value" : stdgo.GoString) : stdgo._internal.image.jpeg.Jpeg_formaterror.FormatError));
                };
var _hv = ((@:checkr _d ?? throw "null pointer dereference")._tmp[((7 : stdgo.GoInt) + ((3 : stdgo.GoInt) * _i : stdgo.GoInt) : stdgo.GoInt)] : stdgo.GoUInt8);
var __0 = ((_hv >> (4i64 : stdgo.GoUInt64) : stdgo.GoUInt8) : stdgo.GoInt), __1 = ((_hv & (15 : stdgo.GoUInt8) : stdgo.GoUInt8) : stdgo.GoInt);
var _v = __1, _h = __0;
if (((((_h < (1 : stdgo.GoInt) : Bool) || ((4 : stdgo.GoInt) < _h : Bool) : Bool) || (_v < (1 : stdgo.GoInt) : Bool) : Bool) || ((4 : stdgo.GoInt) < _v : Bool) : Bool)) {
                    return stdgo.Go.asInterface((("luma/chroma subsampling ratio" : stdgo.GoString) : stdgo._internal.image.jpeg.Jpeg_formaterror.FormatError));
                };
if (((_h == (3 : stdgo.GoInt)) || (_v == (3 : stdgo.GoInt)) : Bool)) {
                    return stdgo.Go.asInterface(stdgo._internal.image.jpeg.Jpeg__errunsupportedsubsamplingratio._errUnsupportedSubsamplingRatio);
                };
{
                    final __value__ = (@:checkr _d ?? throw "null pointer dereference")._nComp;
                    if (__value__ == ((1 : stdgo.GoInt))) {
                        {
                            final __tmp__0 = (1 : stdgo.GoInt);
                            final __tmp__1 = (1 : stdgo.GoInt);
                            _h = __tmp__0;
                            _v = __tmp__1;
                        };
                    } else if (__value__ == ((3 : stdgo.GoInt))) {
                        {
                            final __value__ = _i;
                            if (__value__ == ((0 : stdgo.GoInt))) {
                                if (_v == ((4 : stdgo.GoInt))) {
                                    return stdgo.Go.asInterface(stdgo._internal.image.jpeg.Jpeg__errunsupportedsubsamplingratio._errUnsupportedSubsamplingRatio);
                                };
                            } else if (__value__ == ((1 : stdgo.GoInt))) {
                                if (((((@:checkr _d ?? throw "null pointer dereference")._comp[(0 : stdgo.GoInt)]._h % _h : stdgo.GoInt) != (0 : stdgo.GoInt)) || (((@:checkr _d ?? throw "null pointer dereference")._comp[(0 : stdgo.GoInt)]._v % _v : stdgo.GoInt) != (0 : stdgo.GoInt)) : Bool)) {
                                    return stdgo.Go.asInterface(stdgo._internal.image.jpeg.Jpeg__errunsupportedsubsamplingratio._errUnsupportedSubsamplingRatio);
                                };
                            } else if (__value__ == ((2 : stdgo.GoInt))) {
                                if ((((@:checkr _d ?? throw "null pointer dereference")._comp[(1 : stdgo.GoInt)]._h != _h) || ((@:checkr _d ?? throw "null pointer dereference")._comp[(1 : stdgo.GoInt)]._v != _v) : Bool)) {
                                    return stdgo.Go.asInterface(stdgo._internal.image.jpeg.Jpeg__errunsupportedsubsamplingratio._errUnsupportedSubsamplingRatio);
                                };
                            };
                        };
                    } else if (__value__ == ((4 : stdgo.GoInt))) {
                        {
                            final __value__ = _i;
                            if (__value__ == ((0 : stdgo.GoInt))) {
                                if (((_hv != (17 : stdgo.GoUInt8)) && (_hv != (34 : stdgo.GoUInt8)) : Bool)) {
                                    return stdgo.Go.asInterface(stdgo._internal.image.jpeg.Jpeg__errunsupportedsubsamplingratio._errUnsupportedSubsamplingRatio);
                                };
                            } else if (__value__ == ((1 : stdgo.GoInt)) || __value__ == ((2 : stdgo.GoInt))) {
                                if (_hv != ((17 : stdgo.GoUInt8))) {
                                    return stdgo.Go.asInterface(stdgo._internal.image.jpeg.Jpeg__errunsupportedsubsamplingratio._errUnsupportedSubsamplingRatio);
                                };
                            } else if (__value__ == ((3 : stdgo.GoInt))) {
                                if ((((@:checkr _d ?? throw "null pointer dereference")._comp[(0 : stdgo.GoInt)]._h != _h) || ((@:checkr _d ?? throw "null pointer dereference")._comp[(0 : stdgo.GoInt)]._v != _v) : Bool)) {
                                    return stdgo.Go.asInterface(stdgo._internal.image.jpeg.Jpeg__errunsupportedsubsamplingratio._errUnsupportedSubsamplingRatio);
                                };
                            };
                        };
                    };
                };
(@:checkr _d ?? throw "null pointer dereference")._comp[(_i : stdgo.GoInt)]._h = _h;
(@:checkr _d ?? throw "null pointer dereference")._comp[(_i : stdgo.GoInt)]._v = _v;
                _i++;
            };
        };
        return (null : stdgo.Error);
    }
    @:keep
    @:tdfield
    static public function _ignore( _d:stdgo.Ref<stdgo._internal.image.jpeg.Jpeg_t_decoder.T_decoder>, _n:stdgo.GoInt):stdgo.Error {
        @:recv var _d:stdgo.Ref<stdgo._internal.image.jpeg.Jpeg_t_decoder.T_decoder> = _d;
        if ((@:checkr _d ?? throw "null pointer dereference")._bytes._nUnreadable != ((0 : stdgo.GoInt))) {
            if (((@:checkr _d ?? throw "null pointer dereference")._bits._n >= (8 : stdgo.GoInt32) : Bool)) {
                @:check2r _d._unreadByteStuffedByte();
            };
            (@:checkr _d ?? throw "null pointer dereference")._bytes._nUnreadable = (0 : stdgo.GoInt);
        };
        while (true) {
            var _m = ((@:checkr _d ?? throw "null pointer dereference")._bytes._j - (@:checkr _d ?? throw "null pointer dereference")._bytes._i : stdgo.GoInt);
            if ((_m > _n : Bool)) {
                _m = _n;
            };
            (@:checkr _d ?? throw "null pointer dereference")._bytes._i = ((@:checkr _d ?? throw "null pointer dereference")._bytes._i + (_m) : stdgo.GoInt);
            _n = (_n - (_m) : stdgo.GoInt);
            if (_n == ((0 : stdgo.GoInt))) {
                break;
            };
            {
                var _err = (@:check2r _d._fill() : stdgo.Error);
                if (_err != null) {
                    return _err;
                };
            };
        };
        return (null : stdgo.Error);
    }
    @:keep
    @:tdfield
    static public function _readFull( _d:stdgo.Ref<stdgo._internal.image.jpeg.Jpeg_t_decoder.T_decoder>, _p:stdgo.Slice<stdgo.GoUInt8>):stdgo.Error {
        @:recv var _d:stdgo.Ref<stdgo._internal.image.jpeg.Jpeg_t_decoder.T_decoder> = _d;
        if ((@:checkr _d ?? throw "null pointer dereference")._bytes._nUnreadable != ((0 : stdgo.GoInt))) {
            if (((@:checkr _d ?? throw "null pointer dereference")._bits._n >= (8 : stdgo.GoInt32) : Bool)) {
                @:check2r _d._unreadByteStuffedByte();
            };
            (@:checkr _d ?? throw "null pointer dereference")._bytes._nUnreadable = (0 : stdgo.GoInt);
        };
        while (true) {
            var _n = (_p.__copyTo__(((@:checkr _d ?? throw "null pointer dereference")._bytes._buf.__slice__((@:checkr _d ?? throw "null pointer dereference")._bytes._i, (@:checkr _d ?? throw "null pointer dereference")._bytes._j) : stdgo.Slice<stdgo.GoUInt8>)) : stdgo.GoInt);
            _p = (_p.__slice__(_n) : stdgo.Slice<stdgo.GoUInt8>);
            (@:checkr _d ?? throw "null pointer dereference")._bytes._i = ((@:checkr _d ?? throw "null pointer dereference")._bytes._i + (_n) : stdgo.GoInt);
            if ((_p.length) == ((0 : stdgo.GoInt))) {
                break;
            };
            {
                var _err = (@:check2r _d._fill() : stdgo.Error);
                if (_err != null) {
                    return _err;
                };
            };
        };
        return (null : stdgo.Error);
    }
    @:keep
    @:tdfield
    static public function _readByteStuffedByte( _d:stdgo.Ref<stdgo._internal.image.jpeg.Jpeg_t_decoder.T_decoder>):{ var _0 : stdgo.GoUInt8; var _1 : stdgo.Error; } {
        @:recv var _d:stdgo.Ref<stdgo._internal.image.jpeg.Jpeg_t_decoder.T_decoder> = _d;
        var _x = (0 : stdgo.GoUInt8), _err = (null : stdgo.Error);
        if ((((@:checkr _d ?? throw "null pointer dereference")._bytes._i + (2 : stdgo.GoInt) : stdgo.GoInt) <= (@:checkr _d ?? throw "null pointer dereference")._bytes._j : Bool)) {
            _x = (@:checkr _d ?? throw "null pointer dereference")._bytes._buf[((@:checkr _d ?? throw "null pointer dereference")._bytes._i : stdgo.GoInt)];
            (@:checkr _d ?? throw "null pointer dereference")._bytes._i++;
            (@:checkr _d ?? throw "null pointer dereference")._bytes._nUnreadable = (1 : stdgo.GoInt);
            if (_x != ((255 : stdgo.GoUInt8))) {
                return {
                    final __tmp__:{ var _0 : stdgo.GoUInt8; var _1 : stdgo.Error; } = { _0 : _x, _1 : _err };
                    _x = __tmp__._0;
                    _err = __tmp__._1;
                    __tmp__;
                };
            };
            if ((@:checkr _d ?? throw "null pointer dereference")._bytes._buf[((@:checkr _d ?? throw "null pointer dereference")._bytes._i : stdgo.GoInt)] != ((0 : stdgo.GoUInt8))) {
                return {
                    final __tmp__:{ var _0 : stdgo.GoUInt8; var _1 : stdgo.Error; } = { _0 : (0 : stdgo.GoUInt8), _1 : stdgo.Go.asInterface(stdgo._internal.image.jpeg.Jpeg__errmissingff00._errMissingFF00) };
                    _x = __tmp__._0;
                    _err = __tmp__._1;
                    __tmp__;
                };
            };
            (@:checkr _d ?? throw "null pointer dereference")._bytes._i++;
            (@:checkr _d ?? throw "null pointer dereference")._bytes._nUnreadable = (2 : stdgo.GoInt);
            return {
                final __tmp__:{ var _0 : stdgo.GoUInt8; var _1 : stdgo.Error; } = { _0 : (255 : stdgo.GoUInt8), _1 : (null : stdgo.Error) };
                _x = __tmp__._0;
                _err = __tmp__._1;
                __tmp__;
            };
        };
        (@:checkr _d ?? throw "null pointer dereference")._bytes._nUnreadable = (0 : stdgo.GoInt);
        {
            var __tmp__ = @:check2r _d._readByte();
            _x = @:tmpset0 __tmp__._0;
            _err = @:tmpset0 __tmp__._1;
        };
        if (_err != null) {
            return {
                final __tmp__:{ var _0 : stdgo.GoUInt8; var _1 : stdgo.Error; } = { _0 : (0 : stdgo.GoUInt8), _1 : _err };
                _x = __tmp__._0;
                _err = __tmp__._1;
                __tmp__;
            };
        };
        (@:checkr _d ?? throw "null pointer dereference")._bytes._nUnreadable = (1 : stdgo.GoInt);
        if (_x != ((255 : stdgo.GoUInt8))) {
            return {
                final __tmp__:{ var _0 : stdgo.GoUInt8; var _1 : stdgo.Error; } = { _0 : _x, _1 : (null : stdgo.Error) };
                _x = __tmp__._0;
                _err = __tmp__._1;
                __tmp__;
            };
        };
        {
            var __tmp__ = @:check2r _d._readByte();
            _x = @:tmpset0 __tmp__._0;
            _err = @:tmpset0 __tmp__._1;
        };
        if (_err != null) {
            return {
                final __tmp__:{ var _0 : stdgo.GoUInt8; var _1 : stdgo.Error; } = { _0 : (0 : stdgo.GoUInt8), _1 : _err };
                _x = __tmp__._0;
                _err = __tmp__._1;
                __tmp__;
            };
        };
        (@:checkr _d ?? throw "null pointer dereference")._bytes._nUnreadable = (2 : stdgo.GoInt);
        if (_x != ((0 : stdgo.GoUInt8))) {
            return {
                final __tmp__:{ var _0 : stdgo.GoUInt8; var _1 : stdgo.Error; } = { _0 : (0 : stdgo.GoUInt8), _1 : stdgo.Go.asInterface(stdgo._internal.image.jpeg.Jpeg__errmissingff00._errMissingFF00) };
                _x = __tmp__._0;
                _err = __tmp__._1;
                __tmp__;
            };
        };
        return {
            final __tmp__:{ var _0 : stdgo.GoUInt8; var _1 : stdgo.Error; } = { _0 : (255 : stdgo.GoUInt8), _1 : (null : stdgo.Error) };
            _x = __tmp__._0;
            _err = __tmp__._1;
            __tmp__;
        };
    }
    @:keep
    @:tdfield
    static public function _readByte( _d:stdgo.Ref<stdgo._internal.image.jpeg.Jpeg_t_decoder.T_decoder>):{ var _0 : stdgo.GoUInt8; var _1 : stdgo.Error; } {
        @:recv var _d:stdgo.Ref<stdgo._internal.image.jpeg.Jpeg_t_decoder.T_decoder> = _d;
        var _x = (0 : stdgo.GoUInt8), _err = (null : stdgo.Error);
        while ((@:checkr _d ?? throw "null pointer dereference")._bytes._i == ((@:checkr _d ?? throw "null pointer dereference")._bytes._j)) {
            {
                _err = @:check2r _d._fill();
                if (_err != null) {
                    return {
                        final __tmp__:{ var _0 : stdgo.GoUInt8; var _1 : stdgo.Error; } = { _0 : (0 : stdgo.GoUInt8), _1 : _err };
                        _x = __tmp__._0;
                        _err = __tmp__._1;
                        __tmp__;
                    };
                };
            };
        };
        _x = (@:checkr _d ?? throw "null pointer dereference")._bytes._buf[((@:checkr _d ?? throw "null pointer dereference")._bytes._i : stdgo.GoInt)];
        (@:checkr _d ?? throw "null pointer dereference")._bytes._i++;
        (@:checkr _d ?? throw "null pointer dereference")._bytes._nUnreadable = (0 : stdgo.GoInt);
        return {
            final __tmp__:{ var _0 : stdgo.GoUInt8; var _1 : stdgo.Error; } = { _0 : _x, _1 : (null : stdgo.Error) };
            _x = __tmp__._0;
            _err = __tmp__._1;
            __tmp__;
        };
    }
    @:keep
    @:tdfield
    static public function _unreadByteStuffedByte( _d:stdgo.Ref<stdgo._internal.image.jpeg.Jpeg_t_decoder.T_decoder>):Void {
        @:recv var _d:stdgo.Ref<stdgo._internal.image.jpeg.Jpeg_t_decoder.T_decoder> = _d;
        (@:checkr _d ?? throw "null pointer dereference")._bytes._i = ((@:checkr _d ?? throw "null pointer dereference")._bytes._i - ((@:checkr _d ?? throw "null pointer dereference")._bytes._nUnreadable) : stdgo.GoInt);
        (@:checkr _d ?? throw "null pointer dereference")._bytes._nUnreadable = (0 : stdgo.GoInt);
        if (((@:checkr _d ?? throw "null pointer dereference")._bits._n >= (8 : stdgo.GoInt32) : Bool)) {
            (@:checkr _d ?? throw "null pointer dereference")._bits._a = ((@:checkr _d ?? throw "null pointer dereference")._bits._a >> ((8i64 : stdgo.GoUInt64)) : stdgo.GoUInt32);
            (@:checkr _d ?? throw "null pointer dereference")._bits._n = ((@:checkr _d ?? throw "null pointer dereference")._bits._n - ((8 : stdgo.GoInt32)) : stdgo.GoInt32);
            (@:checkr _d ?? throw "null pointer dereference")._bits._m = ((@:checkr _d ?? throw "null pointer dereference")._bits._m >> ((8i64 : stdgo.GoUInt64)) : stdgo.GoUInt32);
        };
    }
    @:keep
    @:tdfield
    static public function _fill( _d:stdgo.Ref<stdgo._internal.image.jpeg.Jpeg_t_decoder.T_decoder>):stdgo.Error {
        @:recv var _d:stdgo.Ref<stdgo._internal.image.jpeg.Jpeg_t_decoder.T_decoder> = _d;
        if ((@:checkr _d ?? throw "null pointer dereference")._bytes._i != ((@:checkr _d ?? throw "null pointer dereference")._bytes._j)) {
            throw stdgo.Go.toInterface(("jpeg: fill called when unread bytes exist" : stdgo.GoString));
        };
        if (((@:checkr _d ?? throw "null pointer dereference")._bytes._j > (2 : stdgo.GoInt) : Bool)) {
            (@:checkr _d ?? throw "null pointer dereference")._bytes._buf[(0 : stdgo.GoInt)] = (@:checkr _d ?? throw "null pointer dereference")._bytes._buf[((@:checkr _d ?? throw "null pointer dereference")._bytes._j - (2 : stdgo.GoInt) : stdgo.GoInt)];
            (@:checkr _d ?? throw "null pointer dereference")._bytes._buf[(1 : stdgo.GoInt)] = (@:checkr _d ?? throw "null pointer dereference")._bytes._buf[((@:checkr _d ?? throw "null pointer dereference")._bytes._j - (1 : stdgo.GoInt) : stdgo.GoInt)];
            {
                final __tmp__0 = (2 : stdgo.GoInt);
                final __tmp__1 = (2 : stdgo.GoInt);
                (@:checkr _d ?? throw "null pointer dereference")._bytes._i = __tmp__0;
                (@:checkr _d ?? throw "null pointer dereference")._bytes._j = __tmp__1;
            };
        };
        var __tmp__ = (@:checkr _d ?? throw "null pointer dereference")._r.read(((@:checkr _d ?? throw "null pointer dereference")._bytes._buf.__slice__((@:checkr _d ?? throw "null pointer dereference")._bytes._j) : stdgo.Slice<stdgo.GoUInt8>)), _n:stdgo.GoInt = __tmp__._0, _err:stdgo.Error = __tmp__._1;
        (@:checkr _d ?? throw "null pointer dereference")._bytes._j = ((@:checkr _d ?? throw "null pointer dereference")._bytes._j + (_n) : stdgo.GoInt);
        if ((_n > (0 : stdgo.GoInt) : Bool)) {
            return (null : stdgo.Error);
        };
        if (stdgo.Go.toInterface(_err) == (stdgo.Go.toInterface(stdgo._internal.io.Io_eof.eOF))) {
            _err = stdgo._internal.io.Io_errunexpectedeof.errUnexpectedEOF;
        };
        return _err;
    }
    @:keep
    @:tdfield
    static public function _decodeBits( _d:stdgo.Ref<stdgo._internal.image.jpeg.Jpeg_t_decoder.T_decoder>, _n:stdgo.GoInt32):{ var _0 : stdgo.GoUInt32; var _1 : stdgo.Error; } {
        @:recv var _d:stdgo.Ref<stdgo._internal.image.jpeg.Jpeg_t_decoder.T_decoder> = _d;
        if (((@:checkr _d ?? throw "null pointer dereference")._bits._n < _n : Bool)) {
            {
                var _err = (@:check2r _d._ensureNBits(_n) : stdgo.Error);
                if (_err != null) {
                    return { _0 : (0u32 : stdgo.GoUInt32), _1 : _err };
                };
            };
        };
        var _ret = ((@:checkr _d ?? throw "null pointer dereference")._bits._a >> (((@:checkr _d ?? throw "null pointer dereference")._bits._n - _n : stdgo.GoInt32) : stdgo.GoUInt32) : stdgo.GoUInt32);
        _ret = (_ret & (((((1u32 : stdgo.GoUInt32) << (_n : stdgo.GoUInt32) : stdgo.GoUInt32)) - (1u32 : stdgo.GoUInt32) : stdgo.GoUInt32)) : stdgo.GoUInt32);
        (@:checkr _d ?? throw "null pointer dereference")._bits._n = ((@:checkr _d ?? throw "null pointer dereference")._bits._n - (_n) : stdgo.GoInt32);
        (@:checkr _d ?? throw "null pointer dereference")._bits._m = ((@:checkr _d ?? throw "null pointer dereference")._bits._m >> ((_n : stdgo.GoUInt32)) : stdgo.GoUInt32);
        return { _0 : _ret, _1 : (null : stdgo.Error) };
    }
    @:keep
    @:tdfield
    static public function _decodeBit( _d:stdgo.Ref<stdgo._internal.image.jpeg.Jpeg_t_decoder.T_decoder>):{ var _0 : Bool; var _1 : stdgo.Error; } {
        @:recv var _d:stdgo.Ref<stdgo._internal.image.jpeg.Jpeg_t_decoder.T_decoder> = _d;
        if ((@:checkr _d ?? throw "null pointer dereference")._bits._n == ((0 : stdgo.GoInt32))) {
            {
                var _err = (@:check2r _d._ensureNBits((1 : stdgo.GoInt32)) : stdgo.Error);
                if (_err != null) {
                    return { _0 : false, _1 : _err };
                };
            };
        };
        var _ret = (((@:checkr _d ?? throw "null pointer dereference")._bits._a & (@:checkr _d ?? throw "null pointer dereference")._bits._m : stdgo.GoUInt32) != ((0u32 : stdgo.GoUInt32)) : Bool);
        (@:checkr _d ?? throw "null pointer dereference")._bits._n--;
        (@:checkr _d ?? throw "null pointer dereference")._bits._m = ((@:checkr _d ?? throw "null pointer dereference")._bits._m >> ((1i64 : stdgo.GoUInt64)) : stdgo.GoUInt32);
        return { _0 : _ret, _1 : (null : stdgo.Error) };
    }
    @:keep
    @:tdfield
    static public function _decodeHuffman( _d:stdgo.Ref<stdgo._internal.image.jpeg.Jpeg_t_decoder.T_decoder>, _h:stdgo.Ref<stdgo._internal.image.jpeg.Jpeg_t_huffman.T_huffman>):{ var _0 : stdgo.GoUInt8; var _1 : stdgo.Error; } {
        @:recv var _d:stdgo.Ref<stdgo._internal.image.jpeg.Jpeg_t_decoder.T_decoder> = _d;
<<<<<<< HEAD
        var _err_2966997:stdgo.Error = (null : stdgo.Error);
        var _slowPathBreak = false;
        var _code_2966924:stdgo.GoInt32 = (0 : stdgo.GoInt32);
        var _i_2966921:stdgo.GoInt = (0 : stdgo.GoInt);
        var _n_2966814:stdgo.GoUInt16 = (0 : stdgo.GoUInt16);
        var _v_2966748:stdgo.GoUInt16 = (0 : stdgo.GoUInt16);
        var _err_2966325:stdgo.Error = (null : stdgo.Error);
=======
        var _err_2937512:stdgo.Error = (null : stdgo.Error);
        var _err_2938184:stdgo.Error = (null : stdgo.Error);
        var _slowPathBreak = false;
        var _code_2938111:stdgo.GoInt32 = (0 : stdgo.GoInt32);
        var _i_2938108:stdgo.GoInt = (0 : stdgo.GoInt);
        var _n_2938001:stdgo.GoUInt16 = (0 : stdgo.GoUInt16);
        var _v_2937935:stdgo.GoUInt16 = (0 : stdgo.GoUInt16);
>>>>>>> 1598d646
        var _gotoNext = 0i32;
        var __blank__ = _gotoNext == ((0i32 : stdgo.GoInt));
        while (_gotoNext != ((-1i32 : stdgo.GoInt))) {
            {
                final __value__ = _gotoNext;
                if (__value__ == (0i32)) {
                    if ((@:checkr _h ?? throw "null pointer dereference")._nCodes == ((0 : stdgo.GoInt32))) {
<<<<<<< HEAD
                        _gotoNext = 2966240i32;
                    } else {
                        _gotoNext = 2966302i32;
                    };
                } else if (__value__ == (2966240i32)) {
                    return { _0 : (0 : stdgo.GoUInt8), _1 : stdgo.Go.asInterface((("uninitialized Huffman table" : stdgo.GoString) : stdgo._internal.image.jpeg.Jpeg_formaterror.FormatError)) };
                    _gotoNext = 2966302i32;
                } else if (__value__ == (2966302i32)) {
                    if (((@:checkr _d ?? throw "null pointer dereference")._bits._n < (8 : stdgo.GoInt32) : Bool)) {
                        _gotoNext = 2966318i32;
                    } else {
                        _gotoNext = 2966745i32;
                    };
                } else if (__value__ == (2966318i32)) {
                    {
                        _err_2966325 = @:check2r _d._ensureNBits((8 : stdgo.GoInt32));
                        if (_err_2966325 != null) {
                            _gotoNext = 2966361i32;
                        } else {
                            _gotoNext = 2966745i32;
                        };
                    };
                } else if (__value__ == (2966361i32)) {
                    if (((stdgo.Go.toInterface(_err_2966325) != stdgo.Go.toInterface(stdgo.Go.asInterface(stdgo._internal.image.jpeg.Jpeg__errmissingff00._errMissingFF00))) && (stdgo.Go.toInterface(_err_2966325) != stdgo.Go.toInterface(stdgo.Go.asInterface(stdgo._internal.image.jpeg.Jpeg__errshorthuffmandata._errShortHuffmanData))) : Bool)) {
                        _gotoNext = 2966421i32;
                    } else {
                        _gotoNext = 2966655i32;
                    };
                } else if (__value__ == (2966421i32)) {
                    return { _0 : (0 : stdgo.GoUInt8), _1 : _err_2966325 };
                    _gotoNext = 2966655i32;
                } else if (__value__ == (2966655i32)) {
                    if ((@:checkr _d ?? throw "null pointer dereference")._bytes._nUnreadable != ((0 : stdgo.GoInt))) {
                        _gotoNext = 2966683i32;
                    } else {
                        _gotoNext = 2966723i32;
                    };
                } else if (__value__ == (2966683i32)) {
                    @:check2r _d._unreadByteStuffedByte();
                    _gotoNext = 2966723i32;
                } else if (__value__ == (2966723i32)) {
                    _gotoNext = 2966906i32;
                } else if (__value__ == (2966745i32)) {
                    {
                        _v_2966748 = (@:checkr _h ?? throw "null pointer dereference")._lut[(((((@:checkr _d ?? throw "null pointer dereference")._bits._a >> (((@:checkr _d ?? throw "null pointer dereference")._bits._n - (8 : stdgo.GoInt32) : stdgo.GoInt32) : stdgo.GoUInt32) : stdgo.GoUInt32)) & (255u32 : stdgo.GoUInt32) : stdgo.GoUInt32) : stdgo.GoInt)];
                        if (_v_2966748 != ((0 : stdgo.GoUInt16))) {
                            _gotoNext = 2966810i32;
                        } else {
                            _gotoNext = 2966906i32;
                        };
                    };
                } else if (__value__ == (2966810i32)) {
                    _n_2966814 = (((_v_2966748 & (255 : stdgo.GoUInt16) : stdgo.GoUInt16)) - (1 : stdgo.GoUInt16) : stdgo.GoUInt16);
                    (@:checkr _d ?? throw "null pointer dereference")._bits._n = ((@:checkr _d ?? throw "null pointer dereference")._bits._n - ((_n_2966814 : stdgo.GoInt32)) : stdgo.GoInt32);
                    (@:checkr _d ?? throw "null pointer dereference")._bits._m = ((@:checkr _d ?? throw "null pointer dereference")._bits._m >> (_n_2966814) : stdgo.GoUInt32);
                    return { _0 : ((_v_2966748 >> (8i64 : stdgo.GoUInt64) : stdgo.GoUInt16) : stdgo.GoUInt8), _1 : (null : stdgo.Error) };
                    _gotoNext = 2966906i32;
                } else if (__value__ == (2966906i32)) {
                    _gotoNext = 2966906i32;
                    {
                        final __tmp__0 = (0 : stdgo.GoInt);
                        final __tmp__1 = (0 : stdgo.GoInt32);
                        _i_2966921 = __tmp__0;
                        _code_2966924 = __tmp__1;
                    };
                    _slowPathBreak = false;
                    _gotoNext = 2966917i32;
                } else if (__value__ == (2966917i32)) {
                    if (!_slowPathBreak && ((_i_2966921 < (16 : stdgo.GoInt) : Bool))) {
                        _gotoNext = 2966968i32;
                    } else {
                        _gotoNext = 2967248i32;
                    };
                } else if (__value__ == (2966968i32)) {
                    if ((@:checkr _d ?? throw "null pointer dereference")._bits._n == ((0 : stdgo.GoInt32))) {
                        _gotoNext = 2966989i32;
                    } else {
                        _gotoNext = 2967064i32;
                    };
                } else if (__value__ == (2966989i32)) {
                    {
                        _err_2966997 = @:check2r _d._ensureNBits((1 : stdgo.GoInt32));
                        if (_err_2966997 != null) {
                            _gotoNext = 2967033i32;
                        } else {
                            _gotoNext = 2967064i32;
                        };
                    };
                } else if (__value__ == (2967033i32)) {
                    return { _0 : (0 : stdgo.GoUInt8), _1 : _err_2966997 };
                    _gotoNext = 2967064i32;
                } else if (__value__ == (2967064i32)) {
                    if (((@:checkr _d ?? throw "null pointer dereference")._bits._a & (@:checkr _d ?? throw "null pointer dereference")._bits._m : stdgo.GoUInt32) != ((0u32 : stdgo.GoUInt32))) {
                        _gotoNext = 2967090i32;
                    } else {
                        _gotoNext = 2967111i32;
                    };
                } else if (__value__ == (2967090i32)) {
                    _code_2966924 = (_code_2966924 | ((1 : stdgo.GoInt32)) : stdgo.GoInt32);
                    _gotoNext = 2967111i32;
                } else if (__value__ == (2967111i32)) {
                    (@:checkr _d ?? throw "null pointer dereference")._bits._n--;
                    (@:checkr _d ?? throw "null pointer dereference")._bits._m = ((@:checkr _d ?? throw "null pointer dereference")._bits._m >> ((1i64 : stdgo.GoUInt64)) : stdgo.GoUInt32);
                    if ((_code_2966924 <= (@:checkr _h ?? throw "null pointer dereference")._maxCodes[(_i_2966921 : stdgo.GoInt)] : Bool)) {
                        _gotoNext = 2967166i32;
                    } else {
                        _gotoNext = 2967233i32;
                    };
                } else if (__value__ == (2967166i32)) {
                    return { _0 : (@:checkr _h ?? throw "null pointer dereference")._vals[((((@:checkr _h ?? throw "null pointer dereference")._valsIndices[(_i_2966921 : stdgo.GoInt)] + _code_2966924 : stdgo.GoInt32) - (@:checkr _h ?? throw "null pointer dereference")._minCodes[(_i_2966921 : stdgo.GoInt)] : stdgo.GoInt32) : stdgo.GoInt)], _1 : (null : stdgo.Error) };
                    _gotoNext = 2967233i32;
                } else if (__value__ == (2967233i32)) {
                    _code_2966924 = (_code_2966924 << ((1i64 : stdgo.GoUInt64)) : stdgo.GoInt32);
                    _i_2966921++;
                    _gotoNext = 2966917i32;
                } else if (__value__ == (2967248i32)) {
=======
                        _gotoNext = 2937427i32;
                    } else {
                        _gotoNext = 2937489i32;
                    };
                } else if (__value__ == (2937427i32)) {
                    return { _0 : (0 : stdgo.GoUInt8), _1 : stdgo.Go.asInterface((("uninitialized Huffman table" : stdgo.GoString) : stdgo._internal.image.jpeg.Jpeg_formaterror.FormatError)) };
                    _gotoNext = 2937489i32;
                } else if (__value__ == (2937489i32)) {
                    if (((@:checkr _d ?? throw "null pointer dereference")._bits._n < (8 : stdgo.GoInt32) : Bool)) {
                        _gotoNext = 2937505i32;
                    } else {
                        _gotoNext = 2937932i32;
                    };
                } else if (__value__ == (2937505i32)) {
                    {
                        _err_2937512 = @:check2r _d._ensureNBits((8 : stdgo.GoInt32));
                        if (_err_2937512 != null) {
                            _gotoNext = 2937548i32;
                        } else {
                            _gotoNext = 2937932i32;
                        };
                    };
                } else if (__value__ == (2937548i32)) {
                    if (((stdgo.Go.toInterface(_err_2937512) != stdgo.Go.toInterface(stdgo.Go.asInterface(stdgo._internal.image.jpeg.Jpeg__errmissingff00._errMissingFF00))) && (stdgo.Go.toInterface(_err_2937512) != stdgo.Go.toInterface(stdgo.Go.asInterface(stdgo._internal.image.jpeg.Jpeg__errshorthuffmandata._errShortHuffmanData))) : Bool)) {
                        _gotoNext = 2937608i32;
                    } else {
                        _gotoNext = 2937842i32;
                    };
                } else if (__value__ == (2937608i32)) {
                    return { _0 : (0 : stdgo.GoUInt8), _1 : _err_2937512 };
                    _gotoNext = 2937842i32;
                } else if (__value__ == (2937842i32)) {
                    if ((@:checkr _d ?? throw "null pointer dereference")._bytes._nUnreadable != ((0 : stdgo.GoInt))) {
                        _gotoNext = 2937870i32;
                    } else {
                        _gotoNext = 2937910i32;
                    };
                } else if (__value__ == (2937870i32)) {
                    @:check2r _d._unreadByteStuffedByte();
                    _gotoNext = 2937910i32;
                } else if (__value__ == (2937910i32)) {
                    _gotoNext = 2938093i32;
                } else if (__value__ == (2937932i32)) {
                    {
                        _v_2937935 = (@:checkr _h ?? throw "null pointer dereference")._lut[(((((@:checkr _d ?? throw "null pointer dereference")._bits._a >> (((@:checkr _d ?? throw "null pointer dereference")._bits._n - (8 : stdgo.GoInt32) : stdgo.GoInt32) : stdgo.GoUInt32) : stdgo.GoUInt32)) & (255u32 : stdgo.GoUInt32) : stdgo.GoUInt32) : stdgo.GoInt)];
                        if (_v_2937935 != ((0 : stdgo.GoUInt16))) {
                            _gotoNext = 2937997i32;
                        } else {
                            _gotoNext = 2938093i32;
                        };
                    };
                } else if (__value__ == (2937997i32)) {
                    _n_2938001 = (((_v_2937935 & (255 : stdgo.GoUInt16) : stdgo.GoUInt16)) - (1 : stdgo.GoUInt16) : stdgo.GoUInt16);
                    (@:checkr _d ?? throw "null pointer dereference")._bits._n = ((@:checkr _d ?? throw "null pointer dereference")._bits._n - ((_n_2938001 : stdgo.GoInt32)) : stdgo.GoInt32);
                    (@:checkr _d ?? throw "null pointer dereference")._bits._m = ((@:checkr _d ?? throw "null pointer dereference")._bits._m >> (_n_2938001) : stdgo.GoUInt32);
                    return { _0 : ((_v_2937935 >> (8i64 : stdgo.GoUInt64) : stdgo.GoUInt16) : stdgo.GoUInt8), _1 : (null : stdgo.Error) };
                    _gotoNext = 2938093i32;
                } else if (__value__ == (2938093i32)) {
                    _gotoNext = 2938093i32;
                    {
                        final __tmp__0 = (0 : stdgo.GoInt);
                        final __tmp__1 = (0 : stdgo.GoInt32);
                        _i_2938108 = __tmp__0;
                        _code_2938111 = __tmp__1;
                    };
                    _slowPathBreak = false;
                    _gotoNext = 2938104i32;
                } else if (__value__ == (2938104i32)) {
                    if (!_slowPathBreak && ((_i_2938108 < (16 : stdgo.GoInt) : Bool))) {
                        _gotoNext = 2938155i32;
                    } else {
                        _gotoNext = 2938435i32;
                    };
                } else if (__value__ == (2938155i32)) {
                    if ((@:checkr _d ?? throw "null pointer dereference")._bits._n == ((0 : stdgo.GoInt32))) {
                        _gotoNext = 2938176i32;
                    } else {
                        _gotoNext = 2938251i32;
                    };
                } else if (__value__ == (2938176i32)) {
                    {
                        _err_2938184 = @:check2r _d._ensureNBits((1 : stdgo.GoInt32));
                        if (_err_2938184 != null) {
                            _gotoNext = 2938220i32;
                        } else {
                            _gotoNext = 2938251i32;
                        };
                    };
                } else if (__value__ == (2938220i32)) {
                    return { _0 : (0 : stdgo.GoUInt8), _1 : _err_2938184 };
                    _gotoNext = 2938251i32;
                } else if (__value__ == (2938251i32)) {
                    if (((@:checkr _d ?? throw "null pointer dereference")._bits._a & (@:checkr _d ?? throw "null pointer dereference")._bits._m : stdgo.GoUInt32) != ((0u32 : stdgo.GoUInt32))) {
                        _gotoNext = 2938277i32;
                    } else {
                        _gotoNext = 2938298i32;
                    };
                } else if (__value__ == (2938277i32)) {
                    _code_2938111 = (_code_2938111 | ((1 : stdgo.GoInt32)) : stdgo.GoInt32);
                    _gotoNext = 2938298i32;
                } else if (__value__ == (2938298i32)) {
                    (@:checkr _d ?? throw "null pointer dereference")._bits._n--;
                    (@:checkr _d ?? throw "null pointer dereference")._bits._m = ((@:checkr _d ?? throw "null pointer dereference")._bits._m >> ((1i64 : stdgo.GoUInt64)) : stdgo.GoUInt32);
                    if ((_code_2938111 <= (@:checkr _h ?? throw "null pointer dereference")._maxCodes[(_i_2938108 : stdgo.GoInt)] : Bool)) {
                        _gotoNext = 2938353i32;
                    } else {
                        _gotoNext = 2938420i32;
                    };
                } else if (__value__ == (2938353i32)) {
                    return { _0 : (@:checkr _h ?? throw "null pointer dereference")._vals[((((@:checkr _h ?? throw "null pointer dereference")._valsIndices[(_i_2938108 : stdgo.GoInt)] + _code_2938111 : stdgo.GoInt32) - (@:checkr _h ?? throw "null pointer dereference")._minCodes[(_i_2938108 : stdgo.GoInt)] : stdgo.GoInt32) : stdgo.GoInt)], _1 : (null : stdgo.Error) };
                    _gotoNext = 2938420i32;
                } else if (__value__ == (2938420i32)) {
                    _code_2938111 = (_code_2938111 << ((1i64 : stdgo.GoUInt64)) : stdgo.GoInt32);
                    _i_2938108++;
                    _gotoNext = 2938104i32;
                } else if (__value__ == (2938435i32)) {
>>>>>>> 1598d646
                    return { _0 : (0 : stdgo.GoUInt8), _1 : stdgo.Go.asInterface((("bad Huffman code" : stdgo.GoString) : stdgo._internal.image.jpeg.Jpeg_formaterror.FormatError)) };
                    _gotoNext = -1i32;
                };
            };
        };
        throw stdgo.Go.toInterface(("unreachable goto control flow" : stdgo.GoString));
    }
    @:keep
    @:tdfield
    static public function _processDHT( _d:stdgo.Ref<stdgo._internal.image.jpeg.Jpeg_t_decoder.T_decoder>, _n:stdgo.GoInt):stdgo.Error {
        @:recv var _d:stdgo.Ref<stdgo._internal.image.jpeg.Jpeg_t_decoder.T_decoder> = _d;
        while ((_n > (0 : stdgo.GoInt) : Bool)) {
            if ((_n < (17 : stdgo.GoInt) : Bool)) {
                return stdgo.Go.asInterface((("DHT has wrong length" : stdgo.GoString) : stdgo._internal.image.jpeg.Jpeg_formaterror.FormatError));
            };
            {
                var _err = (@:check2r _d._readFull(((@:checkr _d ?? throw "null pointer dereference")._tmp.__slice__(0, (17 : stdgo.GoInt)) : stdgo.Slice<stdgo.GoUInt8>)) : stdgo.Error);
                if (_err != null) {
                    return _err;
                };
            };
            var _tc = ((@:checkr _d ?? throw "null pointer dereference")._tmp[(0 : stdgo.GoInt)] >> (4i64 : stdgo.GoUInt64) : stdgo.GoUInt8);
            if ((_tc > (1 : stdgo.GoUInt8) : Bool)) {
                return stdgo.Go.asInterface((("bad Tc value" : stdgo.GoString) : stdgo._internal.image.jpeg.Jpeg_formaterror.FormatError));
            };
            var _th = ((@:checkr _d ?? throw "null pointer dereference")._tmp[(0 : stdgo.GoInt)] & (15 : stdgo.GoUInt8) : stdgo.GoUInt8);
            if (((_th > (3 : stdgo.GoUInt8) : Bool) || (((@:checkr _d ?? throw "null pointer dereference")._baseline && (_th > (1 : stdgo.GoUInt8) : Bool) : Bool)) : Bool)) {
                return stdgo.Go.asInterface((("bad Th value" : stdgo.GoString) : stdgo._internal.image.jpeg.Jpeg_formaterror.FormatError));
            };
            var _h = (stdgo.Go.setRef((@:checkr _d ?? throw "null pointer dereference")._huff[(_tc : stdgo.GoInt)][(_th : stdgo.GoInt)]) : stdgo.Ref<stdgo._internal.image.jpeg.Jpeg_t_huffman.T_huffman>);
            (@:checkr _h ?? throw "null pointer dereference")._nCodes = (0 : stdgo.GoInt32);
            var _nCodes:stdgo.GoArray<stdgo.GoInt32> = new stdgo.GoArray<stdgo.GoInt32>(16, 16).__setNumber32__();
            for (_i => _ in _nCodes) {
                _nCodes[(_i : stdgo.GoInt)] = ((@:checkr _d ?? throw "null pointer dereference")._tmp[(_i + (1 : stdgo.GoInt) : stdgo.GoInt)] : stdgo.GoInt32);
                (@:checkr _h ?? throw "null pointer dereference")._nCodes = ((@:checkr _h ?? throw "null pointer dereference")._nCodes + (_nCodes[(_i : stdgo.GoInt)]) : stdgo.GoInt32);
            };
            if ((@:checkr _h ?? throw "null pointer dereference")._nCodes == ((0 : stdgo.GoInt32))) {
                return stdgo.Go.asInterface((("Huffman table has zero length" : stdgo.GoString) : stdgo._internal.image.jpeg.Jpeg_formaterror.FormatError));
            };
            if (((@:checkr _h ?? throw "null pointer dereference")._nCodes > (256 : stdgo.GoInt32) : Bool)) {
                return stdgo.Go.asInterface((("Huffman table has excessive length" : stdgo.GoString) : stdgo._internal.image.jpeg.Jpeg_formaterror.FormatError));
            };
            _n = (_n - ((((@:checkr _h ?? throw "null pointer dereference")._nCodes : stdgo.GoInt) + (17 : stdgo.GoInt) : stdgo.GoInt)) : stdgo.GoInt);
            if ((_n < (0 : stdgo.GoInt) : Bool)) {
                return stdgo.Go.asInterface((("DHT has wrong length" : stdgo.GoString) : stdgo._internal.image.jpeg.Jpeg_formaterror.FormatError));
            };
            {
                var _err = (@:check2r _d._readFull(((@:checkr _h ?? throw "null pointer dereference")._vals.__slice__(0, (@:checkr _h ?? throw "null pointer dereference")._nCodes) : stdgo.Slice<stdgo.GoUInt8>)) : stdgo.Error);
                if (_err != null) {
                    return _err;
                };
            };
            for (_i => _ in (@:checkr _h ?? throw "null pointer dereference")._lut) {
                (@:checkr _h ?? throw "null pointer dereference")._lut[(_i : stdgo.GoInt)] = (0 : stdgo.GoUInt16);
            };
            var __0:stdgo.GoUInt32 = (0 : stdgo.GoUInt32), __1:stdgo.GoUInt32 = (0 : stdgo.GoUInt32);
var _code = __1, _x = __0;
            {
                var _i = ((0u32 : stdgo.GoUInt32) : stdgo.GoUInt32);
                while ((_i < (8u32 : stdgo.GoUInt32) : Bool)) {
                    _code = (_code << ((1i64 : stdgo.GoUInt64)) : stdgo.GoUInt32);
{
                        var _j = ((0 : stdgo.GoInt32) : stdgo.GoInt32);
                        while ((_j < _nCodes[(_i : stdgo.GoInt)] : Bool)) {
                            var _base = ((_code << (((7u32 : stdgo.GoUInt32) - _i : stdgo.GoUInt32)) : stdgo.GoUInt32) : stdgo.GoUInt8);
var _lutValue = ((((@:checkr _h ?? throw "null pointer dereference")._vals[(_x : stdgo.GoInt)] : stdgo.GoUInt16) << (8i64 : stdgo.GoUInt64) : stdgo.GoUInt16) | (((2u32 : stdgo.GoUInt32) + _i : stdgo.GoUInt32) : stdgo.GoUInt16) : stdgo.GoUInt16);
{
                                var _k = ((0 : stdgo.GoUInt8) : stdgo.GoUInt8);
                                while ((_k < ((1 : stdgo.GoUInt8) << (((7u32 : stdgo.GoUInt32) - _i : stdgo.GoUInt32)) : stdgo.GoUInt8) : Bool)) {
                                    (@:checkr _h ?? throw "null pointer dereference")._lut[((_base | _k : stdgo.GoUInt8) : stdgo.GoInt)] = _lutValue;
                                    _k++;
                                };
                            };
_code++;
_x++;
                            _j++;
                        };
                    };
                    _i++;
                };
            };
            var __0:stdgo.GoInt32 = (0 : stdgo.GoInt32), __1:stdgo.GoInt32 = (0 : stdgo.GoInt32);
var _index = __1, _c = __0;
            for (_i => _n in _nCodes) {
                if (_n == ((0 : stdgo.GoInt32))) {
                    (@:checkr _h ?? throw "null pointer dereference")._minCodes[(_i : stdgo.GoInt)] = (-1 : stdgo.GoInt32);
                    (@:checkr _h ?? throw "null pointer dereference")._maxCodes[(_i : stdgo.GoInt)] = (-1 : stdgo.GoInt32);
                    (@:checkr _h ?? throw "null pointer dereference")._valsIndices[(_i : stdgo.GoInt)] = (-1 : stdgo.GoInt32);
                } else {
                    (@:checkr _h ?? throw "null pointer dereference")._minCodes[(_i : stdgo.GoInt)] = _c;
                    (@:checkr _h ?? throw "null pointer dereference")._maxCodes[(_i : stdgo.GoInt)] = ((_c + _n : stdgo.GoInt32) - (1 : stdgo.GoInt32) : stdgo.GoInt32);
                    (@:checkr _h ?? throw "null pointer dereference")._valsIndices[(_i : stdgo.GoInt)] = _index;
                    _c = (_c + (_n) : stdgo.GoInt32);
                    _index = (_index + (_n) : stdgo.GoInt32);
                };
                _c = (_c << ((1i64 : stdgo.GoUInt64)) : stdgo.GoInt32);
            };
        };
        return (null : stdgo.Error);
    }
    @:keep
    @:tdfield
    static public function _receiveExtend( _d:stdgo.Ref<stdgo._internal.image.jpeg.Jpeg_t_decoder.T_decoder>, _t:stdgo.GoUInt8):{ var _0 : stdgo.GoInt32; var _1 : stdgo.Error; } {
        @:recv var _d:stdgo.Ref<stdgo._internal.image.jpeg.Jpeg_t_decoder.T_decoder> = _d;
        if (((@:checkr _d ?? throw "null pointer dereference")._bits._n < (_t : stdgo.GoInt32) : Bool)) {
            {
                var _err = (@:check2r _d._ensureNBits((_t : stdgo.GoInt32)) : stdgo.Error);
                if (_err != null) {
                    return { _0 : (0 : stdgo.GoInt32), _1 : _err };
                };
            };
        };
        (@:checkr _d ?? throw "null pointer dereference")._bits._n = ((@:checkr _d ?? throw "null pointer dereference")._bits._n - ((_t : stdgo.GoInt32)) : stdgo.GoInt32);
        (@:checkr _d ?? throw "null pointer dereference")._bits._m = ((@:checkr _d ?? throw "null pointer dereference")._bits._m >> (_t) : stdgo.GoUInt32);
        var _s = ((1 : stdgo.GoInt32) << _t : stdgo.GoInt32);
        var _x = ((((@:checkr _d ?? throw "null pointer dereference")._bits._a >> ((@:checkr _d ?? throw "null pointer dereference")._bits._n : stdgo.GoUInt8) : stdgo.GoUInt32) : stdgo.GoInt32) & ((_s - (1 : stdgo.GoInt32) : stdgo.GoInt32)) : stdgo.GoInt32);
        if ((_x < (_s >> (1i64 : stdgo.GoUInt64) : stdgo.GoInt32) : Bool)) {
            _x = (_x + (((((-1 : stdgo.GoInt32) << _t : stdgo.GoInt32)) + (1 : stdgo.GoInt32) : stdgo.GoInt32)) : stdgo.GoInt32);
        };
        return { _0 : _x, _1 : (null : stdgo.Error) };
    }
    @:keep
    @:tdfield
    static public function _ensureNBits( _d:stdgo.Ref<stdgo._internal.image.jpeg.Jpeg_t_decoder.T_decoder>, _n:stdgo.GoInt32):stdgo.Error {
        @:recv var _d:stdgo.Ref<stdgo._internal.image.jpeg.Jpeg_t_decoder.T_decoder> = _d;
        while (true) {
            var __tmp__ = @:check2r _d._readByteStuffedByte(), _c:stdgo.GoUInt8 = __tmp__._0, _err:stdgo.Error = __tmp__._1;
            if (_err != null) {
                if (stdgo.Go.toInterface(_err) == (stdgo.Go.toInterface(stdgo._internal.io.Io_errunexpectedeof.errUnexpectedEOF))) {
                    return stdgo.Go.asInterface(stdgo._internal.image.jpeg.Jpeg__errshorthuffmandata._errShortHuffmanData);
                };
                return _err;
            };
            (@:checkr _d ?? throw "null pointer dereference")._bits._a = (((@:checkr _d ?? throw "null pointer dereference")._bits._a << (8i64 : stdgo.GoUInt64) : stdgo.GoUInt32) | (_c : stdgo.GoUInt32) : stdgo.GoUInt32);
            (@:checkr _d ?? throw "null pointer dereference")._bits._n = ((@:checkr _d ?? throw "null pointer dereference")._bits._n + ((8 : stdgo.GoInt32)) : stdgo.GoInt32);
            if ((@:checkr _d ?? throw "null pointer dereference")._bits._m == ((0u32 : stdgo.GoUInt32))) {
                (@:checkr _d ?? throw "null pointer dereference")._bits._m = (128u32 : stdgo.GoUInt32);
            } else {
                (@:checkr _d ?? throw "null pointer dereference")._bits._m = ((@:checkr _d ?? throw "null pointer dereference")._bits._m << ((8i64 : stdgo.GoUInt64)) : stdgo.GoUInt32);
            };
            if (((@:checkr _d ?? throw "null pointer dereference")._bits._n >= _n : Bool)) {
                break;
            };
        };
        return (null : stdgo.Error);
    }
}<|MERGE_RESOLUTION|>--- conflicted
+++ resolved
@@ -163,22 +163,6 @@
     @:tdfield
     static public function _refine( _d:stdgo.Ref<stdgo._internal.image.jpeg.Jpeg_t_decoder.T_decoder>, _b:stdgo.Ref<stdgo._internal.image.jpeg.Jpeg_t_block.T_block>, _h:stdgo.Ref<stdgo._internal.image.jpeg.Jpeg_t_huffman.T_huffman>, _zigStart:stdgo.GoInt32, _zigEnd:stdgo.GoInt32, _delta:stdgo.GoInt32):stdgo.Error {
         @:recv var _d:stdgo.Ref<stdgo._internal.image.jpeg.Jpeg_t_decoder.T_decoder> = _d;
-<<<<<<< HEAD
-        var _val0_3002901:stdgo.GoUInt8 = (0 : stdgo.GoUInt8);
-        var _err_3002833:stdgo.Error = (null : stdgo.Error);
-        var _val1_3002923:stdgo.GoUInt8 = (0 : stdgo.GoUInt8);
-        var _value_3002826:stdgo.GoUInt8 = (0 : stdgo.GoUInt8);
-        var _bit_3003231:Bool = false;
-        var _err_3003061:stdgo.Error = (null : stdgo.Error);
-        var _z_3002809:stdgo.GoInt32 = (0 : stdgo.GoInt32);
-        var _err_3002543:stdgo.Error = (null : stdgo.Error);
-        var _err_3003669:stdgo.Error = (null : stdgo.Error);
-        var _zig_3002732:stdgo.GoInt32 = (0 : stdgo.GoInt32);
-        var _bit_3002538:Bool = false;
-        var _err_3003236:stdgo.Error = (null : stdgo.Error);
-        var _bits_3003055:stdgo.GoUInt32 = (0 : stdgo.GoUInt32);
-        var _loopBreak = false;
-=======
         var _err_2998139:stdgo.Error = (null : stdgo.Error);
         var _bits_2997958:stdgo.GoUInt32 = (0 : stdgo.GoUInt32);
         var _err_2997446:stdgo.Error = (null : stdgo.Error);
@@ -193,7 +177,6 @@
         var _z_2997712:stdgo.GoInt32 = (0 : stdgo.GoInt32);
         var _loopBreak = false;
         var _zig_2997635:stdgo.GoInt32 = (0 : stdgo.GoInt32);
->>>>>>> 1598d646
         var _gotoNext = 0i32;
         var __blank__ = _gotoNext == ((0i32 : stdgo.GoInt));
         while (_gotoNext != ((-1i32 : stdgo.GoInt))) {
@@ -201,214 +184,6 @@
                 final __value__ = _gotoNext;
                 if (__value__ == (0i32)) {
                     if (_zigStart == ((0 : stdgo.GoInt32))) {
-<<<<<<< HEAD
-                        _gotoNext = 3002487i32;
-                    } else {
-                        _gotoNext = 3002732i32;
-                    };
-                } else if (__value__ == (3002487i32)) {
-                    if (_zigEnd != ((0 : stdgo.GoInt32))) {
-                        _gotoNext = 3002506i32;
-                    } else {
-                        _gotoNext = 3002538i32;
-                    };
-                } else if (__value__ == (3002506i32)) {
-                    throw stdgo.Go.toInterface(("unreachable" : stdgo.GoString));
-                    _gotoNext = 3002538i32;
-                } else if (__value__ == (3002538i32)) {
-                    {
-                        var __tmp__ = @:check2r _d._decodeBit();
-                        _bit_3002538 = @:tmpset0 __tmp__._0;
-                        _err_3002543 = @:tmpset0 __tmp__._1;
-                    };
-                    if (_err_3002543 != null) {
-                        _gotoNext = 3002580i32;
-                    } else {
-                        _gotoNext = 3002602i32;
-                    };
-                } else if (__value__ == (3002580i32)) {
-                    return _err_3002543;
-                    _gotoNext = 3002602i32;
-                } else if (__value__ == (3002602i32)) {
-                    if (_bit_3002538) {
-                        _gotoNext = 3002609i32;
-                    } else {
-                        _gotoNext = 3002634i32;
-                    };
-                } else if (__value__ == (3002609i32)) {
-                    _b[(0 : stdgo.GoInt)] = (_b[(0 : stdgo.GoInt)] | (_delta) : stdgo.GoInt32);
-                    _gotoNext = 3002634i32;
-                } else if (__value__ == (3002634i32)) {
-                    return (null : stdgo.Error);
-                    _gotoNext = 3002732i32;
-                } else if (__value__ == (3002732i32)) {
-                    _zig_3002732 = _zigStart;
-                    if ((@:checkr _d ?? throw "null pointer dereference")._eobRun == ((0 : stdgo.GoUInt16))) {
-                        _gotoNext = 3002766i32;
-                    } else {
-                        _gotoNext = 3003630i32;
-                    };
-                } else if (__value__ == (3002766i32)) {
-                    _gotoNext = 3002769i32;
-                } else if (__value__ == (3002769i32)) {
-                    var __blank__ = 0i32;
-                    _loopBreak = false;
-                    _gotoNext = 3002777i32;
-                } else if (__value__ == (3002777i32)) {
-                    if (!_loopBreak && ((_zig_3002732 <= _zigEnd : Bool))) {
-                        _gotoNext = 3002804i32;
-                    } else {
-                        _gotoNext = 3003630i32;
-                    };
-                } else if (__value__ == (3002798i32)) {
-                    _zig_3002732++;
-                    _gotoNext = 3002777i32;
-                } else if (__value__ == (3002804i32)) {
-                    _z_3002809 = (0 : stdgo.GoInt32);
-                    {
-                        var __tmp__ = @:check2r _d._decodeHuffman(_h);
-                        _value_3002826 = @:tmpset0 __tmp__._0;
-                        _err_3002833 = @:tmpset0 __tmp__._1;
-                    };
-                    if (_err_3002833 != null) {
-                        _gotoNext = 3002876i32;
-                    } else {
-                        _gotoNext = 3002901i32;
-                    };
-                } else if (__value__ == (3002876i32)) {
-                    return _err_3002833;
-                    _gotoNext = 3002901i32;
-                } else if (__value__ == (3002901i32)) {
-                    _val0_3002901 = (_value_3002826 >> (4i64 : stdgo.GoUInt64) : stdgo.GoUInt8);
-                    _val1_3002923 = (_value_3002826 & (15 : stdgo.GoUInt8) : stdgo.GoUInt8);
-                    _gotoNext = 3002948i32;
-                } else if (__value__ == (3002948i32)) {
-                    {
-                        final __value__ = _val1_3002923;
-                        if (__value__ == ((0 : stdgo.GoUInt8))) {
-                            _gotoNext = 3002965i32;
-                        } else if (__value__ == ((1 : stdgo.GoUInt8))) {
-                            _gotoNext = 3003205i32;
-                        } else {
-                            _gotoNext = 3003334i32;
-                        };
-                    };
-                } else if (__value__ == (3002965i32)) {
-                    if (_val0_3002901 != ((15 : stdgo.GoUInt8))) {
-                        _gotoNext = 3002993i32;
-                    } else {
-                        _gotoNext = 3003402i32;
-                    };
-                } else if (__value__ == (3002993i32)) {
-                    (@:checkr _d ?? throw "null pointer dereference")._eobRun = ((1 : stdgo.GoUInt16) << _val0_3002901 : stdgo.GoUInt16);
-                    if (_val0_3002901 != ((0 : stdgo.GoUInt8))) {
-                        _gotoNext = 3003047i32;
-                    } else {
-                        _gotoNext = 3003185i32;
-                    };
-                } else if (__value__ == (3003047i32)) {
-                    {
-                        var __tmp__ = @:check2r _d._decodeBits((_val0_3002901 : stdgo.GoInt32));
-                        _bits_3003055 = @:tmpset0 __tmp__._0;
-                        _err_3003061 = @:tmpset0 __tmp__._1;
-                    };
-                    if (_err_3003061 != null) {
-                        _gotoNext = 3003114i32;
-                    } else {
-                        _gotoNext = 3003148i32;
-                    };
-                } else if (__value__ == (3003114i32)) {
-                    return _err_3003061;
-                    _gotoNext = 3003148i32;
-                } else if (__value__ == (3003148i32)) {
-                    (@:checkr _d ?? throw "null pointer dereference")._eobRun = ((@:checkr _d ?? throw "null pointer dereference")._eobRun | ((_bits_3003055 : stdgo.GoUInt16)) : stdgo.GoUInt16);
-                    _gotoNext = 3003185i32;
-                } else if (__value__ == (3003185i32)) {
-                    _loopBreak = true;
-                    _gotoNext = 3002777i32;
-                } else if (__value__ == (3003205i32)) {
-                    _z_3002809 = _delta;
-                    {
-                        var __tmp__ = @:check2r _d._decodeBit();
-                        _bit_3003231 = @:tmpset0 __tmp__._0;
-                        _err_3003236 = @:tmpset0 __tmp__._1;
-                    };
-                    if (_err_3003236 != null) {
-                        _gotoNext = 3003275i32;
-                    } else {
-                        _gotoNext = 3003303i32;
-                    };
-                } else if (__value__ == (3003275i32)) {
-                    return _err_3003236;
-                    _gotoNext = 3003303i32;
-                } else if (__value__ == (3003303i32)) {
-                    if (!_bit_3003231) {
-                        _gotoNext = 3003311i32;
-                    } else {
-                        _gotoNext = 3003402i32;
-                    };
-                } else if (__value__ == (3003311i32)) {
-                    _z_3002809 = -_z_3002809;
-                    _gotoNext = 3003402i32;
-                } else if (__value__ == (3003334i32)) {
-                    return stdgo.Go.asInterface((("unexpected Huffman code" : stdgo.GoString) : stdgo._internal.image.jpeg.Jpeg_formaterror.FormatError));
-                    _gotoNext = 3003402i32;
-                } else if (__value__ == (3003402i32)) {
-                    {
-                        var __tmp__ = @:check2r _d._refineNonZeroes(_b, _zig_3002732, _zigEnd, (_val0_3002901 : stdgo.GoInt32), _delta);
-                        _zig_3002732 = @:tmpset0 __tmp__._0;
-                        _err_3002833 = @:tmpset0 __tmp__._1;
-                    };
-                    if (_err_3002833 != null) {
-                        _gotoNext = 3003484i32;
-                    } else {
-                        _gotoNext = 3003509i32;
-                    };
-                } else if (__value__ == (3003484i32)) {
-                    return _err_3002833;
-                    _gotoNext = 3003509i32;
-                } else if (__value__ == (3003509i32)) {
-                    if ((_zig_3002732 > _zigEnd : Bool)) {
-                        _gotoNext = 3003525i32;
-                    } else {
-                        _gotoNext = 3003583i32;
-                    };
-                } else if (__value__ == (3003525i32)) {
-                    return stdgo.Go.asInterface((("too many coefficients" : stdgo.GoString) : stdgo._internal.image.jpeg.Jpeg_formaterror.FormatError));
-                    _gotoNext = 3003583i32;
-                } else if (__value__ == (3003583i32)) {
-                    if (_z_3002809 != ((0 : stdgo.GoInt32))) {
-                        _gotoNext = 3003593i32;
-                    } else {
-                        _gotoNext = 3002798i32;
-                    };
-                } else if (__value__ == (3003593i32)) {
-                    _b[(stdgo._internal.image.jpeg.Jpeg__unzig._unzig[(_zig_3002732 : stdgo.GoInt)] : stdgo.GoInt)] = _z_3002809;
-                    _gotoNext = 3002798i32;
-                } else if (__value__ == (3003630i32)) {
-                    if (((@:checkr _d ?? throw "null pointer dereference")._eobRun > (0 : stdgo.GoUInt16) : Bool)) {
-                        _gotoNext = 3003646i32;
-                    } else {
-                        _gotoNext = 3003757i32;
-                    };
-                } else if (__value__ == (3003646i32)) {
-                    (@:checkr _d ?? throw "null pointer dereference")._eobRun--;
-                    {
-                        {
-                            var __tmp__ = @:check2r _d._refineNonZeroes(_b, _zig_3002732, _zigEnd, (-1 : stdgo.GoInt32), _delta);
-                            _err_3003669 = @:tmpset0 __tmp__._1;
-                        };
-                        if (_err_3003669 != null) {
-                            _gotoNext = 3003733i32;
-                        } else {
-                            _gotoNext = 3003757i32;
-                        };
-                    };
-                } else if (__value__ == (3003733i32)) {
-                    return _err_3003669;
-                    _gotoNext = 3003757i32;
-                } else if (__value__ == (3003757i32)) {
-=======
                         _gotoNext = 2997390i32;
                     } else {
                         _gotoNext = 2997635i32;
@@ -615,7 +390,6 @@
                     return _err_2998572;
                     _gotoNext = 2998660i32;
                 } else if (__value__ == (2998660i32)) {
->>>>>>> 1598d646
                     return (null : stdgo.Error);
                     _gotoNext = -1i32;
                 };
@@ -1239,16 +1013,6 @@
     @:tdfield
     static public function _processDQT( _d:stdgo.Ref<stdgo._internal.image.jpeg.Jpeg_t_decoder.T_decoder>, _n:stdgo.GoInt):stdgo.Error {
         @:recv var _d:stdgo.Ref<stdgo._internal.image.jpeg.Jpeg_t_decoder.T_decoder> = _d;
-<<<<<<< HEAD
-        var _tq_2980093:stdgo.GoUInt8 = (0 : stdgo.GoUInt8);
-        var _err_2980035:stdgo.Error = (null : stdgo.Error);
-        var _x_2980032:stdgo.GoUInt8 = (0 : stdgo.GoUInt8);
-        var _loopBreak = false;
-        var _i_2980618:stdgo.GoInt = (0 : stdgo.GoInt);
-        var _err_2980538:stdgo.Error = (null : stdgo.Error);
-        var _i_2980389:stdgo.GoInt = (0 : stdgo.GoInt);
-        var _err_2980311:stdgo.Error = (null : stdgo.Error);
-=======
         var _err_2974938:stdgo.Error = (null : stdgo.Error);
         var _x_2974935:stdgo.GoUInt8 = (0 : stdgo.GoUInt8);
         var _loopBreak = false;
@@ -1257,158 +1021,12 @@
         var _i_2975292:stdgo.GoInt = (0 : stdgo.GoInt);
         var _err_2975214:stdgo.Error = (null : stdgo.Error);
         var _tq_2974996:stdgo.GoUInt8 = (0 : stdgo.GoUInt8);
->>>>>>> 1598d646
         var _gotoNext = 0i32;
         var __blank__ = _gotoNext == ((0i32 : stdgo.GoInt));
         while (_gotoNext != ((-1i32 : stdgo.GoInt))) {
             {
                 final __value__ = _gotoNext;
                 if (__value__ == (0i32)) {
-<<<<<<< HEAD
-                    _gotoNext = 2980005i32;
-                } else if (__value__ == (2980005i32)) {
-                    var __blank__ = 0i32;
-                    _loopBreak = false;
-                    _gotoNext = 2980012i32;
-                } else if (__value__ == (2980012i32)) {
-                    if (!_loopBreak && ((_n > (0 : stdgo.GoInt) : Bool))) {
-                        _gotoNext = 2980022i32;
-                    } else {
-                        _gotoNext = 2980720i32;
-                    };
-                } else if (__value__ == (2980022i32)) {
-                    _n--;
-                    {
-                        var __tmp__ = @:check2r _d._readByte();
-                        _x_2980032 = @:tmpset0 __tmp__._0;
-                        _err_2980035 = @:tmpset0 __tmp__._1;
-                    };
-                    if (_err_2980035 != null) {
-                        _gotoNext = 2980071i32;
-                    } else {
-                        _gotoNext = 2980093i32;
-                    };
-                } else if (__value__ == (2980071i32)) {
-                    return _err_2980035;
-                    _gotoNext = 2980093i32;
-                } else if (__value__ == (2980093i32)) {
-                    _tq_2980093 = (_x_2980032 & (15 : stdgo.GoUInt8) : stdgo.GoUInt8);
-                    if ((_tq_2980093 > (3 : stdgo.GoUInt8) : Bool)) {
-                        _gotoNext = 2980124i32;
-                    } else {
-                        _gotoNext = 2980170i32;
-                    };
-                } else if (__value__ == (2980124i32)) {
-                    return stdgo.Go.asInterface((("bad Tq value" : stdgo.GoString) : stdgo._internal.image.jpeg.Jpeg_formaterror.FormatError));
-                    _gotoNext = 2980170i32;
-                } else if (__value__ == (2980170i32)) {
-                    _gotoNext = 2980170i32;
-                    {
-                        final __value__ = (_x_2980032 >> (4i64 : stdgo.GoUInt64) : stdgo.GoUInt8);
-                        if (__value__ == ((0 : stdgo.GoUInt8))) {
-                            _gotoNext = 2980237i32;
-                        } else if (__value__ == ((1 : stdgo.GoUInt8))) {
-                            _gotoNext = 2980458i32;
-                        } else {
-                            _gotoNext = 2980188i32;
-                        };
-                    };
-                } else if (__value__ == (2980188i32)) {
-                    return stdgo.Go.asInterface((("bad Pq value" : stdgo.GoString) : stdgo._internal.image.jpeg.Jpeg_formaterror.FormatError));
-                    _gotoNext = 2980012i32;
-                } else if (__value__ == (2980237i32)) {
-                    if ((_n < (64 : stdgo.GoInt) : Bool)) {
-                        _gotoNext = 2980265i32;
-                    } else {
-                        _gotoNext = 2980290i32;
-                    };
-                } else if (__value__ == (2980265i32)) {
-                    _loopBreak = true;
-                    _gotoNext = 2980012i32;
-                } else if (__value__ == (2980290i32)) {
-                    _n = (_n - ((64 : stdgo.GoInt)) : stdgo.GoInt);
-                    {
-                        _err_2980311 = @:check2r _d._readFull(((@:checkr _d ?? throw "null pointer dereference")._tmp.__slice__(0, (64 : stdgo.GoInt)) : stdgo.Slice<stdgo.GoUInt8>));
-                        if (_err_2980311 != null) {
-                            _gotoNext = 2980360i32;
-                        } else {
-                            _gotoNext = 2980385i32;
-                        };
-                    };
-                } else if (__value__ == (2980360i32)) {
-                    return _err_2980311;
-                    _gotoNext = 2980385i32;
-                } else if (__value__ == (2980385i32)) {
-                    if ((0i32 : stdgo.GoInt) < ((@:checkr _d ?? throw "null pointer dereference")._quant[(_tq_2980093 : stdgo.GoInt)].length)) {
-                        _gotoNext = 2980453i32;
-                    } else {
-                        _gotoNext = 2980012i32;
-                    };
-                } else if (__value__ == (2980412i32)) {
-                    (@:checkr _d ?? throw "null pointer dereference")._quant[(_tq_2980093 : stdgo.GoInt)][(_i_2980389 : stdgo.GoInt)] = ((@:checkr _d ?? throw "null pointer dereference")._tmp[(_i_2980389 : stdgo.GoInt)] : stdgo.GoInt32);
-                    _i_2980389++;
-                    _gotoNext = 2980454i32;
-                } else if (__value__ == (2980453i32)) {
-                    _i_2980389 = 0i32;
-                    _gotoNext = 2980454i32;
-                } else if (__value__ == (2980454i32)) {
-                    if (_i_2980389 < ((@:checkr _d ?? throw "null pointer dereference")._quant[(_tq_2980093 : stdgo.GoInt)].length)) {
-                        _gotoNext = 2980412i32;
-                    } else {
-                        _gotoNext = 2980012i32;
-                    };
-                } else if (__value__ == (2980458i32)) {
-                    if ((_n < (128 : stdgo.GoInt) : Bool)) {
-                        _gotoNext = 2980488i32;
-                    } else {
-                        _gotoNext = 2980513i32;
-                    };
-                } else if (__value__ == (2980488i32)) {
-                    _loopBreak = true;
-                    _gotoNext = 2980012i32;
-                } else if (__value__ == (2980513i32)) {
-                    _n = (_n - ((128 : stdgo.GoInt)) : stdgo.GoInt);
-                    {
-                        _err_2980538 = @:check2r _d._readFull(((@:checkr _d ?? throw "null pointer dereference")._tmp.__slice__(0, (128 : stdgo.GoInt)) : stdgo.Slice<stdgo.GoUInt8>));
-                        if (_err_2980538 != null) {
-                            _gotoNext = 2980589i32;
-                        } else {
-                            _gotoNext = 2980614i32;
-                        };
-                    };
-                } else if (__value__ == (2980589i32)) {
-                    return _err_2980538;
-                    _gotoNext = 2980614i32;
-                } else if (__value__ == (2980614i32)) {
-                    if ((0i32 : stdgo.GoInt) < ((@:checkr _d ?? throw "null pointer dereference")._quant[(_tq_2980093 : stdgo.GoInt)].length)) {
-                        _gotoNext = 2980709i32;
-                    } else {
-                        _gotoNext = 2980012i32;
-                    };
-                } else if (__value__ == (2980641i32)) {
-                    (@:checkr _d ?? throw "null pointer dereference")._quant[(_tq_2980093 : stdgo.GoInt)][(_i_2980618 : stdgo.GoInt)] = ((((@:checkr _d ?? throw "null pointer dereference")._tmp[((2 : stdgo.GoInt) * _i_2980618 : stdgo.GoInt)] : stdgo.GoInt32) << (8i64 : stdgo.GoUInt64) : stdgo.GoInt32) | ((@:checkr _d ?? throw "null pointer dereference")._tmp[(((2 : stdgo.GoInt) * _i_2980618 : stdgo.GoInt) + (1 : stdgo.GoInt) : stdgo.GoInt)] : stdgo.GoInt32) : stdgo.GoInt32);
-                    _i_2980618++;
-                    _gotoNext = 2980710i32;
-                } else if (__value__ == (2980709i32)) {
-                    _i_2980618 = 0i32;
-                    _gotoNext = 2980710i32;
-                } else if (__value__ == (2980710i32)) {
-                    if (_i_2980618 < ((@:checkr _d ?? throw "null pointer dereference")._quant[(_tq_2980093 : stdgo.GoInt)].length)) {
-                        _gotoNext = 2980641i32;
-                    } else {
-                        _gotoNext = 2980012i32;
-                    };
-                } else if (__value__ == (2980720i32)) {
-                    if (_n != ((0 : stdgo.GoInt))) {
-                        _gotoNext = 2980730i32;
-                    } else {
-                        _gotoNext = 2980781i32;
-                    };
-                } else if (__value__ == (2980730i32)) {
-                    return stdgo.Go.asInterface((("DQT has wrong length" : stdgo.GoString) : stdgo._internal.image.jpeg.Jpeg_formaterror.FormatError));
-                    _gotoNext = 2980781i32;
-                } else if (__value__ == (2980781i32)) {
-=======
                     _gotoNext = 2974908i32;
                 } else if (__value__ == (2974908i32)) {
                     var __blank__ = 0i32;
@@ -1552,7 +1170,6 @@
                     return stdgo.Go.asInterface((("DQT has wrong length" : stdgo.GoString) : stdgo._internal.image.jpeg.Jpeg_formaterror.FormatError));
                     _gotoNext = 2975684i32;
                 } else if (__value__ == (2975684i32)) {
->>>>>>> 1598d646
                     return (null : stdgo.Error);
                     _gotoNext = -1i32;
                 };
@@ -1918,15 +1535,6 @@
     @:tdfield
     static public function _decodeHuffman( _d:stdgo.Ref<stdgo._internal.image.jpeg.Jpeg_t_decoder.T_decoder>, _h:stdgo.Ref<stdgo._internal.image.jpeg.Jpeg_t_huffman.T_huffman>):{ var _0 : stdgo.GoUInt8; var _1 : stdgo.Error; } {
         @:recv var _d:stdgo.Ref<stdgo._internal.image.jpeg.Jpeg_t_decoder.T_decoder> = _d;
-<<<<<<< HEAD
-        var _err_2966997:stdgo.Error = (null : stdgo.Error);
-        var _slowPathBreak = false;
-        var _code_2966924:stdgo.GoInt32 = (0 : stdgo.GoInt32);
-        var _i_2966921:stdgo.GoInt = (0 : stdgo.GoInt);
-        var _n_2966814:stdgo.GoUInt16 = (0 : stdgo.GoUInt16);
-        var _v_2966748:stdgo.GoUInt16 = (0 : stdgo.GoUInt16);
-        var _err_2966325:stdgo.Error = (null : stdgo.Error);
-=======
         var _err_2937512:stdgo.Error = (null : stdgo.Error);
         var _err_2938184:stdgo.Error = (null : stdgo.Error);
         var _slowPathBreak = false;
@@ -1934,7 +1542,6 @@
         var _i_2938108:stdgo.GoInt = (0 : stdgo.GoInt);
         var _n_2938001:stdgo.GoUInt16 = (0 : stdgo.GoUInt16);
         var _v_2937935:stdgo.GoUInt16 = (0 : stdgo.GoUInt16);
->>>>>>> 1598d646
         var _gotoNext = 0i32;
         var __blank__ = _gotoNext == ((0i32 : stdgo.GoInt));
         while (_gotoNext != ((-1i32 : stdgo.GoInt))) {
@@ -1942,124 +1549,6 @@
                 final __value__ = _gotoNext;
                 if (__value__ == (0i32)) {
                     if ((@:checkr _h ?? throw "null pointer dereference")._nCodes == ((0 : stdgo.GoInt32))) {
-<<<<<<< HEAD
-                        _gotoNext = 2966240i32;
-                    } else {
-                        _gotoNext = 2966302i32;
-                    };
-                } else if (__value__ == (2966240i32)) {
-                    return { _0 : (0 : stdgo.GoUInt8), _1 : stdgo.Go.asInterface((("uninitialized Huffman table" : stdgo.GoString) : stdgo._internal.image.jpeg.Jpeg_formaterror.FormatError)) };
-                    _gotoNext = 2966302i32;
-                } else if (__value__ == (2966302i32)) {
-                    if (((@:checkr _d ?? throw "null pointer dereference")._bits._n < (8 : stdgo.GoInt32) : Bool)) {
-                        _gotoNext = 2966318i32;
-                    } else {
-                        _gotoNext = 2966745i32;
-                    };
-                } else if (__value__ == (2966318i32)) {
-                    {
-                        _err_2966325 = @:check2r _d._ensureNBits((8 : stdgo.GoInt32));
-                        if (_err_2966325 != null) {
-                            _gotoNext = 2966361i32;
-                        } else {
-                            _gotoNext = 2966745i32;
-                        };
-                    };
-                } else if (__value__ == (2966361i32)) {
-                    if (((stdgo.Go.toInterface(_err_2966325) != stdgo.Go.toInterface(stdgo.Go.asInterface(stdgo._internal.image.jpeg.Jpeg__errmissingff00._errMissingFF00))) && (stdgo.Go.toInterface(_err_2966325) != stdgo.Go.toInterface(stdgo.Go.asInterface(stdgo._internal.image.jpeg.Jpeg__errshorthuffmandata._errShortHuffmanData))) : Bool)) {
-                        _gotoNext = 2966421i32;
-                    } else {
-                        _gotoNext = 2966655i32;
-                    };
-                } else if (__value__ == (2966421i32)) {
-                    return { _0 : (0 : stdgo.GoUInt8), _1 : _err_2966325 };
-                    _gotoNext = 2966655i32;
-                } else if (__value__ == (2966655i32)) {
-                    if ((@:checkr _d ?? throw "null pointer dereference")._bytes._nUnreadable != ((0 : stdgo.GoInt))) {
-                        _gotoNext = 2966683i32;
-                    } else {
-                        _gotoNext = 2966723i32;
-                    };
-                } else if (__value__ == (2966683i32)) {
-                    @:check2r _d._unreadByteStuffedByte();
-                    _gotoNext = 2966723i32;
-                } else if (__value__ == (2966723i32)) {
-                    _gotoNext = 2966906i32;
-                } else if (__value__ == (2966745i32)) {
-                    {
-                        _v_2966748 = (@:checkr _h ?? throw "null pointer dereference")._lut[(((((@:checkr _d ?? throw "null pointer dereference")._bits._a >> (((@:checkr _d ?? throw "null pointer dereference")._bits._n - (8 : stdgo.GoInt32) : stdgo.GoInt32) : stdgo.GoUInt32) : stdgo.GoUInt32)) & (255u32 : stdgo.GoUInt32) : stdgo.GoUInt32) : stdgo.GoInt)];
-                        if (_v_2966748 != ((0 : stdgo.GoUInt16))) {
-                            _gotoNext = 2966810i32;
-                        } else {
-                            _gotoNext = 2966906i32;
-                        };
-                    };
-                } else if (__value__ == (2966810i32)) {
-                    _n_2966814 = (((_v_2966748 & (255 : stdgo.GoUInt16) : stdgo.GoUInt16)) - (1 : stdgo.GoUInt16) : stdgo.GoUInt16);
-                    (@:checkr _d ?? throw "null pointer dereference")._bits._n = ((@:checkr _d ?? throw "null pointer dereference")._bits._n - ((_n_2966814 : stdgo.GoInt32)) : stdgo.GoInt32);
-                    (@:checkr _d ?? throw "null pointer dereference")._bits._m = ((@:checkr _d ?? throw "null pointer dereference")._bits._m >> (_n_2966814) : stdgo.GoUInt32);
-                    return { _0 : ((_v_2966748 >> (8i64 : stdgo.GoUInt64) : stdgo.GoUInt16) : stdgo.GoUInt8), _1 : (null : stdgo.Error) };
-                    _gotoNext = 2966906i32;
-                } else if (__value__ == (2966906i32)) {
-                    _gotoNext = 2966906i32;
-                    {
-                        final __tmp__0 = (0 : stdgo.GoInt);
-                        final __tmp__1 = (0 : stdgo.GoInt32);
-                        _i_2966921 = __tmp__0;
-                        _code_2966924 = __tmp__1;
-                    };
-                    _slowPathBreak = false;
-                    _gotoNext = 2966917i32;
-                } else if (__value__ == (2966917i32)) {
-                    if (!_slowPathBreak && ((_i_2966921 < (16 : stdgo.GoInt) : Bool))) {
-                        _gotoNext = 2966968i32;
-                    } else {
-                        _gotoNext = 2967248i32;
-                    };
-                } else if (__value__ == (2966968i32)) {
-                    if ((@:checkr _d ?? throw "null pointer dereference")._bits._n == ((0 : stdgo.GoInt32))) {
-                        _gotoNext = 2966989i32;
-                    } else {
-                        _gotoNext = 2967064i32;
-                    };
-                } else if (__value__ == (2966989i32)) {
-                    {
-                        _err_2966997 = @:check2r _d._ensureNBits((1 : stdgo.GoInt32));
-                        if (_err_2966997 != null) {
-                            _gotoNext = 2967033i32;
-                        } else {
-                            _gotoNext = 2967064i32;
-                        };
-                    };
-                } else if (__value__ == (2967033i32)) {
-                    return { _0 : (0 : stdgo.GoUInt8), _1 : _err_2966997 };
-                    _gotoNext = 2967064i32;
-                } else if (__value__ == (2967064i32)) {
-                    if (((@:checkr _d ?? throw "null pointer dereference")._bits._a & (@:checkr _d ?? throw "null pointer dereference")._bits._m : stdgo.GoUInt32) != ((0u32 : stdgo.GoUInt32))) {
-                        _gotoNext = 2967090i32;
-                    } else {
-                        _gotoNext = 2967111i32;
-                    };
-                } else if (__value__ == (2967090i32)) {
-                    _code_2966924 = (_code_2966924 | ((1 : stdgo.GoInt32)) : stdgo.GoInt32);
-                    _gotoNext = 2967111i32;
-                } else if (__value__ == (2967111i32)) {
-                    (@:checkr _d ?? throw "null pointer dereference")._bits._n--;
-                    (@:checkr _d ?? throw "null pointer dereference")._bits._m = ((@:checkr _d ?? throw "null pointer dereference")._bits._m >> ((1i64 : stdgo.GoUInt64)) : stdgo.GoUInt32);
-                    if ((_code_2966924 <= (@:checkr _h ?? throw "null pointer dereference")._maxCodes[(_i_2966921 : stdgo.GoInt)] : Bool)) {
-                        _gotoNext = 2967166i32;
-                    } else {
-                        _gotoNext = 2967233i32;
-                    };
-                } else if (__value__ == (2967166i32)) {
-                    return { _0 : (@:checkr _h ?? throw "null pointer dereference")._vals[((((@:checkr _h ?? throw "null pointer dereference")._valsIndices[(_i_2966921 : stdgo.GoInt)] + _code_2966924 : stdgo.GoInt32) - (@:checkr _h ?? throw "null pointer dereference")._minCodes[(_i_2966921 : stdgo.GoInt)] : stdgo.GoInt32) : stdgo.GoInt)], _1 : (null : stdgo.Error) };
-                    _gotoNext = 2967233i32;
-                } else if (__value__ == (2967233i32)) {
-                    _code_2966924 = (_code_2966924 << ((1i64 : stdgo.GoUInt64)) : stdgo.GoInt32);
-                    _i_2966921++;
-                    _gotoNext = 2966917i32;
-                } else if (__value__ == (2967248i32)) {
-=======
                         _gotoNext = 2937427i32;
                     } else {
                         _gotoNext = 2937489i32;
@@ -2176,7 +1665,6 @@
                     _i_2938108++;
                     _gotoNext = 2938104i32;
                 } else if (__value__ == (2938435i32)) {
->>>>>>> 1598d646
                     return { _0 : (0 : stdgo.GoUInt8), _1 : stdgo.Go.asInterface((("bad Huffman code" : stdgo.GoString) : stdgo._internal.image.jpeg.Jpeg_formaterror.FormatError)) };
                     _gotoNext = -1i32;
                 };
