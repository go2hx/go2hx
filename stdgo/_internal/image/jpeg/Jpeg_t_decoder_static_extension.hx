--- conflicted
+++ resolved
@@ -163,22 +163,6 @@
     @:tdfield
     static public function _refine( _d:stdgo.Ref<stdgo._internal.image.jpeg.Jpeg_t_decoder.T_decoder>, _b:stdgo.Ref<stdgo._internal.image.jpeg.Jpeg_t_block.T_block>, _h:stdgo.Ref<stdgo._internal.image.jpeg.Jpeg_t_huffman.T_huffman>, _zigStart:stdgo.GoInt32, _zigEnd:stdgo.GoInt32, _delta:stdgo.GoInt32):stdgo.Error {
         @:recv var _d:stdgo.Ref<stdgo._internal.image.jpeg.Jpeg_t_decoder.T_decoder> = _d;
-<<<<<<< HEAD
-        var _val0_2967276:stdgo.GoUInt8 = (0 : stdgo.GoUInt8);
-        var _err_2967208:stdgo.Error = (null : stdgo.Error);
-        var _bit_2967606:Bool = false;
-        var _err_2966918:stdgo.Error = (null : stdgo.Error);
-        var _bit_2966913:Bool = false;
-        var _z_2967184:stdgo.GoInt32 = (0 : stdgo.GoInt32);
-        var _loopBreak = false;
-        var _zig_2967107:stdgo.GoInt32 = (0 : stdgo.GoInt32);
-        var _err_2967611:stdgo.Error = (null : stdgo.Error);
-        var _val1_2967298:stdgo.GoUInt8 = (0 : stdgo.GoUInt8);
-        var _bits_2967430:stdgo.GoUInt32 = (0 : stdgo.GoUInt32);
-        var _value_2967201:stdgo.GoUInt8 = (0 : stdgo.GoUInt8);
-        var _err_2968044:stdgo.Error = (null : stdgo.Error);
-        var _err_2967436:stdgo.Error = (null : stdgo.Error);
-=======
         var _val0_3002901:stdgo.GoUInt8 = (0 : stdgo.GoUInt8);
         var _bit_3002538:Bool = false;
         var _err_3003669:stdgo.Error = (null : stdgo.Error);
@@ -193,7 +177,6 @@
         var _value_3002826:stdgo.GoUInt8 = (0 : stdgo.GoUInt8);
         var _loopBreak = false;
         var _err_3003061:stdgo.Error = (null : stdgo.Error);
->>>>>>> 75a1cf92
         var _gotoNext = 0i32;
         var __blank__ = _gotoNext == ((0i32 : stdgo.GoInt));
         while (_gotoNext != ((-1i32 : stdgo.GoInt))) {
@@ -1030,16 +1013,6 @@
     @:tdfield
     static public function _processDQT( _d:stdgo.Ref<stdgo._internal.image.jpeg.Jpeg_t_decoder.T_decoder>, _n:stdgo.GoInt):stdgo.Error {
         @:recv var _d:stdgo.Ref<stdgo._internal.image.jpeg.Jpeg_t_decoder.T_decoder> = _d;
-<<<<<<< HEAD
-        var _err_2983168:stdgo.Error = (null : stdgo.Error);
-        var _i_2983019:stdgo.GoInt = (0 : stdgo.GoInt);
-        var _err_2982941:stdgo.Error = (null : stdgo.Error);
-        var _tq_2982723:stdgo.GoUInt8 = (0 : stdgo.GoUInt8);
-        var _err_2982665:stdgo.Error = (null : stdgo.Error);
-        var _x_2982662:stdgo.GoUInt8 = (0 : stdgo.GoUInt8);
-        var _loopBreak = false;
-        var _i_2983248:stdgo.GoInt = (0 : stdgo.GoInt);
-=======
         var _loopBreak = false;
         var _i_2980618:stdgo.GoInt = (0 : stdgo.GoInt);
         var _err_2980538:stdgo.Error = (null : stdgo.Error);
@@ -1048,7 +1021,6 @@
         var _tq_2980093:stdgo.GoUInt8 = (0 : stdgo.GoUInt8);
         var _err_2980035:stdgo.Error = (null : stdgo.Error);
         var _x_2980032:stdgo.GoUInt8 = (0 : stdgo.GoUInt8);
->>>>>>> 75a1cf92
         var _gotoNext = 0i32;
         var __blank__ = _gotoNext == ((0i32 : stdgo.GoInt));
         while (_gotoNext != ((-1i32 : stdgo.GoInt))) {
@@ -1563,15 +1535,6 @@
     @:tdfield
     static public function _decodeHuffman( _d:stdgo.Ref<stdgo._internal.image.jpeg.Jpeg_t_decoder.T_decoder>, _h:stdgo.Ref<stdgo._internal.image.jpeg.Jpeg_t_huffman.T_huffman>):{ var _0 : stdgo.GoUInt8; var _1 : stdgo.Error; } {
         @:recv var _d:stdgo.Ref<stdgo._internal.image.jpeg.Jpeg_t_decoder.T_decoder> = _d;
-<<<<<<< HEAD
-        var _slowPathBreak = false;
-        var _code_3005179:stdgo.GoInt32 = (0 : stdgo.GoInt32);
-        var _i_3005176:stdgo.GoInt = (0 : stdgo.GoInt);
-        var _n_3005069:stdgo.GoUInt16 = (0 : stdgo.GoUInt16);
-        var _v_3005003:stdgo.GoUInt16 = (0 : stdgo.GoUInt16);
-        var _err_3004580:stdgo.Error = (null : stdgo.Error);
-        var _err_3005252:stdgo.Error = (null : stdgo.Error);
-=======
         var _i_2966921:stdgo.GoInt = (0 : stdgo.GoInt);
         var _n_2966814:stdgo.GoUInt16 = (0 : stdgo.GoUInt16);
         var _v_2966748:stdgo.GoUInt16 = (0 : stdgo.GoUInt16);
@@ -1579,7 +1542,6 @@
         var _err_2966997:stdgo.Error = (null : stdgo.Error);
         var _slowPathBreak = false;
         var _code_2966924:stdgo.GoInt32 = (0 : stdgo.GoInt32);
->>>>>>> 75a1cf92
         var _gotoNext = 0i32;
         var __blank__ = _gotoNext == ((0i32 : stdgo.GoInt));
         while (_gotoNext != ((-1i32 : stdgo.GoInt))) {
