package stdgo._internal.index.suffixarray;
function _assignID_64(_text:stdgo.Slice<stdgo.GoInt64>, _sa:stdgo.Slice<stdgo.GoInt64>, _numLMS:stdgo.GoInt):stdgo.GoInt {
<<<<<<< HEAD
        var _lastLen_3362653:stdgo.GoInt64 = (0 : stdgo.GoInt64);
=======
        var _i_3363112:stdgo.GoInt = (0 : stdgo.GoInt);
        var _i_3362722_0:stdgo.GoInt = (0 : stdgo.GoInt);
>>>>>>> 75a1cf92
        var _id_3362644:stdgo.GoInt = (0 : stdgo.GoInt);
        var _i_3363112:stdgo.GoInt = (0 : stdgo.GoInt);
        var _this_3363054:stdgo.Slice<stdgo.GoInt64> = (null : stdgo.Slice<stdgo.GoInt64>);
        var _n_3362836:stdgo.GoInt64 = (0 : stdgo.GoInt64);
        var _j_3362717:stdgo.GoInt64 = (0 : stdgo.GoInt64);
        var _lastPos_3362689:stdgo.GoInt64 = (0 : stdgo.GoInt64);
<<<<<<< HEAD
        var _last_3363078:stdgo.Slice<stdgo.GoInt64> = (null : stdgo.Slice<stdgo.GoInt64>);
        var _n_3363039:stdgo.GoInt = (0 : stdgo.GoInt);
=======
        var _lastLen_3362653:stdgo.GoInt64 = (0 : stdgo.GoInt64);
        var _last_3363078:stdgo.Slice<stdgo.GoInt64> = (null : stdgo.Slice<stdgo.GoInt64>);
        var _this_3363054:stdgo.Slice<stdgo.GoInt64> = (null : stdgo.Slice<stdgo.GoInt64>);
>>>>>>> 75a1cf92
        var _gotoNext = 0i32;
        var __blank__ = _gotoNext == ((0i32 : stdgo.GoInt));
        while (_gotoNext != ((-1i32 : stdgo.GoInt))) {
            {
                final __value__ = _gotoNext;
                if (__value__ == (0i32)) {
                    _id_3362644 = (0 : stdgo.GoInt);
                    _lastLen_3362653 = (-1i64 : stdgo.GoInt64);
                    _lastPos_3362689 = (0i64 : stdgo.GoInt64);
                    if ((0i32 : stdgo.GoInt) < ((_sa.__slice__(((_sa.length) - _numLMS : stdgo.GoInt)) : stdgo.Slice<stdgo.GoInt64>).length)) {
                        _gotoNext = 3363273i32;
                    } else {
                        _gotoNext = 3363277i32;
                    };
                } else if (__value__ == (3362748i32)) {
                    _j_3362717 = (_sa.__slice__(((_sa.length) - _numLMS : stdgo.GoInt)) : stdgo.Slice<stdgo.GoInt64>)[(_i_3362722_0 : stdgo.GoInt)];
                    _n_3362836 = _sa[((_j_3362717 / (2i64 : stdgo.GoInt64) : stdgo.GoInt64) : stdgo.GoInt)];
                    if (_n_3362836 != (_lastLen_3362653)) {
                        _gotoNext = 3362867i32;
                    } else {
                        _gotoNext = 3362887i32;
                    };
                } else if (__value__ == (3362867i32)) {
                    _gotoNext = 3363204i32;
                } else if (__value__ == (3362887i32)) {
                    if (((_n_3362836 : stdgo.GoUInt64) >= (_text.length : stdgo.GoUInt64) : Bool)) {
                        _gotoNext = 3362921i32;
                    } else {
                        _gotoNext = 3363006i32;
                    };
                } else if (__value__ == (3362921i32)) {
                    _gotoNext = 3363245i32;
                } else if (__value__ == (3363006i32)) {
                    _n_3363039 = (_n_3362836 : stdgo.GoInt);
                    _this_3363054 = ((_text.__slice__(_j_3362717) : stdgo.Slice<stdgo.GoInt64>).__slice__(0, _n_3363039) : stdgo.Slice<stdgo.GoInt64>);
                    _last_3363078 = ((_text.__slice__(_lastPos_3362689) : stdgo.Slice<stdgo.GoInt64>).__slice__(0, _n_3363039) : stdgo.Slice<stdgo.GoInt64>);
                    _i_3363112 = (0 : stdgo.GoInt);
                    _gotoNext = 3363108i32;
                    {
                        _gotoNext = 3363006i32;
                    };
                } else if (__value__ == (3363108i32)) {
                    if ((_i_3363112 < _n_3363039 : Bool)) {
                        _gotoNext = 3363131i32;
                    } else {
                        _gotoNext = 3363189i32;
                    };
                } else if (__value__ == (3363127i32)) {
                    _i_3363112++;
                    _gotoNext = 3363108i32;
                } else if (__value__ == (3363131i32)) {
                    if (_this_3363054[(_i_3363112 : stdgo.GoInt)] != (_last_3363078[(_i_3363112 : stdgo.GoInt)])) {
                        _gotoNext = 3363159i32;
                    } else {
                        _gotoNext = 3363127i32;
                    };
                } else if (__value__ == (3363159i32)) {
                    _gotoNext = 3363204i32;
                } else if (__value__ == (3363189i32)) {
                    _gotoNext = 3363245i32;
                } else if (__value__ == (3363204i32)) {
                    _gotoNext = 3363204i32;
                    _id_3362644++;
                    _lastPos_3362689 = _j_3362717;
                    _lastLen_3362653 = _n_3362836;
                    _gotoNext = 3363245i32;
                } else if (__value__ == (3363245i32)) {
                    _sa[((_j_3362717 / (2i64 : stdgo.GoInt64) : stdgo.GoInt64) : stdgo.GoInt)] = (_id_3362644 : stdgo.GoInt64);
                    _i_3362722_0++;
                    _gotoNext = 3363274i32;
                } else if (__value__ == (3363273i32)) {
                    {
                        final __tmp__0 = 0i32;
                        final __tmp__1 = (_sa.__slice__(((_sa.length) - _numLMS : stdgo.GoInt)) : stdgo.Slice<stdgo.GoInt64>)[(0i32 : stdgo.GoInt)];
                        _i_3362722_0 = __tmp__0;
                        _j_3362717 = __tmp__1;
                    };
                    _gotoNext = 3363274i32;
                } else if (__value__ == (3363274i32)) {
                    if (_i_3362722_0 < ((_sa.__slice__(((_sa.length) - _numLMS : stdgo.GoInt)) : stdgo.Slice<stdgo.GoInt64>).length)) {
                        _gotoNext = 3362748i32;
                    } else {
                        _gotoNext = 3363277i32;
                    };
                } else if (__value__ == (3363277i32)) {
                    return _id_3362644;
                    _gotoNext = -1i32;
                };
            };
        };
        throw stdgo.Go.toInterface(("unreachable goto control flow" : stdgo.GoString));
    }<|MERGE_RESOLUTION|>--- conflicted
+++ resolved
@@ -1,25 +1,16 @@
 package stdgo._internal.index.suffixarray;
 function _assignID_64(_text:stdgo.Slice<stdgo.GoInt64>, _sa:stdgo.Slice<stdgo.GoInt64>, _numLMS:stdgo.GoInt):stdgo.GoInt {
-<<<<<<< HEAD
-        var _lastLen_3362653:stdgo.GoInt64 = (0 : stdgo.GoInt64);
-=======
         var _i_3363112:stdgo.GoInt = (0 : stdgo.GoInt);
         var _i_3362722_0:stdgo.GoInt = (0 : stdgo.GoInt);
->>>>>>> 75a1cf92
         var _id_3362644:stdgo.GoInt = (0 : stdgo.GoInt);
         var _i_3363112:stdgo.GoInt = (0 : stdgo.GoInt);
         var _this_3363054:stdgo.Slice<stdgo.GoInt64> = (null : stdgo.Slice<stdgo.GoInt64>);
         var _n_3362836:stdgo.GoInt64 = (0 : stdgo.GoInt64);
         var _j_3362717:stdgo.GoInt64 = (0 : stdgo.GoInt64);
         var _lastPos_3362689:stdgo.GoInt64 = (0 : stdgo.GoInt64);
-<<<<<<< HEAD
-        var _last_3363078:stdgo.Slice<stdgo.GoInt64> = (null : stdgo.Slice<stdgo.GoInt64>);
-        var _n_3363039:stdgo.GoInt = (0 : stdgo.GoInt);
-=======
         var _lastLen_3362653:stdgo.GoInt64 = (0 : stdgo.GoInt64);
         var _last_3363078:stdgo.Slice<stdgo.GoInt64> = (null : stdgo.Slice<stdgo.GoInt64>);
         var _this_3363054:stdgo.Slice<stdgo.GoInt64> = (null : stdgo.Slice<stdgo.GoInt64>);
->>>>>>> 75a1cf92
         var _gotoNext = 0i32;
         var __blank__ = _gotoNext == ((0i32 : stdgo.GoInt));
         while (_gotoNext != ((-1i32 : stdgo.GoInt))) {
