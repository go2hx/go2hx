--- conflicted
+++ resolved
@@ -1,17 +1,5 @@
 package stdgo._internal.index.suffixarray;
 function _assignID_8_32(_text:stdgo.Slice<stdgo.GoUInt8>, _sa:stdgo.Slice<stdgo.GoInt32>, _numLMS:stdgo.GoInt):stdgo.GoInt {
-<<<<<<< HEAD
-        var _i_3315464:stdgo.GoInt = (0 : stdgo.GoInt);
-        var _this_3315406:stdgo.Slice<stdgo.GoUInt8> = (null : stdgo.Slice<stdgo.GoUInt8>);
-        var _n_3315188:stdgo.GoInt32 = (0 : stdgo.GoInt32);
-        var _i_3315074_0:stdgo.GoInt = (0 : stdgo.GoInt);
-        var _id_3314996:stdgo.GoInt = (0 : stdgo.GoInt);
-        var _last_3315430:stdgo.Slice<stdgo.GoUInt8> = (null : stdgo.Slice<stdgo.GoUInt8>);
-        var _n_3315391:stdgo.GoInt = (0 : stdgo.GoInt);
-        var _j_3315069:stdgo.GoInt32 = (0 : stdgo.GoInt32);
-        var _lastPos_3315041:stdgo.GoInt32 = (0 : stdgo.GoInt32);
-        var _lastLen_3315005:stdgo.GoInt32 = (0 : stdgo.GoInt32);
-=======
         var _last_3315430:stdgo.Slice<stdgo.GoUInt8> = (null : stdgo.Slice<stdgo.GoUInt8>);
         var _this_3315406:stdgo.Slice<stdgo.GoUInt8> = (null : stdgo.Slice<stdgo.GoUInt8>);
         var _n_3315391:stdgo.GoInt = (0 : stdgo.GoInt);
@@ -22,7 +10,6 @@
         var _lastPos_3315041:stdgo.GoInt32 = (0 : stdgo.GoInt32);
         var _lastLen_3315005:stdgo.GoInt32 = (0 : stdgo.GoInt32);
         var _id_3314996:stdgo.GoInt = (0 : stdgo.GoInt);
->>>>>>> 1598d646
         var _gotoNext = 0i32;
         var __blank__ = _gotoNext == ((0i32 : stdgo.GoInt));
         while (_gotoNext != ((-1i32 : stdgo.GoInt))) {
