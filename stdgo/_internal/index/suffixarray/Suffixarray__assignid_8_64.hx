package stdgo._internal.index.suffixarray;
function _assignID_8_64(_text:stdgo.Slice<stdgo.GoUInt8>, _sa:stdgo.Slice<stdgo.GoInt64>, _numLMS:stdgo.GoInt):stdgo.GoInt {
        var _i_3361696:stdgo.GoInt = (0 : stdgo.GoInt);
        var _last_3361662:stdgo.Slice<stdgo.GoUInt8> = (null : stdgo.Slice<stdgo.GoUInt8>);
        var _n_3361420:stdgo.GoInt64 = (0 : stdgo.GoInt64);
        var _lastPos_3361273:stdgo.GoInt64 = (0 : stdgo.GoInt64);
        var _lastLen_3361237:stdgo.GoInt64 = (0 : stdgo.GoInt64);
        var _this_3361638:stdgo.Slice<stdgo.GoUInt8> = (null : stdgo.Slice<stdgo.GoUInt8>);
        var _n_3361623:stdgo.GoInt = (0 : stdgo.GoInt);
<<<<<<< HEAD
        var _n_3361420:stdgo.GoInt64 = (0 : stdgo.GoInt64);
        var _lastLen_3361237:stdgo.GoInt64 = (0 : stdgo.GoInt64);
        var _last_3361662:stdgo.Slice<stdgo.GoUInt8> = (null : stdgo.Slice<stdgo.GoUInt8>);
=======
>>>>>>> 97b0842d
        var _j_3361301:stdgo.GoInt64 = (0 : stdgo.GoInt64);
        var _i_3361306_0:stdgo.GoInt = (0 : stdgo.GoInt);
        var _id_3361228:stdgo.GoInt = (0 : stdgo.GoInt);
        var _gotoNext = 0i32;
        var __blank__ = _gotoNext == ((0i32 : stdgo.GoInt));
        while (_gotoNext != ((-1i32 : stdgo.GoInt))) {
            {
                final __value__ = _gotoNext;
                if (__value__ == (0i32)) {
                    _id_3361228 = (0 : stdgo.GoInt);
                    _lastLen_3361237 = (-1i64 : stdgo.GoInt64);
                    _lastPos_3361273 = (0i64 : stdgo.GoInt64);
                    if ((0i32 : stdgo.GoInt) < ((_sa.__slice__(((_sa.length) - _numLMS : stdgo.GoInt)) : stdgo.Slice<stdgo.GoInt64>).length)) {
                        _gotoNext = 3361857i32;
                    } else {
                        _gotoNext = 3361861i32;
                    };
                } else if (__value__ == (3361332i32)) {
                    _j_3361301 = (_sa.__slice__(((_sa.length) - _numLMS : stdgo.GoInt)) : stdgo.Slice<stdgo.GoInt64>)[(_i_3361306_0 : stdgo.GoInt)];
                    _n_3361420 = _sa[((_j_3361301 / (2i64 : stdgo.GoInt64) : stdgo.GoInt64) : stdgo.GoInt)];
                    if (_n_3361420 != (_lastLen_3361237)) {
                        _gotoNext = 3361451i32;
                    } else {
                        _gotoNext = 3361471i32;
                    };
                } else if (__value__ == (3361451i32)) {
                    _gotoNext = 3361788i32;
                } else if (__value__ == (3361471i32)) {
                    if (((_n_3361420 : stdgo.GoUInt64) >= (_text.length : stdgo.GoUInt64) : Bool)) {
                        _gotoNext = 3361505i32;
                    } else {
                        _gotoNext = 3361590i32;
                    };
                } else if (__value__ == (3361505i32)) {
                    _gotoNext = 3361829i32;
                } else if (__value__ == (3361590i32)) {
                    _n_3361623 = (_n_3361420 : stdgo.GoInt);
                    _this_3361638 = ((_text.__slice__(_j_3361301) : stdgo.Slice<stdgo.GoUInt8>).__slice__(0, _n_3361623) : stdgo.Slice<stdgo.GoUInt8>);
                    _last_3361662 = ((_text.__slice__(_lastPos_3361273) : stdgo.Slice<stdgo.GoUInt8>).__slice__(0, _n_3361623) : stdgo.Slice<stdgo.GoUInt8>);
                    _i_3361696 = (0 : stdgo.GoInt);
                    _gotoNext = 3361692i32;
                    {
                        _gotoNext = 3361590i32;
                    };
                } else if (__value__ == (3361692i32)) {
                    if ((_i_3361696 < _n_3361623 : Bool)) {
                        _gotoNext = 3361715i32;
                    } else {
                        _gotoNext = 3361773i32;
                    };
                } else if (__value__ == (3361711i32)) {
                    _i_3361696++;
                    _gotoNext = 3361692i32;
                } else if (__value__ == (3361715i32)) {
                    if (_this_3361638[(_i_3361696 : stdgo.GoInt)] != (_last_3361662[(_i_3361696 : stdgo.GoInt)])) {
                        _gotoNext = 3361743i32;
                    } else {
                        _gotoNext = 3361711i32;
                    };
                } else if (__value__ == (3361743i32)) {
                    _gotoNext = 3361788i32;
                } else if (__value__ == (3361773i32)) {
                    _gotoNext = 3361829i32;
                } else if (__value__ == (3361788i32)) {
                    _gotoNext = 3361788i32;
                    _id_3361228++;
                    _lastPos_3361273 = _j_3361301;
                    _lastLen_3361237 = _n_3361420;
                    _gotoNext = 3361829i32;
                } else if (__value__ == (3361829i32)) {
                    _sa[((_j_3361301 / (2i64 : stdgo.GoInt64) : stdgo.GoInt64) : stdgo.GoInt)] = (_id_3361228 : stdgo.GoInt64);
                    _i_3361306_0++;
                    _gotoNext = 3361858i32;
                } else if (__value__ == (3361857i32)) {
                    {
                        final __tmp__0 = 0i32;
                        final __tmp__1 = (_sa.__slice__(((_sa.length) - _numLMS : stdgo.GoInt)) : stdgo.Slice<stdgo.GoInt64>)[(0i32 : stdgo.GoInt)];
                        _i_3361306_0 = __tmp__0;
                        _j_3361301 = __tmp__1;
                    };
                    _gotoNext = 3361858i32;
                } else if (__value__ == (3361858i32)) {
                    if (_i_3361306_0 < ((_sa.__slice__(((_sa.length) - _numLMS : stdgo.GoInt)) : stdgo.Slice<stdgo.GoInt64>).length)) {
                        _gotoNext = 3361332i32;
                    } else {
                        _gotoNext = 3361861i32;
                    };
                } else if (__value__ == (3361861i32)) {
                    return _id_3361228;
                    _gotoNext = -1i32;
                };
            };
        };
        throw stdgo.Go.toInterface(("unreachable goto control flow" : stdgo.GoString));
    }<|MERGE_RESOLUTION|>--- conflicted
+++ resolved
@@ -7,12 +7,6 @@
         var _lastLen_3361237:stdgo.GoInt64 = (0 : stdgo.GoInt64);
         var _this_3361638:stdgo.Slice<stdgo.GoUInt8> = (null : stdgo.Slice<stdgo.GoUInt8>);
         var _n_3361623:stdgo.GoInt = (0 : stdgo.GoInt);
-<<<<<<< HEAD
-        var _n_3361420:stdgo.GoInt64 = (0 : stdgo.GoInt64);
-        var _lastLen_3361237:stdgo.GoInt64 = (0 : stdgo.GoInt64);
-        var _last_3361662:stdgo.Slice<stdgo.GoUInt8> = (null : stdgo.Slice<stdgo.GoUInt8>);
-=======
->>>>>>> 97b0842d
         var _j_3361301:stdgo.GoInt64 = (0 : stdgo.GoInt64);
         var _i_3361306_0:stdgo.GoInt = (0 : stdgo.GoInt);
         var _id_3361228:stdgo.GoInt = (0 : stdgo.GoInt);
