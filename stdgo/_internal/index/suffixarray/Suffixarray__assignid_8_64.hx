package stdgo._internal.index.suffixarray;
function _assignID_8_64(_text:stdgo.Slice<stdgo.GoUInt8>, _sa:stdgo.Slice<stdgo.GoInt64>, _numLMS:stdgo.GoInt):stdgo.GoInt {
<<<<<<< HEAD
        var _n_3361623:stdgo.GoInt = (0 : stdgo.GoInt);
        var _n_3361420:stdgo.GoInt64 = (0 : stdgo.GoInt64);
        var _j_3361301:stdgo.GoInt64 = (0 : stdgo.GoInt64);
        var _i_3361306_0:stdgo.GoInt = (0 : stdgo.GoInt);
        var _lastPos_3361273:stdgo.GoInt64 = (0 : stdgo.GoInt64);
        var _last_3361662:stdgo.Slice<stdgo.GoUInt8> = (null : stdgo.Slice<stdgo.GoUInt8>);
        var _this_3361638:stdgo.Slice<stdgo.GoUInt8> = (null : stdgo.Slice<stdgo.GoUInt8>);
        var _n_3361420:stdgo.GoInt64 = (0 : stdgo.GoInt64);
        var _lastLen_3361237:stdgo.GoInt64 = (0 : stdgo.GoInt64);
        var _id_3361228:stdgo.GoInt = (0 : stdgo.GoInt);
        var _i_3361696:stdgo.GoInt = (0 : stdgo.GoInt);
=======
        var _n_3351875:stdgo.GoInt = (0 : stdgo.GoInt);
        var _lastPos_3351525:stdgo.GoInt64 = (0 : stdgo.GoInt64);
        var _lastLen_3351489:stdgo.GoInt64 = (0 : stdgo.GoInt64);
        var _n_3351672:stdgo.GoInt64 = (0 : stdgo.GoInt64);
        var _j_3351553:stdgo.GoInt64 = (0 : stdgo.GoInt64);
        var _i_3351558_0:stdgo.GoInt = (0 : stdgo.GoInt);
        var _id_3351480:stdgo.GoInt = (0 : stdgo.GoInt);
        var _i_3351948:stdgo.GoInt = (0 : stdgo.GoInt);
        var _last_3351914:stdgo.Slice<stdgo.GoUInt8> = (null : stdgo.Slice<stdgo.GoUInt8>);
        var _this_3351890:stdgo.Slice<stdgo.GoUInt8> = (null : stdgo.Slice<stdgo.GoUInt8>);
>>>>>>> 5c6bc43f
        var _gotoNext = 0i32;
        var __blank__ = _gotoNext == ((0i32 : stdgo.GoInt));
        while (_gotoNext != ((-1i32 : stdgo.GoInt))) {
            {
                final __value__ = _gotoNext;
                if (__value__ == (0i32)) {
                    _id_3351480 = (0 : stdgo.GoInt);
                    _lastLen_3351489 = (-1i64 : stdgo.GoInt64);
                    _lastPos_3351525 = (0i64 : stdgo.GoInt64);
                    if ((0i32 : stdgo.GoInt) < ((_sa.__slice__(((_sa.length) - _numLMS : stdgo.GoInt)) : stdgo.Slice<stdgo.GoInt64>).length)) {
                        _gotoNext = 3352109i32;
                    } else {
                        _gotoNext = 3352113i32;
                    };
                } else if (__value__ == (3351584i32)) {
                    _j_3351553 = (_sa.__slice__(((_sa.length) - _numLMS : stdgo.GoInt)) : stdgo.Slice<stdgo.GoInt64>)[(_i_3351558_0 : stdgo.GoInt)];
                    _n_3351672 = _sa[((_j_3351553 / (2i64 : stdgo.GoInt64) : stdgo.GoInt64) : stdgo.GoInt)];
                    if (_n_3351672 != (_lastLen_3351489)) {
                        _gotoNext = 3351703i32;
                    } else {
                        _gotoNext = 3351723i32;
                    };
                } else if (__value__ == (3351703i32)) {
                    _gotoNext = 3352040i32;
                } else if (__value__ == (3351723i32)) {
                    if (((_n_3351672 : stdgo.GoUInt64) >= (_text.length : stdgo.GoUInt64) : Bool)) {
                        _gotoNext = 3351757i32;
                    } else {
                        _gotoNext = 3351842i32;
                    };
                } else if (__value__ == (3351757i32)) {
                    _gotoNext = 3352081i32;
                } else if (__value__ == (3351842i32)) {
                    _n_3351875 = (_n_3351672 : stdgo.GoInt);
                    _this_3351890 = ((_text.__slice__(_j_3351553) : stdgo.Slice<stdgo.GoUInt8>).__slice__(0, _n_3351875) : stdgo.Slice<stdgo.GoUInt8>);
                    _last_3351914 = ((_text.__slice__(_lastPos_3351525) : stdgo.Slice<stdgo.GoUInt8>).__slice__(0, _n_3351875) : stdgo.Slice<stdgo.GoUInt8>);
                    _i_3351948 = (0 : stdgo.GoInt);
                    _gotoNext = 3351944i32;
                    {
                        _gotoNext = 3351842i32;
                    };
                } else if (__value__ == (3351944i32)) {
                    if ((_i_3351948 < _n_3351875 : Bool)) {
                        _gotoNext = 3351967i32;
                    } else {
                        _gotoNext = 3352025i32;
                    };
                } else if (__value__ == (3351963i32)) {
                    _i_3351948++;
                    _gotoNext = 3351944i32;
                } else if (__value__ == (3351967i32)) {
                    if (_this_3351890[(_i_3351948 : stdgo.GoInt)] != (_last_3351914[(_i_3351948 : stdgo.GoInt)])) {
                        _gotoNext = 3351995i32;
                    } else {
                        _gotoNext = 3351963i32;
                    };
                } else if (__value__ == (3351995i32)) {
                    _gotoNext = 3352040i32;
                } else if (__value__ == (3352025i32)) {
                    _gotoNext = 3352081i32;
                } else if (__value__ == (3352040i32)) {
                    _gotoNext = 3352040i32;
                    _id_3351480++;
                    _lastPos_3351525 = _j_3351553;
                    _lastLen_3351489 = _n_3351672;
                    _gotoNext = 3352081i32;
                } else if (__value__ == (3352081i32)) {
                    _sa[((_j_3351553 / (2i64 : stdgo.GoInt64) : stdgo.GoInt64) : stdgo.GoInt)] = (_id_3351480 : stdgo.GoInt64);
                    _i_3351558_0++;
                    _gotoNext = 3352110i32;
                } else if (__value__ == (3352109i32)) {
                    {
                        final __tmp__0 = 0i32;
                        final __tmp__1 = (_sa.__slice__(((_sa.length) - _numLMS : stdgo.GoInt)) : stdgo.Slice<stdgo.GoInt64>)[(0i32 : stdgo.GoInt)];
                        _i_3351558_0 = __tmp__0;
                        _j_3351553 = __tmp__1;
                    };
                    _gotoNext = 3352110i32;
                } else if (__value__ == (3352110i32)) {
                    if (_i_3351558_0 < ((_sa.__slice__(((_sa.length) - _numLMS : stdgo.GoInt)) : stdgo.Slice<stdgo.GoInt64>).length)) {
                        _gotoNext = 3351584i32;
                    } else {
                        _gotoNext = 3352113i32;
                    };
                } else if (__value__ == (3352113i32)) {
                    return _id_3351480;
                    _gotoNext = -1i32;
                };
            };
        };
        throw stdgo.Go.toInterface(("unreachable goto control flow" : stdgo.GoString));
    }<|MERGE_RESOLUTION|>--- conflicted
+++ resolved
@@ -1,18 +1,5 @@
 package stdgo._internal.index.suffixarray;
 function _assignID_8_64(_text:stdgo.Slice<stdgo.GoUInt8>, _sa:stdgo.Slice<stdgo.GoInt64>, _numLMS:stdgo.GoInt):stdgo.GoInt {
-<<<<<<< HEAD
-        var _n_3361623:stdgo.GoInt = (0 : stdgo.GoInt);
-        var _n_3361420:stdgo.GoInt64 = (0 : stdgo.GoInt64);
-        var _j_3361301:stdgo.GoInt64 = (0 : stdgo.GoInt64);
-        var _i_3361306_0:stdgo.GoInt = (0 : stdgo.GoInt);
-        var _lastPos_3361273:stdgo.GoInt64 = (0 : stdgo.GoInt64);
-        var _last_3361662:stdgo.Slice<stdgo.GoUInt8> = (null : stdgo.Slice<stdgo.GoUInt8>);
-        var _this_3361638:stdgo.Slice<stdgo.GoUInt8> = (null : stdgo.Slice<stdgo.GoUInt8>);
-        var _n_3361420:stdgo.GoInt64 = (0 : stdgo.GoInt64);
-        var _lastLen_3361237:stdgo.GoInt64 = (0 : stdgo.GoInt64);
-        var _id_3361228:stdgo.GoInt = (0 : stdgo.GoInt);
-        var _i_3361696:stdgo.GoInt = (0 : stdgo.GoInt);
-=======
         var _n_3351875:stdgo.GoInt = (0 : stdgo.GoInt);
         var _lastPos_3351525:stdgo.GoInt64 = (0 : stdgo.GoInt64);
         var _lastLen_3351489:stdgo.GoInt64 = (0 : stdgo.GoInt64);
@@ -23,7 +10,6 @@
         var _i_3351948:stdgo.GoInt = (0 : stdgo.GoInt);
         var _last_3351914:stdgo.Slice<stdgo.GoUInt8> = (null : stdgo.Slice<stdgo.GoUInt8>);
         var _this_3351890:stdgo.Slice<stdgo.GoUInt8> = (null : stdgo.Slice<stdgo.GoUInt8>);
->>>>>>> 5c6bc43f
         var _gotoNext = 0i32;
         var __blank__ = _gotoNext == ((0i32 : stdgo.GoInt));
         while (_gotoNext != ((-1i32 : stdgo.GoInt))) {
