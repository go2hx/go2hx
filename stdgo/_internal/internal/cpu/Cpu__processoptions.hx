package stdgo._internal.internal.cpu;
function _processOptions(_env:stdgo.GoString):Void {
<<<<<<< HEAD
        var _o_245611:stdgo._internal.internal.cpu.Cpu_t_option.T_option = ({} : stdgo._internal.internal.cpu.Cpu_t_option.T_option);
        var _value_244980:stdgo.GoString = ("" : stdgo.GoString);
        var _i_244681:stdgo.GoInt = (0 : stdgo.GoInt);
        var _i_245399:stdgo.GoInt = (0 : stdgo.GoInt);
        var _i_245281:stdgo.GoInt = (0 : stdgo.GoInt);
        var _enable_245041:Bool = false;
        var _key_244975:stdgo.GoString = ("" : stdgo.GoString);
        var _field_244667:stdgo.GoString = ("" : stdgo.GoString);
        var _fieldBreak = false;
        var _i_245616_0:stdgo.GoInt = (0 : stdgo.GoInt);
=======
        var _i_293096_0:stdgo.GoInt = (0 : stdgo.GoInt);
        var _i_292761:stdgo.GoInt = (0 : stdgo.GoInt);
        var _key_292455:stdgo.GoString = ("" : stdgo.GoString);
        var _o_293091:stdgo._internal.internal.cpu.Cpu_t_option.T_option = ({} : stdgo._internal.internal.cpu.Cpu_t_option.T_option);
        var _i_292879:stdgo.GoInt = (0 : stdgo.GoInt);
        var _enable_292521:Bool = false;
        var _value_292460:stdgo.GoString = ("" : stdgo.GoString);
        var _i_292161:stdgo.GoInt = (0 : stdgo.GoInt);
        var _field_292147:stdgo.GoString = ("" : stdgo.GoString);
        var _fieldBreak = false;
>>>>>>> 2dc985c5
        var _gotoNext = 0i32;
        var __blank__ = _gotoNext == ((0i32 : stdgo.GoInt));
        while (_gotoNext != ((-1i32 : stdgo.GoInt))) {
            {
                final __value__ = _gotoNext;
                if (__value__ == (0i32)) {
<<<<<<< HEAD
                    _gotoNext = 244641i32;
                } else if (__value__ == (244641i32)) {
                    var __blank__ = 0i32;
                    _fieldBreak = false;
                    _gotoNext = 244649i32;
                } else if (__value__ == (244649i32)) {
                    if (!_fieldBreak && (_env != (stdgo.Go.str() : stdgo.GoString))) {
                        _gotoNext = 244663i32;
                    } else {
                        _gotoNext = 245604i32;
                    };
                } else if (__value__ == (244663i32)) {
                    _field_244667 = (stdgo.Go.str() : stdgo.GoString)?.__copy__();
                    _i_244681 = stdgo._internal.internal.cpu.Cpu__indexbyte._indexByte(_env?.__copy__(), (44 : stdgo.GoUInt8));
                    if ((_i_244681 < (0 : stdgo.GoInt) : Bool)) {
                        _gotoNext = 244717i32;
                    } else {
                        _gotoNext = 244752i32;
                    };
                } else if (__value__ == (244717i32)) {
                    {
                        final __tmp__0 = _env?.__copy__();
                        final __tmp__1 = (stdgo.Go.str() : stdgo.GoString)?.__copy__();
                        _field_244667 = __tmp__0;
                        _env = __tmp__1;
                    };
                    _gotoNext = 244795i32;
                } else if (__value__ == (244752i32)) {
                    _gotoNext = 244752i32;
                    {
                        final __tmp__0 = (_env.__slice__(0, _i_244681) : stdgo.GoString)?.__copy__();
                        final __tmp__1 = (_env.__slice__((_i_244681 + (1 : stdgo.GoInt) : stdgo.GoInt)) : stdgo.GoString)?.__copy__();
                        _field_244667 = __tmp__0;
                        _env = __tmp__1;
                    };
                    var __blank__ = 0i32;
                    _gotoNext = 244795i32;
                } else if (__value__ == (244795i32)) {
                    if ((((_field_244667.length) < (4 : stdgo.GoInt) : Bool) || ((_field_244667.__slice__(0, (4 : stdgo.GoInt)) : stdgo.GoString) != ("cpu." : stdgo.GoString)) : Bool)) {
                        _gotoNext = 244836i32;
                    } else {
                        _gotoNext = 244856i32;
                    };
                } else if (__value__ == (244836i32)) {
                    var __blank__ = 0i32;
                    _gotoNext = 244649i32;
                } else if (__value__ == (244856i32)) {
                    _i_244681 = stdgo._internal.internal.cpu.Cpu__indexbyte._indexByte(_field_244667?.__copy__(), (61 : stdgo.GoUInt8));
                    if ((_i_244681 < (0 : stdgo.GoInt) : Bool)) {
                        _gotoNext = 244893i32;
                    } else {
                        _gotoNext = 244975i32;
                    };
                } else if (__value__ == (244893i32)) {
                    stdgo.Go.print(("GODEBUG: no value specified for \"" : stdgo.GoString), _field_244667, ("\"\n" : stdgo.GoString));
                    var __blank__ = 0i32;
                    _gotoNext = 244649i32;
                } else if (__value__ == (244975i32)) {
                    {
                        final __tmp__0 = (_field_244667.__slice__((4 : stdgo.GoInt), _i_244681) : stdgo.GoString)?.__copy__();
                        final __tmp__1 = (_field_244667.__slice__((_i_244681 + (1 : stdgo.GoInt) : stdgo.GoInt)) : stdgo.GoString)?.__copy__();
                        _key_244975 = __tmp__0;
                        _value_244980 = __tmp__1;
                    };
                    _gotoNext = 245055i32;
                } else if (__value__ == (245055i32)) {
                    {
                        final __value__ = _value_244980;
                        if (__value__ == (("on" : stdgo.GoString))) {
                            _gotoNext = 245072i32;
                        } else if (__value__ == (("off" : stdgo.GoString))) {
                            _gotoNext = 245102i32;
                        } else {
                            _gotoNext = 245134i32;
                        };
                    };
                } else if (__value__ == (245072i32)) {
                    _enable_245041 = true;
                    _gotoNext = 245256i32;
                } else if (__value__ == (245102i32)) {
                    _enable_245041 = false;
                    _gotoNext = 245256i32;
                } else if (__value__ == (245134i32)) {
                    stdgo.Go.print(("GODEBUG: value \"" : stdgo.GoString), _value_244980, ("\" not supported for cpu option \"" : stdgo.GoString), _key_244975, ("\"\n" : stdgo.GoString));
                    _gotoNext = 244649i32;
                } else if (__value__ == (245256i32)) {
                    if (_key_244975 == (("all" : stdgo.GoString))) {
                        _gotoNext = 245272i32;
                    } else {
                        _gotoNext = 245395i32;
                    };
                } else if (__value__ == (245272i32)) {
                    if ((0i32 : stdgo.GoInt) < (stdgo._internal.internal.cpu.Cpu__options._options.length)) {
                        _gotoNext = 245367i32;
                    } else {
                        _gotoNext = 245373i32;
                    };
                } else if (__value__ == (245300i32)) {
                    stdgo._internal.internal.cpu.Cpu__options._options[(_i_245281 : stdgo.GoInt)].specified = true;
                    stdgo._internal.internal.cpu.Cpu__options._options[(_i_245281 : stdgo.GoInt)].enable = _enable_245041;
                    _i_245281++;
                    _gotoNext = 245368i32;
                } else if (__value__ == (245367i32)) {
                    _i_245281 = 0i32;
                    _gotoNext = 245368i32;
                } else if (__value__ == (245368i32)) {
                    if (_i_245281 < (stdgo._internal.internal.cpu.Cpu__options._options.length)) {
                        _gotoNext = 245300i32;
                    } else {
                        _gotoNext = 245373i32;
                    };
                } else if (__value__ == (245373i32)) {
                    _gotoNext = 244649i32;
                } else if (__value__ == (245395i32)) {
                    if ((0i32 : stdgo.GoInt) < (stdgo._internal.internal.cpu.Cpu__options._options.length)) {
                        _gotoNext = 245539i32;
                    } else {
                        _gotoNext = 245545i32;
                    };
                } else if (__value__ == (245399i32)) {
                    _i_245399++;
                    _gotoNext = 245540i32;
                } else if (__value__ == (245418i32)) {
                    if (stdgo._internal.internal.cpu.Cpu__options._options[(_i_245399 : stdgo.GoInt)].name == (_key_244975)) {
                        _gotoNext = 245449i32;
                    } else {
                        _gotoNext = 245399i32;
                    };
                } else if (__value__ == (245449i32)) {
                    stdgo._internal.internal.cpu.Cpu__options._options[(_i_245399 : stdgo.GoInt)].specified = true;
                    stdgo._internal.internal.cpu.Cpu__options._options[(_i_245399 : stdgo.GoInt)].enable = _enable_245041;
                    _gotoNext = 244649i32;
                } else if (__value__ == (245539i32)) {
                    _i_245399 = 0i32;
                    _gotoNext = 245540i32;
                } else if (__value__ == (245540i32)) {
                    if (_i_245399 < (stdgo._internal.internal.cpu.Cpu__options._options.length)) {
                        _gotoNext = 245418i32;
                    } else {
                        _gotoNext = 245545i32;
                    };
                } else if (__value__ == (245545i32)) {
                    stdgo.Go.print(("GODEBUG: unknown cpu feature \"" : stdgo.GoString), _key_244975, ("\"\n" : stdgo.GoString));
                    _gotoNext = 244649i32;
                } else if (__value__ == (245604i32)) {
                    if ((0i32 : stdgo.GoInt) < (stdgo._internal.internal.cpu.Cpu__options._options.length)) {
                        _gotoNext = 245817i32;
                    } else {
                        _gotoNext = 245820i32;
                    };
                } else if (__value__ == (245630i32)) {
                    _o_245611 = stdgo._internal.internal.cpu.Cpu__options._options[(_i_245616_0 : stdgo.GoInt)];
                    if (!_o_245611.specified) {
                        _gotoNext = 245650i32;
                    } else {
                        _gotoNext = 245671i32;
                    };
                } else if (__value__ == (245650i32)) {
                    _i_245616_0++;
                    _gotoNext = 245818i32;
                } else if (__value__ == (245671i32)) {
                    if ((_o_245611.enable && !_o_245611.feature.value : Bool)) {
                        _gotoNext = 245698i32;
                    } else {
                        _gotoNext = 245795i32;
                    };
                } else if (__value__ == (245698i32)) {
                    stdgo.Go.print(("GODEBUG: can not enable \"" : stdgo.GoString), _o_245611.name, ("\", missing CPU support\n" : stdgo.GoString));
                    _i_245616_0++;
                    _gotoNext = 245818i32;
                } else if (__value__ == (245795i32)) {
                    _o_245611.feature.value = _o_245611.enable;
                    _i_245616_0++;
                    _gotoNext = 245818i32;
                } else if (__value__ == (245817i32)) {
                    {
                        final __tmp__0 = 0i32;
                        final __tmp__1 = stdgo._internal.internal.cpu.Cpu__options._options[(0i32 : stdgo.GoInt)];
                        _i_245616_0 = __tmp__0;
                        _o_245611 = __tmp__1;
                    };
                    _gotoNext = 245818i32;
                } else if (__value__ == (245818i32)) {
                    if (_i_245616_0 < (stdgo._internal.internal.cpu.Cpu__options._options.length)) {
                        _gotoNext = 245630i32;
                    } else {
                        _gotoNext = 245820i32;
                    };
                } else if (__value__ == (245820i32)) {
=======
                    _gotoNext = 292121i32;
                } else if (__value__ == (292121i32)) {
                    var __blank__ = 0i32;
                    _fieldBreak = false;
                    _gotoNext = 292129i32;
                } else if (__value__ == (292129i32)) {
                    if (!_fieldBreak && (_env != (stdgo.Go.str() : stdgo.GoString))) {
                        _gotoNext = 292143i32;
                    } else {
                        _gotoNext = 293084i32;
                    };
                } else if (__value__ == (292143i32)) {
                    _field_292147 = (stdgo.Go.str() : stdgo.GoString)?.__copy__();
                    _i_292161 = stdgo._internal.internal.cpu.Cpu__indexbyte._indexByte(_env?.__copy__(), (44 : stdgo.GoUInt8));
                    if ((_i_292161 < (0 : stdgo.GoInt) : Bool)) {
                        _gotoNext = 292197i32;
                    } else {
                        _gotoNext = 292232i32;
                    };
                } else if (__value__ == (292197i32)) {
                    {
                        final __tmp__0 = _env?.__copy__();
                        final __tmp__1 = (stdgo.Go.str() : stdgo.GoString)?.__copy__();
                        _field_292147 = __tmp__0;
                        _env = __tmp__1;
                    };
                    _gotoNext = 292275i32;
                } else if (__value__ == (292232i32)) {
                    _gotoNext = 292232i32;
                    {
                        final __tmp__0 = (_env.__slice__(0, _i_292161) : stdgo.GoString)?.__copy__();
                        final __tmp__1 = (_env.__slice__((_i_292161 + (1 : stdgo.GoInt) : stdgo.GoInt)) : stdgo.GoString)?.__copy__();
                        _field_292147 = __tmp__0;
                        _env = __tmp__1;
                    };
                    var __blank__ = 0i32;
                    _gotoNext = 292275i32;
                } else if (__value__ == (292275i32)) {
                    if ((((_field_292147.length) < (4 : stdgo.GoInt) : Bool) || ((_field_292147.__slice__(0, (4 : stdgo.GoInt)) : stdgo.GoString) != ("cpu." : stdgo.GoString)) : Bool)) {
                        _gotoNext = 292316i32;
                    } else {
                        _gotoNext = 292336i32;
                    };
                } else if (__value__ == (292316i32)) {
                    var __blank__ = 0i32;
                    _gotoNext = 292129i32;
                } else if (__value__ == (292336i32)) {
                    _i_292161 = stdgo._internal.internal.cpu.Cpu__indexbyte._indexByte(_field_292147?.__copy__(), (61 : stdgo.GoUInt8));
                    if ((_i_292161 < (0 : stdgo.GoInt) : Bool)) {
                        _gotoNext = 292373i32;
                    } else {
                        _gotoNext = 292455i32;
                    };
                } else if (__value__ == (292373i32)) {
                    stdgo.Go.print(("GODEBUG: no value specified for \"" : stdgo.GoString), _field_292147, ("\"\n" : stdgo.GoString));
                    var __blank__ = 0i32;
                    _gotoNext = 292129i32;
                } else if (__value__ == (292455i32)) {
                    {
                        final __tmp__0 = (_field_292147.__slice__((4 : stdgo.GoInt), _i_292161) : stdgo.GoString)?.__copy__();
                        final __tmp__1 = (_field_292147.__slice__((_i_292161 + (1 : stdgo.GoInt) : stdgo.GoInt)) : stdgo.GoString)?.__copy__();
                        _key_292455 = __tmp__0;
                        _value_292460 = __tmp__1;
                    };
                    _gotoNext = 292535i32;
                } else if (__value__ == (292535i32)) {
                    {
                        final __value__ = _value_292460;
                        if (__value__ == (("on" : stdgo.GoString))) {
                            _gotoNext = 292552i32;
                        } else if (__value__ == (("off" : stdgo.GoString))) {
                            _gotoNext = 292582i32;
                        } else {
                            _gotoNext = 292614i32;
                        };
                    };
                } else if (__value__ == (292552i32)) {
                    _enable_292521 = true;
                    _gotoNext = 292736i32;
                } else if (__value__ == (292582i32)) {
                    _enable_292521 = false;
                    _gotoNext = 292736i32;
                } else if (__value__ == (292614i32)) {
                    stdgo.Go.print(("GODEBUG: value \"" : stdgo.GoString), _value_292460, ("\" not supported for cpu option \"" : stdgo.GoString), _key_292455, ("\"\n" : stdgo.GoString));
                    _gotoNext = 292129i32;
                } else if (__value__ == (292736i32)) {
                    if (_key_292455 == (("all" : stdgo.GoString))) {
                        _gotoNext = 292752i32;
                    } else {
                        _gotoNext = 292875i32;
                    };
                } else if (__value__ == (292752i32)) {
                    if ((0i32 : stdgo.GoInt) < (stdgo._internal.internal.cpu.Cpu__options._options.length)) {
                        _gotoNext = 292847i32;
                    } else {
                        _gotoNext = 292853i32;
                    };
                } else if (__value__ == (292780i32)) {
                    stdgo._internal.internal.cpu.Cpu__options._options[(_i_292761 : stdgo.GoInt)].specified = true;
                    stdgo._internal.internal.cpu.Cpu__options._options[(_i_292761 : stdgo.GoInt)].enable = _enable_292521;
                    _i_292761++;
                    _gotoNext = 292848i32;
                } else if (__value__ == (292847i32)) {
                    _i_292761 = 0i32;
                    _gotoNext = 292848i32;
                } else if (__value__ == (292848i32)) {
                    if (_i_292761 < (stdgo._internal.internal.cpu.Cpu__options._options.length)) {
                        _gotoNext = 292780i32;
                    } else {
                        _gotoNext = 292853i32;
                    };
                } else if (__value__ == (292853i32)) {
                    _gotoNext = 292129i32;
                } else if (__value__ == (292875i32)) {
                    if ((0i32 : stdgo.GoInt) < (stdgo._internal.internal.cpu.Cpu__options._options.length)) {
                        _gotoNext = 293019i32;
                    } else {
                        _gotoNext = 293025i32;
                    };
                } else if (__value__ == (292879i32)) {
                    _i_292879++;
                    _gotoNext = 293020i32;
                } else if (__value__ == (292898i32)) {
                    if (stdgo._internal.internal.cpu.Cpu__options._options[(_i_292879 : stdgo.GoInt)].name == (_key_292455)) {
                        _gotoNext = 292929i32;
                    } else {
                        _gotoNext = 292879i32;
                    };
                } else if (__value__ == (292929i32)) {
                    stdgo._internal.internal.cpu.Cpu__options._options[(_i_292879 : stdgo.GoInt)].specified = true;
                    stdgo._internal.internal.cpu.Cpu__options._options[(_i_292879 : stdgo.GoInt)].enable = _enable_292521;
                    _gotoNext = 292129i32;
                } else if (__value__ == (293019i32)) {
                    _i_292879 = 0i32;
                    _gotoNext = 293020i32;
                } else if (__value__ == (293020i32)) {
                    if (_i_292879 < (stdgo._internal.internal.cpu.Cpu__options._options.length)) {
                        _gotoNext = 292898i32;
                    } else {
                        _gotoNext = 293025i32;
                    };
                } else if (__value__ == (293025i32)) {
                    stdgo.Go.print(("GODEBUG: unknown cpu feature \"" : stdgo.GoString), _key_292455, ("\"\n" : stdgo.GoString));
                    _gotoNext = 292129i32;
                } else if (__value__ == (293084i32)) {
                    if ((0i32 : stdgo.GoInt) < (stdgo._internal.internal.cpu.Cpu__options._options.length)) {
                        _gotoNext = 293297i32;
                    } else {
                        _gotoNext = 293300i32;
                    };
                } else if (__value__ == (293110i32)) {
                    _o_293091 = stdgo._internal.internal.cpu.Cpu__options._options[(_i_293096_0 : stdgo.GoInt)];
                    if (!_o_293091.specified) {
                        _gotoNext = 293130i32;
                    } else {
                        _gotoNext = 293151i32;
                    };
                } else if (__value__ == (293130i32)) {
                    _i_293096_0++;
                    _gotoNext = 293298i32;
                } else if (__value__ == (293151i32)) {
                    if ((_o_293091.enable && !_o_293091.feature.value : Bool)) {
                        _gotoNext = 293178i32;
                    } else {
                        _gotoNext = 293275i32;
                    };
                } else if (__value__ == (293178i32)) {
                    stdgo.Go.print(("GODEBUG: can not enable \"" : stdgo.GoString), _o_293091.name, ("\", missing CPU support\n" : stdgo.GoString));
                    _i_293096_0++;
                    _gotoNext = 293298i32;
                } else if (__value__ == (293275i32)) {
                    _o_293091.feature.value = _o_293091.enable;
                    _i_293096_0++;
                    _gotoNext = 293298i32;
                } else if (__value__ == (293297i32)) {
                    {
                        final __tmp__0 = 0i32;
                        final __tmp__1 = stdgo._internal.internal.cpu.Cpu__options._options[(0i32 : stdgo.GoInt)];
                        _i_293096_0 = __tmp__0;
                        _o_293091 = __tmp__1;
                    };
                    _gotoNext = 293298i32;
                } else if (__value__ == (293298i32)) {
                    if (_i_293096_0 < (stdgo._internal.internal.cpu.Cpu__options._options.length)) {
                        _gotoNext = 293110i32;
                    } else {
                        _gotoNext = 293300i32;
                    };
                } else if (__value__ == (293300i32)) {
>>>>>>> 2dc985c5
                    _gotoNext = -1i32;
                };
            };
        };
    }<|MERGE_RESOLUTION|>--- conflicted
+++ resolved
@@ -1,17 +1,5 @@
 package stdgo._internal.internal.cpu;
 function _processOptions(_env:stdgo.GoString):Void {
-<<<<<<< HEAD
-        var _o_245611:stdgo._internal.internal.cpu.Cpu_t_option.T_option = ({} : stdgo._internal.internal.cpu.Cpu_t_option.T_option);
-        var _value_244980:stdgo.GoString = ("" : stdgo.GoString);
-        var _i_244681:stdgo.GoInt = (0 : stdgo.GoInt);
-        var _i_245399:stdgo.GoInt = (0 : stdgo.GoInt);
-        var _i_245281:stdgo.GoInt = (0 : stdgo.GoInt);
-        var _enable_245041:Bool = false;
-        var _key_244975:stdgo.GoString = ("" : stdgo.GoString);
-        var _field_244667:stdgo.GoString = ("" : stdgo.GoString);
-        var _fieldBreak = false;
-        var _i_245616_0:stdgo.GoInt = (0 : stdgo.GoInt);
-=======
         var _i_293096_0:stdgo.GoInt = (0 : stdgo.GoInt);
         var _i_292761:stdgo.GoInt = (0 : stdgo.GoInt);
         var _key_292455:stdgo.GoString = ("" : stdgo.GoString);
@@ -22,204 +10,12 @@
         var _i_292161:stdgo.GoInt = (0 : stdgo.GoInt);
         var _field_292147:stdgo.GoString = ("" : stdgo.GoString);
         var _fieldBreak = false;
->>>>>>> 2dc985c5
         var _gotoNext = 0i32;
         var __blank__ = _gotoNext == ((0i32 : stdgo.GoInt));
         while (_gotoNext != ((-1i32 : stdgo.GoInt))) {
             {
                 final __value__ = _gotoNext;
                 if (__value__ == (0i32)) {
-<<<<<<< HEAD
-                    _gotoNext = 244641i32;
-                } else if (__value__ == (244641i32)) {
-                    var __blank__ = 0i32;
-                    _fieldBreak = false;
-                    _gotoNext = 244649i32;
-                } else if (__value__ == (244649i32)) {
-                    if (!_fieldBreak && (_env != (stdgo.Go.str() : stdgo.GoString))) {
-                        _gotoNext = 244663i32;
-                    } else {
-                        _gotoNext = 245604i32;
-                    };
-                } else if (__value__ == (244663i32)) {
-                    _field_244667 = (stdgo.Go.str() : stdgo.GoString)?.__copy__();
-                    _i_244681 = stdgo._internal.internal.cpu.Cpu__indexbyte._indexByte(_env?.__copy__(), (44 : stdgo.GoUInt8));
-                    if ((_i_244681 < (0 : stdgo.GoInt) : Bool)) {
-                        _gotoNext = 244717i32;
-                    } else {
-                        _gotoNext = 244752i32;
-                    };
-                } else if (__value__ == (244717i32)) {
-                    {
-                        final __tmp__0 = _env?.__copy__();
-                        final __tmp__1 = (stdgo.Go.str() : stdgo.GoString)?.__copy__();
-                        _field_244667 = __tmp__0;
-                        _env = __tmp__1;
-                    };
-                    _gotoNext = 244795i32;
-                } else if (__value__ == (244752i32)) {
-                    _gotoNext = 244752i32;
-                    {
-                        final __tmp__0 = (_env.__slice__(0, _i_244681) : stdgo.GoString)?.__copy__();
-                        final __tmp__1 = (_env.__slice__((_i_244681 + (1 : stdgo.GoInt) : stdgo.GoInt)) : stdgo.GoString)?.__copy__();
-                        _field_244667 = __tmp__0;
-                        _env = __tmp__1;
-                    };
-                    var __blank__ = 0i32;
-                    _gotoNext = 244795i32;
-                } else if (__value__ == (244795i32)) {
-                    if ((((_field_244667.length) < (4 : stdgo.GoInt) : Bool) || ((_field_244667.__slice__(0, (4 : stdgo.GoInt)) : stdgo.GoString) != ("cpu." : stdgo.GoString)) : Bool)) {
-                        _gotoNext = 244836i32;
-                    } else {
-                        _gotoNext = 244856i32;
-                    };
-                } else if (__value__ == (244836i32)) {
-                    var __blank__ = 0i32;
-                    _gotoNext = 244649i32;
-                } else if (__value__ == (244856i32)) {
-                    _i_244681 = stdgo._internal.internal.cpu.Cpu__indexbyte._indexByte(_field_244667?.__copy__(), (61 : stdgo.GoUInt8));
-                    if ((_i_244681 < (0 : stdgo.GoInt) : Bool)) {
-                        _gotoNext = 244893i32;
-                    } else {
-                        _gotoNext = 244975i32;
-                    };
-                } else if (__value__ == (244893i32)) {
-                    stdgo.Go.print(("GODEBUG: no value specified for \"" : stdgo.GoString), _field_244667, ("\"\n" : stdgo.GoString));
-                    var __blank__ = 0i32;
-                    _gotoNext = 244649i32;
-                } else if (__value__ == (244975i32)) {
-                    {
-                        final __tmp__0 = (_field_244667.__slice__((4 : stdgo.GoInt), _i_244681) : stdgo.GoString)?.__copy__();
-                        final __tmp__1 = (_field_244667.__slice__((_i_244681 + (1 : stdgo.GoInt) : stdgo.GoInt)) : stdgo.GoString)?.__copy__();
-                        _key_244975 = __tmp__0;
-                        _value_244980 = __tmp__1;
-                    };
-                    _gotoNext = 245055i32;
-                } else if (__value__ == (245055i32)) {
-                    {
-                        final __value__ = _value_244980;
-                        if (__value__ == (("on" : stdgo.GoString))) {
-                            _gotoNext = 245072i32;
-                        } else if (__value__ == (("off" : stdgo.GoString))) {
-                            _gotoNext = 245102i32;
-                        } else {
-                            _gotoNext = 245134i32;
-                        };
-                    };
-                } else if (__value__ == (245072i32)) {
-                    _enable_245041 = true;
-                    _gotoNext = 245256i32;
-                } else if (__value__ == (245102i32)) {
-                    _enable_245041 = false;
-                    _gotoNext = 245256i32;
-                } else if (__value__ == (245134i32)) {
-                    stdgo.Go.print(("GODEBUG: value \"" : stdgo.GoString), _value_244980, ("\" not supported for cpu option \"" : stdgo.GoString), _key_244975, ("\"\n" : stdgo.GoString));
-                    _gotoNext = 244649i32;
-                } else if (__value__ == (245256i32)) {
-                    if (_key_244975 == (("all" : stdgo.GoString))) {
-                        _gotoNext = 245272i32;
-                    } else {
-                        _gotoNext = 245395i32;
-                    };
-                } else if (__value__ == (245272i32)) {
-                    if ((0i32 : stdgo.GoInt) < (stdgo._internal.internal.cpu.Cpu__options._options.length)) {
-                        _gotoNext = 245367i32;
-                    } else {
-                        _gotoNext = 245373i32;
-                    };
-                } else if (__value__ == (245300i32)) {
-                    stdgo._internal.internal.cpu.Cpu__options._options[(_i_245281 : stdgo.GoInt)].specified = true;
-                    stdgo._internal.internal.cpu.Cpu__options._options[(_i_245281 : stdgo.GoInt)].enable = _enable_245041;
-                    _i_245281++;
-                    _gotoNext = 245368i32;
-                } else if (__value__ == (245367i32)) {
-                    _i_245281 = 0i32;
-                    _gotoNext = 245368i32;
-                } else if (__value__ == (245368i32)) {
-                    if (_i_245281 < (stdgo._internal.internal.cpu.Cpu__options._options.length)) {
-                        _gotoNext = 245300i32;
-                    } else {
-                        _gotoNext = 245373i32;
-                    };
-                } else if (__value__ == (245373i32)) {
-                    _gotoNext = 244649i32;
-                } else if (__value__ == (245395i32)) {
-                    if ((0i32 : stdgo.GoInt) < (stdgo._internal.internal.cpu.Cpu__options._options.length)) {
-                        _gotoNext = 245539i32;
-                    } else {
-                        _gotoNext = 245545i32;
-                    };
-                } else if (__value__ == (245399i32)) {
-                    _i_245399++;
-                    _gotoNext = 245540i32;
-                } else if (__value__ == (245418i32)) {
-                    if (stdgo._internal.internal.cpu.Cpu__options._options[(_i_245399 : stdgo.GoInt)].name == (_key_244975)) {
-                        _gotoNext = 245449i32;
-                    } else {
-                        _gotoNext = 245399i32;
-                    };
-                } else if (__value__ == (245449i32)) {
-                    stdgo._internal.internal.cpu.Cpu__options._options[(_i_245399 : stdgo.GoInt)].specified = true;
-                    stdgo._internal.internal.cpu.Cpu__options._options[(_i_245399 : stdgo.GoInt)].enable = _enable_245041;
-                    _gotoNext = 244649i32;
-                } else if (__value__ == (245539i32)) {
-                    _i_245399 = 0i32;
-                    _gotoNext = 245540i32;
-                } else if (__value__ == (245540i32)) {
-                    if (_i_245399 < (stdgo._internal.internal.cpu.Cpu__options._options.length)) {
-                        _gotoNext = 245418i32;
-                    } else {
-                        _gotoNext = 245545i32;
-                    };
-                } else if (__value__ == (245545i32)) {
-                    stdgo.Go.print(("GODEBUG: unknown cpu feature \"" : stdgo.GoString), _key_244975, ("\"\n" : stdgo.GoString));
-                    _gotoNext = 244649i32;
-                } else if (__value__ == (245604i32)) {
-                    if ((0i32 : stdgo.GoInt) < (stdgo._internal.internal.cpu.Cpu__options._options.length)) {
-                        _gotoNext = 245817i32;
-                    } else {
-                        _gotoNext = 245820i32;
-                    };
-                } else if (__value__ == (245630i32)) {
-                    _o_245611 = stdgo._internal.internal.cpu.Cpu__options._options[(_i_245616_0 : stdgo.GoInt)];
-                    if (!_o_245611.specified) {
-                        _gotoNext = 245650i32;
-                    } else {
-                        _gotoNext = 245671i32;
-                    };
-                } else if (__value__ == (245650i32)) {
-                    _i_245616_0++;
-                    _gotoNext = 245818i32;
-                } else if (__value__ == (245671i32)) {
-                    if ((_o_245611.enable && !_o_245611.feature.value : Bool)) {
-                        _gotoNext = 245698i32;
-                    } else {
-                        _gotoNext = 245795i32;
-                    };
-                } else if (__value__ == (245698i32)) {
-                    stdgo.Go.print(("GODEBUG: can not enable \"" : stdgo.GoString), _o_245611.name, ("\", missing CPU support\n" : stdgo.GoString));
-                    _i_245616_0++;
-                    _gotoNext = 245818i32;
-                } else if (__value__ == (245795i32)) {
-                    _o_245611.feature.value = _o_245611.enable;
-                    _i_245616_0++;
-                    _gotoNext = 245818i32;
-                } else if (__value__ == (245817i32)) {
-                    {
-                        final __tmp__0 = 0i32;
-                        final __tmp__1 = stdgo._internal.internal.cpu.Cpu__options._options[(0i32 : stdgo.GoInt)];
-                        _i_245616_0 = __tmp__0;
-                        _o_245611 = __tmp__1;
-                    };
-                    _gotoNext = 245818i32;
-                } else if (__value__ == (245818i32)) {
-                    if (_i_245616_0 < (stdgo._internal.internal.cpu.Cpu__options._options.length)) {
-                        _gotoNext = 245630i32;
-                    } else {
-                        _gotoNext = 245820i32;
-                    };
-                } else if (__value__ == (245820i32)) {
-=======
                     _gotoNext = 292121i32;
                 } else if (__value__ == (292121i32)) {
                     var __blank__ = 0i32;
@@ -409,7 +205,6 @@
                         _gotoNext = 293300i32;
                     };
                 } else if (__value__ == (293300i32)) {
->>>>>>> 2dc985c5
                     _gotoNext = -1i32;
                 };
             };
