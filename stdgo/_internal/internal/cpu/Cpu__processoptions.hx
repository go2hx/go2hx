--- conflicted
+++ resolved
@@ -1,17 +1,5 @@
 package stdgo._internal.internal.cpu;
 function _processOptions(_env:stdgo.GoString):Void {
-<<<<<<< HEAD
-        var _value_5930:stdgo.GoString = ("" : stdgo.GoString);
-        var _field_5617:stdgo.GoString = ("" : stdgo.GoString);
-        var _fieldBreak = false;
-        var _o_6561:stdgo._internal.internal.cpu.Cpu_t_option.T_option = ({} : stdgo._internal.internal.cpu.Cpu_t_option.T_option);
-        var _i_6566_0:stdgo.GoInt = (0 : stdgo.GoInt);
-        var _i_6349:stdgo.GoInt = (0 : stdgo.GoInt);
-        var _enable_5991:Bool = false;
-        var _i_6231:stdgo.GoInt = (0 : stdgo.GoInt);
-        var _key_5925:stdgo.GoString = ("" : stdgo.GoString);
-        var _i_5631:stdgo.GoInt = (0 : stdgo.GoInt);
-=======
         var _o_245611:stdgo._internal.internal.cpu.Cpu_t_option.T_option = ({} : stdgo._internal.internal.cpu.Cpu_t_option.T_option);
         var _value_244980:stdgo.GoString = ("" : stdgo.GoString);
         var _i_244681:stdgo.GoInt = (0 : stdgo.GoInt);
@@ -22,204 +10,12 @@
         var _field_244667:stdgo.GoString = ("" : stdgo.GoString);
         var _fieldBreak = false;
         var _i_245616_0:stdgo.GoInt = (0 : stdgo.GoInt);
->>>>>>> 75a1cf92
         var _gotoNext = 0i32;
         var __blank__ = _gotoNext == ((0i32 : stdgo.GoInt));
         while (_gotoNext != ((-1i32 : stdgo.GoInt))) {
             {
                 final __value__ = _gotoNext;
                 if (__value__ == (0i32)) {
-<<<<<<< HEAD
-                    _gotoNext = 5591i32;
-                } else if (__value__ == (5591i32)) {
-                    var __blank__ = 0i32;
-                    _fieldBreak = false;
-                    _gotoNext = 5599i32;
-                } else if (__value__ == (5599i32)) {
-                    if (!_fieldBreak && (_env != (stdgo.Go.str() : stdgo.GoString))) {
-                        _gotoNext = 5613i32;
-                    } else {
-                        _gotoNext = 6554i32;
-                    };
-                } else if (__value__ == (5613i32)) {
-                    _field_5617 = (stdgo.Go.str() : stdgo.GoString)?.__copy__();
-                    _i_5631 = stdgo._internal.internal.cpu.Cpu__indexbyte._indexByte(_env?.__copy__(), (44 : stdgo.GoUInt8));
-                    if ((_i_5631 < (0 : stdgo.GoInt) : Bool)) {
-                        _gotoNext = 5667i32;
-                    } else {
-                        _gotoNext = 5702i32;
-                    };
-                } else if (__value__ == (5667i32)) {
-                    {
-                        final __tmp__0 = _env?.__copy__();
-                        final __tmp__1 = (stdgo.Go.str() : stdgo.GoString)?.__copy__();
-                        _field_5617 = __tmp__0;
-                        _env = __tmp__1;
-                    };
-                    _gotoNext = 5745i32;
-                } else if (__value__ == (5702i32)) {
-                    _gotoNext = 5702i32;
-                    {
-                        final __tmp__0 = (_env.__slice__(0, _i_5631) : stdgo.GoString)?.__copy__();
-                        final __tmp__1 = (_env.__slice__((_i_5631 + (1 : stdgo.GoInt) : stdgo.GoInt)) : stdgo.GoString)?.__copy__();
-                        _field_5617 = __tmp__0;
-                        _env = __tmp__1;
-                    };
-                    var __blank__ = 0i32;
-                    _gotoNext = 5745i32;
-                } else if (__value__ == (5745i32)) {
-                    if ((((_field_5617.length) < (4 : stdgo.GoInt) : Bool) || ((_field_5617.__slice__(0, (4 : stdgo.GoInt)) : stdgo.GoString) != ("cpu." : stdgo.GoString)) : Bool)) {
-                        _gotoNext = 5786i32;
-                    } else {
-                        _gotoNext = 5806i32;
-                    };
-                } else if (__value__ == (5786i32)) {
-                    var __blank__ = 0i32;
-                    _gotoNext = 5599i32;
-                } else if (__value__ == (5806i32)) {
-                    _i_5631 = stdgo._internal.internal.cpu.Cpu__indexbyte._indexByte(_field_5617?.__copy__(), (61 : stdgo.GoUInt8));
-                    if ((_i_5631 < (0 : stdgo.GoInt) : Bool)) {
-                        _gotoNext = 5843i32;
-                    } else {
-                        _gotoNext = 5925i32;
-                    };
-                } else if (__value__ == (5843i32)) {
-                    stdgo.Go.print(("GODEBUG: no value specified for \"" : stdgo.GoString), _field_5617, ("\"\n" : stdgo.GoString));
-                    var __blank__ = 0i32;
-                    _gotoNext = 5599i32;
-                } else if (__value__ == (5925i32)) {
-                    {
-                        final __tmp__0 = (_field_5617.__slice__((4 : stdgo.GoInt), _i_5631) : stdgo.GoString)?.__copy__();
-                        final __tmp__1 = (_field_5617.__slice__((_i_5631 + (1 : stdgo.GoInt) : stdgo.GoInt)) : stdgo.GoString)?.__copy__();
-                        _key_5925 = __tmp__0;
-                        _value_5930 = __tmp__1;
-                    };
-                    _gotoNext = 6005i32;
-                } else if (__value__ == (6005i32)) {
-                    {
-                        final __value__ = _value_5930;
-                        if (__value__ == (("on" : stdgo.GoString))) {
-                            _gotoNext = 6022i32;
-                        } else if (__value__ == (("off" : stdgo.GoString))) {
-                            _gotoNext = 6052i32;
-                        } else {
-                            _gotoNext = 6084i32;
-                        };
-                    };
-                } else if (__value__ == (6022i32)) {
-                    _enable_5991 = true;
-                    _gotoNext = 6206i32;
-                } else if (__value__ == (6052i32)) {
-                    _enable_5991 = false;
-                    _gotoNext = 6206i32;
-                } else if (__value__ == (6084i32)) {
-                    stdgo.Go.print(("GODEBUG: value \"" : stdgo.GoString), _value_5930, ("\" not supported for cpu option \"" : stdgo.GoString), _key_5925, ("\"\n" : stdgo.GoString));
-                    _gotoNext = 5599i32;
-                } else if (__value__ == (6206i32)) {
-                    if (_key_5925 == (("all" : stdgo.GoString))) {
-                        _gotoNext = 6222i32;
-                    } else {
-                        _gotoNext = 6345i32;
-                    };
-                } else if (__value__ == (6222i32)) {
-                    if ((0i32 : stdgo.GoInt) < (stdgo._internal.internal.cpu.Cpu__options._options.length)) {
-                        _gotoNext = 6317i32;
-                    } else {
-                        _gotoNext = 6323i32;
-                    };
-                } else if (__value__ == (6250i32)) {
-                    stdgo._internal.internal.cpu.Cpu__options._options[(_i_6231 : stdgo.GoInt)].specified = true;
-                    stdgo._internal.internal.cpu.Cpu__options._options[(_i_6231 : stdgo.GoInt)].enable = _enable_5991;
-                    _i_6231++;
-                    _gotoNext = 6318i32;
-                } else if (__value__ == (6317i32)) {
-                    _i_6231 = 0i32;
-                    _gotoNext = 6318i32;
-                } else if (__value__ == (6318i32)) {
-                    if (_i_6231 < (stdgo._internal.internal.cpu.Cpu__options._options.length)) {
-                        _gotoNext = 6250i32;
-                    } else {
-                        _gotoNext = 6323i32;
-                    };
-                } else if (__value__ == (6323i32)) {
-                    _gotoNext = 5599i32;
-                } else if (__value__ == (6345i32)) {
-                    if ((0i32 : stdgo.GoInt) < (stdgo._internal.internal.cpu.Cpu__options._options.length)) {
-                        _gotoNext = 6489i32;
-                    } else {
-                        _gotoNext = 6495i32;
-                    };
-                } else if (__value__ == (6349i32)) {
-                    _i_6349++;
-                    _gotoNext = 6490i32;
-                } else if (__value__ == (6368i32)) {
-                    if (stdgo._internal.internal.cpu.Cpu__options._options[(_i_6349 : stdgo.GoInt)].name == (_key_5925)) {
-                        _gotoNext = 6399i32;
-                    } else {
-                        _gotoNext = 6349i32;
-                    };
-                } else if (__value__ == (6399i32)) {
-                    stdgo._internal.internal.cpu.Cpu__options._options[(_i_6349 : stdgo.GoInt)].specified = true;
-                    stdgo._internal.internal.cpu.Cpu__options._options[(_i_6349 : stdgo.GoInt)].enable = _enable_5991;
-                    _gotoNext = 5599i32;
-                } else if (__value__ == (6489i32)) {
-                    _i_6349 = 0i32;
-                    _gotoNext = 6490i32;
-                } else if (__value__ == (6490i32)) {
-                    if (_i_6349 < (stdgo._internal.internal.cpu.Cpu__options._options.length)) {
-                        _gotoNext = 6368i32;
-                    } else {
-                        _gotoNext = 6495i32;
-                    };
-                } else if (__value__ == (6495i32)) {
-                    stdgo.Go.print(("GODEBUG: unknown cpu feature \"" : stdgo.GoString), _key_5925, ("\"\n" : stdgo.GoString));
-                    _gotoNext = 5599i32;
-                } else if (__value__ == (6554i32)) {
-                    if ((0i32 : stdgo.GoInt) < (stdgo._internal.internal.cpu.Cpu__options._options.length)) {
-                        _gotoNext = 6767i32;
-                    } else {
-                        _gotoNext = 6770i32;
-                    };
-                } else if (__value__ == (6580i32)) {
-                    _o_6561 = stdgo._internal.internal.cpu.Cpu__options._options[(_i_6566_0 : stdgo.GoInt)];
-                    if (!_o_6561.specified) {
-                        _gotoNext = 6600i32;
-                    } else {
-                        _gotoNext = 6621i32;
-                    };
-                } else if (__value__ == (6600i32)) {
-                    _i_6566_0++;
-                    _gotoNext = 6768i32;
-                } else if (__value__ == (6621i32)) {
-                    if ((_o_6561.enable && !_o_6561.feature.value : Bool)) {
-                        _gotoNext = 6648i32;
-                    } else {
-                        _gotoNext = 6745i32;
-                    };
-                } else if (__value__ == (6648i32)) {
-                    stdgo.Go.print(("GODEBUG: can not enable \"" : stdgo.GoString), _o_6561.name, ("\", missing CPU support\n" : stdgo.GoString));
-                    _i_6566_0++;
-                    _gotoNext = 6768i32;
-                } else if (__value__ == (6745i32)) {
-                    _o_6561.feature.value = _o_6561.enable;
-                    _i_6566_0++;
-                    _gotoNext = 6768i32;
-                } else if (__value__ == (6767i32)) {
-                    {
-                        final __tmp__0 = 0i32;
-                        final __tmp__1 = stdgo._internal.internal.cpu.Cpu__options._options[(0i32 : stdgo.GoInt)];
-                        _i_6566_0 = __tmp__0;
-                        _o_6561 = __tmp__1;
-                    };
-                    _gotoNext = 6768i32;
-                } else if (__value__ == (6768i32)) {
-                    if (_i_6566_0 < (stdgo._internal.internal.cpu.Cpu__options._options.length)) {
-                        _gotoNext = 6580i32;
-                    } else {
-                        _gotoNext = 6770i32;
-                    };
-                } else if (__value__ == (6770i32)) {
-=======
                     _gotoNext = 244641i32;
                 } else if (__value__ == (244641i32)) {
                     var __blank__ = 0i32;
@@ -409,7 +205,6 @@
                         _gotoNext = 245820i32;
                     };
                 } else if (__value__ == (245820i32)) {
->>>>>>> 75a1cf92
                     _gotoNext = -1i32;
                 };
             };
