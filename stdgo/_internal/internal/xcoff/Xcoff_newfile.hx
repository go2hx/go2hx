package stdgo._internal.internal.xcoff;
function newFile(_r:stdgo._internal.io.Io_readerat.ReaderAt):{ var _0 : stdgo.Ref<stdgo._internal.internal.xcoff.Xcoff_file.File>; var _1 : stdgo.Error; } {
<<<<<<< HEAD
        var _err_3776784:stdgo.Error = (null : stdgo.Error);
        var _idxToSym_3779400;
        var _nscns_3776856:stdgo.GoUInt16 = (0 : stdgo.GoUInt16);
        var _i_3778333:stdgo.GoInt = (0 : stdgo.GoInt);
        var _c_3783032:stdgo.GoInt = (0 : stdgo.GoInt);
        var _aux_3782337:stdgo.Ref<stdgo._internal.internal.xcoff.Xcoff_auxcsect64.AuxCSect64> = (null : stdgo.Ref<stdgo._internal.internal.xcoff.Xcoff_auxcsect64.AuxCSect64>);
        var _hdrsz_3776930:stdgo.GoInt = (0 : stdgo.GoInt);
        var _i_3783330:stdgo.GoUInt32 = (0 : stdgo.GoUInt32);
        var _err_3783238:stdgo.Error = (null : stdgo.Error);
        var _sectNum_3782882:stdgo.GoInt = (0 : stdgo.GoInt);
        var _err_3781643:stdgo.Error = (null : stdgo.Error);
        var _i_3779579:stdgo.GoInt = (0 : stdgo.GoInt);
        var _err_3777019:stdgo.Error = (null : stdgo.Error);
        var _aux_3781434:stdgo.Ref<stdgo._internal.internal.xcoff.Xcoff_auxfcn32.AuxFcn32> = (null : stdgo.Ref<stdgo._internal.internal.xcoff.Xcoff_auxfcn32.AuxFcn32>);
        var _err_3779750:stdgo.Error = (null : stdgo.Error);
        var _shdr_3778834:stdgo.Ref<stdgo._internal.internal.xcoff.Xcoff_sectionheader64.SectionHeader64> = (null : stdgo.Ref<stdgo._internal.internal.xcoff.Xcoff_sectionheader64.SectionHeader64>);
        var _l_3777799:stdgo.GoUInt32 = (0 : stdgo.GoUInt32);
        var _st_3777906:stdgo.Slice<stdgo.GoUInt8> = (null : stdgo.Slice<stdgo.GoUInt8>);
        var _numaux_3779615:stdgo.GoInt = (0 : stdgo.GoInt);
        var _scnptr_3778369:stdgo.GoUInt64 = (0 : stdgo.GoUInt64);
        var _sr_3776408:stdgo.Ref<stdgo._internal.io.Io_sectionreader.SectionReader> = (null : stdgo.Ref<stdgo._internal.io.Io_sectionreader.SectionReader>);
        var _err_3782726:stdgo.Error = (null : stdgo.Error);
        var _se_3779724:stdgo.Ref<stdgo._internal.internal.xcoff.Xcoff_syment32.SymEnt32> = (null : stdgo.Ref<stdgo._internal.internal.xcoff.Xcoff_syment32.SymEnt32>);
        var _err_3778869:stdgo.Error = (null : stdgo.Error);
        var _shdr_3778454:stdgo.Ref<stdgo._internal.internal.xcoff.Xcoff_sectionheader32.SectionHeader32> = (null : stdgo.Ref<stdgo._internal.internal.xcoff.Xcoff_sectionheader32.SectionHeader32>);
        var _err_3777662:stdgo.Error = (null : stdgo.Error);
        var _fhdr_3776988:stdgo.Ref<stdgo._internal.internal.xcoff.Xcoff_fileheader32.FileHeader32> = (null : stdgo.Ref<stdgo._internal.internal.xcoff.Xcoff_fileheader32.FileHeader32>);
        var _symptr_3776874:stdgo.GoUInt64 = (0 : stdgo.GoUInt64);
        var _magic_3776484:stdgo.GoUInt16 = (0 : stdgo.GoUInt16);
        var _sect_3782891:stdgo.Ref<stdgo._internal.internal.xcoff.Xcoff_section.Section> = (null : stdgo.Ref<stdgo._internal.internal.xcoff.Xcoff_section.Section>);
        var _err_3781462:stdgo.Error = (null : stdgo.Error);
        var _err_3777812:stdgo.Error = (null : stdgo.Error);
        var _err_3777276:stdgo.Error = (null : stdgo.Error);
        var _needAuxFcn_3779636:Bool = false;
        var _reloc_3783376:stdgo._internal.internal.xcoff.Xcoff_reloc.Reloc = ({} : stdgo._internal.internal.xcoff.Xcoff_reloc.Reloc);
        var _aux_3782049:stdgo.Ref<stdgo._internal.internal.xcoff.Xcoff_auxcsect32.AuxCSect32> = (null : stdgo.Ref<stdgo._internal.internal.xcoff.Xcoff_auxcsect32.AuxCSect32>);
        var _offset_3780152:stdgo.GoUInt32 = (0 : stdgo.GoUInt32);
        var _s_3778385:stdgo.Ref<stdgo._internal.internal.xcoff.Xcoff_section.Section> = (null : stdgo.Ref<stdgo._internal.internal.xcoff.Xcoff_section.Section>);
        var _rel_3783871:stdgo.Ref<stdgo._internal.internal.xcoff.Xcoff_reloc64.Reloc64> = (null : stdgo.Ref<stdgo._internal.internal.xcoff.Xcoff_reloc64.Reloc64>);
        var _aux_3781615:stdgo.Ref<stdgo._internal.internal.xcoff.Xcoff_auxfcn64.AuxFcn64> = (null : stdgo.Ref<stdgo._internal.internal.xcoff.Xcoff_auxfcn64.AuxFcn64>);
        var _opthdr_3776911:stdgo.GoUInt16 = (0 : stdgo.GoUInt16);
        var _err_3782366:stdgo.Error = (null : stdgo.Error);
        var _err_3782078:stdgo.Error = (null : stdgo.Error);
        var _err_3778489:stdgo.Error = (null : stdgo.Error);
        var _f_3776709:stdgo.Ref<stdgo._internal.internal.xcoff.Xcoff_file.File> = (null : stdgo.Ref<stdgo._internal.internal.xcoff.Xcoff_file.File>);
        var _zeroes_3780032:stdgo.GoUInt32 = (0 : stdgo.GoUInt32);
        var _ok_3779632:Bool = false;
        var _r2_3779156:stdgo._internal.io.Io_readerat.ReaderAt = (null : stdgo._internal.io.Io_readerat.ReaderAt);
        var _fhdr_3777245:stdgo.Ref<stdgo._internal.internal.xcoff.Xcoff_fileheader64.FileHeader64> = (null : stdgo.Ref<stdgo._internal.internal.xcoff.Xcoff_fileheader64.FileHeader64>);
        var _sym_3779654:stdgo.Ref<stdgo._internal.internal.xcoff.Xcoff_symbol.Symbol> = (null : stdgo.Ref<stdgo._internal.internal.xcoff.Xcoff_symbol.Symbol>);
        var _err_3781873:stdgo.Error = (null : stdgo.Error);
        var _err_3780341:stdgo.Error = (null : stdgo.Error);
        var _offset_3777615:stdgo.GoUInt64 = (0 : stdgo.GoUInt64);
        var _err_3783898:stdgo.Error = (null : stdgo.Error);
        var _se_3780315:stdgo.Ref<stdgo._internal.internal.xcoff.Xcoff_syment64.SymEnt64> = (null : stdgo.Ref<stdgo._internal.internal.xcoff.Xcoff_syment64.SymEnt64>);
        var _err_3778064:stdgo.Error = (null : stdgo.Error);
        var _err_3777910:stdgo.Error = (null : stdgo.Error);
        var _err_3776501:stdgo.Error = (null : stdgo.Error);
        var _err_3783469:stdgo.Error = (null : stdgo.Error);
        var _rel_3783442:stdgo.Ref<stdgo._internal.internal.xcoff.Xcoff_reloc32.Reloc32> = (null : stdgo.Ref<stdgo._internal.internal.xcoff.Xcoff_reloc32.Reloc32>);
        var _nsyms_3776893:stdgo.GoUInt32 = (0 : stdgo.GoUInt32);
        var _c_3778157:stdgo.GoInt = (0 : stdgo.GoInt);
        var _err_3779463:stdgo.Error = (null : stdgo.Error);
=======
        var _sect_3782891:stdgo.Ref<stdgo._internal.internal.xcoff.Xcoff_section.Section> = (null : stdgo.Ref<stdgo._internal.internal.xcoff.Xcoff_section.Section>);
        var _err_3782726:stdgo.Error = (null : stdgo.Error);
        var _err_3782366:stdgo.Error = (null : stdgo.Error);
        var _err_3778489:stdgo.Error = (null : stdgo.Error);
        var _err_3776784:stdgo.Error = (null : stdgo.Error);
        var _f_3776709:stdgo.Ref<stdgo._internal.internal.xcoff.Xcoff_file.File> = (null : stdgo.Ref<stdgo._internal.internal.xcoff.Xcoff_file.File>);
        var _sectNum_3782882:stdgo.GoInt = (0 : stdgo.GoInt);
        var _err_3781873:stdgo.Error = (null : stdgo.Error);
        var _s_3778385:stdgo.Ref<stdgo._internal.internal.xcoff.Xcoff_section.Section> = (null : stdgo.Ref<stdgo._internal.internal.xcoff.Xcoff_section.Section>);
        var _i_3778333:stdgo.GoInt = (0 : stdgo.GoInt);
        var _err_3777019:stdgo.Error = (null : stdgo.Error);
        var _err_3777662:stdgo.Error = (null : stdgo.Error);
        var _err_3777276:stdgo.Error = (null : stdgo.Error);
        var _fhdr_3777245:stdgo.Ref<stdgo._internal.internal.xcoff.Xcoff_fileheader64.FileHeader64> = (null : stdgo.Ref<stdgo._internal.internal.xcoff.Xcoff_fileheader64.FileHeader64>);
        var _rel_3783442:stdgo.Ref<stdgo._internal.internal.xcoff.Xcoff_reloc32.Reloc32> = (null : stdgo.Ref<stdgo._internal.internal.xcoff.Xcoff_reloc32.Reloc32>);
        var _err_3779750:stdgo.Error = (null : stdgo.Error);
        var _err_3778869:stdgo.Error = (null : stdgo.Error);
        var _err_3778064:stdgo.Error = (null : stdgo.Error);
        var _err_3777812:stdgo.Error = (null : stdgo.Error);
        var _offset_3777615:stdgo.GoUInt64 = (0 : stdgo.GoUInt64);
        var _ok_3779632:Bool = false;
        var _i_3783330:stdgo.GoUInt32 = (0 : stdgo.GoUInt32);
        var _err_3783238:stdgo.Error = (null : stdgo.Error);
        var _shdr_3778454:stdgo.Ref<stdgo._internal.internal.xcoff.Xcoff_sectionheader32.SectionHeader32> = (null : stdgo.Ref<stdgo._internal.internal.xcoff.Xcoff_sectionheader32.SectionHeader32>);
        var _opthdr_3776911:stdgo.GoUInt16 = (0 : stdgo.GoUInt16);
        var _err_3783469:stdgo.Error = (null : stdgo.Error);
        var _c_3783032:stdgo.GoInt = (0 : stdgo.GoInt);
        var _aux_3781434:stdgo.Ref<stdgo._internal.internal.xcoff.Xcoff_auxfcn32.AuxFcn32> = (null : stdgo.Ref<stdgo._internal.internal.xcoff.Xcoff_auxfcn32.AuxFcn32>);
        var _needAuxFcn_3779636:Bool = false;
        var _err_3777910:stdgo.Error = (null : stdgo.Error);
        var _err_3782078:stdgo.Error = (null : stdgo.Error);
        var _c_3778157:stdgo.GoInt = (0 : stdgo.GoInt);
        var _err_3783898:stdgo.Error = (null : stdgo.Error);
        var _err_3780341:stdgo.Error = (null : stdgo.Error);
        var _offset_3780152:stdgo.GoUInt32 = (0 : stdgo.GoUInt32);
        var _nsyms_3776893:stdgo.GoUInt32 = (0 : stdgo.GoUInt32);
        var _symptr_3776874:stdgo.GoUInt64 = (0 : stdgo.GoUInt64);
        var _err_3776501:stdgo.Error = (null : stdgo.Error);
        var _sr_3776408:stdgo.Ref<stdgo._internal.io.Io_sectionreader.SectionReader> = (null : stdgo.Ref<stdgo._internal.io.Io_sectionreader.SectionReader>);
        var _sym_3779654:stdgo.Ref<stdgo._internal.internal.xcoff.Xcoff_symbol.Symbol> = (null : stdgo.Ref<stdgo._internal.internal.xcoff.Xcoff_symbol.Symbol>);
        var _numaux_3779615:stdgo.GoInt = (0 : stdgo.GoInt);
        var _nscns_3776856:stdgo.GoUInt16 = (0 : stdgo.GoUInt16);
        var _se_3780315:stdgo.Ref<stdgo._internal.internal.xcoff.Xcoff_syment64.SymEnt64> = (null : stdgo.Ref<stdgo._internal.internal.xcoff.Xcoff_syment64.SymEnt64>);
        var _se_3779724:stdgo.Ref<stdgo._internal.internal.xcoff.Xcoff_syment32.SymEnt32> = (null : stdgo.Ref<stdgo._internal.internal.xcoff.Xcoff_syment32.SymEnt32>);
        var _hdrsz_3776930:stdgo.GoInt = (0 : stdgo.GoInt);
        var _rel_3783871:stdgo.Ref<stdgo._internal.internal.xcoff.Xcoff_reloc64.Reloc64> = (null : stdgo.Ref<stdgo._internal.internal.xcoff.Xcoff_reloc64.Reloc64>);
        var _reloc_3783376:stdgo._internal.internal.xcoff.Xcoff_reloc.Reloc = ({} : stdgo._internal.internal.xcoff.Xcoff_reloc.Reloc);
        var _zeroes_3780032:stdgo.GoUInt32 = (0 : stdgo.GoUInt32);
        var _l_3777799:stdgo.GoUInt32 = (0 : stdgo.GoUInt32);
        var _err_3781643:stdgo.Error = (null : stdgo.Error);
        var _aux_3781615:stdgo.Ref<stdgo._internal.internal.xcoff.Xcoff_auxfcn64.AuxFcn64> = (null : stdgo.Ref<stdgo._internal.internal.xcoff.Xcoff_auxfcn64.AuxFcn64>);
        var _i_3779579:stdgo.GoInt = (0 : stdgo.GoInt);
        var _r2_3779156:stdgo._internal.io.Io_readerat.ReaderAt = (null : stdgo._internal.io.Io_readerat.ReaderAt);
        var _shdr_3778834:stdgo.Ref<stdgo._internal.internal.xcoff.Xcoff_sectionheader64.SectionHeader64> = (null : stdgo.Ref<stdgo._internal.internal.xcoff.Xcoff_sectionheader64.SectionHeader64>);
        var _fhdr_3776988:stdgo.Ref<stdgo._internal.internal.xcoff.Xcoff_fileheader32.FileHeader32> = (null : stdgo.Ref<stdgo._internal.internal.xcoff.Xcoff_fileheader32.FileHeader32>);
        var _aux_3782337:stdgo.Ref<stdgo._internal.internal.xcoff.Xcoff_auxcsect64.AuxCSect64> = (null : stdgo.Ref<stdgo._internal.internal.xcoff.Xcoff_auxcsect64.AuxCSect64>);
        var _err_3781462:stdgo.Error = (null : stdgo.Error);
        var _err_3779463:stdgo.Error = (null : stdgo.Error);
        var _idxToSym_3779400;
        var _st_3777906:stdgo.Slice<stdgo.GoUInt8> = (null : stdgo.Slice<stdgo.GoUInt8>);
        var _aux_3782049:stdgo.Ref<stdgo._internal.internal.xcoff.Xcoff_auxcsect32.AuxCSect32> = (null : stdgo.Ref<stdgo._internal.internal.xcoff.Xcoff_auxcsect32.AuxCSect32>);
        var _scnptr_3778369:stdgo.GoUInt64 = (0 : stdgo.GoUInt64);
        var _magic_3776484:stdgo.GoUInt16 = (0 : stdgo.GoUInt16);
>>>>>>> 97b0842d
        var _gotoNext = 0i32;
        var __blank__ = _gotoNext == ((0i32 : stdgo.GoInt));
        while (_gotoNext != ((-1i32 : stdgo.GoInt))) {
            {
                final __value__ = _gotoNext;
                if (__value__ == (0i32)) {
                    _sr_3776408 = stdgo._internal.io.Io_newsectionreader.newSectionReader(_r, (0i64 : stdgo.GoInt64), (9223372036854775807i64 : stdgo.GoInt64));
                    _magic_3776484 = stdgo.Go.pointer(_magic_3776484);
                    {
                        _err_3776501 = stdgo._internal.encoding.binary.Binary_read.read(stdgo.Go.asInterface(_sr_3776408), stdgo.Go.asInterface(stdgo._internal.encoding.binary.Binary_bigendian.bigEndian), stdgo.Go.toInterface(_magic_3776484));
                        if (_err_3776501 != null) {
                            _gotoNext = 3776562i32;
                        } else {
                            _gotoNext = 3776586i32;
                        };
                    };
                } else if (__value__ == (3776562i32)) {
                    return { _0 : null, _1 : _err_3776501 };
                    _gotoNext = 3776586i32;
                } else if (__value__ == (3776586i32)) {
                    if (((_magic_3776484 != (479 : stdgo.GoUInt16)) && (_magic_3776484 != (503 : stdgo.GoUInt16)) : Bool)) {
                        _gotoNext = 3776636i32;
                    } else {
                        _gotoNext = 3776709i32;
                    };
                } else if (__value__ == (3776636i32)) {
                    return { _0 : null, _1 : stdgo._internal.fmt.Fmt_errorf.errorf(("unrecognised XCOFF magic: 0x%x" : stdgo.GoString), stdgo.Go.toInterface(_magic_3776484)) };
                    _gotoNext = 3776709i32;
                } else if (__value__ == (3776709i32)) {
                    _f_3776709 = (stdgo.Go.setRef(({} : stdgo._internal.internal.xcoff.Xcoff_file.File)) : stdgo.Ref<stdgo._internal.internal.xcoff.Xcoff_file.File>);
                    (@:checkr _f_3776709 ?? throw "null pointer dereference").fileHeader.targetMachine = _magic_3776484;
                    {
                        {
                            var __tmp__ = @:check2r _sr_3776408.seek((0i64 : stdgo.GoInt64), (0 : stdgo.GoInt));
                            _err_3776784 = @:tmpset0 __tmp__._1;
                        };
                        if (_err_3776784 != null) {
                            _gotoNext = 3776828i32;
                        } else {
                            _gotoNext = 3776852i32;
                        };
                    };
                } else if (__value__ == (3776828i32)) {
                    return { _0 : null, _1 : _err_3776784 };
                    _gotoNext = 3776852i32;
                } else if (__value__ == (3776852i32)) {
                    _gotoNext = 3776941i32;
                } else if (__value__ == (3776941i32)) {
                    {
                        final __value__ = (@:checkr _f_3776709 ?? throw "null pointer dereference").fileHeader.targetMachine;
                        if (__value__ == ((479 : stdgo.GoUInt16))) {
                            _gotoNext = 3776967i32;
                        } else if (__value__ == ((503 : stdgo.GoUInt16))) {
                            _gotoNext = 3777224i32;
                        } else {
                            _gotoNext = 3777477i32;
                        };
                    };
                } else if (__value__ == (3776967i32)) {
                    _fhdr_3776988 = (stdgo.Go.setRef(({} : stdgo._internal.internal.xcoff.Xcoff_fileheader32.FileHeader32)) : stdgo.Ref<stdgo._internal.internal.xcoff.Xcoff_fileheader32.FileHeader32>);
                    {
                        _err_3777019 = stdgo._internal.encoding.binary.Binary_read.read(stdgo.Go.asInterface(_sr_3776408), stdgo.Go.asInterface(stdgo._internal.encoding.binary.Binary_bigendian.bigEndian), stdgo.Go.toInterface(stdgo.Go.asInterface(_fhdr_3776988)));
                        if (_err_3777019 != null) {
                            _gotoNext = 3777078i32;
                        } else {
                            _gotoNext = 3777105i32;
                        };
                    };
                } else if (__value__ == (3777078i32)) {
                    return { _0 : null, _1 : _err_3777019 };
                    _gotoNext = 3777105i32;
                } else if (__value__ == (3777105i32)) {
                    _nscns_3776856 = (@:checkr _fhdr_3776988 ?? throw "null pointer dereference").fnscns;
                    _symptr_3776874 = ((@:checkr _fhdr_3776988 ?? throw "null pointer dereference").fsymptr : stdgo.GoUInt64);
                    _nsyms_3776893 = (@:checkr _fhdr_3776988 ?? throw "null pointer dereference").fnsyms;
                    _opthdr_3776911 = (@:checkr _fhdr_3776988 ?? throw "null pointer dereference").fopthdr;
                    _hdrsz_3776930 = (20 : stdgo.GoInt);
                    _gotoNext = 3777477i32;
                } else if (__value__ == (3777224i32)) {
                    _fhdr_3777245 = (stdgo.Go.setRef(({} : stdgo._internal.internal.xcoff.Xcoff_fileheader64.FileHeader64)) : stdgo.Ref<stdgo._internal.internal.xcoff.Xcoff_fileheader64.FileHeader64>);
                    {
                        _err_3777276 = stdgo._internal.encoding.binary.Binary_read.read(stdgo.Go.asInterface(_sr_3776408), stdgo.Go.asInterface(stdgo._internal.encoding.binary.Binary_bigendian.bigEndian), stdgo.Go.toInterface(stdgo.Go.asInterface(_fhdr_3777245)));
                        if (_err_3777276 != null) {
                            _gotoNext = 3777335i32;
                        } else {
                            _gotoNext = 3777362i32;
                        };
                    };
                } else if (__value__ == (3777335i32)) {
                    return { _0 : null, _1 : _err_3777276 };
                    _gotoNext = 3777362i32;
                } else if (__value__ == (3777362i32)) {
                    _nscns_3776856 = (@:checkr _fhdr_3777245 ?? throw "null pointer dereference").fnscns;
                    _symptr_3776874 = (@:checkr _fhdr_3777245 ?? throw "null pointer dereference").fsymptr;
                    _nsyms_3776893 = (@:checkr _fhdr_3777245 ?? throw "null pointer dereference").fnsyms;
                    _opthdr_3776911 = (@:checkr _fhdr_3777245 ?? throw "null pointer dereference").fopthdr;
                    _hdrsz_3776930 = (24 : stdgo.GoInt);
                    _gotoNext = 3777477i32;
                } else if (__value__ == (3777477i32)) {
                    if (((_symptr_3776874 == (0i64 : stdgo.GoUInt64)) || (_nsyms_3776893 <= (0u32 : stdgo.GoUInt32) : Bool) : Bool)) {
                        _gotoNext = 3777506i32;
                    } else {
                        _gotoNext = 3777615i32;
                    };
                } else if (__value__ == (3777506i32)) {
                    return { _0 : null, _1 : stdgo._internal.fmt.Fmt_errorf.errorf(("no symbol table" : stdgo.GoString)) };
                    _gotoNext = 3777615i32;
                } else if (__value__ == (3777615i32)) {
                    _offset_3777615 = (_symptr_3776874 + ((_nsyms_3776893 : stdgo.GoUInt64) * (18i64 : stdgo.GoUInt64) : stdgo.GoUInt64) : stdgo.GoUInt64);
                    {
                        {
                            var __tmp__ = @:check2r _sr_3776408.seek((_offset_3777615 : stdgo.GoInt64), (0 : stdgo.GoInt));
                            _err_3777662 = @:tmpset0 __tmp__._1;
                        };
                        if (_err_3777662 != null) {
                            _gotoNext = 3777718i32;
                        } else {
                            _gotoNext = 3777795i32;
                        };
                    };
                } else if (__value__ == (3777718i32)) {
                    return { _0 : null, _1 : _err_3777662 };
                    _gotoNext = 3777795i32;
                } else if (__value__ == (3777795i32)) {
                    _l_3777799 = stdgo.Go.pointer(_l_3777799);
                    {
                        _err_3777812 = stdgo._internal.encoding.binary.Binary_read.read(stdgo.Go.asInterface(_sr_3776408), stdgo.Go.asInterface(stdgo._internal.encoding.binary.Binary_bigendian.bigEndian), stdgo.Go.toInterface(_l_3777799));
                        if (_err_3777812 != null) {
                            _gotoNext = 3777869i32;
                        } else {
                            _gotoNext = 3777893i32;
                        };
                    };
                } else if (__value__ == (3777869i32)) {
                    return { _0 : null, _1 : _err_3777812 };
                    _gotoNext = 3777893i32;
                } else if (__value__ == (3777893i32)) {
                    if ((_l_3777799 > (4u32 : stdgo.GoUInt32) : Bool)) {
                        _gotoNext = 3777902i32;
                    } else {
                        _gotoNext = 3778058i32;
                    };
                } else if (__value__ == (3777902i32)) {
                    {
                        var __tmp__ = stdgo._internal.internal.saferio.Saferio_readdataat.readDataAt(stdgo.Go.asInterface(_sr_3776408), (_l_3777799 : stdgo.GoUInt64), (_offset_3777615 : stdgo.GoInt64));
                        _st_3777906 = @:tmpset0 __tmp__._0;
                        _err_3777910 = @:tmpset0 __tmp__._1;
                    };
                    if (_err_3777910 != null) {
                        _gotoNext = 3777982i32;
                    } else {
                        _gotoNext = 3778009i32;
                    };
                } else if (__value__ == (3777982i32)) {
                    return { _0 : null, _1 : _err_3777910 };
                    _gotoNext = 3778009i32;
                } else if (__value__ == (3778009i32)) {
                    (@:checkr _f_3776709 ?? throw "null pointer dereference").stringTable = _st_3777906;
                    _gotoNext = 3778058i32;
                } else if (__value__ == (3778058i32)) {
                    {
                        {
                            var __tmp__ = @:check2r _sr_3776408.seek(((_hdrsz_3776930 : stdgo.GoInt64) + (_opthdr_3776911 : stdgo.GoInt64) : stdgo.GoInt64), (0 : stdgo.GoInt));
                            _err_3778064 = @:tmpset0 __tmp__._1;
                        };
                        if (_err_3778064 != null) {
                            _gotoNext = 3778133i32;
                        } else {
                            _gotoNext = 3778157i32;
                        };
                    };
                } else if (__value__ == (3778133i32)) {
                    return { _0 : null, _1 : _err_3778064 };
                    _gotoNext = 3778157i32;
                } else if (__value__ == (3778157i32)) {
                    _c_3778157 = stdgo._internal.internal.saferio.Saferio_slicecap.sliceCap(stdgo.Go.toInterface((null : stdgo.Ref<stdgo.Ref<stdgo._internal.internal.xcoff.Xcoff_section.Section>>)), (_nscns_3776856 : stdgo.GoUInt64));
                    if ((_c_3778157 < (0 : stdgo.GoInt) : Bool)) {
                        _gotoNext = 3778222i32;
                    } else {
                        _gotoNext = 3778292i32;
                    };
                } else if (__value__ == (3778222i32)) {
                    return { _0 : null, _1 : stdgo._internal.fmt.Fmt_errorf.errorf(("too many XCOFF sections (%d)" : stdgo.GoString), stdgo.Go.toInterface(_nscns_3776856)) };
                    _gotoNext = 3778292i32;
                } else if (__value__ == (3778292i32)) {
                    (@:checkr _f_3776709 ?? throw "null pointer dereference").sections = (new stdgo.Slice<stdgo.Ref<stdgo._internal.internal.xcoff.Xcoff_section.Section>>((0 : stdgo.GoInt).toBasic(), _c_3778157) : stdgo.Slice<stdgo.Ref<stdgo._internal.internal.xcoff.Xcoff_section.Section>>);
                    _i_3778333 = (0 : stdgo.GoInt);
                    _gotoNext = 3778329i32;
                } else if (__value__ == (3778329i32)) {
                    if ((_i_3778333 < (_nscns_3776856 : stdgo.GoInt) : Bool)) {
                        _gotoNext = 3778361i32;
                    } else {
                        _gotoNext = 3779396i32;
                    };
                } else if (__value__ == (3778361i32)) {
                    _s_3778385 = (stdgo.Go.setRef(({} : stdgo._internal.internal.xcoff.Xcoff_section.Section)) : stdgo.Ref<stdgo._internal.internal.xcoff.Xcoff_section.Section>);
                    _gotoNext = 3778405i32;
                } else if (__value__ == (3778405i32)) {
                    {
                        final __value__ = (@:checkr _f_3776709 ?? throw "null pointer dereference").fileHeader.targetMachine;
                        if (__value__ == ((479 : stdgo.GoUInt16))) {
                            _gotoNext = 3778432i32;
                        } else if (__value__ == ((503 : stdgo.GoUInt16))) {
                            _gotoNext = 3778812i32;
                        } else {
                            _gotoNext = 3779156i32;
                        };
                    };
                } else if (__value__ == (3778432i32)) {
                    _shdr_3778454 = (stdgo.Go.setRef(({} : stdgo._internal.internal.xcoff.Xcoff_sectionheader32.SectionHeader32)) : stdgo.Ref<stdgo._internal.internal.xcoff.Xcoff_sectionheader32.SectionHeader32>);
                    {
                        _err_3778489 = stdgo._internal.encoding.binary.Binary_read.read(stdgo.Go.asInterface(_sr_3776408), stdgo.Go.asInterface(stdgo._internal.encoding.binary.Binary_bigendian.bigEndian), stdgo.Go.toInterface(stdgo.Go.asInterface(_shdr_3778454)));
                        if (_err_3778489 != null) {
                            _gotoNext = 3778548i32;
                        } else {
                            _gotoNext = 3778578i32;
                        };
                    };
                } else if (__value__ == (3778548i32)) {
                    return { _0 : null, _1 : _err_3778489 };
                    _gotoNext = 3778578i32;
                } else if (__value__ == (3778578i32)) {
                    (@:checkr _s_3778385 ?? throw "null pointer dereference").sectionHeader.name = stdgo._internal.internal.xcoff.Xcoff__cstring._cstring(((@:checkr _shdr_3778454 ?? throw "null pointer dereference").sname.__slice__(0) : stdgo.Slice<stdgo.GoUInt8>))?.__copy__();
                    (@:checkr _s_3778385 ?? throw "null pointer dereference").sectionHeader.virtualAddress = ((@:checkr _shdr_3778454 ?? throw "null pointer dereference").svaddr : stdgo.GoUInt64);
                    (@:checkr _s_3778385 ?? throw "null pointer dereference").sectionHeader.size = ((@:checkr _shdr_3778454 ?? throw "null pointer dereference").ssize : stdgo.GoUInt64);
                    _scnptr_3778369 = ((@:checkr _shdr_3778454 ?? throw "null pointer dereference").sscnptr : stdgo.GoUInt64);
                    (@:checkr _s_3778385 ?? throw "null pointer dereference").sectionHeader.type = (@:checkr _shdr_3778454 ?? throw "null pointer dereference").sflags;
                    (@:checkr _s_3778385 ?? throw "null pointer dereference").sectionHeader.relptr = ((@:checkr _shdr_3778454 ?? throw "null pointer dereference").srelptr : stdgo.GoUInt64);
                    (@:checkr _s_3778385 ?? throw "null pointer dereference").sectionHeader.nreloc = ((@:checkr _shdr_3778454 ?? throw "null pointer dereference").snreloc : stdgo.GoUInt32);
                    _gotoNext = 3779156i32;
                } else if (__value__ == (3778812i32)) {
                    _shdr_3778834 = (stdgo.Go.setRef(({} : stdgo._internal.internal.xcoff.Xcoff_sectionheader64.SectionHeader64)) : stdgo.Ref<stdgo._internal.internal.xcoff.Xcoff_sectionheader64.SectionHeader64>);
                    {
                        _err_3778869 = stdgo._internal.encoding.binary.Binary_read.read(stdgo.Go.asInterface(_sr_3776408), stdgo.Go.asInterface(stdgo._internal.encoding.binary.Binary_bigendian.bigEndian), stdgo.Go.toInterface(stdgo.Go.asInterface(_shdr_3778834)));
                        if (_err_3778869 != null) {
                            _gotoNext = 3778928i32;
                        } else {
                            _gotoNext = 3778958i32;
                        };
                    };
                } else if (__value__ == (3778928i32)) {
                    return { _0 : null, _1 : _err_3778869 };
                    _gotoNext = 3778958i32;
                } else if (__value__ == (3778958i32)) {
                    (@:checkr _s_3778385 ?? throw "null pointer dereference").sectionHeader.name = stdgo._internal.internal.xcoff.Xcoff__cstring._cstring(((@:checkr _shdr_3778834 ?? throw "null pointer dereference").sname.__slice__(0) : stdgo.Slice<stdgo.GoUInt8>))?.__copy__();
                    (@:checkr _s_3778385 ?? throw "null pointer dereference").sectionHeader.virtualAddress = (@:checkr _shdr_3778834 ?? throw "null pointer dereference").svaddr;
                    (@:checkr _s_3778385 ?? throw "null pointer dereference").sectionHeader.size = (@:checkr _shdr_3778834 ?? throw "null pointer dereference").ssize;
                    _scnptr_3778369 = (@:checkr _shdr_3778834 ?? throw "null pointer dereference").sscnptr;
                    (@:checkr _s_3778385 ?? throw "null pointer dereference").sectionHeader.type = (@:checkr _shdr_3778834 ?? throw "null pointer dereference").sflags;
                    (@:checkr _s_3778385 ?? throw "null pointer dereference").sectionHeader.relptr = (@:checkr _shdr_3778834 ?? throw "null pointer dereference").srelptr;
                    (@:checkr _s_3778385 ?? throw "null pointer dereference").sectionHeader.nreloc = (@:checkr _shdr_3778834 ?? throw "null pointer dereference").snreloc;
                    _gotoNext = 3779156i32;
                } else if (__value__ == (3779156i32)) {
                    _r2_3779156 = _r;
                    if (_scnptr_3778369 == ((0i64 : stdgo.GoUInt64))) {
                        _gotoNext = 3779181i32;
                    } else {
                        _gotoNext = 3779237i32;
                    };
                } else if (__value__ == (3779181i32)) {
                    _r2_3779156 = stdgo.Go.asInterface((new stdgo._internal.internal.xcoff.Xcoff_t_zeroreaderat.T_zeroReaderAt() : stdgo._internal.internal.xcoff.Xcoff_t_zeroreaderat.T_zeroReaderAt));
                    _gotoNext = 3779237i32;
                } else if (__value__ == (3779237i32)) {
                    (@:checkr _s_3778385 ?? throw "null pointer dereference")._sr = stdgo._internal.io.Io_newsectionreader.newSectionReader(_r2_3779156, (_scnptr_3778369 : stdgo.GoInt64), ((@:checkr _s_3778385 ?? throw "null pointer dereference").sectionHeader.size : stdgo.GoInt64));
                    (@:checkr _s_3778385 ?? throw "null pointer dereference").readerAt = stdgo.Go.asInterface((@:checkr _s_3778385 ?? throw "null pointer dereference")._sr);
                    (@:checkr _f_3776709 ?? throw "null pointer dereference").sections = ((@:checkr _f_3776709 ?? throw "null pointer dereference").sections.__append__(_s_3778385));
                    _i_3778333++;
                    _gotoNext = 3778329i32;
                } else if (__value__ == (3779396i32)) {
                    _idxToSym_3779400 = (({
                        final x = new stdgo.GoMap.GoIntMap<stdgo.Ref<stdgo._internal.internal.xcoff.Xcoff_symbol.Symbol>>();
                        x.__defaultValue__ = () -> (null : stdgo.Ref<stdgo._internal.internal.xcoff.Xcoff_symbol.Symbol>);
                        {};
                        x;
                    } : stdgo.GoMap<stdgo.GoInt, stdgo.Ref<stdgo._internal.internal.xcoff.Xcoff_symbol.Symbol>>) : stdgo.GoMap<stdgo.GoInt, stdgo.Ref<stdgo._internal.internal.xcoff.Xcoff_symbol.Symbol>>);
                    {
                        {
                            var __tmp__ = @:check2r _sr_3776408.seek((_symptr_3776874 : stdgo.GoInt64), (0 : stdgo.GoInt));
                            _err_3779463 = @:tmpset0 __tmp__._1;
                        };
                        if (_err_3779463 != null) {
                            _gotoNext = 3779519i32;
                        } else {
                            _gotoNext = 3779543i32;
                        };
                    };
                } else if (__value__ == (3779519i32)) {
                    return { _0 : null, _1 : _err_3779463 };
                    _gotoNext = 3779543i32;
                } else if (__value__ == (3779543i32)) {
                    (@:checkr _f_3776709 ?? throw "null pointer dereference").symbols = (new stdgo.Slice<stdgo.Ref<stdgo._internal.internal.xcoff.Xcoff_symbol.Symbol>>((0 : stdgo.GoInt).toBasic(), 0) : stdgo.Slice<stdgo.Ref<stdgo._internal.internal.xcoff.Xcoff_symbol.Symbol>>);
                    _i_3779579 = (0 : stdgo.GoInt);
                    _gotoNext = 3779575i32;
                } else if (__value__ == (3779575i32)) {
                    if ((_i_3779579 < (_nsyms_3776893 : stdgo.GoInt) : Bool)) {
                        _gotoNext = 3779607i32;
                    } else {
                        _gotoNext = 3782878i32;
                    };
                } else if (__value__ == (3779603i32)) {
                    _i_3779579++;
                    _gotoNext = 3779575i32;
                } else if (__value__ == (3779607i32)) {
                    _sym_3779654 = (stdgo.Go.setRef(({} : stdgo._internal.internal.xcoff.Xcoff_symbol.Symbol)) : stdgo.Ref<stdgo._internal.internal.xcoff.Xcoff_symbol.Symbol>);
                    _gotoNext = 3779675i32;
                } else if (__value__ == (3779675i32)) {
                    {
                        final __value__ = (@:checkr _f_3776709 ?? throw "null pointer dereference").fileHeader.targetMachine;
                        if (__value__ == ((479 : stdgo.GoUInt16))) {
                            _gotoNext = 3779702i32;
                        } else if (__value__ == ((503 : stdgo.GoUInt16))) {
                            _gotoNext = 3780293i32;
                        } else {
                            _gotoNext = 3780704i32;
                        };
                    };
                } else if (__value__ == (3779702i32)) {
                    _se_3779724 = (stdgo.Go.setRef(({} : stdgo._internal.internal.xcoff.Xcoff_syment32.SymEnt32)) : stdgo.Ref<stdgo._internal.internal.xcoff.Xcoff_syment32.SymEnt32>);
                    {
                        _err_3779750 = stdgo._internal.encoding.binary.Binary_read.read(stdgo.Go.asInterface(_sr_3776408), stdgo.Go.asInterface(stdgo._internal.encoding.binary.Binary_bigendian.bigEndian), stdgo.Go.toInterface(stdgo.Go.asInterface(_se_3779724)));
                        if (_err_3779750 != null) {
                            _gotoNext = 3779807i32;
                        } else {
                            _gotoNext = 3779837i32;
                        };
                    };
                } else if (__value__ == (3779807i32)) {
                    return { _0 : null, _1 : _err_3779750 };
                    _gotoNext = 3779837i32;
                } else if (__value__ == (3779837i32)) {
                    _numaux_3779615 = ((@:checkr _se_3779724 ?? throw "null pointer dereference").nnumaux : stdgo.GoInt);
                    (@:checkr _sym_3779654 ?? throw "null pointer dereference").sectionNumber = ((@:checkr _se_3779724 ?? throw "null pointer dereference").nscnum : stdgo.GoInt);
                    (@:checkr _sym_3779654 ?? throw "null pointer dereference").storageClass = ((@:checkr _se_3779724 ?? throw "null pointer dereference").nsclass : stdgo.GoInt);
                    (@:checkr _sym_3779654 ?? throw "null pointer dereference").value = ((@:checkr _se_3779724 ?? throw "null pointer dereference").nvalue : stdgo.GoUInt64);
                    _needAuxFcn_3779636 = ((((@:checkr _se_3779724 ?? throw "null pointer dereference").ntype & (32 : stdgo.GoUInt16) : stdgo.GoUInt16) != (0 : stdgo.GoUInt16)) && (_numaux_3779615 > (1 : stdgo.GoInt) : Bool) : Bool);
                    _zeroes_3780032 = stdgo._internal.encoding.binary.Binary_bigendian.bigEndian.uint32(((@:checkr _se_3779724 ?? throw "null pointer dereference").nname.__slice__(0, (4 : stdgo.GoInt)) : stdgo.Slice<stdgo.GoUInt8>));
                    if (_zeroes_3780032 != ((0u32 : stdgo.GoUInt32))) {
                        _gotoNext = 3780098i32;
                    } else {
                        _gotoNext = 3780146i32;
                    };
                } else if (__value__ == (3780098i32)) {
                    (@:checkr _sym_3779654 ?? throw "null pointer dereference").name = stdgo._internal.internal.xcoff.Xcoff__cstring._cstring(((@:checkr _se_3779724 ?? throw "null pointer dereference").nname.__slice__(0) : stdgo.Slice<stdgo.GoUInt8>))?.__copy__();
                    _gotoNext = 3780704i32;
                } else if (__value__ == (3780146i32)) {
                    _gotoNext = 3780146i32;
                    _offset_3780152 = stdgo._internal.encoding.binary.Binary_bigendian.bigEndian.uint32(((@:checkr _se_3779724 ?? throw "null pointer dereference").nname.__slice__((4 : stdgo.GoInt)) : stdgo.Slice<stdgo.GoUInt8>));
                    {
                        var __tmp__ = stdgo._internal.internal.xcoff.Xcoff__getstring._getString((@:checkr _f_3776709 ?? throw "null pointer dereference").stringTable, _offset_3780152);
                        (@:checkr _sym_3779654 ?? throw "null pointer dereference").name = @:tmpset0 __tmp__._0?.__copy__();
                        _ok_3779632 = @:tmpset0 __tmp__._1;
                    };
                    if (!_ok_3779632) {
                        _gotoNext = 3780263i32;
                    } else {
                        _gotoNext = 3780704i32;
                    };
                } else if (__value__ == (3780263i32)) {
                    _gotoNext = 3782672i32;
                } else if (__value__ == (3780293i32)) {
                    _se_3780315 = (stdgo.Go.setRef(({} : stdgo._internal.internal.xcoff.Xcoff_syment64.SymEnt64)) : stdgo.Ref<stdgo._internal.internal.xcoff.Xcoff_syment64.SymEnt64>);
                    {
                        _err_3780341 = stdgo._internal.encoding.binary.Binary_read.read(stdgo.Go.asInterface(_sr_3776408), stdgo.Go.asInterface(stdgo._internal.encoding.binary.Binary_bigendian.bigEndian), stdgo.Go.toInterface(stdgo.Go.asInterface(_se_3780315)));
                        if (_err_3780341 != null) {
                            _gotoNext = 3780398i32;
                        } else {
                            _gotoNext = 3780428i32;
                        };
                    };
                } else if (__value__ == (3780398i32)) {
                    return { _0 : null, _1 : _err_3780341 };
                    _gotoNext = 3780428i32;
                } else if (__value__ == (3780428i32)) {
                    _numaux_3779615 = ((@:checkr _se_3780315 ?? throw "null pointer dereference").nnumaux : stdgo.GoInt);
                    (@:checkr _sym_3779654 ?? throw "null pointer dereference").sectionNumber = ((@:checkr _se_3780315 ?? throw "null pointer dereference").nscnum : stdgo.GoInt);
                    (@:checkr _sym_3779654 ?? throw "null pointer dereference").storageClass = ((@:checkr _se_3780315 ?? throw "null pointer dereference").nsclass : stdgo.GoInt);
                    (@:checkr _sym_3779654 ?? throw "null pointer dereference").value = (@:checkr _se_3780315 ?? throw "null pointer dereference").nvalue;
                    _needAuxFcn_3779636 = ((((@:checkr _se_3780315 ?? throw "null pointer dereference").ntype & (32 : stdgo.GoUInt16) : stdgo.GoUInt16) != (0 : stdgo.GoUInt16)) && (_numaux_3779615 > (1 : stdgo.GoInt) : Bool) : Bool);
                    {
                        var __tmp__ = stdgo._internal.internal.xcoff.Xcoff__getstring._getString((@:checkr _f_3776709 ?? throw "null pointer dereference").stringTable, (@:checkr _se_3780315 ?? throw "null pointer dereference").noffset);
                        (@:checkr _sym_3779654 ?? throw "null pointer dereference").name = @:tmpset0 __tmp__._0?.__copy__();
                        _ok_3779632 = @:tmpset0 __tmp__._1;
                    };
                    if (!_ok_3779632) {
                        _gotoNext = 3780677i32;
                    } else {
                        _gotoNext = 3780704i32;
                    };
                } else if (__value__ == (3780677i32)) {
                    _gotoNext = 3782672i32;
                } else if (__value__ == (3780704i32)) {
                    if ((((@:checkr _sym_3779654 ?? throw "null pointer dereference").storageClass != ((2 : stdgo.GoInt)) && (@:checkr _sym_3779654 ?? throw "null pointer dereference").storageClass != ((111 : stdgo.GoInt)) : Bool) && ((@:checkr _sym_3779654 ?? throw "null pointer dereference").storageClass != (107 : stdgo.GoInt)) : Bool)) {
                        _gotoNext = 3780798i32;
                    } else {
                        _gotoNext = 3780870i32;
                    };
                } else if (__value__ == (3780798i32)) {
                    _gotoNext = 3782672i32;
                } else if (__value__ == (3780870i32)) {
                    if (((_numaux_3779615 < (1 : stdgo.GoInt) : Bool) || ((_i_3779579 + _numaux_3779615 : stdgo.GoInt) >= (_nsyms_3776893 : stdgo.GoInt) : Bool) : Bool)) {
                        _gotoNext = 3780910i32;
                    } else {
                        _gotoNext = 3780932i32;
                    };
                } else if (__value__ == (3780910i32)) {
                    _gotoNext = 3782672i32;
                } else if (__value__ == (3780932i32)) {
                    if (((@:checkr _sym_3779654 ?? throw "null pointer dereference").sectionNumber > (_nscns_3776856 : stdgo.GoInt) : Bool)) {
                        _gotoNext = 3780966i32;
                    } else {
                        _gotoNext = 3780987i32;
                    };
                } else if (__value__ == (3780966i32)) {
                    _gotoNext = 3782672i32;
                } else if (__value__ == (3780987i32)) {
                    if ((@:checkr _sym_3779654 ?? throw "null pointer dereference").sectionNumber == ((0 : stdgo.GoInt))) {
                        _gotoNext = 3781013i32;
                    } else {
                        _gotoNext = 3781041i32;
                    };
                } else if (__value__ == (3781013i32)) {
                    (@:checkr _sym_3779654 ?? throw "null pointer dereference").value = (0i64 : stdgo.GoUInt64);
                    _gotoNext = 3781113i32;
                } else if (__value__ == (3781041i32)) {
                    _gotoNext = 3781041i32;
                    (@:checkr _sym_3779654 ?? throw "null pointer dereference").value = ((@:checkr _sym_3779654 ?? throw "null pointer dereference").value - ((@:checkr (@:checkr _f_3776709 ?? throw "null pointer dereference").sections[((@:checkr _sym_3779654 ?? throw "null pointer dereference").sectionNumber - (1 : stdgo.GoInt) : stdgo.GoInt)] ?? throw "null pointer dereference").sectionHeader.virtualAddress) : stdgo.GoUInt64);
                    var __blank__ = 0i32;
                    _gotoNext = 3781113i32;
                } else if (__value__ == (3781113i32)) {
                    _idxToSym_3779400[_i_3779579] = _sym_3779654;
                    if (_needAuxFcn_3779636) {
                        _gotoNext = 3781378i32;
                    } else {
                        _gotoNext = 3781847i32;
                    };
                } else if (__value__ == (3781378i32)) {
                    _gotoNext = 3781383i32;
                } else if (__value__ == (3781383i32)) {
                    {
                        final __value__ = (@:checkr _f_3776709 ?? throw "null pointer dereference").fileHeader.targetMachine;
                        if (__value__ == ((479 : stdgo.GoUInt16))) {
                            _gotoNext = 3781411i32;
                        } else if (__value__ == ((503 : stdgo.GoUInt16))) {
                            _gotoNext = 3781592i32;
                        } else {
                            _gotoNext = 3781847i32;
                        };
                    };
                } else if (__value__ == (3781411i32)) {
                    _aux_3781434 = (stdgo.Go.setRef(({} : stdgo._internal.internal.xcoff.Xcoff_auxfcn32.AuxFcn32)) : stdgo.Ref<stdgo._internal.internal.xcoff.Xcoff_auxfcn32.AuxFcn32>);
                    {
                        _err_3781462 = stdgo._internal.encoding.binary.Binary_read.read(stdgo.Go.asInterface(_sr_3776408), stdgo.Go.asInterface(stdgo._internal.encoding.binary.Binary_bigendian.bigEndian), stdgo.Go.toInterface(stdgo.Go.asInterface(_aux_3781434)));
                        if (_err_3781462 != null) {
                            _gotoNext = 3781520i32;
                        } else {
                            _gotoNext = 3781553i32;
                        };
                    };
                } else if (__value__ == (3781520i32)) {
                    return { _0 : null, _1 : _err_3781462 };
                    _gotoNext = 3781553i32;
                } else if (__value__ == (3781553i32)) {
                    (@:checkr _sym_3779654 ?? throw "null pointer dereference").auxFcn.size = ((@:checkr _aux_3781434 ?? throw "null pointer dereference").xfsize : stdgo.GoInt64);
                    _gotoNext = 3781847i32;
                } else if (__value__ == (3781592i32)) {
                    _aux_3781615 = (stdgo.Go.setRef(({} : stdgo._internal.internal.xcoff.Xcoff_auxfcn64.AuxFcn64)) : stdgo.Ref<stdgo._internal.internal.xcoff.Xcoff_auxfcn64.AuxFcn64>);
                    {
                        _err_3781643 = stdgo._internal.encoding.binary.Binary_read.read(stdgo.Go.asInterface(_sr_3776408), stdgo.Go.asInterface(stdgo._internal.encoding.binary.Binary_bigendian.bigEndian), stdgo.Go.toInterface(stdgo.Go.asInterface(_aux_3781615)));
                        if (_err_3781643 != null) {
                            _gotoNext = 3781701i32;
                        } else {
                            _gotoNext = 3781734i32;
                        };
                    };
                } else if (__value__ == (3781701i32)) {
                    return { _0 : null, _1 : _err_3781643 };
                    _gotoNext = 3781734i32;
                } else if (__value__ == (3781734i32)) {
                    (@:checkr _sym_3779654 ?? throw "null pointer dereference").auxFcn.size = ((@:checkr _aux_3781615 ?? throw "null pointer dereference").xfsize : stdgo.GoInt64);
                    _gotoNext = 3781847i32;
                } else if (__value__ == (3781847i32)) {
                    if (!_needAuxFcn_3779636) {
                        _gotoNext = 3781862i32;
                    } else {
                        _gotoNext = 3781973i32;
                    };
                } else if (__value__ == (3781862i32)) {
                    {
                        {
                            var __tmp__ = @:check2r _sr_3776408.seek((((_numaux_3779615 - (1 : stdgo.GoInt) : stdgo.GoInt) : stdgo.GoInt64) * (18i64 : stdgo.GoInt64) : stdgo.GoInt64), (1 : stdgo.GoInt));
                            _err_3781873 = @:tmpset0 __tmp__._1;
                        };
                        if (_err_3781873 != null) {
                            _gotoNext = 3781940i32;
                        } else {
                            _gotoNext = 3781973i32;
                        };
                    };
                } else if (__value__ == (3781940i32)) {
                    return { _0 : null, _1 : _err_3781873 };
                    _gotoNext = 3781973i32;
                } else if (__value__ == (3781973i32)) {
                    _i_3779579 = (_i_3779579 + (_numaux_3779615) : stdgo.GoInt);
                    _numaux_3779615 = (0 : stdgo.GoInt);
                    _gotoNext = 3782000i32;
                } else if (__value__ == (3782000i32)) {
                    {
                        final __value__ = (@:checkr _f_3776709 ?? throw "null pointer dereference").fileHeader.targetMachine;
                        if (__value__ == ((479 : stdgo.GoUInt16))) {
                            _gotoNext = 3782027i32;
                        } else if (__value__ == ((503 : stdgo.GoUInt16))) {
                            _gotoNext = 3782315i32;
                        } else {
                            _gotoNext = 3782636i32;
                        };
                    };
                } else if (__value__ == (3782027i32)) {
                    _aux_3782049 = (stdgo.Go.setRef(({} : stdgo._internal.internal.xcoff.Xcoff_auxcsect32.AuxCSect32)) : stdgo.Ref<stdgo._internal.internal.xcoff.Xcoff_auxcsect32.AuxCSect32>);
                    {
                        _err_3782078 = stdgo._internal.encoding.binary.Binary_read.read(stdgo.Go.asInterface(_sr_3776408), stdgo.Go.asInterface(stdgo._internal.encoding.binary.Binary_bigendian.bigEndian), stdgo.Go.toInterface(stdgo.Go.asInterface(_aux_3782049)));
                        if (_err_3782078 != null) {
                            _gotoNext = 3782136i32;
                        } else {
                            _gotoNext = 3782166i32;
                        };
                    };
                } else if (__value__ == (3782136i32)) {
                    return { _0 : null, _1 : _err_3782078 };
                    _gotoNext = 3782166i32;
                } else if (__value__ == (3782166i32)) {
                    (@:checkr _sym_3779654 ?? throw "null pointer dereference").auxCSect.symbolType = (((@:checkr _aux_3782049 ?? throw "null pointer dereference").xsmtyp & (7 : stdgo.GoUInt8) : stdgo.GoUInt8) : stdgo.GoInt);
                    (@:checkr _sym_3779654 ?? throw "null pointer dereference").auxCSect.storageMappingClass = ((@:checkr _aux_3782049 ?? throw "null pointer dereference").xsmclas : stdgo.GoInt);
                    (@:checkr _sym_3779654 ?? throw "null pointer dereference").auxCSect.length_ = ((@:checkr _aux_3782049 ?? throw "null pointer dereference").xscnlen : stdgo.GoInt64);
                    _gotoNext = 3782636i32;
                } else if (__value__ == (3782315i32)) {
                    _aux_3782337 = (stdgo.Go.setRef(({} : stdgo._internal.internal.xcoff.Xcoff_auxcsect64.AuxCSect64)) : stdgo.Ref<stdgo._internal.internal.xcoff.Xcoff_auxcsect64.AuxCSect64>);
                    {
                        _err_3782366 = stdgo._internal.encoding.binary.Binary_read.read(stdgo.Go.asInterface(_sr_3776408), stdgo.Go.asInterface(stdgo._internal.encoding.binary.Binary_bigendian.bigEndian), stdgo.Go.toInterface(stdgo.Go.asInterface(_aux_3782337)));
                        if (_err_3782366 != null) {
                            _gotoNext = 3782424i32;
                        } else {
                            _gotoNext = 3782454i32;
                        };
                    };
                } else if (__value__ == (3782424i32)) {
                    return { _0 : null, _1 : _err_3782366 };
                    _gotoNext = 3782454i32;
                } else if (__value__ == (3782454i32)) {
                    (@:checkr _sym_3779654 ?? throw "null pointer dereference").auxCSect.symbolType = (((@:checkr _aux_3782337 ?? throw "null pointer dereference").xsmtyp & (7 : stdgo.GoUInt8) : stdgo.GoUInt8) : stdgo.GoInt);
                    (@:checkr _sym_3779654 ?? throw "null pointer dereference").auxCSect.storageMappingClass = ((@:checkr _aux_3782337 ?? throw "null pointer dereference").xsmclas : stdgo.GoInt);
                    (@:checkr _sym_3779654 ?? throw "null pointer dereference").auxCSect.length_ = ((((@:checkr _aux_3782337 ?? throw "null pointer dereference").xscnlenhi : stdgo.GoInt64) << (32i64 : stdgo.GoUInt64) : stdgo.GoInt64) | ((@:checkr _aux_3782337 ?? throw "null pointer dereference").xscnlenlo : stdgo.GoInt64) : stdgo.GoInt64);
                    _gotoNext = 3782636i32;
                } else if (__value__ == (3782636i32)) {
                    (@:checkr _f_3776709 ?? throw "null pointer dereference").symbols = ((@:checkr _f_3776709 ?? throw "null pointer dereference").symbols.__append__(_sym_3779654));
                    _gotoNext = 3782672i32;
                } else if (__value__ == (3782672i32)) {
                    _i_3779579 = (_i_3779579 + (_numaux_3779615) : stdgo.GoInt);
                    {
                        {
                            var __tmp__ = @:check2r _sr_3776408.seek(((_numaux_3779615 : stdgo.GoInt64) * (18i64 : stdgo.GoInt64) : stdgo.GoInt64), (1 : stdgo.GoInt));
                            _err_3782726 = @:tmpset0 __tmp__._1;
                        };
                        if (_err_3782726 != null) {
                            _gotoNext = 3782791i32;
                        } else {
                            _gotoNext = 3779603i32;
                        };
                    };
                } else if (__value__ == (3782791i32)) {
                    return { _0 : null, _1 : _err_3782726 };
                    _gotoNext = 3779603i32;
                } else if (__value__ == (3782878i32)) {
                    if ((0i32 : stdgo.GoInt) < ((@:checkr _f_3776709 ?? throw "null pointer dereference").sections.length)) {
                        _gotoNext = 3784318i32;
                    } else {
                        _gotoNext = 3784323i32;
                    };
                } else if (__value__ == (3782882i32)) {
                    _sectNum_3782882++;
                    _gotoNext = 3784319i32;
                } else if (__value__ == (3782916i32)) {
                    _sect_3782891 = (@:checkr _f_3776709 ?? throw "null pointer dereference").sections[(_sectNum_3782882 : stdgo.GoInt)];
                    if ((((@:checkr _sect_3782891 ?? throw "null pointer dereference").sectionHeader.type != (32u32 : stdgo.GoUInt32)) && ((@:checkr _sect_3782891 ?? throw "null pointer dereference").sectionHeader.type != (64u32 : stdgo.GoUInt32)) : Bool)) {
                        _gotoNext = 3782972i32;
                    } else {
                        _gotoNext = 3782992i32;
                    };
                } else if (__value__ == (3782972i32)) {
                    _sectNum_3782882++;
                    _gotoNext = 3784319i32;
                } else if (__value__ == (3782992i32)) {
                    if ((@:checkr _sect_3782891 ?? throw "null pointer dereference").sectionHeader.relptr == ((0i64 : stdgo.GoUInt64))) {
                        _gotoNext = 3783012i32;
                    } else {
                        _gotoNext = 3783032i32;
                    };
                } else if (__value__ == (3783012i32)) {
                    _sectNum_3782882++;
                    _gotoNext = 3784319i32;
                } else if (__value__ == (3783032i32)) {
                    _c_3783032 = stdgo._internal.internal.saferio.Saferio_slicecap.sliceCap(stdgo.Go.toInterface(stdgo.Go.asInterface((null : stdgo.Ref<stdgo._internal.internal.xcoff.Xcoff_reloc.Reloc>))), ((@:checkr _sect_3782891 ?? throw "null pointer dereference").sectionHeader.nreloc : stdgo.GoUInt64));
                    if ((_c_3783032 < (0 : stdgo.GoInt) : Bool)) {
                        _gotoNext = 3783101i32;
                    } else {
                        _gotoNext = 3783196i32;
                    };
                } else if (__value__ == (3783101i32)) {
                    return { _0 : null, _1 : stdgo._internal.fmt.Fmt_errorf.errorf(("too many relocs (%d) for section %d" : stdgo.GoString), stdgo.Go.toInterface((@:checkr _sect_3782891 ?? throw "null pointer dereference").sectionHeader.nreloc), stdgo.Go.toInterface(_sectNum_3782882)) };
                    _gotoNext = 3783196i32;
                } else if (__value__ == (3783196i32)) {
                    (@:checkr _sect_3782891 ?? throw "null pointer dereference").relocs = (new stdgo.Slice<stdgo._internal.internal.xcoff.Xcoff_reloc.Reloc>((0 : stdgo.GoInt).toBasic(), _c_3783032, ...[for (i in 0 ... ((0 : stdgo.GoInt).toBasic() > _c_3783032 ? (0 : stdgo.GoInt).toBasic() : _c_3783032 : stdgo.GoInt).toBasic()) ({} : stdgo._internal.internal.xcoff.Xcoff_reloc.Reloc)]) : stdgo.Slice<stdgo._internal.internal.xcoff.Xcoff_reloc.Reloc>);
                    {
                        {
                            var __tmp__ = @:check2r _sr_3776408.seek(((@:checkr _sect_3782891 ?? throw "null pointer dereference").sectionHeader.relptr : stdgo.GoInt64), (0 : stdgo.GoInt));
                            _err_3783238 = @:tmpset0 __tmp__._1;
                        };
                        if (_err_3783238 != null) {
                            _gotoNext = 3783299i32;
                        } else {
                            _gotoNext = 3783326i32;
                        };
                    };
                } else if (__value__ == (3783299i32)) {
                    return { _0 : null, _1 : _err_3783238 };
                    _gotoNext = 3783326i32;
                } else if (__value__ == (3783326i32)) {
                    _i_3783330 = (0u32 : stdgo.GoUInt32);
                    _gotoNext = 3783326i32;
                    if ((_i_3783330 < (@:checkr _sect_3782891 ?? throw "null pointer dereference").sectionHeader.nreloc : Bool)) {
                        _gotoNext = 3783367i32;
                    } else {
                        _gotoNext = 3782882i32;
                    };
                } else if (__value__ == (3783367i32)) {
                    _gotoNext = 3783391i32;
                } else if (__value__ == (3783391i32)) {
                    {
                        final __value__ = (@:checkr _f_3776709 ?? throw "null pointer dereference").fileHeader.targetMachine;
                        if (__value__ == ((479 : stdgo.GoUInt16))) {
                            _gotoNext = 3783419i32;
                        } else if (__value__ == ((503 : stdgo.GoUInt16))) {
                            _gotoNext = 3783848i32;
                        } else {
                            _gotoNext = 3784273i32;
                        };
                    };
                } else if (__value__ == (3783419i32)) {
                    _rel_3783442 = (stdgo.Go.setRef(({} : stdgo._internal.internal.xcoff.Xcoff_reloc32.Reloc32)) : stdgo.Ref<stdgo._internal.internal.xcoff.Xcoff_reloc32.Reloc32>);
                    {
                        _err_3783469 = stdgo._internal.encoding.binary.Binary_read.read(stdgo.Go.asInterface(_sr_3776408), stdgo.Go.asInterface(stdgo._internal.encoding.binary.Binary_bigendian.bigEndian), stdgo.Go.toInterface(stdgo.Go.asInterface(_rel_3783442)));
                        if (_err_3783469 != null) {
                            _gotoNext = 3783527i32;
                        } else {
                            _gotoNext = 3783560i32;
                        };
                    };
                } else if (__value__ == (3783527i32)) {
                    return { _0 : null, _1 : _err_3783469 };
                    _gotoNext = 3783560i32;
                } else if (__value__ == (3783560i32)) {
                    _reloc_3783376.virtualAddress = ((@:checkr _rel_3783442 ?? throw "null pointer dereference").rvaddr : stdgo.GoUInt64);
                    _reloc_3783376.symbol = (_idxToSym_3779400[((@:checkr _rel_3783442 ?? throw "null pointer dereference").rsymndx : stdgo.GoInt)] ?? (null : stdgo.Ref<stdgo._internal.internal.xcoff.Xcoff_symbol.Symbol>));
                    _reloc_3783376.type = (@:checkr _rel_3783442 ?? throw "null pointer dereference").rtype;
                    _reloc_3783376.length_ = (((@:checkr _rel_3783442 ?? throw "null pointer dereference").rsize & (63 : stdgo.GoUInt8) : stdgo.GoUInt8) + (1 : stdgo.GoUInt8) : stdgo.GoUInt8);
                    if (((@:checkr _rel_3783442 ?? throw "null pointer dereference").rsize & (128 : stdgo.GoUInt8) : stdgo.GoUInt8) != ((0 : stdgo.GoUInt8))) {
                        _gotoNext = 3783741i32;
                    } else {
                        _gotoNext = 3783778i32;
                    };
                } else if (__value__ == (3783741i32)) {
                    _reloc_3783376.signed = true;
                    _gotoNext = 3783778i32;
                } else if (__value__ == (3783778i32)) {
                    if (((@:checkr _rel_3783442 ?? throw "null pointer dereference").rsize & (64 : stdgo.GoUInt8) : stdgo.GoUInt8) != ((0 : stdgo.GoUInt8))) {
                        _gotoNext = 3783801i32;
                    } else {
                        _gotoNext = 3784273i32;
                    };
                } else if (__value__ == (3783801i32)) {
                    _reloc_3783376.instructionFixed = true;
                    _gotoNext = 3784273i32;
                } else if (__value__ == (3783848i32)) {
                    _rel_3783871 = (stdgo.Go.setRef(({} : stdgo._internal.internal.xcoff.Xcoff_reloc64.Reloc64)) : stdgo.Ref<stdgo._internal.internal.xcoff.Xcoff_reloc64.Reloc64>);
                    {
                        _err_3783898 = stdgo._internal.encoding.binary.Binary_read.read(stdgo.Go.asInterface(_sr_3776408), stdgo.Go.asInterface(stdgo._internal.encoding.binary.Binary_bigendian.bigEndian), stdgo.Go.toInterface(stdgo.Go.asInterface(_rel_3783871)));
                        if (_err_3783898 != null) {
                            _gotoNext = 3783956i32;
                        } else {
                            _gotoNext = 3783989i32;
                        };
                    };
                } else if (__value__ == (3783956i32)) {
                    return { _0 : null, _1 : _err_3783898 };
                    _gotoNext = 3783989i32;
                } else if (__value__ == (3783989i32)) {
                    _reloc_3783376.virtualAddress = (@:checkr _rel_3783871 ?? throw "null pointer dereference").rvaddr;
                    _reloc_3783376.symbol = (_idxToSym_3779400[((@:checkr _rel_3783871 ?? throw "null pointer dereference").rsymndx : stdgo.GoInt)] ?? (null : stdgo.Ref<stdgo._internal.internal.xcoff.Xcoff_symbol.Symbol>));
                    _reloc_3783376.type = (@:checkr _rel_3783871 ?? throw "null pointer dereference").rtype;
                    _reloc_3783376.length_ = (((@:checkr _rel_3783871 ?? throw "null pointer dereference").rsize & (63 : stdgo.GoUInt8) : stdgo.GoUInt8) + (1 : stdgo.GoUInt8) : stdgo.GoUInt8);
                    if (((@:checkr _rel_3783871 ?? throw "null pointer dereference").rsize & (128 : stdgo.GoUInt8) : stdgo.GoUInt8) != ((0 : stdgo.GoUInt8))) {
                        _gotoNext = 3784161i32;
                    } else {
                        _gotoNext = 3784198i32;
                    };
                } else if (__value__ == (3784161i32)) {
                    _reloc_3783376.signed = true;
                    _gotoNext = 3784198i32;
                } else if (__value__ == (3784198i32)) {
                    if (((@:checkr _rel_3783871 ?? throw "null pointer dereference").rsize & (64 : stdgo.GoUInt8) : stdgo.GoUInt8) != ((0 : stdgo.GoUInt8))) {
                        _gotoNext = 3784221i32;
                    } else {
                        _gotoNext = 3784273i32;
                    };
                } else if (__value__ == (3784221i32)) {
                    _reloc_3783376.instructionFixed = true;
                    _gotoNext = 3784273i32;
                } else if (__value__ == (3784273i32)) {
                    (@:checkr _sect_3782891 ?? throw "null pointer dereference").relocs = ((@:checkr _sect_3782891 ?? throw "null pointer dereference").relocs.__append__(_reloc_3783376?.__copy__()));
                    _i_3783330++;
                    _gotoNext = 3783326i32;
                } else if (__value__ == (3784318i32)) {
                    {
                        final __tmp__0 = 0i32;
                        final __tmp__1 = (@:checkr _f_3776709 ?? throw "null pointer dereference").sections[(0i32 : stdgo.GoInt)];
                        _sectNum_3782882 = __tmp__0;
                        _sect_3782891 = __tmp__1;
                    };
                    _gotoNext = 3784319i32;
                } else if (__value__ == (3784319i32)) {
                    if (_sectNum_3782882 < ((@:checkr _f_3776709 ?? throw "null pointer dereference").sections.length)) {
                        _gotoNext = 3782916i32;
                    } else {
                        _gotoNext = 3784323i32;
                    };
                } else if (__value__ == (3784323i32)) {
                    return { _0 : _f_3776709, _1 : (null : stdgo.Error) };
                    _gotoNext = -1i32;
                };
            };
        };
        throw stdgo.Go.toInterface(("unreachable goto control flow" : stdgo.GoString));
    }<|MERGE_RESOLUTION|>--- conflicted
+++ resolved
@@ -1,70 +1,5 @@
 package stdgo._internal.internal.xcoff;
 function newFile(_r:stdgo._internal.io.Io_readerat.ReaderAt):{ var _0 : stdgo.Ref<stdgo._internal.internal.xcoff.Xcoff_file.File>; var _1 : stdgo.Error; } {
-<<<<<<< HEAD
-        var _err_3776784:stdgo.Error = (null : stdgo.Error);
-        var _idxToSym_3779400;
-        var _nscns_3776856:stdgo.GoUInt16 = (0 : stdgo.GoUInt16);
-        var _i_3778333:stdgo.GoInt = (0 : stdgo.GoInt);
-        var _c_3783032:stdgo.GoInt = (0 : stdgo.GoInt);
-        var _aux_3782337:stdgo.Ref<stdgo._internal.internal.xcoff.Xcoff_auxcsect64.AuxCSect64> = (null : stdgo.Ref<stdgo._internal.internal.xcoff.Xcoff_auxcsect64.AuxCSect64>);
-        var _hdrsz_3776930:stdgo.GoInt = (0 : stdgo.GoInt);
-        var _i_3783330:stdgo.GoUInt32 = (0 : stdgo.GoUInt32);
-        var _err_3783238:stdgo.Error = (null : stdgo.Error);
-        var _sectNum_3782882:stdgo.GoInt = (0 : stdgo.GoInt);
-        var _err_3781643:stdgo.Error = (null : stdgo.Error);
-        var _i_3779579:stdgo.GoInt = (0 : stdgo.GoInt);
-        var _err_3777019:stdgo.Error = (null : stdgo.Error);
-        var _aux_3781434:stdgo.Ref<stdgo._internal.internal.xcoff.Xcoff_auxfcn32.AuxFcn32> = (null : stdgo.Ref<stdgo._internal.internal.xcoff.Xcoff_auxfcn32.AuxFcn32>);
-        var _err_3779750:stdgo.Error = (null : stdgo.Error);
-        var _shdr_3778834:stdgo.Ref<stdgo._internal.internal.xcoff.Xcoff_sectionheader64.SectionHeader64> = (null : stdgo.Ref<stdgo._internal.internal.xcoff.Xcoff_sectionheader64.SectionHeader64>);
-        var _l_3777799:stdgo.GoUInt32 = (0 : stdgo.GoUInt32);
-        var _st_3777906:stdgo.Slice<stdgo.GoUInt8> = (null : stdgo.Slice<stdgo.GoUInt8>);
-        var _numaux_3779615:stdgo.GoInt = (0 : stdgo.GoInt);
-        var _scnptr_3778369:stdgo.GoUInt64 = (0 : stdgo.GoUInt64);
-        var _sr_3776408:stdgo.Ref<stdgo._internal.io.Io_sectionreader.SectionReader> = (null : stdgo.Ref<stdgo._internal.io.Io_sectionreader.SectionReader>);
-        var _err_3782726:stdgo.Error = (null : stdgo.Error);
-        var _se_3779724:stdgo.Ref<stdgo._internal.internal.xcoff.Xcoff_syment32.SymEnt32> = (null : stdgo.Ref<stdgo._internal.internal.xcoff.Xcoff_syment32.SymEnt32>);
-        var _err_3778869:stdgo.Error = (null : stdgo.Error);
-        var _shdr_3778454:stdgo.Ref<stdgo._internal.internal.xcoff.Xcoff_sectionheader32.SectionHeader32> = (null : stdgo.Ref<stdgo._internal.internal.xcoff.Xcoff_sectionheader32.SectionHeader32>);
-        var _err_3777662:stdgo.Error = (null : stdgo.Error);
-        var _fhdr_3776988:stdgo.Ref<stdgo._internal.internal.xcoff.Xcoff_fileheader32.FileHeader32> = (null : stdgo.Ref<stdgo._internal.internal.xcoff.Xcoff_fileheader32.FileHeader32>);
-        var _symptr_3776874:stdgo.GoUInt64 = (0 : stdgo.GoUInt64);
-        var _magic_3776484:stdgo.GoUInt16 = (0 : stdgo.GoUInt16);
-        var _sect_3782891:stdgo.Ref<stdgo._internal.internal.xcoff.Xcoff_section.Section> = (null : stdgo.Ref<stdgo._internal.internal.xcoff.Xcoff_section.Section>);
-        var _err_3781462:stdgo.Error = (null : stdgo.Error);
-        var _err_3777812:stdgo.Error = (null : stdgo.Error);
-        var _err_3777276:stdgo.Error = (null : stdgo.Error);
-        var _needAuxFcn_3779636:Bool = false;
-        var _reloc_3783376:stdgo._internal.internal.xcoff.Xcoff_reloc.Reloc = ({} : stdgo._internal.internal.xcoff.Xcoff_reloc.Reloc);
-        var _aux_3782049:stdgo.Ref<stdgo._internal.internal.xcoff.Xcoff_auxcsect32.AuxCSect32> = (null : stdgo.Ref<stdgo._internal.internal.xcoff.Xcoff_auxcsect32.AuxCSect32>);
-        var _offset_3780152:stdgo.GoUInt32 = (0 : stdgo.GoUInt32);
-        var _s_3778385:stdgo.Ref<stdgo._internal.internal.xcoff.Xcoff_section.Section> = (null : stdgo.Ref<stdgo._internal.internal.xcoff.Xcoff_section.Section>);
-        var _rel_3783871:stdgo.Ref<stdgo._internal.internal.xcoff.Xcoff_reloc64.Reloc64> = (null : stdgo.Ref<stdgo._internal.internal.xcoff.Xcoff_reloc64.Reloc64>);
-        var _aux_3781615:stdgo.Ref<stdgo._internal.internal.xcoff.Xcoff_auxfcn64.AuxFcn64> = (null : stdgo.Ref<stdgo._internal.internal.xcoff.Xcoff_auxfcn64.AuxFcn64>);
-        var _opthdr_3776911:stdgo.GoUInt16 = (0 : stdgo.GoUInt16);
-        var _err_3782366:stdgo.Error = (null : stdgo.Error);
-        var _err_3782078:stdgo.Error = (null : stdgo.Error);
-        var _err_3778489:stdgo.Error = (null : stdgo.Error);
-        var _f_3776709:stdgo.Ref<stdgo._internal.internal.xcoff.Xcoff_file.File> = (null : stdgo.Ref<stdgo._internal.internal.xcoff.Xcoff_file.File>);
-        var _zeroes_3780032:stdgo.GoUInt32 = (0 : stdgo.GoUInt32);
-        var _ok_3779632:Bool = false;
-        var _r2_3779156:stdgo._internal.io.Io_readerat.ReaderAt = (null : stdgo._internal.io.Io_readerat.ReaderAt);
-        var _fhdr_3777245:stdgo.Ref<stdgo._internal.internal.xcoff.Xcoff_fileheader64.FileHeader64> = (null : stdgo.Ref<stdgo._internal.internal.xcoff.Xcoff_fileheader64.FileHeader64>);
-        var _sym_3779654:stdgo.Ref<stdgo._internal.internal.xcoff.Xcoff_symbol.Symbol> = (null : stdgo.Ref<stdgo._internal.internal.xcoff.Xcoff_symbol.Symbol>);
-        var _err_3781873:stdgo.Error = (null : stdgo.Error);
-        var _err_3780341:stdgo.Error = (null : stdgo.Error);
-        var _offset_3777615:stdgo.GoUInt64 = (0 : stdgo.GoUInt64);
-        var _err_3783898:stdgo.Error = (null : stdgo.Error);
-        var _se_3780315:stdgo.Ref<stdgo._internal.internal.xcoff.Xcoff_syment64.SymEnt64> = (null : stdgo.Ref<stdgo._internal.internal.xcoff.Xcoff_syment64.SymEnt64>);
-        var _err_3778064:stdgo.Error = (null : stdgo.Error);
-        var _err_3777910:stdgo.Error = (null : stdgo.Error);
-        var _err_3776501:stdgo.Error = (null : stdgo.Error);
-        var _err_3783469:stdgo.Error = (null : stdgo.Error);
-        var _rel_3783442:stdgo.Ref<stdgo._internal.internal.xcoff.Xcoff_reloc32.Reloc32> = (null : stdgo.Ref<stdgo._internal.internal.xcoff.Xcoff_reloc32.Reloc32>);
-        var _nsyms_3776893:stdgo.GoUInt32 = (0 : stdgo.GoUInt32);
-        var _c_3778157:stdgo.GoInt = (0 : stdgo.GoInt);
-        var _err_3779463:stdgo.Error = (null : stdgo.Error);
-=======
         var _sect_3782891:stdgo.Ref<stdgo._internal.internal.xcoff.Xcoff_section.Section> = (null : stdgo.Ref<stdgo._internal.internal.xcoff.Xcoff_section.Section>);
         var _err_3782726:stdgo.Error = (null : stdgo.Error);
         var _err_3782366:stdgo.Error = (null : stdgo.Error);
@@ -128,7 +63,6 @@
         var _aux_3782049:stdgo.Ref<stdgo._internal.internal.xcoff.Xcoff_auxcsect32.AuxCSect32> = (null : stdgo.Ref<stdgo._internal.internal.xcoff.Xcoff_auxcsect32.AuxCSect32>);
         var _scnptr_3778369:stdgo.GoUInt64 = (0 : stdgo.GoUInt64);
         var _magic_3776484:stdgo.GoUInt16 = (0 : stdgo.GoUInt16);
->>>>>>> 97b0842d
         var _gotoNext = 0i32;
         var __blank__ = _gotoNext == ((0i32 : stdgo.GoInt));
         while (_gotoNext != ((-1i32 : stdgo.GoInt))) {
