--- conflicted
+++ resolved
@@ -214,27 +214,6 @@
     @:tdfield
     static public function _readFrameHeader( _r:stdgo.Ref<stdgo._internal.internal.zstd.Zstd_reader.Reader>):stdgo.Error {
         @:recv var _r:stdgo.Ref<stdgo._internal.internal.zstd.Zstd_reader.Reader> = _r;
-<<<<<<< HEAD
-        var _windowBase_3521894:stdgo.GoUInt64 = (0 : stdgo.GoUInt64);
-        var _err_3521390:stdgo.Error = (null : stdgo.Error);
-        var _fcsFieldSize_3520789:stdgo.GoInt = (0 : stdgo.GoInt);
-        var _relativeOffset_3519889:stdgo.GoInt = (0 : stdgo.GoInt);
-        var _descriptor_3520718:stdgo.GoUInt8 = (0 : stdgo.GoUInt8);
-        var _err_3520613:stdgo.Error = (null : stdgo.Error);
-        var _err_3520396:stdgo.Error = (null : stdgo.Error);
-        var _magic_3520187:stdgo.GoUInt32 = (0 : stdgo.GoUInt32);
-        var _err_3519951:stdgo.Error = (null : stdgo.Error);
-        var _exponent_3521778:stdgo.GoUInt64 = (0 : stdgo.GoUInt64);
-        var _windowLog_3521865:stdgo.GoUInt64 = (0 : stdgo.GoUInt64);
-        var _windowDescriptor_3521743:stdgo.GoUInt8 = (0 : stdgo.GoUInt8);
-        var _headerSize_3521332:stdgo.GoInt = (0 : stdgo.GoInt);
-        var _windowDescriptorSize_3520898:stdgo.GoInt = (0 : stdgo.GoInt);
-        var _singleSegment_3520747:Bool = false;
-        var _fb_3522430:stdgo.Slice<stdgo.GoUInt8> = (null : stdgo.Slice<stdgo.GoUInt8>);
-        var _windowAdd_3521933:stdgo.GoUInt64 = (0 : stdgo.GoUInt64);
-        var _windowSize_3521976:stdgo.GoUInt64 = (0 : stdgo.GoUInt64);
-        var _mantissa_3521822:stdgo.GoUInt64 = (0 : stdgo.GoUInt64);
-=======
         var _singleSegment_3564155:Bool = false;
         var _descriptor_3564126:stdgo.GoUInt8 = (0 : stdgo.GoUInt8);
         var _fb_3565838:stdgo.Slice<stdgo.GoUInt8> = (null : stdgo.Slice<stdgo.GoUInt8>);
@@ -254,245 +233,12 @@
         var _windowBase_3565302:stdgo.GoUInt64 = (0 : stdgo.GoUInt64);
         var _mantissa_3565230:stdgo.GoUInt64 = (0 : stdgo.GoUInt64);
         var _exponent_3565186:stdgo.GoUInt64 = (0 : stdgo.GoUInt64);
->>>>>>> 75a1cf92
         var _gotoNext = 0i32;
         var __blank__ = _gotoNext == ((0i32 : stdgo.GoInt));
         while (_gotoNext != ((-1i32 : stdgo.GoInt))) {
             {
                 final __value__ = _gotoNext;
                 if (__value__ == (0i32)) {
-<<<<<<< HEAD
-                    _gotoNext = 3519881i32;
-                } else if (__value__ == (3519881i32)) {
-                    _relativeOffset_3519889 = (0 : stdgo.GoInt);
-                    {
-                        {
-                            var __tmp__ = stdgo._internal.io.Io_readfull.readFull((@:checkr _r ?? throw "null pointer dereference")._r, ((@:checkr _r ?? throw "null pointer dereference")._scratch.__slice__(0, (4 : stdgo.GoInt)) : stdgo.Slice<stdgo.GoUInt8>));
-                            _err_3519951 = @:tmpset0 __tmp__._1;
-                        };
-                        if (_err_3519951 != null) {
-                            _gotoNext = 3520002i32;
-                        } else {
-                            _gotoNext = 3520184i32;
-                        };
-                    };
-                } else if (__value__ == (3520002i32)) {
-                    if (((stdgo.Go.toInterface(_err_3519951) == stdgo.Go.toInterface(stdgo._internal.io.Io_eof.eOF)) && !(@:checkr _r ?? throw "null pointer dereference")._readOneFrame : Bool)) {
-                        _gotoNext = 3520102i32;
-                    } else {
-                        _gotoNext = 3520139i32;
-                    };
-                } else if (__value__ == (3520102i32)) {
-                    _err_3519951 = stdgo._internal.io.Io_errunexpectedeof.errUnexpectedEOF;
-                    _gotoNext = 3520139i32;
-                } else if (__value__ == (3520139i32)) {
-                    return @:check2r _r._wrapError(_relativeOffset_3519889, _err_3519951);
-                    _gotoNext = 3520184i32;
-                } else if (__value__ == (3520184i32)) {
-                    {
-                        _magic_3520187 = stdgo._internal.encoding.binary.Binary_littleendian.littleEndian.uint32(((@:checkr _r ?? throw "null pointer dereference")._scratch.__slice__(0, (4 : stdgo.GoInt)) : stdgo.Slice<stdgo.GoUInt8>));
-                        if (_magic_3520187 != ((-47205080u32 : stdgo.GoUInt32))) {
-                            _gotoNext = 3520259i32;
-                        } else {
-                            _gotoNext = 3520536i32;
-                        };
-                    };
-                } else if (__value__ == (3520259i32)) {
-                    if (((_magic_3520187 >= (407710288u32 : stdgo.GoUInt32) : Bool) && (_magic_3520187 <= (407710303u32 : stdgo.GoUInt32) : Bool) : Bool)) {
-                        _gotoNext = 3520309i32;
-                    } else {
-                        _gotoNext = 3520472i32;
-                    };
-                } else if (__value__ == (3520309i32)) {
-                    (@:checkr _r ?? throw "null pointer dereference")._blockOffset = ((@:checkr _r ?? throw "null pointer dereference")._blockOffset + (((_relativeOffset_3519889 : stdgo.GoInt64) + (4i64 : stdgo.GoInt64) : stdgo.GoInt64)) : stdgo.GoInt64);
-                    {
-                        _err_3520396 = @:check2r _r._skipFrame();
-                        if (_err_3520396 != null) {
-                            _gotoNext = 3520429i32;
-                        } else {
-                            _gotoNext = 3520454i32;
-                        };
-                    };
-                } else if (__value__ == (3520429i32)) {
-                    return _err_3520396;
-                    _gotoNext = 3520454i32;
-                } else if (__value__ == (3520454i32)) {
-                    _gotoNext = 3519881i32;
-                } else if (__value__ == (3520472i32)) {
-                    return @:check2r _r._makeError(_relativeOffset_3519889, ("invalid magic number" : stdgo.GoString));
-                    _gotoNext = 3520536i32;
-                } else if (__value__ == (3520536i32)) {
-                    _relativeOffset_3519889 = (_relativeOffset_3519889 + ((4 : stdgo.GoInt)) : stdgo.GoInt);
-                    {
-                        {
-                            var __tmp__ = stdgo._internal.io.Io_readfull.readFull((@:checkr _r ?? throw "null pointer dereference")._r, ((@:checkr _r ?? throw "null pointer dereference")._scratch.__slice__(0, (1 : stdgo.GoInt)) : stdgo.Slice<stdgo.GoUInt8>));
-                            _err_3520613 = @:tmpset0 __tmp__._1;
-                        };
-                        if (_err_3520613 != null) {
-                            _gotoNext = 3520664i32;
-                        } else {
-                            _gotoNext = 3520718i32;
-                        };
-                    };
-                } else if (__value__ == (3520664i32)) {
-                    return @:check2r _r._wrapNonEOFError(_relativeOffset_3519889, _err_3520613);
-                    _gotoNext = 3520718i32;
-                } else if (__value__ == (3520718i32)) {
-                    _descriptor_3520718 = (@:checkr _r ?? throw "null pointer dereference")._scratch[(0 : stdgo.GoInt)];
-                    _singleSegment_3520747 = (_descriptor_3520718 & (32 : stdgo.GoUInt8) : stdgo.GoUInt8) != ((0 : stdgo.GoUInt8));
-                    _fcsFieldSize_3520789 = ((1 : stdgo.GoInt) << ((_descriptor_3520718 >> (6i64 : stdgo.GoUInt64) : stdgo.GoUInt8)) : stdgo.GoInt);
-                    if (((_fcsFieldSize_3520789 == (1 : stdgo.GoInt)) && !_singleSegment_3520747 : Bool)) {
-                        _gotoNext = 3520868i32;
-                    } else {
-                        _gotoNext = 3520894i32;
-                    };
-                } else if (__value__ == (3520868i32)) {
-                    _fcsFieldSize_3520789 = (0 : stdgo.GoInt);
-                    _gotoNext = 3520894i32;
-                } else if (__value__ == (3520894i32)) {
-                    if (_singleSegment_3520747) {
-                        _gotoNext = 3520941i32;
-                    } else {
-                        _gotoNext = 3520978i32;
-                    };
-                } else if (__value__ == (3520941i32)) {
-                    _windowDescriptorSize_3520898 = (0 : stdgo.GoInt);
-                    _gotoNext = 3521012i32;
-                } else if (__value__ == (3520978i32)) {
-                    _gotoNext = 3520978i32;
-                    _windowDescriptorSize_3520898 = (1 : stdgo.GoInt);
-                    var __blank__ = 0i32;
-                    _gotoNext = 3521012i32;
-                } else if (__value__ == (3521012i32)) {
-                    if ((_descriptor_3520718 & (8 : stdgo.GoUInt8) : stdgo.GoUInt8) != ((0 : stdgo.GoUInt8))) {
-                        _gotoNext = 3521038i32;
-                    } else {
-                        _gotoNext = 3521129i32;
-                    };
-                } else if (__value__ == (3521038i32)) {
-                    return @:check2r _r._makeError(_relativeOffset_3519889, ("reserved bit set in frame header descriptor" : stdgo.GoString));
-                    _gotoNext = 3521129i32;
-                } else if (__value__ == (3521129i32)) {
-                    (@:checkr _r ?? throw "null pointer dereference")._hasChecksum = (_descriptor_3520718 & (4 : stdgo.GoUInt8) : stdgo.GoUInt8) != ((0 : stdgo.GoUInt8));
-                    if ((@:checkr _r ?? throw "null pointer dereference")._hasChecksum) {
-                        _gotoNext = 3521186i32;
-                    } else {
-                        _gotoNext = 3521214i32;
-                    };
-                } else if (__value__ == (3521186i32)) {
-                    @:check2 (@:checkr _r ?? throw "null pointer dereference")._checksum._reset();
-                    _gotoNext = 3521214i32;
-                } else if (__value__ == (3521214i32)) {
-                    if ((_descriptor_3520718 & (3 : stdgo.GoUInt8) : stdgo.GoUInt8) != ((0 : stdgo.GoUInt8))) {
-                        _gotoNext = 3521235i32;
-                    } else {
-                        _gotoNext = 3521313i32;
-                    };
-                } else if (__value__ == (3521235i32)) {
-                    return @:check2r _r._makeError(_relativeOffset_3519889, ("dictionaries are not supported" : stdgo.GoString));
-                    _gotoNext = 3521313i32;
-                } else if (__value__ == (3521313i32)) {
-                    _relativeOffset_3519889++;
-                    _headerSize_3521332 = (_windowDescriptorSize_3520898 + _fcsFieldSize_3520789 : stdgo.GoInt);
-                    {
-                        {
-                            var __tmp__ = stdgo._internal.io.Io_readfull.readFull((@:checkr _r ?? throw "null pointer dereference")._r, ((@:checkr _r ?? throw "null pointer dereference")._scratch.__slice__(0, _headerSize_3521332) : stdgo.Slice<stdgo.GoUInt8>));
-                            _err_3521390 = @:tmpset0 __tmp__._1;
-                        };
-                        if (_err_3521390 != null) {
-                            _gotoNext = 3521450i32;
-                        } else {
-                            _gotoNext = 3521590i32;
-                        };
-                    };
-                } else if (__value__ == (3521450i32)) {
-                    return @:check2r _r._wrapNonEOFError(_relativeOffset_3519889, _err_3521390);
-                    _gotoNext = 3521590i32;
-                } else if (__value__ == (3521590i32)) {
-                    if (_singleSegment_3520747) {
-                        _gotoNext = 3521607i32;
-                    } else {
-                        _gotoNext = 3521700i32;
-                    };
-                } else if (__value__ == (3521607i32)) {
-                    (@:checkr _r ?? throw "null pointer dereference")._windowSize = (0 : stdgo.GoInt);
-                    _gotoNext = 3522376i32;
-                } else if (__value__ == (3521700i32)) {
-                    _gotoNext = 3521700i32;
-                    _windowDescriptor_3521743 = (@:checkr _r ?? throw "null pointer dereference")._scratch[(0 : stdgo.GoInt)];
-                    _exponent_3521778 = ((_windowDescriptor_3521743 >> (3i64 : stdgo.GoUInt64) : stdgo.GoUInt8) : stdgo.GoUInt64);
-                    _mantissa_3521822 = ((_windowDescriptor_3521743 & (7 : stdgo.GoUInt8) : stdgo.GoUInt8) : stdgo.GoUInt64);
-                    _windowLog_3521865 = (_exponent_3521778 + (10i64 : stdgo.GoUInt64) : stdgo.GoUInt64);
-                    _windowBase_3521894 = ((1i64 : stdgo.GoUInt64) << _windowLog_3521865 : stdgo.GoUInt64);
-                    _windowAdd_3521933 = (((_windowBase_3521894 / (8i64 : stdgo.GoUInt64) : stdgo.GoUInt64)) * _mantissa_3521822 : stdgo.GoUInt64);
-                    _windowSize_3521976 = (_windowBase_3521894 + _windowAdd_3521933 : stdgo.GoUInt64);
-                    if ((stdgo._internal.internal.zstd.Zstd__fuzzing._fuzzing && (((_windowLog_3521865 > (31i64 : stdgo.GoUInt64) : Bool) || (_windowSize_3521976 > (134217728i64 : stdgo.GoUInt64) : Bool) : Bool)) : Bool)) {
-                        _gotoNext = 3522119i32;
-                    } else {
-                        _gotoNext = 3522248i32;
-                    };
-                } else if (__value__ == (3522119i32)) {
-                    return @:check2r _r._makeError(_relativeOffset_3519889, ("windowSize too large" : stdgo.GoString));
-                    _gotoNext = 3522248i32;
-                } else if (__value__ == (3522248i32)) {
-                    if ((_windowSize_3521976 > (8388608i64 : stdgo.GoUInt64) : Bool)) {
-                        _gotoNext = 3522270i32;
-                    } else {
-                        _gotoNext = 3522303i32;
-                    };
-                } else if (__value__ == (3522270i32)) {
-                    _windowSize_3521976 = (8388608i64 : stdgo.GoUInt64);
-                    _gotoNext = 3522303i32;
-                } else if (__value__ == (3522303i32)) {
-                    (@:checkr _r ?? throw "null pointer dereference")._windowSize = (_windowSize_3521976 : stdgo.GoInt);
-                    var __blank__ = 0i32;
-                    _gotoNext = 3522376i32;
-                } else if (__value__ == (3522376i32)) {
-                    (@:checkr _r ?? throw "null pointer dereference")._frameSizeUnknown = false;
-                    (@:checkr _r ?? throw "null pointer dereference")._remainingFrameSize = (0i64 : stdgo.GoUInt64);
-                    _fb_3522430 = ((@:checkr _r ?? throw "null pointer dereference")._scratch.__slice__(_windowDescriptorSize_3520898) : stdgo.Slice<stdgo.GoUInt8>);
-                    _gotoNext = 3522470i32;
-                } else if (__value__ == (3522470i32)) {
-                    {
-                        final __value__ = _fcsFieldSize_3520789;
-                        if (__value__ == ((0 : stdgo.GoInt))) {
-                            _gotoNext = 3522493i32;
-                        } else if (__value__ == ((1 : stdgo.GoInt))) {
-                            _gotoNext = 3522530i32;
-                        } else if (__value__ == ((2 : stdgo.GoInt))) {
-                            _gotoNext = 3522578i32;
-                        } else if (__value__ == ((4 : stdgo.GoInt))) {
-                            _gotoNext = 3522657i32;
-                        } else if (__value__ == ((8 : stdgo.GoInt))) {
-                            _gotoNext = 3522730i32;
-                        } else {
-                            _gotoNext = 3522795i32;
-                        };
-                    };
-                } else if (__value__ == (3522493i32)) {
-                    (@:checkr _r ?? throw "null pointer dereference")._frameSizeUnknown = true;
-                    _gotoNext = 3522832i32;
-                } else if (__value__ == (3522530i32)) {
-                    (@:checkr _r ?? throw "null pointer dereference")._remainingFrameSize = (_fb_3522430[(0 : stdgo.GoInt)] : stdgo.GoUInt64);
-                    _gotoNext = 3522832i32;
-                } else if (__value__ == (3522578i32)) {
-                    (@:checkr _r ?? throw "null pointer dereference")._remainingFrameSize = ((256i64 : stdgo.GoUInt64) + (stdgo._internal.encoding.binary.Binary_littleendian.littleEndian.uint16(_fb_3522430) : stdgo.GoUInt64) : stdgo.GoUInt64);
-                    _gotoNext = 3522832i32;
-                } else if (__value__ == (3522657i32)) {
-                    (@:checkr _r ?? throw "null pointer dereference")._remainingFrameSize = (stdgo._internal.encoding.binary.Binary_littleendian.littleEndian.uint32(_fb_3522430) : stdgo.GoUInt64);
-                    _gotoNext = 3522832i32;
-                } else if (__value__ == (3522730i32)) {
-                    (@:checkr _r ?? throw "null pointer dereference")._remainingFrameSize = stdgo._internal.encoding.binary.Binary_littleendian.littleEndian.uint64(_fb_3522430);
-                    _gotoNext = 3522832i32;
-                } else if (__value__ == (3522795i32)) {
-                    throw stdgo.Go.toInterface(("unreachable" : stdgo.GoString));
-                    _gotoNext = 3522832i32;
-                } else if (__value__ == (3522832i32)) {
-                    _relativeOffset_3519889 = (_relativeOffset_3519889 + (_headerSize_3521332) : stdgo.GoInt);
-                    (@:checkr _r ?? throw "null pointer dereference")._sawFrameHeader = true;
-                    (@:checkr _r ?? throw "null pointer dereference")._readOneFrame = true;
-                    (@:checkr _r ?? throw "null pointer dereference")._blockOffset = ((@:checkr _r ?? throw "null pointer dereference")._blockOffset + ((_relativeOffset_3519889 : stdgo.GoInt64)) : stdgo.GoInt64);
-=======
                     _gotoNext = 3563289i32;
                 } else if (__value__ == (3563289i32)) {
                     _relativeOffset_3563297 = (0 : stdgo.GoInt);
@@ -723,7 +469,6 @@
                     (@:checkr _r ?? throw "null pointer dereference")._sawFrameHeader = true;
                     (@:checkr _r ?? throw "null pointer dereference")._readOneFrame = true;
                     (@:checkr _r ?? throw "null pointer dereference")._blockOffset = ((@:checkr _r ?? throw "null pointer dereference")._blockOffset + ((_relativeOffset_3563297 : stdgo.GoInt64)) : stdgo.GoInt64);
->>>>>>> 75a1cf92
                     (@:checkr _r ?? throw "null pointer dereference")._repeatedOffset1 = (1u32 : stdgo.GoUInt32);
                     (@:checkr _r ?? throw "null pointer dereference")._repeatedOffset2 = (4u32 : stdgo.GoUInt32);
                     (@:checkr _r ?? throw "null pointer dereference")._repeatedOffset3 = (8u32 : stdgo.GoUInt32);
