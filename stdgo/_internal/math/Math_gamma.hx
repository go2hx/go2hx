package stdgo._internal.math;
function gamma(_x:stdgo.GoFloat64):stdgo.GoFloat64 {
<<<<<<< HEAD
        var _signgam_461435:stdgo.GoInt = (0 : stdgo.GoInt);
        var _p_461146:stdgo.GoFloat64 = (0 : stdgo.GoFloat64);
        var _z_461819:stdgo.GoFloat64 = (0 : stdgo.GoFloat64);
        var _absz_461648:stdgo.GoFloat64 = (0 : stdgo.GoFloat64);
        var _sq1_461622:stdgo.GoFloat64 = (0 : stdgo.GoFloat64);
        var _z_461503:stdgo.GoFloat64 = (0 : stdgo.GoFloat64);
        var _ip_461453:stdgo.GoInt64 = (0 : stdgo.GoInt64);
        var _y1_461190:stdgo.GoFloat64 = (0 : stdgo.GoFloat64);
        var euler_460862;
        var _y2_461194:stdgo.GoFloat64 = (0 : stdgo.GoFloat64);
        var _q_461133:stdgo.GoFloat64 = (0 : stdgo.GoFloat64);
        var _d_461665:stdgo.GoFloat64 = (0 : stdgo.GoFloat64);
        var _sq2_461627:stdgo.GoFloat64 = (0 : stdgo.GoFloat64);
=======
        var _d_439819:stdgo.GoFloat64 = (0 : stdgo.GoFloat64);
        var _absz_439802:stdgo.GoFloat64 = (0 : stdgo.GoFloat64);
        var _sq2_439781:stdgo.GoFloat64 = (0 : stdgo.GoFloat64);
        var _sq1_439776:stdgo.GoFloat64 = (0 : stdgo.GoFloat64);
        var _z_439657:stdgo.GoFloat64 = (0 : stdgo.GoFloat64);
        var _y1_439344:stdgo.GoFloat64 = (0 : stdgo.GoFloat64);
        var _q_439287:stdgo.GoFloat64 = (0 : stdgo.GoFloat64);
        var _z_439973:stdgo.GoFloat64 = (0 : stdgo.GoFloat64);
        var _signgam_439589:stdgo.GoInt = (0 : stdgo.GoInt);
        var euler_439016;
        var _y2_439348:stdgo.GoFloat64 = (0 : stdgo.GoFloat64);
        var _p_439300:stdgo.GoFloat64 = (0 : stdgo.GoFloat64);
        var _ip_439607:stdgo.GoInt64 = (0 : stdgo.GoInt64);
>>>>>>> 1598d646
        var _gotoNext = 0i32;
        var __blank__ = _gotoNext == ((0i32 : stdgo.GoInt));
        while (_gotoNext != ((-1i32 : stdgo.GoInt))) {
            {
                final __value__ = _gotoNext;
                if (__value__ == (0i32)) {
<<<<<<< HEAD
                    euler_460862 = (0.5772156649015329 : stdgo.GoFloat64);
                    _gotoNext = 460953i32;
                } else if (__value__ == (460953i32)) {
                    if (((stdgo._internal.math.Math__isnegint._isNegInt(_x) || stdgo._internal.math.Math_isinf.isInf(_x, (-1 : stdgo.GoInt)) : Bool) || stdgo._internal.math.Math_isnan.isNaN(_x) : Bool)) {
                        _gotoNext = 460963i32;
                    } else if (stdgo._internal.math.Math_isinf.isInf(_x, (1 : stdgo.GoInt))) {
                        _gotoNext = 461025i32;
                    } else if (_x == (0 : stdgo.GoFloat64)) {
                        _gotoNext = 461060i32;
                    } else {
                        _gotoNext = 461133i32;
                    };
                } else if (__value__ == (460963i32)) {
                    return stdgo._internal.math.Math_nan.naN();
                    _gotoNext = 461133i32;
                } else if (__value__ == (461025i32)) {
                    return stdgo._internal.math.Math_inf.inf((1 : stdgo.GoInt));
                    _gotoNext = 461133i32;
                } else if (__value__ == (461060i32)) {
                    if (stdgo._internal.math.Math_signbit.signbit(_x)) {
                        _gotoNext = 461089i32;
                    } else {
                        _gotoNext = 461115i32;
                    };
                } else if (__value__ == (461089i32)) {
                    return stdgo._internal.math.Math_inf.inf((-1 : stdgo.GoInt));
                    _gotoNext = 461115i32;
                } else if (__value__ == (461115i32)) {
                    return stdgo._internal.math.Math_inf.inf((1 : stdgo.GoInt));
                    _gotoNext = 461133i32;
                } else if (__value__ == (461133i32)) {
                    _q_461133 = stdgo._internal.math.Math_abs.abs(_x);
                    _p_461146 = stdgo._internal.math.Math_floor.floor(_q_461133);
                    if ((_q_461133 > (33 : stdgo.GoFloat64) : Bool)) {
                        _gotoNext = 461171i32;
                    } else {
                        _gotoNext = 461819i32;
                    };
                } else if (__value__ == (461171i32)) {
                    if ((_x >= (0 : stdgo.GoFloat64) : Bool)) {
                        _gotoNext = 461185i32;
                    } else {
                        _gotoNext = 461435i32;
                    };
                } else if (__value__ == (461185i32)) {
                    {
                        var __tmp__ = stdgo._internal.math.Math__stirling._stirling(_x);
                        _y1_461190 = @:tmpset0 __tmp__._0;
                        _y2_461194 = @:tmpset0 __tmp__._1;
                    };
                    return (_y1_461190 * _y2_461194 : stdgo.GoFloat64);
                    _gotoNext = 461435i32;
                } else if (__value__ == (461435i32)) {
                    _signgam_461435 = (1 : stdgo.GoInt);
                    {
                        _ip_461453 = (_p_461146 : stdgo.GoInt64);
                        if ((_ip_461453 & (1i64 : stdgo.GoInt64) : stdgo.GoInt64) == ((0i64 : stdgo.GoInt64))) {
                            _gotoNext = 461479i32;
                        } else {
                            _gotoNext = 461503i32;
                        };
                    };
                } else if (__value__ == (461479i32)) {
                    _signgam_461435 = (-1 : stdgo.GoInt);
                    _gotoNext = 461503i32;
                } else if (__value__ == (461503i32)) {
                    _z_461503 = (_q_461133 - _p_461146 : stdgo.GoFloat64);
                    if ((_z_461503 > (0.5 : stdgo.GoFloat64) : Bool)) {
                        _gotoNext = 461527i32;
                    } else {
                        _gotoNext = 461561i32;
                    };
                } else if (__value__ == (461527i32)) {
                    _p_461146 = (_p_461146 + (1 : stdgo.GoFloat64) : stdgo.GoFloat64);
                    _z_461503 = (_q_461133 - _p_461146 : stdgo.GoFloat64);
                    _gotoNext = 461561i32;
                } else if (__value__ == (461561i32)) {
                    _z_461503 = (_q_461133 * stdgo._internal.math.Math_sin.sin(((3.141592653589793 : stdgo.GoFloat64) * _z_461503 : stdgo.GoFloat64)) : stdgo.GoFloat64);
                    if (_z_461503 == (0 : stdgo.GoFloat64)) {
                        _gotoNext = 461591i32;
                    } else {
                        _gotoNext = 461622i32;
                    };
                } else if (__value__ == (461591i32)) {
                    return stdgo._internal.math.Math_inf.inf(_signgam_461435);
                    _gotoNext = 461622i32;
                } else if (__value__ == (461622i32)) {
                    {
                        var __tmp__ = stdgo._internal.math.Math__stirling._stirling(_q_461133);
                        _sq1_461622 = @:tmpset0 __tmp__._0;
                        _sq2_461627 = @:tmpset0 __tmp__._1;
                    };
                    _absz_461648 = stdgo._internal.math.Math_abs.abs(_z_461503);
                    _d_461665 = ((_absz_461648 * _sq1_461622 : stdgo.GoFloat64) * _sq2_461627 : stdgo.GoFloat64);
                    if (stdgo._internal.math.Math_isinf.isInf(_d_461665, (0 : stdgo.GoInt))) {
                        _gotoNext = 461704i32;
                    } else {
                        _gotoNext = 461744i32;
                    };
                } else if (__value__ == (461704i32)) {
                    _z_461503 = ((((3.141592653589793 : stdgo.GoFloat64) / _absz_461648 : stdgo.GoFloat64) / _sq1_461622 : stdgo.GoFloat64) / _sq2_461627 : stdgo.GoFloat64);
                    _gotoNext = 461766i32;
                } else if (__value__ == (461744i32)) {
                    _gotoNext = 461744i32;
                    _z_461503 = ((3.141592653589793 : stdgo.GoFloat64) / _d_461665 : stdgo.GoFloat64);
                    var __blank__ = 0i32;
                    _gotoNext = 461766i32;
                } else if (__value__ == (461766i32)) {
                    return ((_signgam_461435 : stdgo.GoFloat64) * _z_461503 : stdgo.GoFloat64);
                    _gotoNext = 461819i32;
                } else if (__value__ == (461819i32)) {
                    _z_461819 = (1 : stdgo.GoFloat64);
                    var __blank__ = 0i32;
                    _gotoNext = 461829i32;
                } else if (__value__ == (461829i32)) {
                    if ((_x >= (3 : stdgo.GoFloat64) : Bool)) {
                        _gotoNext = 461840i32;
                    } else {
                        _gotoNext = 461870i32;
                    };
                } else if (__value__ == (461840i32)) {
                    _x = (_x - (1 : stdgo.GoFloat64) : stdgo.GoFloat64);
                    _z_461819 = (_z_461819 * _x : stdgo.GoFloat64);
                    _gotoNext = 461829i32;
                } else if (__value__ == (461870i32)) {
                    var __blank__ = 0i32;
                    _gotoNext = 461870i32;
                    if ((_x < (0 : stdgo.GoFloat64) : Bool)) {
                        _gotoNext = 461880i32;
                    } else {
                        _gotoNext = 461946i32;
                    };
                } else if (__value__ == (461880i32)) {
                    if ((_x > (-1e-09 : stdgo.GoFloat64) : Bool)) {
                        _gotoNext = 461898i32;
                    } else {
                        _gotoNext = 461920i32;
                    };
                } else if (__value__ == (461898i32)) {
                    _gotoNext = 462276i32;
                } else if (__value__ == (461920i32)) {
                    _z_461819 = (_z_461819 / _x : stdgo.GoFloat64);
                    _x = (_x + (1 : stdgo.GoFloat64) : stdgo.GoFloat64);
                    _gotoNext = 461870i32;
                } else if (__value__ == (461946i32)) {
                    var __blank__ = 0i32;
                    _gotoNext = 461946i32;
                    if ((_x < (2 : stdgo.GoFloat64) : Bool)) {
                        _gotoNext = 461956i32;
                    } else {
                        _gotoNext = 462022i32;
                    };
                } else if (__value__ == (461956i32)) {
                    if ((_x < (1e-09 : stdgo.GoFloat64) : Bool)) {
                        _gotoNext = 461973i32;
                    } else {
                        _gotoNext = 461995i32;
                    };
                } else if (__value__ == (461973i32)) {
                    _gotoNext = 462276i32;
                } else if (__value__ == (461995i32)) {
                    _z_461819 = (_z_461819 / _x : stdgo.GoFloat64);
                    _x = (_x + (1 : stdgo.GoFloat64) : stdgo.GoFloat64);
                    _gotoNext = 461946i32;
                } else if (__value__ == (462022i32)) {
                    if (_x == (2 : stdgo.GoFloat64)) {
                        _gotoNext = 462032i32;
                    } else {
                        _gotoNext = 462050i32;
                    };
                } else if (__value__ == (462032i32)) {
                    return _z_461819;
                    _gotoNext = 462050i32;
                } else if (__value__ == (462050i32)) {
                    _x = (_x - (2 : stdgo.GoFloat64) : stdgo.GoFloat64);
                    _p_461146 = (((((((((((((((((_x * stdgo._internal.math.Math___gamp.__gamP[(0 : stdgo.GoInt)] : stdgo.GoFloat64) + stdgo._internal.math.Math___gamp.__gamP[(1 : stdgo.GoInt)] : stdgo.GoFloat64)) * _x : stdgo.GoFloat64) + stdgo._internal.math.Math___gamp.__gamP[(2 : stdgo.GoInt)] : stdgo.GoFloat64)) * _x : stdgo.GoFloat64) + stdgo._internal.math.Math___gamp.__gamP[(3 : stdgo.GoInt)] : stdgo.GoFloat64)) * _x : stdgo.GoFloat64) + stdgo._internal.math.Math___gamp.__gamP[(4 : stdgo.GoInt)] : stdgo.GoFloat64)) * _x : stdgo.GoFloat64) + stdgo._internal.math.Math___gamp.__gamP[(5 : stdgo.GoInt)] : stdgo.GoFloat64)) * _x : stdgo.GoFloat64) + stdgo._internal.math.Math___gamp.__gamP[(6 : stdgo.GoInt)] : stdgo.GoFloat64);
                    _q_461133 = ((((((((((((((((((((_x * stdgo._internal.math.Math___gamq.__gamQ[(0 : stdgo.GoInt)] : stdgo.GoFloat64) + stdgo._internal.math.Math___gamq.__gamQ[(1 : stdgo.GoInt)] : stdgo.GoFloat64)) * _x : stdgo.GoFloat64) + stdgo._internal.math.Math___gamq.__gamQ[(2 : stdgo.GoInt)] : stdgo.GoFloat64)) * _x : stdgo.GoFloat64) + stdgo._internal.math.Math___gamq.__gamQ[(3 : stdgo.GoInt)] : stdgo.GoFloat64)) * _x : stdgo.GoFloat64) + stdgo._internal.math.Math___gamq.__gamQ[(4 : stdgo.GoInt)] : stdgo.GoFloat64)) * _x : stdgo.GoFloat64) + stdgo._internal.math.Math___gamq.__gamQ[(5 : stdgo.GoInt)] : stdgo.GoFloat64)) * _x : stdgo.GoFloat64) + stdgo._internal.math.Math___gamq.__gamQ[(6 : stdgo.GoInt)] : stdgo.GoFloat64)) * _x : stdgo.GoFloat64) + stdgo._internal.math.Math___gamq.__gamQ[(7 : stdgo.GoInt)] : stdgo.GoFloat64);
                    return ((_z_461819 * _p_461146 : stdgo.GoFloat64) / _q_461133 : stdgo.GoFloat64);
                    _gotoNext = 462276i32;
                } else if (__value__ == (462276i32)) {
                    if (_x == (0 : stdgo.GoFloat64)) {
                        _gotoNext = 462294i32;
                    } else {
                        _gotoNext = 462316i32;
                    };
                } else if (__value__ == (462294i32)) {
                    return stdgo._internal.math.Math_inf.inf((1 : stdgo.GoInt));
                    _gotoNext = 462316i32;
                } else if (__value__ == (462316i32)) {
                    return (_z_461819 / (((((1 : stdgo.GoFloat64) + ((0.5772156649015329 : stdgo.GoFloat64) * _x : stdgo.GoFloat64) : stdgo.GoFloat64)) * _x : stdgo.GoFloat64)) : stdgo.GoFloat64);
=======
                    euler_439016 = (0.5772156649015329 : stdgo.GoFloat64);
                    _gotoNext = 439107i32;
                } else if (__value__ == (439107i32)) {
                    if (((stdgo._internal.math.Math__isnegint._isNegInt(_x) || stdgo._internal.math.Math_isinf.isInf(_x, (-1 : stdgo.GoInt)) : Bool) || stdgo._internal.math.Math_isnan.isNaN(_x) : Bool)) {
                        _gotoNext = 439117i32;
                    } else if (stdgo._internal.math.Math_isinf.isInf(_x, (1 : stdgo.GoInt))) {
                        _gotoNext = 439179i32;
                    } else if (_x == (0 : stdgo.GoFloat64)) {
                        _gotoNext = 439214i32;
                    } else {
                        _gotoNext = 439287i32;
                    };
                } else if (__value__ == (439117i32)) {
                    return stdgo._internal.math.Math_nan.naN();
                    _gotoNext = 439287i32;
                } else if (__value__ == (439179i32)) {
                    return stdgo._internal.math.Math_inf.inf((1 : stdgo.GoInt));
                    _gotoNext = 439287i32;
                } else if (__value__ == (439214i32)) {
                    if (stdgo._internal.math.Math_signbit.signbit(_x)) {
                        _gotoNext = 439243i32;
                    } else {
                        _gotoNext = 439269i32;
                    };
                } else if (__value__ == (439243i32)) {
                    return stdgo._internal.math.Math_inf.inf((-1 : stdgo.GoInt));
                    _gotoNext = 439269i32;
                } else if (__value__ == (439269i32)) {
                    return stdgo._internal.math.Math_inf.inf((1 : stdgo.GoInt));
                    _gotoNext = 439287i32;
                } else if (__value__ == (439287i32)) {
                    _q_439287 = stdgo._internal.math.Math_abs.abs(_x);
                    _p_439300 = stdgo._internal.math.Math_floor.floor(_q_439287);
                    if ((_q_439287 > (33 : stdgo.GoFloat64) : Bool)) {
                        _gotoNext = 439325i32;
                    } else {
                        _gotoNext = 439973i32;
                    };
                } else if (__value__ == (439325i32)) {
                    if ((_x >= (0 : stdgo.GoFloat64) : Bool)) {
                        _gotoNext = 439339i32;
                    } else {
                        _gotoNext = 439589i32;
                    };
                } else if (__value__ == (439339i32)) {
                    {
                        var __tmp__ = stdgo._internal.math.Math__stirling._stirling(_x);
                        _y1_439344 = @:tmpset0 __tmp__._0;
                        _y2_439348 = @:tmpset0 __tmp__._1;
                    };
                    return (_y1_439344 * _y2_439348 : stdgo.GoFloat64);
                    _gotoNext = 439589i32;
                } else if (__value__ == (439589i32)) {
                    _signgam_439589 = (1 : stdgo.GoInt);
                    {
                        _ip_439607 = (_p_439300 : stdgo.GoInt64);
                        if ((_ip_439607 & (1i64 : stdgo.GoInt64) : stdgo.GoInt64) == ((0i64 : stdgo.GoInt64))) {
                            _gotoNext = 439633i32;
                        } else {
                            _gotoNext = 439657i32;
                        };
                    };
                } else if (__value__ == (439633i32)) {
                    _signgam_439589 = (-1 : stdgo.GoInt);
                    _gotoNext = 439657i32;
                } else if (__value__ == (439657i32)) {
                    _z_439657 = (_q_439287 - _p_439300 : stdgo.GoFloat64);
                    if ((_z_439657 > (0.5 : stdgo.GoFloat64) : Bool)) {
                        _gotoNext = 439681i32;
                    } else {
                        _gotoNext = 439715i32;
                    };
                } else if (__value__ == (439681i32)) {
                    _p_439300 = (_p_439300 + (1 : stdgo.GoFloat64) : stdgo.GoFloat64);
                    _z_439657 = (_q_439287 - _p_439300 : stdgo.GoFloat64);
                    _gotoNext = 439715i32;
                } else if (__value__ == (439715i32)) {
                    _z_439657 = (_q_439287 * stdgo._internal.math.Math_sin.sin(((3.141592653589793 : stdgo.GoFloat64) * _z_439657 : stdgo.GoFloat64)) : stdgo.GoFloat64);
                    if (_z_439657 == (0 : stdgo.GoFloat64)) {
                        _gotoNext = 439745i32;
                    } else {
                        _gotoNext = 439776i32;
                    };
                } else if (__value__ == (439745i32)) {
                    return stdgo._internal.math.Math_inf.inf(_signgam_439589);
                    _gotoNext = 439776i32;
                } else if (__value__ == (439776i32)) {
                    {
                        var __tmp__ = stdgo._internal.math.Math__stirling._stirling(_q_439287);
                        _sq1_439776 = @:tmpset0 __tmp__._0;
                        _sq2_439781 = @:tmpset0 __tmp__._1;
                    };
                    _absz_439802 = stdgo._internal.math.Math_abs.abs(_z_439657);
                    _d_439819 = ((_absz_439802 * _sq1_439776 : stdgo.GoFloat64) * _sq2_439781 : stdgo.GoFloat64);
                    if (stdgo._internal.math.Math_isinf.isInf(_d_439819, (0 : stdgo.GoInt))) {
                        _gotoNext = 439858i32;
                    } else {
                        _gotoNext = 439898i32;
                    };
                } else if (__value__ == (439858i32)) {
                    _z_439657 = ((((3.141592653589793 : stdgo.GoFloat64) / _absz_439802 : stdgo.GoFloat64) / _sq1_439776 : stdgo.GoFloat64) / _sq2_439781 : stdgo.GoFloat64);
                    _gotoNext = 439920i32;
                } else if (__value__ == (439898i32)) {
                    _gotoNext = 439898i32;
                    _z_439657 = ((3.141592653589793 : stdgo.GoFloat64) / _d_439819 : stdgo.GoFloat64);
                    var __blank__ = 0i32;
                    _gotoNext = 439920i32;
                } else if (__value__ == (439920i32)) {
                    return ((_signgam_439589 : stdgo.GoFloat64) * _z_439657 : stdgo.GoFloat64);
                    _gotoNext = 439973i32;
                } else if (__value__ == (439973i32)) {
                    _z_439973 = (1 : stdgo.GoFloat64);
                    var __blank__ = 0i32;
                    _gotoNext = 439983i32;
                } else if (__value__ == (439983i32)) {
                    if ((_x >= (3 : stdgo.GoFloat64) : Bool)) {
                        _gotoNext = 439994i32;
                    } else {
                        _gotoNext = 440024i32;
                    };
                } else if (__value__ == (439994i32)) {
                    _x = (_x - (1 : stdgo.GoFloat64) : stdgo.GoFloat64);
                    _z_439973 = (_z_439973 * _x : stdgo.GoFloat64);
                    _gotoNext = 439983i32;
                } else if (__value__ == (440024i32)) {
                    var __blank__ = 0i32;
                    _gotoNext = 440024i32;
                    if ((_x < (0 : stdgo.GoFloat64) : Bool)) {
                        _gotoNext = 440034i32;
                    } else {
                        _gotoNext = 440100i32;
                    };
                } else if (__value__ == (440034i32)) {
                    if ((_x > (-1e-09 : stdgo.GoFloat64) : Bool)) {
                        _gotoNext = 440052i32;
                    } else {
                        _gotoNext = 440074i32;
                    };
                } else if (__value__ == (440052i32)) {
                    _gotoNext = 440430i32;
                } else if (__value__ == (440074i32)) {
                    _z_439973 = (_z_439973 / _x : stdgo.GoFloat64);
                    _x = (_x + (1 : stdgo.GoFloat64) : stdgo.GoFloat64);
                    _gotoNext = 440024i32;
                } else if (__value__ == (440100i32)) {
                    var __blank__ = 0i32;
                    _gotoNext = 440100i32;
                    if ((_x < (2 : stdgo.GoFloat64) : Bool)) {
                        _gotoNext = 440110i32;
                    } else {
                        _gotoNext = 440176i32;
                    };
                } else if (__value__ == (440110i32)) {
                    if ((_x < (1e-09 : stdgo.GoFloat64) : Bool)) {
                        _gotoNext = 440127i32;
                    } else {
                        _gotoNext = 440149i32;
                    };
                } else if (__value__ == (440127i32)) {
                    _gotoNext = 440430i32;
                } else if (__value__ == (440149i32)) {
                    _z_439973 = (_z_439973 / _x : stdgo.GoFloat64);
                    _x = (_x + (1 : stdgo.GoFloat64) : stdgo.GoFloat64);
                    _gotoNext = 440100i32;
                } else if (__value__ == (440176i32)) {
                    if (_x == (2 : stdgo.GoFloat64)) {
                        _gotoNext = 440186i32;
                    } else {
                        _gotoNext = 440204i32;
                    };
                } else if (__value__ == (440186i32)) {
                    return _z_439973;
                    _gotoNext = 440204i32;
                } else if (__value__ == (440204i32)) {
                    _x = (_x - (2 : stdgo.GoFloat64) : stdgo.GoFloat64);
                    _p_439300 = (((((((((((((((((_x * stdgo._internal.math.Math___gamp.__gamP[(0 : stdgo.GoInt)] : stdgo.GoFloat64) + stdgo._internal.math.Math___gamp.__gamP[(1 : stdgo.GoInt)] : stdgo.GoFloat64)) * _x : stdgo.GoFloat64) + stdgo._internal.math.Math___gamp.__gamP[(2 : stdgo.GoInt)] : stdgo.GoFloat64)) * _x : stdgo.GoFloat64) + stdgo._internal.math.Math___gamp.__gamP[(3 : stdgo.GoInt)] : stdgo.GoFloat64)) * _x : stdgo.GoFloat64) + stdgo._internal.math.Math___gamp.__gamP[(4 : stdgo.GoInt)] : stdgo.GoFloat64)) * _x : stdgo.GoFloat64) + stdgo._internal.math.Math___gamp.__gamP[(5 : stdgo.GoInt)] : stdgo.GoFloat64)) * _x : stdgo.GoFloat64) + stdgo._internal.math.Math___gamp.__gamP[(6 : stdgo.GoInt)] : stdgo.GoFloat64);
                    _q_439287 = ((((((((((((((((((((_x * stdgo._internal.math.Math___gamq.__gamQ[(0 : stdgo.GoInt)] : stdgo.GoFloat64) + stdgo._internal.math.Math___gamq.__gamQ[(1 : stdgo.GoInt)] : stdgo.GoFloat64)) * _x : stdgo.GoFloat64) + stdgo._internal.math.Math___gamq.__gamQ[(2 : stdgo.GoInt)] : stdgo.GoFloat64)) * _x : stdgo.GoFloat64) + stdgo._internal.math.Math___gamq.__gamQ[(3 : stdgo.GoInt)] : stdgo.GoFloat64)) * _x : stdgo.GoFloat64) + stdgo._internal.math.Math___gamq.__gamQ[(4 : stdgo.GoInt)] : stdgo.GoFloat64)) * _x : stdgo.GoFloat64) + stdgo._internal.math.Math___gamq.__gamQ[(5 : stdgo.GoInt)] : stdgo.GoFloat64)) * _x : stdgo.GoFloat64) + stdgo._internal.math.Math___gamq.__gamQ[(6 : stdgo.GoInt)] : stdgo.GoFloat64)) * _x : stdgo.GoFloat64) + stdgo._internal.math.Math___gamq.__gamQ[(7 : stdgo.GoInt)] : stdgo.GoFloat64);
                    return ((_z_439973 * _p_439300 : stdgo.GoFloat64) / _q_439287 : stdgo.GoFloat64);
                    _gotoNext = 440430i32;
                } else if (__value__ == (440430i32)) {
                    if (_x == (0 : stdgo.GoFloat64)) {
                        _gotoNext = 440448i32;
                    } else {
                        _gotoNext = 440470i32;
                    };
                } else if (__value__ == (440448i32)) {
                    return stdgo._internal.math.Math_inf.inf((1 : stdgo.GoInt));
                    _gotoNext = 440470i32;
                } else if (__value__ == (440470i32)) {
                    return (_z_439973 / (((((1 : stdgo.GoFloat64) + ((0.5772156649015329 : stdgo.GoFloat64) * _x : stdgo.GoFloat64) : stdgo.GoFloat64)) * _x : stdgo.GoFloat64)) : stdgo.GoFloat64);
>>>>>>> 1598d646
                    _gotoNext = -1i32;
                };
            };
        };
        throw stdgo.Go.toInterface(("unreachable goto control flow" : stdgo.GoString));
    }<|MERGE_RESOLUTION|>--- conflicted
+++ resolved
@@ -1,20 +1,5 @@
 package stdgo._internal.math;
 function gamma(_x:stdgo.GoFloat64):stdgo.GoFloat64 {
-<<<<<<< HEAD
-        var _signgam_461435:stdgo.GoInt = (0 : stdgo.GoInt);
-        var _p_461146:stdgo.GoFloat64 = (0 : stdgo.GoFloat64);
-        var _z_461819:stdgo.GoFloat64 = (0 : stdgo.GoFloat64);
-        var _absz_461648:stdgo.GoFloat64 = (0 : stdgo.GoFloat64);
-        var _sq1_461622:stdgo.GoFloat64 = (0 : stdgo.GoFloat64);
-        var _z_461503:stdgo.GoFloat64 = (0 : stdgo.GoFloat64);
-        var _ip_461453:stdgo.GoInt64 = (0 : stdgo.GoInt64);
-        var _y1_461190:stdgo.GoFloat64 = (0 : stdgo.GoFloat64);
-        var euler_460862;
-        var _y2_461194:stdgo.GoFloat64 = (0 : stdgo.GoFloat64);
-        var _q_461133:stdgo.GoFloat64 = (0 : stdgo.GoFloat64);
-        var _d_461665:stdgo.GoFloat64 = (0 : stdgo.GoFloat64);
-        var _sq2_461627:stdgo.GoFloat64 = (0 : stdgo.GoFloat64);
-=======
         var _d_439819:stdgo.GoFloat64 = (0 : stdgo.GoFloat64);
         var _absz_439802:stdgo.GoFloat64 = (0 : stdgo.GoFloat64);
         var _sq2_439781:stdgo.GoFloat64 = (0 : stdgo.GoFloat64);
@@ -28,205 +13,12 @@
         var _y2_439348:stdgo.GoFloat64 = (0 : stdgo.GoFloat64);
         var _p_439300:stdgo.GoFloat64 = (0 : stdgo.GoFloat64);
         var _ip_439607:stdgo.GoInt64 = (0 : stdgo.GoInt64);
->>>>>>> 1598d646
         var _gotoNext = 0i32;
         var __blank__ = _gotoNext == ((0i32 : stdgo.GoInt));
         while (_gotoNext != ((-1i32 : stdgo.GoInt))) {
             {
                 final __value__ = _gotoNext;
                 if (__value__ == (0i32)) {
-<<<<<<< HEAD
-                    euler_460862 = (0.5772156649015329 : stdgo.GoFloat64);
-                    _gotoNext = 460953i32;
-                } else if (__value__ == (460953i32)) {
-                    if (((stdgo._internal.math.Math__isnegint._isNegInt(_x) || stdgo._internal.math.Math_isinf.isInf(_x, (-1 : stdgo.GoInt)) : Bool) || stdgo._internal.math.Math_isnan.isNaN(_x) : Bool)) {
-                        _gotoNext = 460963i32;
-                    } else if (stdgo._internal.math.Math_isinf.isInf(_x, (1 : stdgo.GoInt))) {
-                        _gotoNext = 461025i32;
-                    } else if (_x == (0 : stdgo.GoFloat64)) {
-                        _gotoNext = 461060i32;
-                    } else {
-                        _gotoNext = 461133i32;
-                    };
-                } else if (__value__ == (460963i32)) {
-                    return stdgo._internal.math.Math_nan.naN();
-                    _gotoNext = 461133i32;
-                } else if (__value__ == (461025i32)) {
-                    return stdgo._internal.math.Math_inf.inf((1 : stdgo.GoInt));
-                    _gotoNext = 461133i32;
-                } else if (__value__ == (461060i32)) {
-                    if (stdgo._internal.math.Math_signbit.signbit(_x)) {
-                        _gotoNext = 461089i32;
-                    } else {
-                        _gotoNext = 461115i32;
-                    };
-                } else if (__value__ == (461089i32)) {
-                    return stdgo._internal.math.Math_inf.inf((-1 : stdgo.GoInt));
-                    _gotoNext = 461115i32;
-                } else if (__value__ == (461115i32)) {
-                    return stdgo._internal.math.Math_inf.inf((1 : stdgo.GoInt));
-                    _gotoNext = 461133i32;
-                } else if (__value__ == (461133i32)) {
-                    _q_461133 = stdgo._internal.math.Math_abs.abs(_x);
-                    _p_461146 = stdgo._internal.math.Math_floor.floor(_q_461133);
-                    if ((_q_461133 > (33 : stdgo.GoFloat64) : Bool)) {
-                        _gotoNext = 461171i32;
-                    } else {
-                        _gotoNext = 461819i32;
-                    };
-                } else if (__value__ == (461171i32)) {
-                    if ((_x >= (0 : stdgo.GoFloat64) : Bool)) {
-                        _gotoNext = 461185i32;
-                    } else {
-                        _gotoNext = 461435i32;
-                    };
-                } else if (__value__ == (461185i32)) {
-                    {
-                        var __tmp__ = stdgo._internal.math.Math__stirling._stirling(_x);
-                        _y1_461190 = @:tmpset0 __tmp__._0;
-                        _y2_461194 = @:tmpset0 __tmp__._1;
-                    };
-                    return (_y1_461190 * _y2_461194 : stdgo.GoFloat64);
-                    _gotoNext = 461435i32;
-                } else if (__value__ == (461435i32)) {
-                    _signgam_461435 = (1 : stdgo.GoInt);
-                    {
-                        _ip_461453 = (_p_461146 : stdgo.GoInt64);
-                        if ((_ip_461453 & (1i64 : stdgo.GoInt64) : stdgo.GoInt64) == ((0i64 : stdgo.GoInt64))) {
-                            _gotoNext = 461479i32;
-                        } else {
-                            _gotoNext = 461503i32;
-                        };
-                    };
-                } else if (__value__ == (461479i32)) {
-                    _signgam_461435 = (-1 : stdgo.GoInt);
-                    _gotoNext = 461503i32;
-                } else if (__value__ == (461503i32)) {
-                    _z_461503 = (_q_461133 - _p_461146 : stdgo.GoFloat64);
-                    if ((_z_461503 > (0.5 : stdgo.GoFloat64) : Bool)) {
-                        _gotoNext = 461527i32;
-                    } else {
-                        _gotoNext = 461561i32;
-                    };
-                } else if (__value__ == (461527i32)) {
-                    _p_461146 = (_p_461146 + (1 : stdgo.GoFloat64) : stdgo.GoFloat64);
-                    _z_461503 = (_q_461133 - _p_461146 : stdgo.GoFloat64);
-                    _gotoNext = 461561i32;
-                } else if (__value__ == (461561i32)) {
-                    _z_461503 = (_q_461133 * stdgo._internal.math.Math_sin.sin(((3.141592653589793 : stdgo.GoFloat64) * _z_461503 : stdgo.GoFloat64)) : stdgo.GoFloat64);
-                    if (_z_461503 == (0 : stdgo.GoFloat64)) {
-                        _gotoNext = 461591i32;
-                    } else {
-                        _gotoNext = 461622i32;
-                    };
-                } else if (__value__ == (461591i32)) {
-                    return stdgo._internal.math.Math_inf.inf(_signgam_461435);
-                    _gotoNext = 461622i32;
-                } else if (__value__ == (461622i32)) {
-                    {
-                        var __tmp__ = stdgo._internal.math.Math__stirling._stirling(_q_461133);
-                        _sq1_461622 = @:tmpset0 __tmp__._0;
-                        _sq2_461627 = @:tmpset0 __tmp__._1;
-                    };
-                    _absz_461648 = stdgo._internal.math.Math_abs.abs(_z_461503);
-                    _d_461665 = ((_absz_461648 * _sq1_461622 : stdgo.GoFloat64) * _sq2_461627 : stdgo.GoFloat64);
-                    if (stdgo._internal.math.Math_isinf.isInf(_d_461665, (0 : stdgo.GoInt))) {
-                        _gotoNext = 461704i32;
-                    } else {
-                        _gotoNext = 461744i32;
-                    };
-                } else if (__value__ == (461704i32)) {
-                    _z_461503 = ((((3.141592653589793 : stdgo.GoFloat64) / _absz_461648 : stdgo.GoFloat64) / _sq1_461622 : stdgo.GoFloat64) / _sq2_461627 : stdgo.GoFloat64);
-                    _gotoNext = 461766i32;
-                } else if (__value__ == (461744i32)) {
-                    _gotoNext = 461744i32;
-                    _z_461503 = ((3.141592653589793 : stdgo.GoFloat64) / _d_461665 : stdgo.GoFloat64);
-                    var __blank__ = 0i32;
-                    _gotoNext = 461766i32;
-                } else if (__value__ == (461766i32)) {
-                    return ((_signgam_461435 : stdgo.GoFloat64) * _z_461503 : stdgo.GoFloat64);
-                    _gotoNext = 461819i32;
-                } else if (__value__ == (461819i32)) {
-                    _z_461819 = (1 : stdgo.GoFloat64);
-                    var __blank__ = 0i32;
-                    _gotoNext = 461829i32;
-                } else if (__value__ == (461829i32)) {
-                    if ((_x >= (3 : stdgo.GoFloat64) : Bool)) {
-                        _gotoNext = 461840i32;
-                    } else {
-                        _gotoNext = 461870i32;
-                    };
-                } else if (__value__ == (461840i32)) {
-                    _x = (_x - (1 : stdgo.GoFloat64) : stdgo.GoFloat64);
-                    _z_461819 = (_z_461819 * _x : stdgo.GoFloat64);
-                    _gotoNext = 461829i32;
-                } else if (__value__ == (461870i32)) {
-                    var __blank__ = 0i32;
-                    _gotoNext = 461870i32;
-                    if ((_x < (0 : stdgo.GoFloat64) : Bool)) {
-                        _gotoNext = 461880i32;
-                    } else {
-                        _gotoNext = 461946i32;
-                    };
-                } else if (__value__ == (461880i32)) {
-                    if ((_x > (-1e-09 : stdgo.GoFloat64) : Bool)) {
-                        _gotoNext = 461898i32;
-                    } else {
-                        _gotoNext = 461920i32;
-                    };
-                } else if (__value__ == (461898i32)) {
-                    _gotoNext = 462276i32;
-                } else if (__value__ == (461920i32)) {
-                    _z_461819 = (_z_461819 / _x : stdgo.GoFloat64);
-                    _x = (_x + (1 : stdgo.GoFloat64) : stdgo.GoFloat64);
-                    _gotoNext = 461870i32;
-                } else if (__value__ == (461946i32)) {
-                    var __blank__ = 0i32;
-                    _gotoNext = 461946i32;
-                    if ((_x < (2 : stdgo.GoFloat64) : Bool)) {
-                        _gotoNext = 461956i32;
-                    } else {
-                        _gotoNext = 462022i32;
-                    };
-                } else if (__value__ == (461956i32)) {
-                    if ((_x < (1e-09 : stdgo.GoFloat64) : Bool)) {
-                        _gotoNext = 461973i32;
-                    } else {
-                        _gotoNext = 461995i32;
-                    };
-                } else if (__value__ == (461973i32)) {
-                    _gotoNext = 462276i32;
-                } else if (__value__ == (461995i32)) {
-                    _z_461819 = (_z_461819 / _x : stdgo.GoFloat64);
-                    _x = (_x + (1 : stdgo.GoFloat64) : stdgo.GoFloat64);
-                    _gotoNext = 461946i32;
-                } else if (__value__ == (462022i32)) {
-                    if (_x == (2 : stdgo.GoFloat64)) {
-                        _gotoNext = 462032i32;
-                    } else {
-                        _gotoNext = 462050i32;
-                    };
-                } else if (__value__ == (462032i32)) {
-                    return _z_461819;
-                    _gotoNext = 462050i32;
-                } else if (__value__ == (462050i32)) {
-                    _x = (_x - (2 : stdgo.GoFloat64) : stdgo.GoFloat64);
-                    _p_461146 = (((((((((((((((((_x * stdgo._internal.math.Math___gamp.__gamP[(0 : stdgo.GoInt)] : stdgo.GoFloat64) + stdgo._internal.math.Math___gamp.__gamP[(1 : stdgo.GoInt)] : stdgo.GoFloat64)) * _x : stdgo.GoFloat64) + stdgo._internal.math.Math___gamp.__gamP[(2 : stdgo.GoInt)] : stdgo.GoFloat64)) * _x : stdgo.GoFloat64) + stdgo._internal.math.Math___gamp.__gamP[(3 : stdgo.GoInt)] : stdgo.GoFloat64)) * _x : stdgo.GoFloat64) + stdgo._internal.math.Math___gamp.__gamP[(4 : stdgo.GoInt)] : stdgo.GoFloat64)) * _x : stdgo.GoFloat64) + stdgo._internal.math.Math___gamp.__gamP[(5 : stdgo.GoInt)] : stdgo.GoFloat64)) * _x : stdgo.GoFloat64) + stdgo._internal.math.Math___gamp.__gamP[(6 : stdgo.GoInt)] : stdgo.GoFloat64);
-                    _q_461133 = ((((((((((((((((((((_x * stdgo._internal.math.Math___gamq.__gamQ[(0 : stdgo.GoInt)] : stdgo.GoFloat64) + stdgo._internal.math.Math___gamq.__gamQ[(1 : stdgo.GoInt)] : stdgo.GoFloat64)) * _x : stdgo.GoFloat64) + stdgo._internal.math.Math___gamq.__gamQ[(2 : stdgo.GoInt)] : stdgo.GoFloat64)) * _x : stdgo.GoFloat64) + stdgo._internal.math.Math___gamq.__gamQ[(3 : stdgo.GoInt)] : stdgo.GoFloat64)) * _x : stdgo.GoFloat64) + stdgo._internal.math.Math___gamq.__gamQ[(4 : stdgo.GoInt)] : stdgo.GoFloat64)) * _x : stdgo.GoFloat64) + stdgo._internal.math.Math___gamq.__gamQ[(5 : stdgo.GoInt)] : stdgo.GoFloat64)) * _x : stdgo.GoFloat64) + stdgo._internal.math.Math___gamq.__gamQ[(6 : stdgo.GoInt)] : stdgo.GoFloat64)) * _x : stdgo.GoFloat64) + stdgo._internal.math.Math___gamq.__gamQ[(7 : stdgo.GoInt)] : stdgo.GoFloat64);
-                    return ((_z_461819 * _p_461146 : stdgo.GoFloat64) / _q_461133 : stdgo.GoFloat64);
-                    _gotoNext = 462276i32;
-                } else if (__value__ == (462276i32)) {
-                    if (_x == (0 : stdgo.GoFloat64)) {
-                        _gotoNext = 462294i32;
-                    } else {
-                        _gotoNext = 462316i32;
-                    };
-                } else if (__value__ == (462294i32)) {
-                    return stdgo._internal.math.Math_inf.inf((1 : stdgo.GoInt));
-                    _gotoNext = 462316i32;
-                } else if (__value__ == (462316i32)) {
-                    return (_z_461819 / (((((1 : stdgo.GoFloat64) + ((0.5772156649015329 : stdgo.GoFloat64) * _x : stdgo.GoFloat64) : stdgo.GoFloat64)) * _x : stdgo.GoFloat64)) : stdgo.GoFloat64);
-=======
                     euler_439016 = (0.5772156649015329 : stdgo.GoFloat64);
                     _gotoNext = 439107i32;
                 } else if (__value__ == (439107i32)) {
@@ -417,7 +209,6 @@
                     _gotoNext = 440470i32;
                 } else if (__value__ == (440470i32)) {
                     return (_z_439973 / (((((1 : stdgo.GoFloat64) + ((0.5772156649015329 : stdgo.GoFloat64) * _x : stdgo.GoFloat64) : stdgo.GoFloat64)) * _x : stdgo.GoFloat64)) : stdgo.GoFloat64);
->>>>>>> 1598d646
                     _gotoNext = -1i32;
                 };
             };
