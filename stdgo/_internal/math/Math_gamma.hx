package stdgo._internal.math;
function gamma(_x:stdgo.GoFloat64):stdgo.GoFloat64 {
<<<<<<< HEAD
        var _absz_344414:stdgo.GoFloat64 = (0 : stdgo.GoFloat64);
        var _sq2_344393:stdgo.GoFloat64 = (0 : stdgo.GoFloat64);
        var _p_343912:stdgo.GoFloat64 = (0 : stdgo.GoFloat64);
        var _d_344431:stdgo.GoFloat64 = (0 : stdgo.GoFloat64);
        var _ip_344219:stdgo.GoInt64 = (0 : stdgo.GoInt64);
        var _signgam_344201:stdgo.GoInt = (0 : stdgo.GoInt);
        var _y1_343956:stdgo.GoFloat64 = (0 : stdgo.GoFloat64);
        var _z_344585:stdgo.GoFloat64 = (0 : stdgo.GoFloat64);
        var _sq1_344388:stdgo.GoFloat64 = (0 : stdgo.GoFloat64);
        var _z_344269:stdgo.GoFloat64 = (0 : stdgo.GoFloat64);
        var _q_343899:stdgo.GoFloat64 = (0 : stdgo.GoFloat64);
        var euler_343628;
        var _y2_343960:stdgo.GoFloat64 = (0 : stdgo.GoFloat64);
=======
        var _sq1_554829:stdgo.GoFloat64 = (0 : stdgo.GoFloat64);
        var _signgam_554642:stdgo.GoInt = (0 : stdgo.GoInt);
        var _p_554353:stdgo.GoFloat64 = (0 : stdgo.GoFloat64);
        var _y1_554397:stdgo.GoFloat64 = (0 : stdgo.GoFloat64);
        var _q_554340:stdgo.GoFloat64 = (0 : stdgo.GoFloat64);
        var euler_554069;
        var _z_555026:stdgo.GoFloat64 = (0 : stdgo.GoFloat64);
        var _d_554872:stdgo.GoFloat64 = (0 : stdgo.GoFloat64);
        var _absz_554855:stdgo.GoFloat64 = (0 : stdgo.GoFloat64);
        var _z_554710:stdgo.GoFloat64 = (0 : stdgo.GoFloat64);
        var _ip_554660:stdgo.GoInt64 = (0 : stdgo.GoInt64);
        var _y2_554401:stdgo.GoFloat64 = (0 : stdgo.GoFloat64);
        var _sq2_554834:stdgo.GoFloat64 = (0 : stdgo.GoFloat64);
>>>>>>> 75a1cf92
        var _gotoNext = 0i32;
        var __blank__ = _gotoNext == ((0i32 : stdgo.GoInt));
        while (_gotoNext != ((-1i32 : stdgo.GoInt))) {
            {
                final __value__ = _gotoNext;
                if (__value__ == (0i32)) {
<<<<<<< HEAD
                    euler_343628 = (0.5772156649015329 : stdgo.GoFloat64);
                    _gotoNext = 343719i32;
                } else if (__value__ == (343719i32)) {
                    if (((stdgo._internal.math.Math__isnegint._isNegInt(_x) || stdgo._internal.math.Math_isinf.isInf(_x, (-1 : stdgo.GoInt)) : Bool) || stdgo._internal.math.Math_isnan.isNaN(_x) : Bool)) {
                        _gotoNext = 343729i32;
                    } else if (stdgo._internal.math.Math_isinf.isInf(_x, (1 : stdgo.GoInt))) {
                        _gotoNext = 343791i32;
                    } else if (_x == (0 : stdgo.GoFloat64)) {
                        _gotoNext = 343826i32;
                    } else {
                        _gotoNext = 343899i32;
                    };
                } else if (__value__ == (343729i32)) {
                    return stdgo._internal.math.Math_nan.naN();
                    _gotoNext = 343899i32;
                } else if (__value__ == (343791i32)) {
                    return stdgo._internal.math.Math_inf.inf((1 : stdgo.GoInt));
                    _gotoNext = 343899i32;
                } else if (__value__ == (343826i32)) {
                    if (stdgo._internal.math.Math_signbit.signbit(_x)) {
                        _gotoNext = 343855i32;
                    } else {
                        _gotoNext = 343881i32;
                    };
                } else if (__value__ == (343855i32)) {
                    return stdgo._internal.math.Math_inf.inf((-1 : stdgo.GoInt));
                    _gotoNext = 343881i32;
                } else if (__value__ == (343881i32)) {
                    return stdgo._internal.math.Math_inf.inf((1 : stdgo.GoInt));
                    _gotoNext = 343899i32;
                } else if (__value__ == (343899i32)) {
                    _q_343899 = stdgo._internal.math.Math_abs.abs(_x);
                    _p_343912 = stdgo._internal.math.Math_floor.floor(_q_343899);
                    if ((_q_343899 > (33 : stdgo.GoFloat64) : Bool)) {
                        _gotoNext = 343937i32;
                    } else {
                        _gotoNext = 344585i32;
                    };
                } else if (__value__ == (343937i32)) {
                    if ((_x >= (0 : stdgo.GoFloat64) : Bool)) {
                        _gotoNext = 343951i32;
                    } else {
                        _gotoNext = 344201i32;
                    };
                } else if (__value__ == (343951i32)) {
                    {
                        var __tmp__ = stdgo._internal.math.Math__stirling._stirling(_x);
                        _y1_343956 = @:tmpset0 __tmp__._0;
                        _y2_343960 = @:tmpset0 __tmp__._1;
                    };
                    return (_y1_343956 * _y2_343960 : stdgo.GoFloat64);
                    _gotoNext = 344201i32;
                } else if (__value__ == (344201i32)) {
                    _signgam_344201 = (1 : stdgo.GoInt);
                    {
                        _ip_344219 = (_p_343912 : stdgo.GoInt64);
                        if ((_ip_344219 & (1i64 : stdgo.GoInt64) : stdgo.GoInt64) == ((0i64 : stdgo.GoInt64))) {
                            _gotoNext = 344245i32;
                        } else {
                            _gotoNext = 344269i32;
                        };
                    };
                } else if (__value__ == (344245i32)) {
                    _signgam_344201 = (-1 : stdgo.GoInt);
                    _gotoNext = 344269i32;
                } else if (__value__ == (344269i32)) {
                    _z_344269 = (_q_343899 - _p_343912 : stdgo.GoFloat64);
                    if ((_z_344269 > (0.5 : stdgo.GoFloat64) : Bool)) {
                        _gotoNext = 344293i32;
                    } else {
                        _gotoNext = 344327i32;
                    };
                } else if (__value__ == (344293i32)) {
                    _p_343912 = (_p_343912 + (1 : stdgo.GoFloat64) : stdgo.GoFloat64);
                    _z_344269 = (_q_343899 - _p_343912 : stdgo.GoFloat64);
                    _gotoNext = 344327i32;
                } else if (__value__ == (344327i32)) {
                    _z_344269 = (_q_343899 * stdgo._internal.math.Math_sin.sin(((3.141592653589793 : stdgo.GoFloat64) * _z_344269 : stdgo.GoFloat64)) : stdgo.GoFloat64);
                    if (_z_344269 == (0 : stdgo.GoFloat64)) {
                        _gotoNext = 344357i32;
                    } else {
                        _gotoNext = 344388i32;
                    };
                } else if (__value__ == (344357i32)) {
                    return stdgo._internal.math.Math_inf.inf(_signgam_344201);
                    _gotoNext = 344388i32;
                } else if (__value__ == (344388i32)) {
                    {
                        var __tmp__ = stdgo._internal.math.Math__stirling._stirling(_q_343899);
                        _sq1_344388 = @:tmpset0 __tmp__._0;
                        _sq2_344393 = @:tmpset0 __tmp__._1;
                    };
                    _absz_344414 = stdgo._internal.math.Math_abs.abs(_z_344269);
                    _d_344431 = ((_absz_344414 * _sq1_344388 : stdgo.GoFloat64) * _sq2_344393 : stdgo.GoFloat64);
                    if (stdgo._internal.math.Math_isinf.isInf(_d_344431, (0 : stdgo.GoInt))) {
                        _gotoNext = 344470i32;
                    } else {
                        _gotoNext = 344510i32;
                    };
                } else if (__value__ == (344470i32)) {
                    _z_344269 = ((((3.141592653589793 : stdgo.GoFloat64) / _absz_344414 : stdgo.GoFloat64) / _sq1_344388 : stdgo.GoFloat64) / _sq2_344393 : stdgo.GoFloat64);
                    _gotoNext = 344532i32;
                } else if (__value__ == (344510i32)) {
                    _gotoNext = 344510i32;
                    _z_344269 = ((3.141592653589793 : stdgo.GoFloat64) / _d_344431 : stdgo.GoFloat64);
                    var __blank__ = 0i32;
                    _gotoNext = 344532i32;
                } else if (__value__ == (344532i32)) {
                    return ((_signgam_344201 : stdgo.GoFloat64) * _z_344269 : stdgo.GoFloat64);
                    _gotoNext = 344585i32;
                } else if (__value__ == (344585i32)) {
                    _z_344585 = (1 : stdgo.GoFloat64);
                    var __blank__ = 0i32;
                    _gotoNext = 344595i32;
                } else if (__value__ == (344595i32)) {
                    if ((_x >= (3 : stdgo.GoFloat64) : Bool)) {
                        _gotoNext = 344606i32;
                    } else {
                        _gotoNext = 344636i32;
                    };
                } else if (__value__ == (344606i32)) {
                    _x = (_x - (1 : stdgo.GoFloat64) : stdgo.GoFloat64);
                    _z_344585 = (_z_344585 * _x : stdgo.GoFloat64);
                    _gotoNext = 344595i32;
                } else if (__value__ == (344636i32)) {
                    var __blank__ = 0i32;
                    _gotoNext = 344636i32;
                    if ((_x < (0 : stdgo.GoFloat64) : Bool)) {
                        _gotoNext = 344646i32;
                    } else {
                        _gotoNext = 344712i32;
                    };
                } else if (__value__ == (344646i32)) {
                    if ((_x > (-1e-09 : stdgo.GoFloat64) : Bool)) {
                        _gotoNext = 344664i32;
                    } else {
                        _gotoNext = 344686i32;
                    };
                } else if (__value__ == (344664i32)) {
                    _gotoNext = 345042i32;
                } else if (__value__ == (344686i32)) {
                    _z_344585 = (_z_344585 / _x : stdgo.GoFloat64);
                    _x = (_x + (1 : stdgo.GoFloat64) : stdgo.GoFloat64);
                    _gotoNext = 344636i32;
                } else if (__value__ == (344712i32)) {
                    var __blank__ = 0i32;
                    _gotoNext = 344712i32;
                    if ((_x < (2 : stdgo.GoFloat64) : Bool)) {
                        _gotoNext = 344722i32;
                    } else {
                        _gotoNext = 344788i32;
                    };
                } else if (__value__ == (344722i32)) {
                    if ((_x < (1e-09 : stdgo.GoFloat64) : Bool)) {
                        _gotoNext = 344739i32;
                    } else {
                        _gotoNext = 344761i32;
                    };
                } else if (__value__ == (344739i32)) {
                    _gotoNext = 345042i32;
                } else if (__value__ == (344761i32)) {
                    _z_344585 = (_z_344585 / _x : stdgo.GoFloat64);
                    _x = (_x + (1 : stdgo.GoFloat64) : stdgo.GoFloat64);
                    _gotoNext = 344712i32;
                } else if (__value__ == (344788i32)) {
                    if (_x == (2 : stdgo.GoFloat64)) {
                        _gotoNext = 344798i32;
                    } else {
                        _gotoNext = 344816i32;
                    };
                } else if (__value__ == (344798i32)) {
                    return _z_344585;
                    _gotoNext = 344816i32;
                } else if (__value__ == (344816i32)) {
                    _x = (_x - (2 : stdgo.GoFloat64) : stdgo.GoFloat64);
                    _p_343912 = (((((((((((((((((_x * stdgo._internal.math.Math___gamp.__gamP[(0 : stdgo.GoInt)] : stdgo.GoFloat64) + stdgo._internal.math.Math___gamp.__gamP[(1 : stdgo.GoInt)] : stdgo.GoFloat64)) * _x : stdgo.GoFloat64) + stdgo._internal.math.Math___gamp.__gamP[(2 : stdgo.GoInt)] : stdgo.GoFloat64)) * _x : stdgo.GoFloat64) + stdgo._internal.math.Math___gamp.__gamP[(3 : stdgo.GoInt)] : stdgo.GoFloat64)) * _x : stdgo.GoFloat64) + stdgo._internal.math.Math___gamp.__gamP[(4 : stdgo.GoInt)] : stdgo.GoFloat64)) * _x : stdgo.GoFloat64) + stdgo._internal.math.Math___gamp.__gamP[(5 : stdgo.GoInt)] : stdgo.GoFloat64)) * _x : stdgo.GoFloat64) + stdgo._internal.math.Math___gamp.__gamP[(6 : stdgo.GoInt)] : stdgo.GoFloat64);
                    _q_343899 = ((((((((((((((((((((_x * stdgo._internal.math.Math___gamq.__gamQ[(0 : stdgo.GoInt)] : stdgo.GoFloat64) + stdgo._internal.math.Math___gamq.__gamQ[(1 : stdgo.GoInt)] : stdgo.GoFloat64)) * _x : stdgo.GoFloat64) + stdgo._internal.math.Math___gamq.__gamQ[(2 : stdgo.GoInt)] : stdgo.GoFloat64)) * _x : stdgo.GoFloat64) + stdgo._internal.math.Math___gamq.__gamQ[(3 : stdgo.GoInt)] : stdgo.GoFloat64)) * _x : stdgo.GoFloat64) + stdgo._internal.math.Math___gamq.__gamQ[(4 : stdgo.GoInt)] : stdgo.GoFloat64)) * _x : stdgo.GoFloat64) + stdgo._internal.math.Math___gamq.__gamQ[(5 : stdgo.GoInt)] : stdgo.GoFloat64)) * _x : stdgo.GoFloat64) + stdgo._internal.math.Math___gamq.__gamQ[(6 : stdgo.GoInt)] : stdgo.GoFloat64)) * _x : stdgo.GoFloat64) + stdgo._internal.math.Math___gamq.__gamQ[(7 : stdgo.GoInt)] : stdgo.GoFloat64);
                    return ((_z_344585 * _p_343912 : stdgo.GoFloat64) / _q_343899 : stdgo.GoFloat64);
                    _gotoNext = 345042i32;
                } else if (__value__ == (345042i32)) {
                    if (_x == (0 : stdgo.GoFloat64)) {
                        _gotoNext = 345060i32;
                    } else {
                        _gotoNext = 345082i32;
                    };
                } else if (__value__ == (345060i32)) {
                    return stdgo._internal.math.Math_inf.inf((1 : stdgo.GoInt));
                    _gotoNext = 345082i32;
                } else if (__value__ == (345082i32)) {
                    return (_z_344585 / (((((1 : stdgo.GoFloat64) + ((0.5772156649015329 : stdgo.GoFloat64) * _x : stdgo.GoFloat64) : stdgo.GoFloat64)) * _x : stdgo.GoFloat64)) : stdgo.GoFloat64);
=======
                    euler_554069 = (0.5772156649015329 : stdgo.GoFloat64);
                    _gotoNext = 554160i32;
                } else if (__value__ == (554160i32)) {
                    if (((stdgo._internal.math.Math__isnegint._isNegInt(_x) || stdgo._internal.math.Math_isinf.isInf(_x, (-1 : stdgo.GoInt)) : Bool) || stdgo._internal.math.Math_isnan.isNaN(_x) : Bool)) {
                        _gotoNext = 554170i32;
                    } else if (stdgo._internal.math.Math_isinf.isInf(_x, (1 : stdgo.GoInt))) {
                        _gotoNext = 554232i32;
                    } else if (_x == (0 : stdgo.GoFloat64)) {
                        _gotoNext = 554267i32;
                    } else {
                        _gotoNext = 554340i32;
                    };
                } else if (__value__ == (554170i32)) {
                    return stdgo._internal.math.Math_nan.naN();
                    _gotoNext = 554340i32;
                } else if (__value__ == (554232i32)) {
                    return stdgo._internal.math.Math_inf.inf((1 : stdgo.GoInt));
                    _gotoNext = 554340i32;
                } else if (__value__ == (554267i32)) {
                    if (stdgo._internal.math.Math_signbit.signbit(_x)) {
                        _gotoNext = 554296i32;
                    } else {
                        _gotoNext = 554322i32;
                    };
                } else if (__value__ == (554296i32)) {
                    return stdgo._internal.math.Math_inf.inf((-1 : stdgo.GoInt));
                    _gotoNext = 554322i32;
                } else if (__value__ == (554322i32)) {
                    return stdgo._internal.math.Math_inf.inf((1 : stdgo.GoInt));
                    _gotoNext = 554340i32;
                } else if (__value__ == (554340i32)) {
                    _q_554340 = stdgo._internal.math.Math_abs.abs(_x);
                    _p_554353 = stdgo._internal.math.Math_floor.floor(_q_554340);
                    if ((_q_554340 > (33 : stdgo.GoFloat64) : Bool)) {
                        _gotoNext = 554378i32;
                    } else {
                        _gotoNext = 555026i32;
                    };
                } else if (__value__ == (554378i32)) {
                    if ((_x >= (0 : stdgo.GoFloat64) : Bool)) {
                        _gotoNext = 554392i32;
                    } else {
                        _gotoNext = 554642i32;
                    };
                } else if (__value__ == (554392i32)) {
                    {
                        var __tmp__ = stdgo._internal.math.Math__stirling._stirling(_x);
                        _y1_554397 = @:tmpset0 __tmp__._0;
                        _y2_554401 = @:tmpset0 __tmp__._1;
                    };
                    return (_y1_554397 * _y2_554401 : stdgo.GoFloat64);
                    _gotoNext = 554642i32;
                } else if (__value__ == (554642i32)) {
                    _signgam_554642 = (1 : stdgo.GoInt);
                    {
                        _ip_554660 = (_p_554353 : stdgo.GoInt64);
                        if ((_ip_554660 & (1i64 : stdgo.GoInt64) : stdgo.GoInt64) == ((0i64 : stdgo.GoInt64))) {
                            _gotoNext = 554686i32;
                        } else {
                            _gotoNext = 554710i32;
                        };
                    };
                } else if (__value__ == (554686i32)) {
                    _signgam_554642 = (-1 : stdgo.GoInt);
                    _gotoNext = 554710i32;
                } else if (__value__ == (554710i32)) {
                    _z_554710 = (_q_554340 - _p_554353 : stdgo.GoFloat64);
                    if ((_z_554710 > (0.5 : stdgo.GoFloat64) : Bool)) {
                        _gotoNext = 554734i32;
                    } else {
                        _gotoNext = 554768i32;
                    };
                } else if (__value__ == (554734i32)) {
                    _p_554353 = (_p_554353 + (1 : stdgo.GoFloat64) : stdgo.GoFloat64);
                    _z_554710 = (_q_554340 - _p_554353 : stdgo.GoFloat64);
                    _gotoNext = 554768i32;
                } else if (__value__ == (554768i32)) {
                    _z_554710 = (_q_554340 * stdgo._internal.math.Math_sin.sin(((3.141592653589793 : stdgo.GoFloat64) * _z_554710 : stdgo.GoFloat64)) : stdgo.GoFloat64);
                    if (_z_554710 == (0 : stdgo.GoFloat64)) {
                        _gotoNext = 554798i32;
                    } else {
                        _gotoNext = 554829i32;
                    };
                } else if (__value__ == (554798i32)) {
                    return stdgo._internal.math.Math_inf.inf(_signgam_554642);
                    _gotoNext = 554829i32;
                } else if (__value__ == (554829i32)) {
                    {
                        var __tmp__ = stdgo._internal.math.Math__stirling._stirling(_q_554340);
                        _sq1_554829 = @:tmpset0 __tmp__._0;
                        _sq2_554834 = @:tmpset0 __tmp__._1;
                    };
                    _absz_554855 = stdgo._internal.math.Math_abs.abs(_z_554710);
                    _d_554872 = ((_absz_554855 * _sq1_554829 : stdgo.GoFloat64) * _sq2_554834 : stdgo.GoFloat64);
                    if (stdgo._internal.math.Math_isinf.isInf(_d_554872, (0 : stdgo.GoInt))) {
                        _gotoNext = 554911i32;
                    } else {
                        _gotoNext = 554951i32;
                    };
                } else if (__value__ == (554911i32)) {
                    _z_554710 = ((((3.141592653589793 : stdgo.GoFloat64) / _absz_554855 : stdgo.GoFloat64) / _sq1_554829 : stdgo.GoFloat64) / _sq2_554834 : stdgo.GoFloat64);
                    _gotoNext = 554973i32;
                } else if (__value__ == (554951i32)) {
                    _gotoNext = 554951i32;
                    _z_554710 = ((3.141592653589793 : stdgo.GoFloat64) / _d_554872 : stdgo.GoFloat64);
                    var __blank__ = 0i32;
                    _gotoNext = 554973i32;
                } else if (__value__ == (554973i32)) {
                    return ((_signgam_554642 : stdgo.GoFloat64) * _z_554710 : stdgo.GoFloat64);
                    _gotoNext = 555026i32;
                } else if (__value__ == (555026i32)) {
                    _z_555026 = (1 : stdgo.GoFloat64);
                    var __blank__ = 0i32;
                    _gotoNext = 555036i32;
                } else if (__value__ == (555036i32)) {
                    if ((_x >= (3 : stdgo.GoFloat64) : Bool)) {
                        _gotoNext = 555047i32;
                    } else {
                        _gotoNext = 555077i32;
                    };
                } else if (__value__ == (555047i32)) {
                    _x = (_x - (1 : stdgo.GoFloat64) : stdgo.GoFloat64);
                    _z_555026 = (_z_555026 * _x : stdgo.GoFloat64);
                    _gotoNext = 555036i32;
                } else if (__value__ == (555077i32)) {
                    var __blank__ = 0i32;
                    _gotoNext = 555077i32;
                    if ((_x < (0 : stdgo.GoFloat64) : Bool)) {
                        _gotoNext = 555087i32;
                    } else {
                        _gotoNext = 555153i32;
                    };
                } else if (__value__ == (555087i32)) {
                    if ((_x > (-1e-09 : stdgo.GoFloat64) : Bool)) {
                        _gotoNext = 555105i32;
                    } else {
                        _gotoNext = 555127i32;
                    };
                } else if (__value__ == (555105i32)) {
                    _gotoNext = 555483i32;
                } else if (__value__ == (555127i32)) {
                    _z_555026 = (_z_555026 / _x : stdgo.GoFloat64);
                    _x = (_x + (1 : stdgo.GoFloat64) : stdgo.GoFloat64);
                    _gotoNext = 555077i32;
                } else if (__value__ == (555153i32)) {
                    var __blank__ = 0i32;
                    _gotoNext = 555153i32;
                    if ((_x < (2 : stdgo.GoFloat64) : Bool)) {
                        _gotoNext = 555163i32;
                    } else {
                        _gotoNext = 555229i32;
                    };
                } else if (__value__ == (555163i32)) {
                    if ((_x < (1e-09 : stdgo.GoFloat64) : Bool)) {
                        _gotoNext = 555180i32;
                    } else {
                        _gotoNext = 555202i32;
                    };
                } else if (__value__ == (555180i32)) {
                    _gotoNext = 555483i32;
                } else if (__value__ == (555202i32)) {
                    _z_555026 = (_z_555026 / _x : stdgo.GoFloat64);
                    _x = (_x + (1 : stdgo.GoFloat64) : stdgo.GoFloat64);
                    _gotoNext = 555153i32;
                } else if (__value__ == (555229i32)) {
                    if (_x == (2 : stdgo.GoFloat64)) {
                        _gotoNext = 555239i32;
                    } else {
                        _gotoNext = 555257i32;
                    };
                } else if (__value__ == (555239i32)) {
                    return _z_555026;
                    _gotoNext = 555257i32;
                } else if (__value__ == (555257i32)) {
                    _x = (_x - (2 : stdgo.GoFloat64) : stdgo.GoFloat64);
                    _p_554353 = (((((((((((((((((_x * stdgo._internal.math.Math___gamp.__gamP[(0 : stdgo.GoInt)] : stdgo.GoFloat64) + stdgo._internal.math.Math___gamp.__gamP[(1 : stdgo.GoInt)] : stdgo.GoFloat64)) * _x : stdgo.GoFloat64) + stdgo._internal.math.Math___gamp.__gamP[(2 : stdgo.GoInt)] : stdgo.GoFloat64)) * _x : stdgo.GoFloat64) + stdgo._internal.math.Math___gamp.__gamP[(3 : stdgo.GoInt)] : stdgo.GoFloat64)) * _x : stdgo.GoFloat64) + stdgo._internal.math.Math___gamp.__gamP[(4 : stdgo.GoInt)] : stdgo.GoFloat64)) * _x : stdgo.GoFloat64) + stdgo._internal.math.Math___gamp.__gamP[(5 : stdgo.GoInt)] : stdgo.GoFloat64)) * _x : stdgo.GoFloat64) + stdgo._internal.math.Math___gamp.__gamP[(6 : stdgo.GoInt)] : stdgo.GoFloat64);
                    _q_554340 = ((((((((((((((((((((_x * stdgo._internal.math.Math___gamq.__gamQ[(0 : stdgo.GoInt)] : stdgo.GoFloat64) + stdgo._internal.math.Math___gamq.__gamQ[(1 : stdgo.GoInt)] : stdgo.GoFloat64)) * _x : stdgo.GoFloat64) + stdgo._internal.math.Math___gamq.__gamQ[(2 : stdgo.GoInt)] : stdgo.GoFloat64)) * _x : stdgo.GoFloat64) + stdgo._internal.math.Math___gamq.__gamQ[(3 : stdgo.GoInt)] : stdgo.GoFloat64)) * _x : stdgo.GoFloat64) + stdgo._internal.math.Math___gamq.__gamQ[(4 : stdgo.GoInt)] : stdgo.GoFloat64)) * _x : stdgo.GoFloat64) + stdgo._internal.math.Math___gamq.__gamQ[(5 : stdgo.GoInt)] : stdgo.GoFloat64)) * _x : stdgo.GoFloat64) + stdgo._internal.math.Math___gamq.__gamQ[(6 : stdgo.GoInt)] : stdgo.GoFloat64)) * _x : stdgo.GoFloat64) + stdgo._internal.math.Math___gamq.__gamQ[(7 : stdgo.GoInt)] : stdgo.GoFloat64);
                    return ((_z_555026 * _p_554353 : stdgo.GoFloat64) / _q_554340 : stdgo.GoFloat64);
                    _gotoNext = 555483i32;
                } else if (__value__ == (555483i32)) {
                    if (_x == (0 : stdgo.GoFloat64)) {
                        _gotoNext = 555501i32;
                    } else {
                        _gotoNext = 555523i32;
                    };
                } else if (__value__ == (555501i32)) {
                    return stdgo._internal.math.Math_inf.inf((1 : stdgo.GoInt));
                    _gotoNext = 555523i32;
                } else if (__value__ == (555523i32)) {
                    return (_z_555026 / (((((1 : stdgo.GoFloat64) + ((0.5772156649015329 : stdgo.GoFloat64) * _x : stdgo.GoFloat64) : stdgo.GoFloat64)) * _x : stdgo.GoFloat64)) : stdgo.GoFloat64);
>>>>>>> 75a1cf92
                    _gotoNext = -1i32;
                };
            };
        };
        throw stdgo.Go.toInterface(("unreachable goto control flow" : stdgo.GoString));
    }<|MERGE_RESOLUTION|>--- conflicted
+++ resolved
@@ -1,20 +1,5 @@
 package stdgo._internal.math;
 function gamma(_x:stdgo.GoFloat64):stdgo.GoFloat64 {
-<<<<<<< HEAD
-        var _absz_344414:stdgo.GoFloat64 = (0 : stdgo.GoFloat64);
-        var _sq2_344393:stdgo.GoFloat64 = (0 : stdgo.GoFloat64);
-        var _p_343912:stdgo.GoFloat64 = (0 : stdgo.GoFloat64);
-        var _d_344431:stdgo.GoFloat64 = (0 : stdgo.GoFloat64);
-        var _ip_344219:stdgo.GoInt64 = (0 : stdgo.GoInt64);
-        var _signgam_344201:stdgo.GoInt = (0 : stdgo.GoInt);
-        var _y1_343956:stdgo.GoFloat64 = (0 : stdgo.GoFloat64);
-        var _z_344585:stdgo.GoFloat64 = (0 : stdgo.GoFloat64);
-        var _sq1_344388:stdgo.GoFloat64 = (0 : stdgo.GoFloat64);
-        var _z_344269:stdgo.GoFloat64 = (0 : stdgo.GoFloat64);
-        var _q_343899:stdgo.GoFloat64 = (0 : stdgo.GoFloat64);
-        var euler_343628;
-        var _y2_343960:stdgo.GoFloat64 = (0 : stdgo.GoFloat64);
-=======
         var _sq1_554829:stdgo.GoFloat64 = (0 : stdgo.GoFloat64);
         var _signgam_554642:stdgo.GoInt = (0 : stdgo.GoInt);
         var _p_554353:stdgo.GoFloat64 = (0 : stdgo.GoFloat64);
@@ -28,205 +13,12 @@
         var _ip_554660:stdgo.GoInt64 = (0 : stdgo.GoInt64);
         var _y2_554401:stdgo.GoFloat64 = (0 : stdgo.GoFloat64);
         var _sq2_554834:stdgo.GoFloat64 = (0 : stdgo.GoFloat64);
->>>>>>> 75a1cf92
         var _gotoNext = 0i32;
         var __blank__ = _gotoNext == ((0i32 : stdgo.GoInt));
         while (_gotoNext != ((-1i32 : stdgo.GoInt))) {
             {
                 final __value__ = _gotoNext;
                 if (__value__ == (0i32)) {
-<<<<<<< HEAD
-                    euler_343628 = (0.5772156649015329 : stdgo.GoFloat64);
-                    _gotoNext = 343719i32;
-                } else if (__value__ == (343719i32)) {
-                    if (((stdgo._internal.math.Math__isnegint._isNegInt(_x) || stdgo._internal.math.Math_isinf.isInf(_x, (-1 : stdgo.GoInt)) : Bool) || stdgo._internal.math.Math_isnan.isNaN(_x) : Bool)) {
-                        _gotoNext = 343729i32;
-                    } else if (stdgo._internal.math.Math_isinf.isInf(_x, (1 : stdgo.GoInt))) {
-                        _gotoNext = 343791i32;
-                    } else if (_x == (0 : stdgo.GoFloat64)) {
-                        _gotoNext = 343826i32;
-                    } else {
-                        _gotoNext = 343899i32;
-                    };
-                } else if (__value__ == (343729i32)) {
-                    return stdgo._internal.math.Math_nan.naN();
-                    _gotoNext = 343899i32;
-                } else if (__value__ == (343791i32)) {
-                    return stdgo._internal.math.Math_inf.inf((1 : stdgo.GoInt));
-                    _gotoNext = 343899i32;
-                } else if (__value__ == (343826i32)) {
-                    if (stdgo._internal.math.Math_signbit.signbit(_x)) {
-                        _gotoNext = 343855i32;
-                    } else {
-                        _gotoNext = 343881i32;
-                    };
-                } else if (__value__ == (343855i32)) {
-                    return stdgo._internal.math.Math_inf.inf((-1 : stdgo.GoInt));
-                    _gotoNext = 343881i32;
-                } else if (__value__ == (343881i32)) {
-                    return stdgo._internal.math.Math_inf.inf((1 : stdgo.GoInt));
-                    _gotoNext = 343899i32;
-                } else if (__value__ == (343899i32)) {
-                    _q_343899 = stdgo._internal.math.Math_abs.abs(_x);
-                    _p_343912 = stdgo._internal.math.Math_floor.floor(_q_343899);
-                    if ((_q_343899 > (33 : stdgo.GoFloat64) : Bool)) {
-                        _gotoNext = 343937i32;
-                    } else {
-                        _gotoNext = 344585i32;
-                    };
-                } else if (__value__ == (343937i32)) {
-                    if ((_x >= (0 : stdgo.GoFloat64) : Bool)) {
-                        _gotoNext = 343951i32;
-                    } else {
-                        _gotoNext = 344201i32;
-                    };
-                } else if (__value__ == (343951i32)) {
-                    {
-                        var __tmp__ = stdgo._internal.math.Math__stirling._stirling(_x);
-                        _y1_343956 = @:tmpset0 __tmp__._0;
-                        _y2_343960 = @:tmpset0 __tmp__._1;
-                    };
-                    return (_y1_343956 * _y2_343960 : stdgo.GoFloat64);
-                    _gotoNext = 344201i32;
-                } else if (__value__ == (344201i32)) {
-                    _signgam_344201 = (1 : stdgo.GoInt);
-                    {
-                        _ip_344219 = (_p_343912 : stdgo.GoInt64);
-                        if ((_ip_344219 & (1i64 : stdgo.GoInt64) : stdgo.GoInt64) == ((0i64 : stdgo.GoInt64))) {
-                            _gotoNext = 344245i32;
-                        } else {
-                            _gotoNext = 344269i32;
-                        };
-                    };
-                } else if (__value__ == (344245i32)) {
-                    _signgam_344201 = (-1 : stdgo.GoInt);
-                    _gotoNext = 344269i32;
-                } else if (__value__ == (344269i32)) {
-                    _z_344269 = (_q_343899 - _p_343912 : stdgo.GoFloat64);
-                    if ((_z_344269 > (0.5 : stdgo.GoFloat64) : Bool)) {
-                        _gotoNext = 344293i32;
-                    } else {
-                        _gotoNext = 344327i32;
-                    };
-                } else if (__value__ == (344293i32)) {
-                    _p_343912 = (_p_343912 + (1 : stdgo.GoFloat64) : stdgo.GoFloat64);
-                    _z_344269 = (_q_343899 - _p_343912 : stdgo.GoFloat64);
-                    _gotoNext = 344327i32;
-                } else if (__value__ == (344327i32)) {
-                    _z_344269 = (_q_343899 * stdgo._internal.math.Math_sin.sin(((3.141592653589793 : stdgo.GoFloat64) * _z_344269 : stdgo.GoFloat64)) : stdgo.GoFloat64);
-                    if (_z_344269 == (0 : stdgo.GoFloat64)) {
-                        _gotoNext = 344357i32;
-                    } else {
-                        _gotoNext = 344388i32;
-                    };
-                } else if (__value__ == (344357i32)) {
-                    return stdgo._internal.math.Math_inf.inf(_signgam_344201);
-                    _gotoNext = 344388i32;
-                } else if (__value__ == (344388i32)) {
-                    {
-                        var __tmp__ = stdgo._internal.math.Math__stirling._stirling(_q_343899);
-                        _sq1_344388 = @:tmpset0 __tmp__._0;
-                        _sq2_344393 = @:tmpset0 __tmp__._1;
-                    };
-                    _absz_344414 = stdgo._internal.math.Math_abs.abs(_z_344269);
-                    _d_344431 = ((_absz_344414 * _sq1_344388 : stdgo.GoFloat64) * _sq2_344393 : stdgo.GoFloat64);
-                    if (stdgo._internal.math.Math_isinf.isInf(_d_344431, (0 : stdgo.GoInt))) {
-                        _gotoNext = 344470i32;
-                    } else {
-                        _gotoNext = 344510i32;
-                    };
-                } else if (__value__ == (344470i32)) {
-                    _z_344269 = ((((3.141592653589793 : stdgo.GoFloat64) / _absz_344414 : stdgo.GoFloat64) / _sq1_344388 : stdgo.GoFloat64) / _sq2_344393 : stdgo.GoFloat64);
-                    _gotoNext = 344532i32;
-                } else if (__value__ == (344510i32)) {
-                    _gotoNext = 344510i32;
-                    _z_344269 = ((3.141592653589793 : stdgo.GoFloat64) / _d_344431 : stdgo.GoFloat64);
-                    var __blank__ = 0i32;
-                    _gotoNext = 344532i32;
-                } else if (__value__ == (344532i32)) {
-                    return ((_signgam_344201 : stdgo.GoFloat64) * _z_344269 : stdgo.GoFloat64);
-                    _gotoNext = 344585i32;
-                } else if (__value__ == (344585i32)) {
-                    _z_344585 = (1 : stdgo.GoFloat64);
-                    var __blank__ = 0i32;
-                    _gotoNext = 344595i32;
-                } else if (__value__ == (344595i32)) {
-                    if ((_x >= (3 : stdgo.GoFloat64) : Bool)) {
-                        _gotoNext = 344606i32;
-                    } else {
-                        _gotoNext = 344636i32;
-                    };
-                } else if (__value__ == (344606i32)) {
-                    _x = (_x - (1 : stdgo.GoFloat64) : stdgo.GoFloat64);
-                    _z_344585 = (_z_344585 * _x : stdgo.GoFloat64);
-                    _gotoNext = 344595i32;
-                } else if (__value__ == (344636i32)) {
-                    var __blank__ = 0i32;
-                    _gotoNext = 344636i32;
-                    if ((_x < (0 : stdgo.GoFloat64) : Bool)) {
-                        _gotoNext = 344646i32;
-                    } else {
-                        _gotoNext = 344712i32;
-                    };
-                } else if (__value__ == (344646i32)) {
-                    if ((_x > (-1e-09 : stdgo.GoFloat64) : Bool)) {
-                        _gotoNext = 344664i32;
-                    } else {
-                        _gotoNext = 344686i32;
-                    };
-                } else if (__value__ == (344664i32)) {
-                    _gotoNext = 345042i32;
-                } else if (__value__ == (344686i32)) {
-                    _z_344585 = (_z_344585 / _x : stdgo.GoFloat64);
-                    _x = (_x + (1 : stdgo.GoFloat64) : stdgo.GoFloat64);
-                    _gotoNext = 344636i32;
-                } else if (__value__ == (344712i32)) {
-                    var __blank__ = 0i32;
-                    _gotoNext = 344712i32;
-                    if ((_x < (2 : stdgo.GoFloat64) : Bool)) {
-                        _gotoNext = 344722i32;
-                    } else {
-                        _gotoNext = 344788i32;
-                    };
-                } else if (__value__ == (344722i32)) {
-                    if ((_x < (1e-09 : stdgo.GoFloat64) : Bool)) {
-                        _gotoNext = 344739i32;
-                    } else {
-                        _gotoNext = 344761i32;
-                    };
-                } else if (__value__ == (344739i32)) {
-                    _gotoNext = 345042i32;
-                } else if (__value__ == (344761i32)) {
-                    _z_344585 = (_z_344585 / _x : stdgo.GoFloat64);
-                    _x = (_x + (1 : stdgo.GoFloat64) : stdgo.GoFloat64);
-                    _gotoNext = 344712i32;
-                } else if (__value__ == (344788i32)) {
-                    if (_x == (2 : stdgo.GoFloat64)) {
-                        _gotoNext = 344798i32;
-                    } else {
-                        _gotoNext = 344816i32;
-                    };
-                } else if (__value__ == (344798i32)) {
-                    return _z_344585;
-                    _gotoNext = 344816i32;
-                } else if (__value__ == (344816i32)) {
-                    _x = (_x - (2 : stdgo.GoFloat64) : stdgo.GoFloat64);
-                    _p_343912 = (((((((((((((((((_x * stdgo._internal.math.Math___gamp.__gamP[(0 : stdgo.GoInt)] : stdgo.GoFloat64) + stdgo._internal.math.Math___gamp.__gamP[(1 : stdgo.GoInt)] : stdgo.GoFloat64)) * _x : stdgo.GoFloat64) + stdgo._internal.math.Math___gamp.__gamP[(2 : stdgo.GoInt)] : stdgo.GoFloat64)) * _x : stdgo.GoFloat64) + stdgo._internal.math.Math___gamp.__gamP[(3 : stdgo.GoInt)] : stdgo.GoFloat64)) * _x : stdgo.GoFloat64) + stdgo._internal.math.Math___gamp.__gamP[(4 : stdgo.GoInt)] : stdgo.GoFloat64)) * _x : stdgo.GoFloat64) + stdgo._internal.math.Math___gamp.__gamP[(5 : stdgo.GoInt)] : stdgo.GoFloat64)) * _x : stdgo.GoFloat64) + stdgo._internal.math.Math___gamp.__gamP[(6 : stdgo.GoInt)] : stdgo.GoFloat64);
-                    _q_343899 = ((((((((((((((((((((_x * stdgo._internal.math.Math___gamq.__gamQ[(0 : stdgo.GoInt)] : stdgo.GoFloat64) + stdgo._internal.math.Math___gamq.__gamQ[(1 : stdgo.GoInt)] : stdgo.GoFloat64)) * _x : stdgo.GoFloat64) + stdgo._internal.math.Math___gamq.__gamQ[(2 : stdgo.GoInt)] : stdgo.GoFloat64)) * _x : stdgo.GoFloat64) + stdgo._internal.math.Math___gamq.__gamQ[(3 : stdgo.GoInt)] : stdgo.GoFloat64)) * _x : stdgo.GoFloat64) + stdgo._internal.math.Math___gamq.__gamQ[(4 : stdgo.GoInt)] : stdgo.GoFloat64)) * _x : stdgo.GoFloat64) + stdgo._internal.math.Math___gamq.__gamQ[(5 : stdgo.GoInt)] : stdgo.GoFloat64)) * _x : stdgo.GoFloat64) + stdgo._internal.math.Math___gamq.__gamQ[(6 : stdgo.GoInt)] : stdgo.GoFloat64)) * _x : stdgo.GoFloat64) + stdgo._internal.math.Math___gamq.__gamQ[(7 : stdgo.GoInt)] : stdgo.GoFloat64);
-                    return ((_z_344585 * _p_343912 : stdgo.GoFloat64) / _q_343899 : stdgo.GoFloat64);
-                    _gotoNext = 345042i32;
-                } else if (__value__ == (345042i32)) {
-                    if (_x == (0 : stdgo.GoFloat64)) {
-                        _gotoNext = 345060i32;
-                    } else {
-                        _gotoNext = 345082i32;
-                    };
-                } else if (__value__ == (345060i32)) {
-                    return stdgo._internal.math.Math_inf.inf((1 : stdgo.GoInt));
-                    _gotoNext = 345082i32;
-                } else if (__value__ == (345082i32)) {
-                    return (_z_344585 / (((((1 : stdgo.GoFloat64) + ((0.5772156649015329 : stdgo.GoFloat64) * _x : stdgo.GoFloat64) : stdgo.GoFloat64)) * _x : stdgo.GoFloat64)) : stdgo.GoFloat64);
-=======
                     euler_554069 = (0.5772156649015329 : stdgo.GoFloat64);
                     _gotoNext = 554160i32;
                 } else if (__value__ == (554160i32)) {
@@ -417,7 +209,6 @@
                     _gotoNext = 555523i32;
                 } else if (__value__ == (555523i32)) {
                     return (_z_555026 / (((((1 : stdgo.GoFloat64) + ((0.5772156649015329 : stdgo.GoFloat64) * _x : stdgo.GoFloat64) : stdgo.GoFloat64)) * _x : stdgo.GoFloat64)) : stdgo.GoFloat64);
->>>>>>> 75a1cf92
                     _gotoNext = -1i32;
                 };
             };
