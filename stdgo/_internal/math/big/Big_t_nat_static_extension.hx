package stdgo._internal.math.big;
@:keep @:allow(stdgo._internal.math.big.Big.T_nat_asInterface) class T_nat_static_extension {
    @:keep
    @:tdfield
    static public function _probablyPrimeLucas( _n:stdgo._internal.math.big.Big_t_nat.T_nat):Bool {
        @:recv var _n:stdgo._internal.math.big.Big_t_nat.T_nat = _n;
        if (((_n.length == (0 : stdgo.GoInt)) || (_n._cmp(stdgo._internal.math.big.Big__natone._natOne) == (0 : stdgo.GoInt)) : Bool)) {
            return false;
        };
        if ((_n[(0 : stdgo.GoInt)] & (1u32 : stdgo._internal.math.big.Big_word.Word) : stdgo._internal.math.big.Big_word.Word) == ((0u32 : stdgo._internal.math.big.Big_word.Word))) {
            return _n._cmp(stdgo._internal.math.big.Big__nattwo._natTwo) == ((0 : stdgo.GoInt));
        };
        var _p = ((3u32 : stdgo._internal.math.big.Big_word.Word) : stdgo._internal.math.big.Big_word.Word);
        var _d = (new stdgo.Slice<stdgo._internal.math.big.Big_word.Word>(1, 1, ...[(1u32 : stdgo._internal.math.big.Big_word.Word)]).__setNumber32__() : stdgo._internal.math.big.Big_t_nat.T_nat);
        var _t1 = (new stdgo._internal.math.big.Big_t_nat.T_nat(0, 0) : stdgo._internal.math.big.Big_t_nat.T_nat);
        var _intD = (stdgo.Go.setRef(({ _abs : _d } : stdgo._internal.math.big.Big_int_.Int_)) : stdgo.Ref<stdgo._internal.math.big.Big_int_.Int_>);
        var _intN = (stdgo.Go.setRef(({ _abs : _n } : stdgo._internal.math.big.Big_int_.Int_)) : stdgo.Ref<stdgo._internal.math.big.Big_int_.Int_>);
        while (true) {
            if ((_p > (10000u32 : stdgo._internal.math.big.Big_word.Word) : Bool)) {
                throw stdgo.Go.toInterface((("math/big: internal error: cannot find (D/n) = -1 for " : stdgo.GoString) + (@:check2r _intN.string() : stdgo.GoString).__copy__() : stdgo.GoString));
            };
_d[(0 : stdgo.GoInt)] = ((_p * _p : stdgo._internal.math.big.Big_word.Word) - (4u32 : stdgo._internal.math.big.Big_word.Word) : stdgo._internal.math.big.Big_word.Word);
var _j = (stdgo._internal.math.big.Big_jacobi.jacobi(_intD, _intN) : stdgo.GoInt);
if (_j == ((-1 : stdgo.GoInt))) {
                break;
            };
if (_j == ((0 : stdgo.GoInt))) {
                return ((_n.length == (1 : stdgo.GoInt)) && (_n[(0 : stdgo.GoInt)] == (_p + (2u32 : stdgo._internal.math.big.Big_word.Word) : stdgo._internal.math.big.Big_word.Word)) : Bool);
            };
if (_p == ((40u32 : stdgo._internal.math.big.Big_word.Word))) {
                _t1 = _t1._sqrt(_n);
                _t1 = _t1._sqr(_t1);
                if (_t1._cmp(_n) == ((0 : stdgo.GoInt))) {
                    return false;
                };
            };
            _p++;
        };
        var _s = ((new stdgo._internal.math.big.Big_t_nat.T_nat(0, 0) : stdgo._internal.math.big.Big_t_nat.T_nat)._add(_n, stdgo._internal.math.big.Big__natone._natOne) : stdgo._internal.math.big.Big_t_nat.T_nat);
        var _r = (_s._trailingZeroBits() : stdgo.GoInt);
        _s = _s._shr(_s, (_r : stdgo.GoUInt));
        var _nm2 = ((new stdgo._internal.math.big.Big_t_nat.T_nat(0, 0) : stdgo._internal.math.big.Big_t_nat.T_nat)._sub(_n, stdgo._internal.math.big.Big__nattwo._natTwo) : stdgo._internal.math.big.Big_t_nat.T_nat);
        var _natP = ((new stdgo._internal.math.big.Big_t_nat.T_nat(0, 0) : stdgo._internal.math.big.Big_t_nat.T_nat)._setWord(_p) : stdgo._internal.math.big.Big_t_nat.T_nat);
        var _vk = ((new stdgo._internal.math.big.Big_t_nat.T_nat(0, 0) : stdgo._internal.math.big.Big_t_nat.T_nat)._setWord((2u32 : stdgo._internal.math.big.Big_word.Word)) : stdgo._internal.math.big.Big_t_nat.T_nat);
        var _vk1 = ((new stdgo._internal.math.big.Big_t_nat.T_nat(0, 0) : stdgo._internal.math.big.Big_t_nat.T_nat)._setWord(_p) : stdgo._internal.math.big.Big_t_nat.T_nat);
        var _t2 = (new stdgo._internal.math.big.Big_t_nat.T_nat(0, 0) : stdgo._internal.math.big.Big_t_nat.T_nat);
        {
            var _i = (_s._bitLen() : stdgo.GoInt);
            while ((_i >= (0 : stdgo.GoInt) : Bool)) {
                if (_s._bit((_i : stdgo.GoUInt)) != ((0u32 : stdgo.GoUInt))) {
                    _t1 = _t1._mul(_vk, _vk1);
                    _t1 = _t1._add(_t1, _n);
                    _t1 = _t1._sub(_t1, _natP);
                    {
                        var __tmp__ = _t2._div(_vk, _t1, _n);
                        _t2 = @:tmpset0 __tmp__._0;
                        _vk = @:tmpset0 __tmp__._1;
                    };
                    _t1 = _t1._sqr(_vk1);
                    _t1 = _t1._add(_t1, _nm2);
                    {
                        var __tmp__ = _t2._div(_vk1, _t1, _n);
                        _t2 = @:tmpset0 __tmp__._0;
                        _vk1 = @:tmpset0 __tmp__._1;
                    };
                } else {
                    _t1 = _t1._mul(_vk, _vk1);
                    _t1 = _t1._add(_t1, _n);
                    _t1 = _t1._sub(_t1, _natP);
                    {
                        var __tmp__ = _t2._div(_vk1, _t1, _n);
                        _t2 = @:tmpset0 __tmp__._0;
                        _vk1 = @:tmpset0 __tmp__._1;
                    };
                    _t1 = _t1._sqr(_vk);
                    _t1 = _t1._add(_t1, _nm2);
                    {
                        var __tmp__ = _t2._div(_vk, _t1, _n);
                        _t2 = @:tmpset0 __tmp__._0;
                        _vk = @:tmpset0 __tmp__._1;
                    };
                };
                _i--;
            };
        };
        if (((_vk._cmp(stdgo._internal.math.big.Big__nattwo._natTwo) == (0 : stdgo.GoInt)) || (_vk._cmp(_nm2) == (0 : stdgo.GoInt)) : Bool)) {
            var _t1 = (_t1._mul(_vk, _natP) : stdgo._internal.math.big.Big_t_nat.T_nat);
            var _t2 = (_t2._shl(_vk1, (1u32 : stdgo.GoUInt)) : stdgo._internal.math.big.Big_t_nat.T_nat);
            if ((_t1._cmp(_t2) < (0 : stdgo.GoInt) : Bool)) {
                {
                    final __tmp__0 = _t2;
                    final __tmp__1 = _t1;
                    _t1 = __tmp__0;
                    _t2 = __tmp__1;
                };
            };
            _t1 = _t1._sub(_t1, _t2);
            var _t3 = (_vk1 : stdgo._internal.math.big.Big_t_nat.T_nat);
            _vk1 = null;
            var __blank__ = _vk1;
            {
                var __tmp__ = _t2._div(_t3, _t1, _n);
                _t2 = @:tmpset0 __tmp__._0;
                _t3 = @:tmpset0 __tmp__._1;
            };
            if ((_t3.length) == ((0 : stdgo.GoInt))) {
                return true;
            };
        };
        {
            var _t = (0 : stdgo.GoInt);
            while ((_t < (_r - (1 : stdgo.GoInt) : stdgo.GoInt) : Bool)) {
                if ((_vk.length) == ((0 : stdgo.GoInt))) {
                    return true;
                };
if (((_vk.length == (1 : stdgo.GoInt)) && (_vk[(0 : stdgo.GoInt)] == (2u32 : stdgo._internal.math.big.Big_word.Word)) : Bool)) {
                    return false;
                };
_t1 = _t1._sqr(_vk);
_t1 = _t1._sub(_t1, stdgo._internal.math.big.Big__nattwo._natTwo);
{
                    var __tmp__ = _t2._div(_vk, _t1, _n);
                    _t2 = @:tmpset0 __tmp__._0;
                    _vk = @:tmpset0 __tmp__._1;
                };
                _t++;
            };
        };
        return false;
    }
    @:keep
    @:tdfield
    static public function _probablyPrimeMillerRabin( _n:stdgo._internal.math.big.Big_t_nat.T_nat, _reps:stdgo.GoInt, _force2:Bool):Bool {
        @:recv var _n:stdgo._internal.math.big.Big_t_nat.T_nat = _n;
<<<<<<< HEAD
        var _nm3_4444743:stdgo._internal.math.big.Big_t_nat.T_nat = new stdgo._internal.math.big.Big_t_nat.T_nat(0, 0);
        var _k_4444686:stdgo.GoUInt = (0 : stdgo.GoUInt);
        var _nm1_4444612:stdgo._internal.math.big.Big_t_nat.T_nat = new stdgo._internal.math.big.Big_t_nat.T_nat(0, 0);
        var nextRandomBreak = false;
        var _i_4444890:stdgo.GoInt = (0 : stdgo.GoInt);
        var _nm3Len_4444849:stdgo.GoInt = (0 : stdgo.GoInt);
        var _rand_4444777:stdgo.Ref<stdgo._internal.math.rand.Rand_rand.Rand> = (null : stdgo.Ref<stdgo._internal.math.rand.Rand_rand.Rand>);
        var _y_4444832:stdgo._internal.math.big.Big_t_nat.T_nat = new stdgo._internal.math.big.Big_t_nat.T_nat(0, 0);
        var _x_4444829:stdgo._internal.math.big.Big_t_nat.T_nat = new stdgo._internal.math.big.Big_t_nat.T_nat(0, 0);
        var _q_4444715:stdgo._internal.math.big.Big_t_nat.T_nat = new stdgo._internal.math.big.Big_t_nat.T_nat(0, 0);
        var _j_4445135:stdgo.GoUInt = (0 : stdgo.GoUInt);
        var _quotient_4444835:stdgo._internal.math.big.Big_t_nat.T_nat = new stdgo._internal.math.big.Big_t_nat.T_nat(0, 0);
=======
        var _q_4274280:stdgo._internal.math.big.Big_t_nat.T_nat = new stdgo._internal.math.big.Big_t_nat.T_nat(0, 0);
        var _k_4274251:stdgo.GoUInt = (0 : stdgo.GoUInt);
        var nextRandomBreak = false;
        var _i_4274455:stdgo.GoInt = (0 : stdgo.GoInt);
        var _nm3Len_4274414:stdgo.GoInt = (0 : stdgo.GoInt);
        var _y_4274397:stdgo._internal.math.big.Big_t_nat.T_nat = new stdgo._internal.math.big.Big_t_nat.T_nat(0, 0);
        var _rand_4274342:stdgo.Ref<stdgo._internal.math.rand.Rand_rand.Rand> = (null : stdgo.Ref<stdgo._internal.math.rand.Rand_rand.Rand>);
        var _nm3_4274308:stdgo._internal.math.big.Big_t_nat.T_nat = new stdgo._internal.math.big.Big_t_nat.T_nat(0, 0);
        var _nm1_4274177:stdgo._internal.math.big.Big_t_nat.T_nat = new stdgo._internal.math.big.Big_t_nat.T_nat(0, 0);
        var _j_4274700:stdgo.GoUInt = (0 : stdgo.GoUInt);
        var _quotient_4274400:stdgo._internal.math.big.Big_t_nat.T_nat = new stdgo._internal.math.big.Big_t_nat.T_nat(0, 0);
        var _x_4274394:stdgo._internal.math.big.Big_t_nat.T_nat = new stdgo._internal.math.big.Big_t_nat.T_nat(0, 0);
>>>>>>> 1598d646
        var _gotoNext = 0i32;
        var __blank__ = _gotoNext == ((0i32 : stdgo.GoInt));
        while (_gotoNext != ((-1i32 : stdgo.GoInt))) {
            {
                final __value__ = _gotoNext;
                if (__value__ == (0i32)) {
<<<<<<< HEAD
                    _nm1_4444612 = (new stdgo._internal.math.big.Big_t_nat.T_nat(0, 0) : stdgo._internal.math.big.Big_t_nat.T_nat)._sub(_n, stdgo._internal.math.big.Big__natone._natOne);
                    _k_4444686 = _nm1_4444612._trailingZeroBits();
                    _q_4444715 = (new stdgo._internal.math.big.Big_t_nat.T_nat(0, 0) : stdgo._internal.math.big.Big_t_nat.T_nat)._shr(_nm1_4444612, _k_4444686);
                    _nm3_4444743 = (new stdgo._internal.math.big.Big_t_nat.T_nat(0, 0) : stdgo._internal.math.big.Big_t_nat.T_nat)._sub(_nm1_4444612, stdgo._internal.math.big.Big__nattwo._natTwo);
                    _rand_4444777 = stdgo._internal.math.rand.Rand_new_.new_(stdgo._internal.math.rand.Rand_newsource.newSource((_n[(0 : stdgo.GoInt)] : stdgo.GoInt64)));
                    _nm3Len_4444849 = _nm3_4444743._bitLen();
                    _gotoNext = 4444873i32;
                } else if (__value__ == (4444873i32)) {
                    _i_4444890 = (0 : stdgo.GoInt);
                    nextRandomBreak = false;
                    _gotoNext = 4444886i32;
                } else if (__value__ == (4444886i32)) {
                    if (!nextRandomBreak && ((_i_4444890 < _reps : Bool))) {
                        _gotoNext = 4444912i32;
                    } else {
                        _gotoNext = 4445343i32;
                    };
                } else if (__value__ == (4444912i32)) {
                    if (((_i_4444890 == (_reps - (1 : stdgo.GoInt) : stdgo.GoInt)) && _force2 : Bool)) {
                        _gotoNext = 4444941i32;
                    } else {
                        _gotoNext = 4444973i32;
                    };
                } else if (__value__ == (4444941i32)) {
                    _x_4444829 = _x_4444829._set(stdgo._internal.math.big.Big__nattwo._natTwo);
                    _gotoNext = 4445040i32;
                } else if (__value__ == (4444973i32)) {
                    _gotoNext = 4444973i32;
                    _x_4444829 = _x_4444829._random(_rand_4444777, _nm3_4444743, _nm3Len_4444849);
                    _x_4444829 = _x_4444829._add(_x_4444829, stdgo._internal.math.big.Big__nattwo._natTwo);
                    var __blank__ = 0i32;
                    _gotoNext = 4445040i32;
                } else if (__value__ == (4445040i32)) {
                    _y_4444832 = _y_4444832._expNN(_x_4444829, _q_4444715, _n, false);
                    if (((_y_4444832._cmp(stdgo._internal.math.big.Big__natone._natOne) == (0 : stdgo.GoInt)) || (_y_4444832._cmp(_nm1_4444612) == (0 : stdgo.GoInt)) : Bool)) {
                        _gotoNext = 4445111i32;
                    } else {
                        _gotoNext = 4445131i32;
                    };
                } else if (__value__ == (4445111i32)) {
                    _i_4444890++;
                    _gotoNext = 4444886i32;
                } else if (__value__ == (4445131i32)) {
                    _j_4445135 = (1u32 : stdgo.GoUInt);
                    _gotoNext = 4445131i32;
                    if ((_j_4445135 < _k_4444686 : Bool)) {
                        _gotoNext = 4445160i32;
                    } else {
                        _gotoNext = 4445325i32;
                    };
                } else if (__value__ == (4445156i32)) {
                    _j_4445135++;
                    _gotoNext = 4445131i32;
                } else if (__value__ == (4445160i32)) {
                    _y_4444832 = _y_4444832._sqr(_y_4444832);
                    {
                        var __tmp__ = _quotient_4444835._div(_y_4444832, _y_4444832, _n);
                        _quotient_4444835 = @:tmpset0 __tmp__._0;
                        _y_4444832 = @:tmpset0 __tmp__._1;
                    };
                    if (_y_4444832._cmp(_nm1_4444612) == ((0 : stdgo.GoInt))) {
                        _gotoNext = 4445239i32;
                    } else {
                        _gotoNext = 4445273i32;
                    };
                } else if (__value__ == (4445239i32)) {
                    _i_4444890++;
                    _gotoNext = 4444886i32;
                } else if (__value__ == (4445273i32)) {
                    if (_y_4444832._cmp(stdgo._internal.math.big.Big__natone._natOne) == ((0 : stdgo.GoInt))) {
                        _gotoNext = 4445295i32;
                    } else {
                        _gotoNext = 4445156i32;
                    };
                } else if (__value__ == (4445295i32)) {
                    return false;
                    _gotoNext = 4445156i32;
                } else if (__value__ == (4445325i32)) {
                    return false;
                    _i_4444890++;
                    _gotoNext = 4444886i32;
                } else if (__value__ == (4445343i32)) {
=======
                    _nm1_4274177 = (new stdgo._internal.math.big.Big_t_nat.T_nat(0, 0) : stdgo._internal.math.big.Big_t_nat.T_nat)._sub(_n, stdgo._internal.math.big.Big__natone._natOne);
                    _k_4274251 = _nm1_4274177._trailingZeroBits();
                    _q_4274280 = (new stdgo._internal.math.big.Big_t_nat.T_nat(0, 0) : stdgo._internal.math.big.Big_t_nat.T_nat)._shr(_nm1_4274177, _k_4274251);
                    _nm3_4274308 = (new stdgo._internal.math.big.Big_t_nat.T_nat(0, 0) : stdgo._internal.math.big.Big_t_nat.T_nat)._sub(_nm1_4274177, stdgo._internal.math.big.Big__nattwo._natTwo);
                    _rand_4274342 = stdgo._internal.math.rand.Rand_new_.new_(stdgo._internal.math.rand.Rand_newsource.newSource((_n[(0 : stdgo.GoInt)] : stdgo.GoInt64)));
                    _nm3Len_4274414 = _nm3_4274308._bitLen();
                    _gotoNext = 4274438i32;
                } else if (__value__ == (4274438i32)) {
                    _i_4274455 = (0 : stdgo.GoInt);
                    nextRandomBreak = false;
                    _gotoNext = 4274451i32;
                } else if (__value__ == (4274451i32)) {
                    if (!nextRandomBreak && ((_i_4274455 < _reps : Bool))) {
                        _gotoNext = 4274477i32;
                    } else {
                        _gotoNext = 4274908i32;
                    };
                } else if (__value__ == (4274477i32)) {
                    if (((_i_4274455 == (_reps - (1 : stdgo.GoInt) : stdgo.GoInt)) && _force2 : Bool)) {
                        _gotoNext = 4274506i32;
                    } else {
                        _gotoNext = 4274538i32;
                    };
                } else if (__value__ == (4274506i32)) {
                    _x_4274394 = _x_4274394._set(stdgo._internal.math.big.Big__nattwo._natTwo);
                    _gotoNext = 4274605i32;
                } else if (__value__ == (4274538i32)) {
                    _gotoNext = 4274538i32;
                    _x_4274394 = _x_4274394._random(_rand_4274342, _nm3_4274308, _nm3Len_4274414);
                    _x_4274394 = _x_4274394._add(_x_4274394, stdgo._internal.math.big.Big__nattwo._natTwo);
                    var __blank__ = 0i32;
                    _gotoNext = 4274605i32;
                } else if (__value__ == (4274605i32)) {
                    _y_4274397 = _y_4274397._expNN(_x_4274394, _q_4274280, _n, false);
                    if (((_y_4274397._cmp(stdgo._internal.math.big.Big__natone._natOne) == (0 : stdgo.GoInt)) || (_y_4274397._cmp(_nm1_4274177) == (0 : stdgo.GoInt)) : Bool)) {
                        _gotoNext = 4274676i32;
                    } else {
                        _gotoNext = 4274696i32;
                    };
                } else if (__value__ == (4274676i32)) {
                    _i_4274455++;
                    _gotoNext = 4274451i32;
                } else if (__value__ == (4274696i32)) {
                    _j_4274700 = (1u32 : stdgo.GoUInt);
                    _gotoNext = 4274696i32;
                    if ((_j_4274700 < _k_4274251 : Bool)) {
                        _gotoNext = 4274725i32;
                    } else {
                        _gotoNext = 4274890i32;
                    };
                } else if (__value__ == (4274721i32)) {
                    _j_4274700++;
                    _gotoNext = 4274696i32;
                } else if (__value__ == (4274725i32)) {
                    _y_4274397 = _y_4274397._sqr(_y_4274397);
                    {
                        var __tmp__ = _quotient_4274400._div(_y_4274397, _y_4274397, _n);
                        _quotient_4274400 = @:tmpset0 __tmp__._0;
                        _y_4274397 = @:tmpset0 __tmp__._1;
                    };
                    if (_y_4274397._cmp(_nm1_4274177) == ((0 : stdgo.GoInt))) {
                        _gotoNext = 4274804i32;
                    } else {
                        _gotoNext = 4274838i32;
                    };
                } else if (__value__ == (4274804i32)) {
                    _i_4274455++;
                    _gotoNext = 4274451i32;
                } else if (__value__ == (4274838i32)) {
                    if (_y_4274397._cmp(stdgo._internal.math.big.Big__natone._natOne) == ((0 : stdgo.GoInt))) {
                        _gotoNext = 4274860i32;
                    } else {
                        _gotoNext = 4274721i32;
                    };
                } else if (__value__ == (4274860i32)) {
                    return false;
                    _gotoNext = 4274721i32;
                } else if (__value__ == (4274890i32)) {
                    return false;
                    _i_4274455++;
                    _gotoNext = 4274451i32;
                } else if (__value__ == (4274908i32)) {
>>>>>>> 1598d646
                    return true;
                    _gotoNext = -1i32;
                };
            };
        };
        throw stdgo.Go.toInterface(("unreachable goto control flow" : stdgo.GoString));
    }
    @:keep
    @:tdfield
    static public function _divRecursiveStep( _z:stdgo._internal.math.big.Big_t_nat.T_nat, _u:stdgo._internal.math.big.Big_t_nat.T_nat, _v:stdgo._internal.math.big.Big_t_nat.T_nat, _depth:stdgo.GoInt, _tmp:stdgo.Ref<stdgo._internal.math.big.Big_t_nat.T_nat>, _temps:stdgo.Slice<stdgo.Ref<stdgo._internal.math.big.Big_t_nat.T_nat>>):Void {
        @:recv var _z:stdgo._internal.math.big.Big_t_nat.T_nat = _z;
        _u = _u._norm();
        _v = _v._norm();
        if ((_u.length) == ((0 : stdgo.GoInt))) {
            _z._clear();
            return;
        };
        var _n = (_v.length : stdgo.GoInt);
        if ((_n < (100 : stdgo.GoInt) : Bool)) {
            _z._divBasic(_u, _v);
            return;
        };
        var _m = ((_u.length) - _n : stdgo.GoInt);
        if ((_m < (0 : stdgo.GoInt) : Bool)) {
            return;
        };
        var b = (_n / (2 : stdgo.GoInt) : stdgo.GoInt);
        if ((_temps[(_depth : stdgo.GoInt)] == null || (_temps[(_depth : stdgo.GoInt)] : Dynamic).__nil__)) {
            _temps[(_depth : stdgo.GoInt)] = stdgo._internal.math.big.Big__getnat._getNat(_n);
        } else {
            (_temps[(_depth : stdgo.GoInt)] : stdgo._internal.math.big.Big_t_nat.T_nat).__setData__((@:checkr _temps[(_depth : stdgo.GoInt)] ?? throw "null pointer dereference")._make((b + (1 : stdgo.GoInt) : stdgo.GoInt)));
        };
        var _j = (_m : stdgo.GoInt);
        while ((_j > b : Bool)) {
            var _s = ((b - (1 : stdgo.GoInt) : stdgo.GoInt) : stdgo.GoInt);
            var _uu = (_u.__slice__((_j - b : stdgo.GoInt)) : stdgo._internal.math.big.Big_t_nat.T_nat);
            var _qhat = (_temps[(_depth : stdgo.GoInt)] : stdgo._internal.math.big.Big_t_nat.T_nat);
            _qhat._clear();
            _qhat._divRecursiveStep((_uu.__slice__(_s, (b + _n : stdgo.GoInt)) : stdgo._internal.math.big.Big_t_nat.T_nat), (_v.__slice__(_s) : stdgo._internal.math.big.Big_t_nat.T_nat), (_depth + (1 : stdgo.GoInt) : stdgo.GoInt), _tmp, _temps);
            _qhat = _qhat._norm();
            var _qhatv = ((@:checkr _tmp ?? throw "null pointer dereference")._make(((3 : stdgo.GoInt) * _n : stdgo.GoInt)) : stdgo._internal.math.big.Big_t_nat.T_nat);
            _qhatv._clear();
            _qhatv = _qhatv._mul(_qhat, (_v.__slice__(0, _s) : stdgo._internal.math.big.Big_t_nat.T_nat));
            {
                var _i = (0 : stdgo.GoInt);
                while ((_i < (2 : stdgo.GoInt) : Bool)) {
                    var _e = (_qhatv._cmp(_uu._norm()) : stdgo.GoInt);
if ((_e <= (0 : stdgo.GoInt) : Bool)) {
                        break;
                    };
stdgo._internal.math.big.Big__subvw._subVW(_qhat, _qhat, (1u32 : stdgo._internal.math.big.Big_word.Word));
var _c = (stdgo._internal.math.big.Big__subvv._subVV((_qhatv.__slice__(0, _s) : stdgo._internal.math.big.Big_t_nat.T_nat), (_qhatv.__slice__(0, _s) : stdgo._internal.math.big.Big_t_nat.T_nat), (_v.__slice__(0, _s) : stdgo._internal.math.big.Big_t_nat.T_nat)) : stdgo._internal.math.big.Big_word.Word);
if (((_qhatv.length) > _s : Bool)) {
                        stdgo._internal.math.big.Big__subvw._subVW((_qhatv.__slice__(_s) : stdgo._internal.math.big.Big_t_nat.T_nat), (_qhatv.__slice__(_s) : stdgo._internal.math.big.Big_t_nat.T_nat), _c);
                    };
stdgo._internal.math.big.Big__addat._addAt((_uu.__slice__(_s) : stdgo._internal.math.big.Big_t_nat.T_nat), (_v.__slice__(_s) : stdgo._internal.math.big.Big_t_nat.T_nat), (0 : stdgo.GoInt));
                    _i++;
                };
            };
            if ((_qhatv._cmp(_uu._norm()) > (0 : stdgo.GoInt) : Bool)) {
                throw stdgo.Go.toInterface(("impossible" : stdgo.GoString));
            };
            var _c = (stdgo._internal.math.big.Big__subvv._subVV((_uu.__slice__(0, (_qhatv.length)) : stdgo._internal.math.big.Big_t_nat.T_nat), (_uu.__slice__(0, (_qhatv.length)) : stdgo._internal.math.big.Big_t_nat.T_nat), _qhatv) : stdgo._internal.math.big.Big_word.Word);
            if ((_c > (0u32 : stdgo._internal.math.big.Big_word.Word) : Bool)) {
                stdgo._internal.math.big.Big__subvw._subVW((_uu.__slice__((_qhatv.length)) : stdgo._internal.math.big.Big_t_nat.T_nat), (_uu.__slice__((_qhatv.length)) : stdgo._internal.math.big.Big_t_nat.T_nat), _c);
            };
            stdgo._internal.math.big.Big__addat._addAt(_z, _qhat, (_j - b : stdgo.GoInt));
            _j = (_j - (b) : stdgo.GoInt);
        };
        var _s = (b - (1 : stdgo.GoInt) : stdgo.GoInt);
        var _qhat = (_temps[(_depth : stdgo.GoInt)] : stdgo._internal.math.big.Big_t_nat.T_nat);
        _qhat._clear();
        _qhat._divRecursiveStep((_u.__slice__(_s) : stdgo._internal.math.big.Big_t_nat.T_nat)._norm(), (_v.__slice__(_s) : stdgo._internal.math.big.Big_t_nat.T_nat), (_depth + (1 : stdgo.GoInt) : stdgo.GoInt), _tmp, _temps);
        _qhat = _qhat._norm();
        var _qhatv = ((@:checkr _tmp ?? throw "null pointer dereference")._make(((3 : stdgo.GoInt) * _n : stdgo.GoInt)) : stdgo._internal.math.big.Big_t_nat.T_nat);
        _qhatv._clear();
        _qhatv = _qhatv._mul(_qhat, (_v.__slice__(0, _s) : stdgo._internal.math.big.Big_t_nat.T_nat));
        {
            var _i = (0 : stdgo.GoInt);
            while ((_i < (2 : stdgo.GoInt) : Bool)) {
                {
                    var _e = (_qhatv._cmp(_u._norm()) : stdgo.GoInt);
                    if ((_e > (0 : stdgo.GoInt) : Bool)) {
                        stdgo._internal.math.big.Big__subvw._subVW(_qhat, _qhat, (1u32 : stdgo._internal.math.big.Big_word.Word));
                        var _c = (stdgo._internal.math.big.Big__subvv._subVV((_qhatv.__slice__(0, _s) : stdgo._internal.math.big.Big_t_nat.T_nat), (_qhatv.__slice__(0, _s) : stdgo._internal.math.big.Big_t_nat.T_nat), (_v.__slice__(0, _s) : stdgo._internal.math.big.Big_t_nat.T_nat)) : stdgo._internal.math.big.Big_word.Word);
                        if (((_qhatv.length) > _s : Bool)) {
                            stdgo._internal.math.big.Big__subvw._subVW((_qhatv.__slice__(_s) : stdgo._internal.math.big.Big_t_nat.T_nat), (_qhatv.__slice__(_s) : stdgo._internal.math.big.Big_t_nat.T_nat), _c);
                        };
                        stdgo._internal.math.big.Big__addat._addAt((_u.__slice__(_s) : stdgo._internal.math.big.Big_t_nat.T_nat), (_v.__slice__(_s) : stdgo._internal.math.big.Big_t_nat.T_nat), (0 : stdgo.GoInt));
                    };
                };
                _i++;
            };
        };
        if ((_qhatv._cmp(_u._norm()) > (0 : stdgo.GoInt) : Bool)) {
            throw stdgo.Go.toInterface(("impossible" : stdgo.GoString));
        };
        var _c = (stdgo._internal.math.big.Big__subvv._subVV((_u.__slice__((0 : stdgo.GoInt), (_qhatv.length)) : stdgo._internal.math.big.Big_t_nat.T_nat), (_u.__slice__((0 : stdgo.GoInt), (_qhatv.length)) : stdgo._internal.math.big.Big_t_nat.T_nat), _qhatv) : stdgo._internal.math.big.Big_word.Word);
        if ((_c > (0u32 : stdgo._internal.math.big.Big_word.Word) : Bool)) {
            _c = stdgo._internal.math.big.Big__subvw._subVW((_u.__slice__((_qhatv.length)) : stdgo._internal.math.big.Big_t_nat.T_nat), (_u.__slice__((_qhatv.length)) : stdgo._internal.math.big.Big_t_nat.T_nat), _c);
        };
        if ((_c > (0u32 : stdgo._internal.math.big.Big_word.Word) : Bool)) {
            throw stdgo.Go.toInterface(("impossible" : stdgo.GoString));
        };
        stdgo._internal.math.big.Big__addat._addAt(_z, _qhat._norm(), (0 : stdgo.GoInt));
    }
    @:keep
    @:tdfield
    static public function _divRecursive( _z:stdgo._internal.math.big.Big_t_nat.T_nat, _u:stdgo._internal.math.big.Big_t_nat.T_nat, _v:stdgo._internal.math.big.Big_t_nat.T_nat):Void {
        @:recv var _z:stdgo._internal.math.big.Big_t_nat.T_nat = _z;
        var _recDepth = ((2 : stdgo.GoInt) * stdgo._internal.math.bits.Bits_len.len((_v.length : stdgo.GoUInt)) : stdgo.GoInt);
        var _tmp = stdgo._internal.math.big.Big__getnat._getNat(((3 : stdgo.GoInt) * (_v.length) : stdgo.GoInt));
        var _temps = (new stdgo.Slice<stdgo.Ref<stdgo._internal.math.big.Big_t_nat.T_nat>>((_recDepth : stdgo.GoInt).toBasic(), 0) : stdgo.Slice<stdgo.Ref<stdgo._internal.math.big.Big_t_nat.T_nat>>);
        _z._clear();
        _z._divRecursiveStep(_u, _v, (0 : stdgo.GoInt), _tmp, _temps);
        for (__8 => _n in _temps) {
            if ((_n != null && ((_n : Dynamic).__nil__ == null || !(_n : Dynamic).__nil__))) {
                stdgo._internal.math.big.Big__putnat._putNat(_n);
            };
        };
        stdgo._internal.math.big.Big__putnat._putNat(_tmp);
    }
    @:keep
    @:tdfield
    static public function _divBasic( _q:stdgo._internal.math.big.Big_t_nat.T_nat, _u:stdgo._internal.math.big.Big_t_nat.T_nat, _v:stdgo._internal.math.big.Big_t_nat.T_nat):Void {
        @:recv var _q:stdgo._internal.math.big.Big_t_nat.T_nat = _q;
        var _n = (_v.length : stdgo.GoInt);
        var _m = ((_u.length) - _n : stdgo.GoInt);
        var _qhatvp = stdgo._internal.math.big.Big__getnat._getNat((_n + (1 : stdgo.GoInt) : stdgo.GoInt));
        var _qhatv = (_qhatvp : stdgo._internal.math.big.Big_t_nat.T_nat);
        var _vn1 = (_v[(_n - (1 : stdgo.GoInt) : stdgo.GoInt)] : stdgo._internal.math.big.Big_word.Word);
        var _rec = (stdgo._internal.math.big.Big__reciprocalword._reciprocalWord(_vn1) : stdgo._internal.math.big.Big_word.Word);
        {
            var _j = (_m : stdgo.GoInt);
            while ((_j >= (0 : stdgo.GoInt) : Bool)) {
                var _qhat = ((-1u32 : stdgo._internal.math.big.Big_word.Word) : stdgo._internal.math.big.Big_word.Word);
var _ujn:stdgo._internal.math.big.Big_word.Word = ((0 : stdgo.GoUInt) : stdgo._internal.math.big.Big_word.Word);
if (((_j + _n : stdgo.GoInt) < (_u.length) : Bool)) {
                    _ujn = _u[(_j + _n : stdgo.GoInt)];
                };
if (_ujn != (_vn1)) {
                    var _rhat:stdgo._internal.math.big.Big_word.Word = ((0 : stdgo.GoUInt) : stdgo._internal.math.big.Big_word.Word);
                    {
                        var __tmp__ = stdgo._internal.math.big.Big__divww._divWW(_ujn, _u[((_j + _n : stdgo.GoInt) - (1 : stdgo.GoInt) : stdgo.GoInt)], _vn1, _rec);
                        _qhat = @:tmpset0 __tmp__._0;
                        _rhat = @:tmpset0 __tmp__._1;
                    };
                    var _vn2 = (_v[(_n - (2 : stdgo.GoInt) : stdgo.GoInt)] : stdgo._internal.math.big.Big_word.Word);
                    var __tmp__ = stdgo._internal.math.big.Big__mulww._mulWW(_qhat, _vn2), _x1:stdgo._internal.math.big.Big_word.Word = __tmp__._0, _x2:stdgo._internal.math.big.Big_word.Word = __tmp__._1;
                    var _ujn2 = (_u[((_j + _n : stdgo.GoInt) - (2 : stdgo.GoInt) : stdgo.GoInt)] : stdgo._internal.math.big.Big_word.Word);
                    while (stdgo._internal.math.big.Big__greaterthan._greaterThan(_x1, _x2, _rhat, _ujn2)) {
                        _qhat--;
                        var _prevRhat = (_rhat : stdgo._internal.math.big.Big_word.Word);
                        _rhat = (_rhat + (_vn1) : stdgo._internal.math.big.Big_word.Word);
                        if ((_rhat < _prevRhat : Bool)) {
                            break;
                        };
                        {
                            var __tmp__ = stdgo._internal.math.big.Big__mulww._mulWW(_qhat, _vn2);
                            _x1 = @:tmpset0 __tmp__._0;
                            _x2 = @:tmpset0 __tmp__._1;
                        };
                    };
                };
_qhatv[(_n : stdgo.GoInt)] = stdgo._internal.math.big.Big__muladdvww._mulAddVWW((_qhatv.__slice__((0 : stdgo.GoInt), _n) : stdgo._internal.math.big.Big_t_nat.T_nat), _v, _qhat, (0u32 : stdgo._internal.math.big.Big_word.Word));
var _qhl = (_qhatv.length : stdgo.GoInt);
if ((((_j + _qhl : stdgo.GoInt) > (_u.length) : Bool) && (_qhatv[(_n : stdgo.GoInt)] == (0u32 : stdgo._internal.math.big.Big_word.Word)) : Bool)) {
                    _qhl--;
                };
var _c = (stdgo._internal.math.big.Big__subvv._subVV((_u.__slice__(_j, (_j + _qhl : stdgo.GoInt)) : stdgo._internal.math.big.Big_t_nat.T_nat), (_u.__slice__(_j) : stdgo._internal.math.big.Big_t_nat.T_nat), _qhatv) : stdgo._internal.math.big.Big_word.Word);
if (_c != ((0u32 : stdgo._internal.math.big.Big_word.Word))) {
                    var _c = (stdgo._internal.math.big.Big__addvv._addVV((_u.__slice__(_j, (_j + _n : stdgo.GoInt)) : stdgo._internal.math.big.Big_t_nat.T_nat), (_u.__slice__(_j) : stdgo._internal.math.big.Big_t_nat.T_nat), _v) : stdgo._internal.math.big.Big_word.Word);
                    if ((_n < _qhl : Bool)) {
                        _u[(_j + _n : stdgo.GoInt)] = (_u[(_j + _n : stdgo.GoInt)] + (_c) : stdgo._internal.math.big.Big_word.Word);
                    };
                    _qhat--;
                };
if (((_j == (_m) && _m == ((_q.length)) : Bool) && (_qhat == (0u32 : stdgo._internal.math.big.Big_word.Word)) : Bool)) {
                    {
                        _j--;
                        continue;
                    };
                };
_q[(_j : stdgo.GoInt)] = _qhat;
                _j--;
            };
        };
        stdgo._internal.math.big.Big__putnat._putNat(_qhatvp);
    }
    @:keep
    @:tdfield
    static public function _divLarge( _z:stdgo._internal.math.big.Big_t_nat.T_nat, _u:stdgo._internal.math.big.Big_t_nat.T_nat, _uIn:stdgo._internal.math.big.Big_t_nat.T_nat, _vIn:stdgo._internal.math.big.Big_t_nat.T_nat):{ var _0 : stdgo._internal.math.big.Big_t_nat.T_nat; var _1 : stdgo._internal.math.big.Big_t_nat.T_nat; } {
        @:recv var _z:stdgo._internal.math.big.Big_t_nat.T_nat = _z;
        var _q = new stdgo._internal.math.big.Big_t_nat.T_nat(0, 0), _r = new stdgo._internal.math.big.Big_t_nat.T_nat(0, 0);
        var _n = (_vIn.length : stdgo.GoInt);
        var _m = ((_uIn.length) - _n : stdgo.GoInt);
        var _shift = (stdgo._internal.math.big.Big__nlz._nlz(_vIn[(_n - (1 : stdgo.GoInt) : stdgo.GoInt)]) : stdgo.GoUInt);
        var _vp = stdgo._internal.math.big.Big__getnat._getNat(_n);
        var _v = (_vp : stdgo._internal.math.big.Big_t_nat.T_nat);
        stdgo._internal.math.big.Big__shlvu._shlVU(_v, _vIn, _shift);
        _u = _u._make(((_uIn.length) + (1 : stdgo.GoInt) : stdgo.GoInt));
        _u[(_uIn.length : stdgo.GoInt)] = stdgo._internal.math.big.Big__shlvu._shlVU((_u.__slice__((0 : stdgo.GoInt), (_uIn.length)) : stdgo._internal.math.big.Big_t_nat.T_nat), _uIn, _shift);
        if (stdgo._internal.math.big.Big__alias._alias(_z, _u)) {
            _z = null;
        };
        _q = _z._make((_m + (1 : stdgo.GoInt) : stdgo.GoInt));
        if ((_n < (100 : stdgo.GoInt) : Bool)) {
            _q._divBasic(_u, _v);
        } else {
            _q._divRecursive(_u, _v);
        };
        stdgo._internal.math.big.Big__putnat._putNat(_vp);
        _q = _q._norm();
        stdgo._internal.math.big.Big__shrvu._shrVU(_u, _u, _shift);
        _r = _u._norm();
        return {
            final __tmp__:{ var _0 : stdgo._internal.math.big.Big_t_nat.T_nat; var _1 : stdgo._internal.math.big.Big_t_nat.T_nat; } = { _0 : _q, _1 : _r };
            _q = __tmp__._0;
            _r = __tmp__._1;
            __tmp__;
        };
    }
    @:keep
    @:tdfield
    static public function _modW( _x:stdgo._internal.math.big.Big_t_nat.T_nat, _d:stdgo._internal.math.big.Big_word.Word):stdgo._internal.math.big.Big_word.Word {
        @:recv var _x:stdgo._internal.math.big.Big_t_nat.T_nat = _x;
        var _r = ((0 : stdgo.GoUInt) : stdgo._internal.math.big.Big_word.Word);
        var _q:stdgo._internal.math.big.Big_t_nat.T_nat = new stdgo._internal.math.big.Big_t_nat.T_nat(0, 0);
        _q = _q._make((_x.length));
        return _r = stdgo._internal.math.big.Big__divwvw._divWVW(_q, (0u32 : stdgo._internal.math.big.Big_word.Word), _x, _d);
    }
    @:keep
    @:tdfield
    static public function _divW( _z:stdgo._internal.math.big.Big_t_nat.T_nat, _x:stdgo._internal.math.big.Big_t_nat.T_nat, _y:stdgo._internal.math.big.Big_word.Word):{ var _0 : stdgo._internal.math.big.Big_t_nat.T_nat; var _1 : stdgo._internal.math.big.Big_word.Word; } {
        @:recv var _z:stdgo._internal.math.big.Big_t_nat.T_nat = _z;
        var _q = new stdgo._internal.math.big.Big_t_nat.T_nat(0, 0), _r = ((0 : stdgo.GoUInt) : stdgo._internal.math.big.Big_word.Word);
        var _m = (_x.length : stdgo.GoInt);
        if (_y == ((0u32 : stdgo._internal.math.big.Big_word.Word))) {
            throw stdgo.Go.toInterface(("division by zero" : stdgo.GoString));
        } else if (_y == ((1u32 : stdgo._internal.math.big.Big_word.Word))) {
            _q = _z._set(_x);
            return { _0 : _q, _1 : _r };
        } else if (_m == ((0 : stdgo.GoInt))) {
            _q = (_z.__slice__(0, (0 : stdgo.GoInt)) : stdgo._internal.math.big.Big_t_nat.T_nat);
            return { _0 : _q, _1 : _r };
        };
        _z = _z._make(_m);
        _r = stdgo._internal.math.big.Big__divwvw._divWVW(_z, (0u32 : stdgo._internal.math.big.Big_word.Word), _x, _y);
        _q = _z._norm();
        return { _0 : _q, _1 : _r };
    }
    @:keep
    @:tdfield
    static public function _div( _z:stdgo._internal.math.big.Big_t_nat.T_nat, _z2:stdgo._internal.math.big.Big_t_nat.T_nat, _u:stdgo._internal.math.big.Big_t_nat.T_nat, _v:stdgo._internal.math.big.Big_t_nat.T_nat):{ var _0 : stdgo._internal.math.big.Big_t_nat.T_nat; var _1 : stdgo._internal.math.big.Big_t_nat.T_nat; } {
        @:recv var _z:stdgo._internal.math.big.Big_t_nat.T_nat = _z;
        var _q = new stdgo._internal.math.big.Big_t_nat.T_nat(0, 0), _r = new stdgo._internal.math.big.Big_t_nat.T_nat(0, 0);
        if ((_v.length) == ((0 : stdgo.GoInt))) {
            throw stdgo.Go.toInterface(("division by zero" : stdgo.GoString));
        };
        if ((_u._cmp(_v) < (0 : stdgo.GoInt) : Bool)) {
            _q = (_z.__slice__(0, (0 : stdgo.GoInt)) : stdgo._internal.math.big.Big_t_nat.T_nat);
            _r = _z2._set(_u);
            return { _0 : _q, _1 : _r };
        };
        if ((_v.length) == ((1 : stdgo.GoInt))) {
            var _r2:stdgo._internal.math.big.Big_word.Word = ((0 : stdgo.GoUInt) : stdgo._internal.math.big.Big_word.Word);
            {
                var __tmp__ = _z._divW(_u, _v[(0 : stdgo.GoInt)]);
                _q = @:tmpset0 __tmp__._0;
                _r2 = @:tmpset0 __tmp__._1;
            };
            _r = _z2._setWord(_r2);
            return { _0 : _q, _1 : _r };
        };
        {
            var __tmp__ = _z._divLarge(_z2, _u, _v);
            _q = @:tmpset0 __tmp__._0;
            _r = @:tmpset0 __tmp__._1;
        };
        return { _0 : _q, _1 : _r };
    }
    @:keep
    @:tdfield
    static public function _rem( _z:stdgo._internal.math.big.Big_t_nat.T_nat, _u:stdgo._internal.math.big.Big_t_nat.T_nat, _v:stdgo._internal.math.big.Big_t_nat.T_nat):stdgo._internal.math.big.Big_t_nat.T_nat {
        @:recv var _z:stdgo._internal.math.big.Big_t_nat.T_nat = _z;
        var _r = new stdgo._internal.math.big.Big_t_nat.T_nat(0, 0);
        if (stdgo._internal.math.big.Big__alias._alias(_z, _u)) {
            _z = null;
        };
        var _qp = stdgo._internal.math.big.Big__getnat._getNat((0 : stdgo.GoInt));
        var __tmp__ = (@:checkr _qp ?? throw "null pointer dereference")._div(_z, _u, _v), _q:stdgo._internal.math.big.Big_t_nat.T_nat = __tmp__._0, _r:stdgo._internal.math.big.Big_t_nat.T_nat = __tmp__._1;
        (_qp : stdgo._internal.math.big.Big_t_nat.T_nat).__setData__(_q);
        stdgo._internal.math.big.Big__putnat._putNat(_qp);
        return _r;
    }
    @:keep
    @:tdfield
    static public function _expWW( _z:stdgo._internal.math.big.Big_t_nat.T_nat, _x:stdgo._internal.math.big.Big_word.Word, _y:stdgo._internal.math.big.Big_word.Word):stdgo._internal.math.big.Big_t_nat.T_nat {
        @:recv var _z:stdgo._internal.math.big.Big_t_nat.T_nat = _z;
        return _z._expNN((new stdgo._internal.math.big.Big_t_nat.T_nat(0, 0) : stdgo._internal.math.big.Big_t_nat.T_nat)._setWord(_x), (new stdgo._internal.math.big.Big_t_nat.T_nat(0, 0) : stdgo._internal.math.big.Big_t_nat.T_nat)._setWord(_y), null, false);
    }
    @:keep
    @:tdfield
    static public function _convertWords( _q:stdgo._internal.math.big.Big_t_nat.T_nat, _s:stdgo.Slice<stdgo.GoUInt8>, _b:stdgo._internal.math.big.Big_word.Word, _ndigits:stdgo.GoInt, _bb:stdgo._internal.math.big.Big_word.Word, _table:stdgo.Slice<stdgo._internal.math.big.Big_t_divisor.T_divisor>):Void {
        @:recv var _q:stdgo._internal.math.big.Big_t_nat.T_nat = _q;
        if (_table != null) {
            var _r:stdgo._internal.math.big.Big_t_nat.T_nat = new stdgo._internal.math.big.Big_t_nat.T_nat(0, 0);
            var _index = ((_table.length) - (1 : stdgo.GoInt) : stdgo.GoInt);
            while (((_q.length) > stdgo._internal.math.big.Big__leafsize._leafSize : Bool)) {
                var _maxLength = (_q._bitLen() : stdgo.GoInt);
                var _minLength = (_maxLength >> (1i64 : stdgo.GoUInt64) : stdgo.GoInt);
                while (((_index > (0 : stdgo.GoInt) : Bool) && (_table[(_index - (1 : stdgo.GoInt) : stdgo.GoInt)]._nbits > _minLength : Bool) : Bool)) {
                    _index--;
                };
                if (((_table[(_index : stdgo.GoInt)]._nbits >= _maxLength : Bool) && (_table[(_index : stdgo.GoInt)]._bbb._cmp(_q) >= (0 : stdgo.GoInt) : Bool) : Bool)) {
                    _index--;
                    if ((_index < (0 : stdgo.GoInt) : Bool)) {
                        throw stdgo.Go.toInterface(("internal inconsistency" : stdgo.GoString));
                    };
                };
                {
                    var __tmp__ = _q._div(_r, _q, _table[(_index : stdgo.GoInt)]._bbb);
                    _q = @:tmpset0 __tmp__._0;
                    _r = @:tmpset0 __tmp__._1;
                };
                var _h = ((_s.length) - _table[(_index : stdgo.GoInt)]._ndigits : stdgo.GoInt);
                _r._convertWords((_s.__slice__(_h) : stdgo.Slice<stdgo.GoUInt8>), _b, _ndigits, _bb, (_table.__slice__((0 : stdgo.GoInt), _index) : stdgo.Slice<stdgo._internal.math.big.Big_t_divisor.T_divisor>));
                _s = (_s.__slice__(0, _h) : stdgo.Slice<stdgo.GoUInt8>);
            };
        };
        var _i = (_s.length : stdgo.GoInt);
        var _r:stdgo._internal.math.big.Big_word.Word = ((0 : stdgo.GoUInt) : stdgo._internal.math.big.Big_word.Word);
        if (_b == ((10u32 : stdgo._internal.math.big.Big_word.Word))) {
            while (((_q.length) > (0 : stdgo.GoInt) : Bool)) {
                {
                    var __tmp__ = _q._divW(_q, _bb);
                    _q = @:tmpset0 __tmp__._0;
                    _r = @:tmpset0 __tmp__._1;
                };
                {
                    var _j = (0 : stdgo.GoInt);
                    while (((_j < _ndigits : Bool) && (_i > (0 : stdgo.GoInt) : Bool) : Bool)) {
                        _i--;
var _t = (_r / (10u32 : stdgo._internal.math.big.Big_word.Word) : stdgo._internal.math.big.Big_word.Word);
_s[(_i : stdgo.GoInt)] = ((48 : stdgo.GoUInt8) + ((_r - (_t * (10u32 : stdgo._internal.math.big.Big_word.Word) : stdgo._internal.math.big.Big_word.Word) : stdgo._internal.math.big.Big_word.Word) : stdgo.GoUInt8) : stdgo.GoUInt8);
_r = _t;
                        _j++;
                    };
                };
            };
        } else {
            while (((_q.length) > (0 : stdgo.GoInt) : Bool)) {
                {
                    var __tmp__ = _q._divW(_q, _bb);
                    _q = @:tmpset0 __tmp__._0;
                    _r = @:tmpset0 __tmp__._1;
                };
                {
                    var _j = (0 : stdgo.GoInt);
                    while (((_j < _ndigits : Bool) && (_i > (0 : stdgo.GoInt) : Bool) : Bool)) {
                        _i--;
_s[(_i : stdgo.GoInt)] = ("0123456789abcdefghijklmnopqrstuvwxyzABCDEFGHIJKLMNOPQRSTUVWXYZ" : stdgo.GoString)[((_r % _b : stdgo._internal.math.big.Big_word.Word) : stdgo.GoInt)];
_r = (_r / (_b) : stdgo._internal.math.big.Big_word.Word);
                        _j++;
                    };
                };
            };
        };
        while ((_i > (0 : stdgo.GoInt) : Bool)) {
            _i--;
            _s[(_i : stdgo.GoInt)] = (48 : stdgo.GoUInt8);
        };
    }
    @:keep
    @:tdfield
    static public function _itoa( _x:stdgo._internal.math.big.Big_t_nat.T_nat, _neg:Bool, _base:stdgo.GoInt):stdgo.Slice<stdgo.GoUInt8> {
        @:recv var _x:stdgo._internal.math.big.Big_t_nat.T_nat = _x;
        if (((_base < (2 : stdgo.GoInt) : Bool) || (_base > (62 : stdgo.GoInt) : Bool) : Bool)) {
            throw stdgo.Go.toInterface(("invalid base" : stdgo.GoString));
        };
        if ((_x.length) == ((0 : stdgo.GoInt))) {
            return ((("0" : stdgo.GoString) : stdgo.GoString) : stdgo.Slice<stdgo.GoUInt8>);
        };
        var _i = ((((_x._bitLen() : stdgo.GoFloat64) / stdgo._internal.math.Math_log2.log2((_base : stdgo.GoFloat64)) : stdgo.GoFloat64) : stdgo.GoInt) + (1 : stdgo.GoInt) : stdgo.GoInt);
        if (_neg) {
            _i++;
        };
        var _s = (new stdgo.Slice<stdgo.GoUInt8>((_i : stdgo.GoInt).toBasic(), 0).__setNumber32__() : stdgo.Slice<stdgo.GoUInt8>);
        {
            var _b = (_base : stdgo._internal.math.big.Big_word.Word);
            if (_b == ((_b & -_b : stdgo._internal.math.big.Big_word.Word))) {
                var _shift = (stdgo._internal.math.bits.Bits_trailingzeros.trailingZeros((_b : stdgo.GoUInt)) : stdgo.GoUInt);
                var _mask = ((((1u32 : stdgo._internal.math.big.Big_word.Word) << _shift : stdgo._internal.math.big.Big_word.Word) - (1u32 : stdgo._internal.math.big.Big_word.Word) : stdgo._internal.math.big.Big_word.Word) : stdgo._internal.math.big.Big_word.Word);
                var _w = (_x[(0 : stdgo.GoInt)] : stdgo._internal.math.big.Big_word.Word);
                var _nbits = ((32u32 : stdgo.GoUInt) : stdgo.GoUInt);
                {
                    var _k = (1 : stdgo.GoInt);
                    while ((_k < (_x.length) : Bool)) {
                        while ((_nbits >= _shift : Bool)) {
                            _i--;
                            _s[(_i : stdgo.GoInt)] = ("0123456789abcdefghijklmnopqrstuvwxyzABCDEFGHIJKLMNOPQRSTUVWXYZ" : stdgo.GoString)[((_w & _mask : stdgo._internal.math.big.Big_word.Word) : stdgo.GoInt)];
                            _w = (_w >> (_shift) : stdgo._internal.math.big.Big_word.Word);
                            _nbits = (_nbits - (_shift) : stdgo.GoUInt);
                        };
if (_nbits == ((0u32 : stdgo.GoUInt))) {
                            _w = _x[(_k : stdgo.GoInt)];
                            _nbits = (32u32 : stdgo.GoUInt);
                        } else {
                            _w = (_w | ((_x[(_k : stdgo.GoInt)] << _nbits : stdgo._internal.math.big.Big_word.Word)) : stdgo._internal.math.big.Big_word.Word);
                            _i--;
                            _s[(_i : stdgo.GoInt)] = ("0123456789abcdefghijklmnopqrstuvwxyzABCDEFGHIJKLMNOPQRSTUVWXYZ" : stdgo.GoString)[((_w & _mask : stdgo._internal.math.big.Big_word.Word) : stdgo.GoInt)];
                            _w = (_x[(_k : stdgo.GoInt)] >> ((_shift - _nbits : stdgo.GoUInt)) : stdgo._internal.math.big.Big_word.Word);
                            _nbits = ((32u32 : stdgo.GoUInt) - ((_shift - _nbits : stdgo.GoUInt)) : stdgo.GoUInt);
                        };
                        _k++;
                    };
                };
                while (_w != ((0u32 : stdgo._internal.math.big.Big_word.Word))) {
                    _i--;
                    _s[(_i : stdgo.GoInt)] = ("0123456789abcdefghijklmnopqrstuvwxyzABCDEFGHIJKLMNOPQRSTUVWXYZ" : stdgo.GoString)[((_w & _mask : stdgo._internal.math.big.Big_word.Word) : stdgo.GoInt)];
                    _w = (_w >> (_shift) : stdgo._internal.math.big.Big_word.Word);
                };
            } else {
                var __tmp__ = stdgo._internal.math.big.Big__maxpow._maxPow(_b), _bb:stdgo._internal.math.big.Big_word.Word = __tmp__._0, _ndigits:stdgo.GoInt = __tmp__._1;
                var _table = stdgo._internal.math.big.Big__divisors._divisors((_x.length), _b, _ndigits, _bb);
                var _q = ((new stdgo._internal.math.big.Big_t_nat.T_nat(0, 0) : stdgo._internal.math.big.Big_t_nat.T_nat)._set(_x) : stdgo._internal.math.big.Big_t_nat.T_nat);
                _q._convertWords(_s, _b, _ndigits, _bb, _table);
                _i = (0 : stdgo.GoInt);
                while (_s[(_i : stdgo.GoInt)] == ((48 : stdgo.GoUInt8))) {
                    _i++;
                };
            };
        };
        if (_neg) {
            _i--;
            _s[(_i : stdgo.GoInt)] = (45 : stdgo.GoUInt8);
        };
        return (_s.__slice__(_i) : stdgo.Slice<stdgo.GoUInt8>);
    }
    @:keep
    @:tdfield
    static public function _utoa( _x:stdgo._internal.math.big.Big_t_nat.T_nat, _base:stdgo.GoInt):stdgo.Slice<stdgo.GoUInt8> {
        @:recv var _x:stdgo._internal.math.big.Big_t_nat.T_nat = _x;
        return _x._itoa(false, _base);
    }
    @:keep
    @:tdfield
    static public function _scan( _z:stdgo._internal.math.big.Big_t_nat.T_nat, _r:stdgo._internal.io.Io_bytescanner.ByteScanner, _base:stdgo.GoInt, _fracOk:Bool):{ var _0 : stdgo._internal.math.big.Big_t_nat.T_nat; var _1 : stdgo.GoInt; var _2 : stdgo.GoInt; var _3 : stdgo.Error; } {
        @:recv var _z:stdgo._internal.math.big.Big_t_nat.T_nat = _z;
        var _res = new stdgo._internal.math.big.Big_t_nat.T_nat(0, 0), _b = (0 : stdgo.GoInt), _count = (0 : stdgo.GoInt), _err = (null : stdgo.Error);
        var _baseOk = ((_base == ((0 : stdgo.GoInt)) || ((!_fracOk && ((2 : stdgo.GoInt) <= _base : Bool) : Bool) && (_base <= (62 : stdgo.GoInt) : Bool) : Bool) : Bool) || (_fracOk && ((((_base == ((2 : stdgo.GoInt)) || _base == ((8 : stdgo.GoInt)) : Bool) || _base == ((10 : stdgo.GoInt)) : Bool) || (_base == (16 : stdgo.GoInt)) : Bool)) : Bool) : Bool);
        if (!_baseOk) {
            throw stdgo.Go.toInterface(stdgo._internal.fmt.Fmt_sprintf.sprintf(("invalid number base %d" : stdgo.GoString), stdgo.Go.toInterface(_base)));
        };
        var _prev = (46 : stdgo.GoInt32);
        var _invalSep = (false : Bool);
        var __tmp__ = _r.readByte(), _ch:stdgo.GoUInt8 = __tmp__._0, _err:stdgo.Error = __tmp__._1;
        var __0 = (_base : stdgo.GoInt), __1 = (0 : stdgo.GoInt);
var _prefix = __1, _b = __0;
        if (_base == ((0 : stdgo.GoInt))) {
            _b = (10 : stdgo.GoInt);
            if (((_err == null) && (_ch == (48 : stdgo.GoUInt8)) : Bool)) {
                _prev = (48 : stdgo.GoInt32);
                _count = (1 : stdgo.GoInt);
                {
                    var __tmp__ = _r.readByte();
                    _ch = @:tmpset0 __tmp__._0;
                    _err = @:tmpset0 __tmp__._1;
                };
                if (_err == null) {
                    {
                        final __value__ = _ch;
                        if (__value__ == ((98 : stdgo.GoUInt8)) || __value__ == ((66 : stdgo.GoUInt8))) {
                            {
                                final __tmp__0 = (2 : stdgo.GoInt);
                                final __tmp__1 = (98 : stdgo.GoInt);
                                _b = __tmp__0;
                                _prefix = __tmp__1;
                            };
                        } else if (__value__ == ((111 : stdgo.GoUInt8)) || __value__ == ((79 : stdgo.GoUInt8))) {
                            {
                                final __tmp__0 = (8 : stdgo.GoInt);
                                final __tmp__1 = (111 : stdgo.GoInt);
                                _b = __tmp__0;
                                _prefix = __tmp__1;
                            };
                        } else if (__value__ == ((120 : stdgo.GoUInt8)) || __value__ == ((88 : stdgo.GoUInt8))) {
                            {
                                final __tmp__0 = (16 : stdgo.GoInt);
                                final __tmp__1 = (120 : stdgo.GoInt);
                                _b = __tmp__0;
                                _prefix = __tmp__1;
                            };
                        } else {
                            if (!_fracOk) {
                                {
                                    final __tmp__0 = (8 : stdgo.GoInt);
                                    final __tmp__1 = (48 : stdgo.GoInt);
                                    _b = __tmp__0;
                                    _prefix = __tmp__1;
                                };
                            };
                        };
                    };
                    if (_prefix != ((0 : stdgo.GoInt))) {
                        _count = (0 : stdgo.GoInt);
                        if (_prefix != ((48 : stdgo.GoInt))) {
                            {
                                var __tmp__ = _r.readByte();
                                _ch = @:tmpset0 __tmp__._0;
                                _err = @:tmpset0 __tmp__._1;
                            };
                        };
                    };
                };
            };
        };
        _z = (_z.__slice__(0, (0 : stdgo.GoInt)) : stdgo._internal.math.big.Big_t_nat.T_nat);
        var _b1 = (_b : stdgo._internal.math.big.Big_word.Word);
        var __tmp__ = stdgo._internal.math.big.Big__maxpow._maxPow(_b1), _bn:stdgo._internal.math.big.Big_word.Word = __tmp__._0, _n:stdgo.GoInt = __tmp__._1;
        var _di = ((0u32 : stdgo._internal.math.big.Big_word.Word) : stdgo._internal.math.big.Big_word.Word);
        var _i = (0 : stdgo.GoInt);
        var _dp = (-1 : stdgo.GoInt);
        while (_err == null) {
            if (((_ch == (46 : stdgo.GoUInt8)) && _fracOk : Bool)) {
                _fracOk = false;
                if (_prev == ((95 : stdgo.GoInt32))) {
                    _invalSep = true;
                };
                _prev = (46 : stdgo.GoInt32);
                _dp = _count;
            } else if (((_ch == (95 : stdgo.GoUInt8)) && (_base == (0 : stdgo.GoInt)) : Bool)) {
                if (_prev != ((48 : stdgo.GoInt32))) {
                    _invalSep = true;
                };
                _prev = (95 : stdgo.GoInt32);
            } else {
                var _d1:stdgo._internal.math.big.Big_word.Word = ((0 : stdgo.GoUInt) : stdgo._internal.math.big.Big_word.Word);
                if ((((48 : stdgo.GoUInt8) <= _ch : Bool) && (_ch <= (57 : stdgo.GoUInt8) : Bool) : Bool)) {
                    _d1 = ((_ch - (48 : stdgo.GoUInt8) : stdgo.GoUInt8) : stdgo._internal.math.big.Big_word.Word);
                } else if ((((97 : stdgo.GoUInt8) <= _ch : Bool) && (_ch <= (122 : stdgo.GoUInt8) : Bool) : Bool)) {
                    _d1 = (((_ch - (97 : stdgo.GoUInt8) : stdgo.GoUInt8) + (10 : stdgo.GoUInt8) : stdgo.GoUInt8) : stdgo._internal.math.big.Big_word.Word);
                } else if ((((65 : stdgo.GoUInt8) <= _ch : Bool) && (_ch <= (90 : stdgo.GoUInt8) : Bool) : Bool)) {
                    if ((_b <= (36 : stdgo.GoInt) : Bool)) {
                        _d1 = (((_ch - (65 : stdgo.GoUInt8) : stdgo.GoUInt8) + (10 : stdgo.GoUInt8) : stdgo.GoUInt8) : stdgo._internal.math.big.Big_word.Word);
                    } else {
                        _d1 = (((_ch - (65 : stdgo.GoUInt8) : stdgo.GoUInt8) + (36 : stdgo.GoUInt8) : stdgo.GoUInt8) : stdgo._internal.math.big.Big_word.Word);
                    };
                } else {
                    _d1 = (63u32 : stdgo._internal.math.big.Big_word.Word);
                };
                if ((_d1 >= _b1 : Bool)) {
                    _r.unreadByte();
                    break;
                };
                _prev = (48 : stdgo.GoInt32);
                _count++;
                _di = ((_di * _b1 : stdgo._internal.math.big.Big_word.Word) + _d1 : stdgo._internal.math.big.Big_word.Word);
                _i++;
                if (_i == (_n)) {
                    _z = _z._mulAddWW(_z, _bn, _di);
                    _di = (0u32 : stdgo._internal.math.big.Big_word.Word);
                    _i = (0 : stdgo.GoInt);
                };
            };
            {
                var __tmp__ = _r.readByte();
                _ch = @:tmpset0 __tmp__._0;
                _err = @:tmpset0 __tmp__._1;
            };
        };
        if (stdgo.Go.toInterface(_err) == (stdgo.Go.toInterface(stdgo._internal.io.Io_eof.eOF))) {
            _err = (null : stdgo.Error);
        };
        if (((_err == null) && ((_invalSep || (_prev == (95 : stdgo.GoInt32)) : Bool)) : Bool)) {
            _err = stdgo._internal.math.big.Big__errinvalsep._errInvalSep;
        };
        if (_count == ((0 : stdgo.GoInt))) {
            if (_prefix == ((48 : stdgo.GoInt))) {
                return {
                    final __tmp__:{ var _0 : stdgo._internal.math.big.Big_t_nat.T_nat; var _1 : stdgo.GoInt; var _2 : stdgo.GoInt; var _3 : stdgo.Error; } = { _0 : (_z.__slice__(0, (0 : stdgo.GoInt)) : stdgo._internal.math.big.Big_t_nat.T_nat), _1 : (10 : stdgo.GoInt), _2 : (1 : stdgo.GoInt), _3 : _err };
                    _res = __tmp__._0;
                    _b = __tmp__._1;
                    _count = __tmp__._2;
                    _err = __tmp__._3;
                    __tmp__;
                };
            };
            _err = stdgo._internal.math.big.Big__errnodigits._errNoDigits;
        };
        if ((_i > (0 : stdgo.GoInt) : Bool)) {
            _z = _z._mulAddWW(_z, stdgo._internal.math.big.Big__pow._pow(_b1, _i), _di);
        };
        _res = _z._norm();
        if ((_dp >= (0 : stdgo.GoInt) : Bool)) {
            _count = (_dp - _count : stdgo.GoInt);
        };
        return { _0 : _res, _1 : _b, _2 : _count, _3 : _err };
    }
    @:keep
    @:tdfield
    static public function _subMod2N( _z:stdgo._internal.math.big.Big_t_nat.T_nat, _x:stdgo._internal.math.big.Big_t_nat.T_nat, _y:stdgo._internal.math.big.Big_t_nat.T_nat, _n:stdgo.GoUInt):stdgo._internal.math.big.Big_t_nat.T_nat {
        @:recv var _z:stdgo._internal.math.big.Big_t_nat.T_nat = _z;
        if (((_x._bitLen() : stdgo.GoUInt) > _n : Bool)) {
            if (stdgo._internal.math.big.Big__alias._alias(_z, _x)) {
                _x = _x._trunc(_x, _n);
            } else {
                _x = (new stdgo._internal.math.big.Big_t_nat.T_nat(0, 0) : stdgo._internal.math.big.Big_t_nat.T_nat)._trunc(_x, _n);
            };
        };
        if (((_y._bitLen() : stdgo.GoUInt) > _n : Bool)) {
            if (stdgo._internal.math.big.Big__alias._alias(_z, _y)) {
                _y = _y._trunc(_y, _n);
            } else {
                _y = (new stdgo._internal.math.big.Big_t_nat.T_nat(0, 0) : stdgo._internal.math.big.Big_t_nat.T_nat)._trunc(_y, _n);
            };
        };
        if ((_x._cmp(_y) >= (0 : stdgo.GoInt) : Bool)) {
            return _z._sub(_x, _y);
        };
        _z = _z._sub(_y, _x);
        while ((((_z.length : stdgo.GoUInt) * (32u32 : stdgo.GoUInt) : stdgo.GoUInt) < _n : Bool)) {
            _z = (_z.__append__((0u32 : stdgo._internal.math.big.Big_word.Word)));
        };
        for (_i => _ in _z) {
            _z[(_i : stdgo.GoInt)] = (-1 ^ _z[(_i : stdgo.GoInt)]);
        };
        _z = _z._trunc(_z, _n);
        return _z._add(_z, stdgo._internal.math.big.Big__natone._natOne);
    }
    @:keep
    @:tdfield
    static public function _sqrt( _z:stdgo._internal.math.big.Big_t_nat.T_nat, _x:stdgo._internal.math.big.Big_t_nat.T_nat):stdgo._internal.math.big.Big_t_nat.T_nat {
        @:recv var _z:stdgo._internal.math.big.Big_t_nat.T_nat = _z;
        if ((_x._cmp(stdgo._internal.math.big.Big__natone._natOne) <= (0 : stdgo.GoInt) : Bool)) {
            return _z._set(_x);
        };
        if (stdgo._internal.math.big.Big__alias._alias(_z, _x)) {
            _z = null;
        };
        var __0:stdgo._internal.math.big.Big_t_nat.T_nat = new stdgo._internal.math.big.Big_t_nat.T_nat(0, 0), __1:stdgo._internal.math.big.Big_t_nat.T_nat = new stdgo._internal.math.big.Big_t_nat.T_nat(0, 0);
var _z2 = __1, _z1 = __0;
        _z1 = _z;
        _z1 = _z1._setUint64((1i64 : stdgo.GoUInt64));
        _z1 = _z1._shl(_z1, (((_x._bitLen() + (1 : stdgo.GoInt) : stdgo.GoInt) : stdgo.GoUInt) / (2u32 : stdgo.GoUInt) : stdgo.GoUInt));
        {
            var _n = (0 : stdgo.GoInt);
            while (true) {
                {
                    var __tmp__ = _z2._div(null, _x, _z1);
                    _z2 = @:tmpset0 __tmp__._0;
                };
_z2 = _z2._add(_z2, _z1);
_z2 = _z2._shr(_z2, (1u32 : stdgo.GoUInt));
if ((_z2._cmp(_z1) >= (0 : stdgo.GoInt) : Bool)) {
                    if ((_n & (1 : stdgo.GoInt) : stdgo.GoInt) == ((0 : stdgo.GoInt))) {
                        return _z1;
                    };
                    return _z._set(_z1);
                };
{
                    final __tmp__0 = _z2;
                    final __tmp__1 = _z1;
                    _z1 = __tmp__0;
                    _z2 = __tmp__1;
                };
                _n++;
            };
        };
    }
    @:keep
    @:tdfield
    static public function _setBytes( _z:stdgo._internal.math.big.Big_t_nat.T_nat, _buf:stdgo.Slice<stdgo.GoUInt8>):stdgo._internal.math.big.Big_t_nat.T_nat {
        @:recv var _z:stdgo._internal.math.big.Big_t_nat.T_nat = _z;
        _z = _z._make((((((_buf.length) + (4 : stdgo.GoInt) : stdgo.GoInt) - (1 : stdgo.GoInt) : stdgo.GoInt)) / (4 : stdgo.GoInt) : stdgo.GoInt));
        var _i = (_buf.length : stdgo.GoInt);
        {
            var _k = (0 : stdgo.GoInt);
            while ((_i >= (4 : stdgo.GoInt) : Bool)) {
                _z[(_k : stdgo.GoInt)] = stdgo._internal.math.big.Big__bigendianword._bigEndianWord((_buf.__slice__((_i - (4 : stdgo.GoInt) : stdgo.GoInt), _i) : stdgo.Slice<stdgo.GoUInt8>));
_i = (_i - ((4 : stdgo.GoInt)) : stdgo.GoInt);
                _k++;
            };
        };
        if ((_i > (0 : stdgo.GoInt) : Bool)) {
            var _d:stdgo._internal.math.big.Big_word.Word = ((0 : stdgo.GoUInt) : stdgo._internal.math.big.Big_word.Word);
            {
                var _s = ((0u32 : stdgo.GoUInt) : stdgo.GoUInt);
                while ((_i > (0 : stdgo.GoInt) : Bool)) {
                    _d = (_d | (((_buf[(_i - (1 : stdgo.GoInt) : stdgo.GoInt)] : stdgo._internal.math.big.Big_word.Word) << _s : stdgo._internal.math.big.Big_word.Word)) : stdgo._internal.math.big.Big_word.Word);
_i--;
                    _s = (_s + ((8u32 : stdgo.GoUInt)) : stdgo.GoUInt);
                };
            };
            _z[((_z.length) - (1 : stdgo.GoInt) : stdgo.GoInt)] = _d;
        };
        return _z._norm();
    }
    @:keep
    @:tdfield
    static public function _bytes( _z:stdgo._internal.math.big.Big_t_nat.T_nat, _buf:stdgo.Slice<stdgo.GoUInt8>):stdgo.GoInt {
        @:recv var _z:stdgo._internal.math.big.Big_t_nat.T_nat = _z;
        var _i = (0 : stdgo.GoInt);
        _i = (_buf.length);
        for (__8 => _d in _z) {
            {
                var _j = (0 : stdgo.GoInt);
                while ((_j < (4 : stdgo.GoInt) : Bool)) {
                    _i--;
if ((_i >= (0 : stdgo.GoInt) : Bool)) {
                        _buf[(_i : stdgo.GoInt)] = (_d : stdgo.GoUInt8);
                    } else if ((_d : stdgo.GoUInt8) != ((0 : stdgo.GoUInt8))) {
                        throw stdgo.Go.toInterface(("math/big: buffer too small to fit value" : stdgo.GoString));
                    };
_d = (_d >> ((8i64 : stdgo.GoUInt64)) : stdgo._internal.math.big.Big_word.Word);
                    _j++;
                };
            };
        };
        if ((_i < (0 : stdgo.GoInt) : Bool)) {
            _i = (0 : stdgo.GoInt);
        };
        while (((_i < (_buf.length) : Bool) && (_buf[(_i : stdgo.GoInt)] == (0 : stdgo.GoUInt8)) : Bool)) {
            _i++;
        };
        return _i;
    }
    @:keep
    @:tdfield
    static public function _expNNMontgomery( _z:stdgo._internal.math.big.Big_t_nat.T_nat, _x:stdgo._internal.math.big.Big_t_nat.T_nat, _y:stdgo._internal.math.big.Big_t_nat.T_nat, _m:stdgo._internal.math.big.Big_t_nat.T_nat):stdgo._internal.math.big.Big_t_nat.T_nat {
        @:recv var _z:stdgo._internal.math.big.Big_t_nat.T_nat = _z;
        var _numWords = (_m.length : stdgo.GoInt);
        if (((_x.length) > _numWords : Bool)) {
            {
                var __tmp__ = (new stdgo._internal.math.big.Big_t_nat.T_nat(0, 0) : stdgo._internal.math.big.Big_t_nat.T_nat)._div(null, _x, _m);
                _x = @:tmpset0 __tmp__._1;
            };
        };
        if (((_x.length) < _numWords : Bool)) {
            var _rr = (new stdgo.Slice<stdgo._internal.math.big.Big_word.Word>((_numWords : stdgo.GoInt).toBasic(), 0).__setNumber32__() : stdgo._internal.math.big.Big_t_nat.T_nat);
            _rr.__copyTo__(_x);
            _x = _rr;
        };
        var _k0 = ((2u32 : stdgo._internal.math.big.Big_word.Word) - _m[(0 : stdgo.GoInt)] : stdgo._internal.math.big.Big_word.Word);
        var _t = (_m[(0 : stdgo.GoInt)] - (1u32 : stdgo._internal.math.big.Big_word.Word) : stdgo._internal.math.big.Big_word.Word);
        {
            var _i = (1 : stdgo.GoInt);
            while ((_i < (32 : stdgo.GoInt) : Bool)) {
                _t = (_t * (_t) : stdgo._internal.math.big.Big_word.Word);
_k0 = (_k0 * ((_t + (1u32 : stdgo._internal.math.big.Big_word.Word) : stdgo._internal.math.big.Big_word.Word)) : stdgo._internal.math.big.Big_word.Word);
                _i = (_i << ((1i64 : stdgo.GoUInt64)) : stdgo.GoInt);
            };
        };
        _k0 = -_k0;
        var rR = ((new stdgo._internal.math.big.Big_t_nat.T_nat(0, 0) : stdgo._internal.math.big.Big_t_nat.T_nat)._setWord((1u32 : stdgo._internal.math.big.Big_word.Word)) : stdgo._internal.math.big.Big_t_nat.T_nat);
        var _zz = ((new stdgo._internal.math.big.Big_t_nat.T_nat(0, 0) : stdgo._internal.math.big.Big_t_nat.T_nat)._shl(rR, ((((2 : stdgo.GoInt) * _numWords : stdgo.GoInt) * (32 : stdgo.GoInt) : stdgo.GoInt) : stdgo.GoUInt)) : stdgo._internal.math.big.Big_t_nat.T_nat);
        {
            var __tmp__ = (new stdgo._internal.math.big.Big_t_nat.T_nat(0, 0) : stdgo._internal.math.big.Big_t_nat.T_nat)._div(rR, _zz, _m);
            rR = @:tmpset0 __tmp__._1;
        };
        if (((rR.length) < _numWords : Bool)) {
            _zz = _zz._make(_numWords);
            _zz.__copyTo__(rR);
            rR = _zz;
        };
        var _one = (new stdgo.Slice<stdgo._internal.math.big.Big_word.Word>((_numWords : stdgo.GoInt).toBasic(), 0).__setNumber32__() : stdgo._internal.math.big.Big_t_nat.T_nat);
        _one[(0 : stdgo.GoInt)] = (1u32 : stdgo._internal.math.big.Big_word.Word);
        {};
        var _powers:stdgo.GoArray<stdgo._internal.math.big.Big_t_nat.T_nat> = new stdgo.GoArray<stdgo._internal.math.big.Big_t_nat.T_nat>(16, 16);
        _powers[(0 : stdgo.GoInt)] = _powers[(0 : stdgo.GoInt)]._montgomery(_one, rR, _m, _k0, _numWords);
        _powers[(1 : stdgo.GoInt)] = _powers[(1 : stdgo.GoInt)]._montgomery(_x, rR, _m, _k0, _numWords);
        {
            var _i = (2 : stdgo.GoInt);
            while ((_i < (16 : stdgo.GoInt) : Bool)) {
                _powers[(_i : stdgo.GoInt)] = _powers[(_i : stdgo.GoInt)]._montgomery(_powers[(_i - (1 : stdgo.GoInt) : stdgo.GoInt)], _powers[(1 : stdgo.GoInt)], _m, _k0, _numWords);
                _i++;
            };
        };
        _z = _z._make(_numWords);
        _z.__copyTo__(_powers[(0 : stdgo.GoInt)]);
        _zz = _zz._make(_numWords);
        {
            var _i = ((_y.length) - (1 : stdgo.GoInt) : stdgo.GoInt);
            while ((_i >= (0 : stdgo.GoInt) : Bool)) {
                var _yi = (_y[(_i : stdgo.GoInt)] : stdgo._internal.math.big.Big_word.Word);
{
                    var _j = (0 : stdgo.GoInt);
                    while ((_j < (32 : stdgo.GoInt) : Bool)) {
                        if (((_i != ((_y.length) - (1 : stdgo.GoInt) : stdgo.GoInt)) || (_j != (0 : stdgo.GoInt)) : Bool)) {
                            _zz = _zz._montgomery(_z, _z, _m, _k0, _numWords);
                            _z = _z._montgomery(_zz, _zz, _m, _k0, _numWords);
                            _zz = _zz._montgomery(_z, _z, _m, _k0, _numWords);
                            _z = _z._montgomery(_zz, _zz, _m, _k0, _numWords);
                        };
_zz = _zz._montgomery(_z, _powers[((_yi >> (28i64 : stdgo.GoUInt64) : stdgo._internal.math.big.Big_word.Word) : stdgo.GoInt)], _m, _k0, _numWords);
{
                            final __tmp__0 = _zz;
                            final __tmp__1 = _z;
                            _z = __tmp__0;
                            _zz = __tmp__1;
                        };
_yi = (_yi << ((4i64 : stdgo.GoUInt64)) : stdgo._internal.math.big.Big_word.Word);
                        _j = (_j + ((4 : stdgo.GoInt)) : stdgo.GoInt);
                    };
                };
                _i--;
            };
        };
        _zz = _zz._montgomery(_z, _one, _m, _k0, _numWords);
        if ((_zz._cmp(_m) >= (0 : stdgo.GoInt) : Bool)) {
            _zz = _zz._sub(_zz, _m);
            if ((_zz._cmp(_m) >= (0 : stdgo.GoInt) : Bool)) {
                {
                    var __tmp__ = (new stdgo._internal.math.big.Big_t_nat.T_nat(0, 0) : stdgo._internal.math.big.Big_t_nat.T_nat)._div(null, _zz, _m);
                    _zz = @:tmpset0 __tmp__._1;
                };
            };
        };
        return _zz._norm();
    }
    @:keep
    @:tdfield
    static public function _expNNWindowed( _z:stdgo._internal.math.big.Big_t_nat.T_nat, _x:stdgo._internal.math.big.Big_t_nat.T_nat, _y:stdgo._internal.math.big.Big_t_nat.T_nat, _logM:stdgo.GoUInt):stdgo._internal.math.big.Big_t_nat.T_nat {
        @:recv var _z:stdgo._internal.math.big.Big_t_nat.T_nat = _z;
        if (((_y.length) <= (1 : stdgo.GoInt) : Bool)) {
            throw stdgo.Go.toInterface(("big: misuse of expNNWindowed" : stdgo.GoString));
        };
        if ((_x[(0 : stdgo.GoInt)] & (1u32 : stdgo._internal.math.big.Big_word.Word) : stdgo._internal.math.big.Big_word.Word) == ((0u32 : stdgo._internal.math.big.Big_word.Word))) {
            return _z._setWord((0u32 : stdgo._internal.math.big.Big_word.Word));
        };
        if (_logM == ((1u32 : stdgo.GoUInt))) {
            return _z._setWord((1u32 : stdgo._internal.math.big.Big_word.Word));
        };
        var _w = (((((_logM + (32u32 : stdgo.GoUInt) : stdgo.GoUInt) - (1u32 : stdgo.GoUInt) : stdgo.GoUInt)) / (32u32 : stdgo.GoUInt) : stdgo.GoUInt) : stdgo.GoInt);
        var _zzp = stdgo._internal.math.big.Big__getnat._getNat(_w);
        var _zz = (_zzp : stdgo._internal.math.big.Big_t_nat.T_nat);
        {};
        var _powers:stdgo.GoArray<stdgo.Ref<stdgo._internal.math.big.Big_t_nat.T_nat>> = new stdgo.GoArray<stdgo.Ref<stdgo._internal.math.big.Big_t_nat.T_nat>>(16, 16);
        for (_i => _ in _powers) {
            _powers[(_i : stdgo.GoInt)] = stdgo._internal.math.big.Big__getnat._getNat(_w);
        };
        (_powers[(0 : stdgo.GoInt)] : stdgo._internal.math.big.Big_t_nat.T_nat).__setData__((@:checkr _powers[(0 : stdgo.GoInt)] ?? throw "null pointer dereference")._set(stdgo._internal.math.big.Big__natone._natOne));
        (_powers[(1 : stdgo.GoInt)] : stdgo._internal.math.big.Big_t_nat.T_nat).__setData__((@:checkr _powers[(1 : stdgo.GoInt)] ?? throw "null pointer dereference")._trunc(_x, _logM));
        {
            var _i = (2 : stdgo.GoInt);
            while ((_i < (16 : stdgo.GoInt) : Bool)) {
                var __0 = _powers[(_i / (2 : stdgo.GoInt) : stdgo.GoInt)], __1 = _powers[(_i : stdgo.GoInt)], __2 = _powers[(_i + (1 : stdgo.GoInt) : stdgo.GoInt)];
var _p1 = __2, _p = __1, _p2 = __0;
(_p : stdgo._internal.math.big.Big_t_nat.T_nat).__setData__((@:checkr _p ?? throw "null pointer dereference")._sqr((_p2 : stdgo._internal.math.big.Big_t_nat.T_nat)));
(_p : stdgo._internal.math.big.Big_t_nat.T_nat).__setData__((@:checkr _p ?? throw "null pointer dereference")._trunc((_p : stdgo._internal.math.big.Big_t_nat.T_nat), _logM));
(_p1 : stdgo._internal.math.big.Big_t_nat.T_nat).__setData__((@:checkr _p1 ?? throw "null pointer dereference")._mul((_p : stdgo._internal.math.big.Big_t_nat.T_nat), _x));
(_p1 : stdgo._internal.math.big.Big_t_nat.T_nat).__setData__((@:checkr _p1 ?? throw "null pointer dereference")._trunc((_p1 : stdgo._internal.math.big.Big_t_nat.T_nat), _logM));
                _i = (_i + ((2 : stdgo.GoInt)) : stdgo.GoInt);
            };
        };
        var _i = ((_y.length) - (1 : stdgo.GoInt) : stdgo.GoInt);
        var _mtop = ((((_logM - (2u32 : stdgo.GoUInt) : stdgo.GoUInt)) / (32u32 : stdgo.GoUInt) : stdgo.GoUInt) : stdgo.GoInt);
        var _mmask = (-1u32 : stdgo._internal.math.big.Big_word.Word);
        {
            var _mbits = (((_logM - (1u32 : stdgo.GoUInt) : stdgo.GoUInt)) & (31u32 : stdgo.GoUInt) : stdgo.GoUInt);
            if (_mbits != ((0u32 : stdgo.GoUInt))) {
                _mmask = ((((1u32 : stdgo._internal.math.big.Big_word.Word) << _mbits : stdgo._internal.math.big.Big_word.Word)) - (1u32 : stdgo._internal.math.big.Big_word.Word) : stdgo._internal.math.big.Big_word.Word);
            };
        };
        if ((_i > _mtop : Bool)) {
            _i = _mtop;
        };
        var _advance = (false : Bool);
        _z = _z._setWord((1u32 : stdgo._internal.math.big.Big_word.Word));
        while ((_i >= (0 : stdgo.GoInt) : Bool)) {
            var _yi = (_y[(_i : stdgo.GoInt)] : stdgo._internal.math.big.Big_word.Word);
if (_i == (_mtop)) {
                _yi = (_yi & (_mmask) : stdgo._internal.math.big.Big_word.Word);
            };
{
                var _j = (0 : stdgo.GoInt);
                while ((_j < (32 : stdgo.GoInt) : Bool)) {
                    if (_advance) {
                        _zz = _zz._sqr(_z);
                        {
                            final __tmp__0 = _z;
                            final __tmp__1 = _zz;
                            _zz = __tmp__0;
                            _z = __tmp__1;
                        };
                        _z = _z._trunc(_z, _logM);
                        _zz = _zz._sqr(_z);
                        {
                            final __tmp__0 = _z;
                            final __tmp__1 = _zz;
                            _zz = __tmp__0;
                            _z = __tmp__1;
                        };
                        _z = _z._trunc(_z, _logM);
                        _zz = _zz._sqr(_z);
                        {
                            final __tmp__0 = _z;
                            final __tmp__1 = _zz;
                            _zz = __tmp__0;
                            _z = __tmp__1;
                        };
                        _z = _z._trunc(_z, _logM);
                        _zz = _zz._sqr(_z);
                        {
                            final __tmp__0 = _z;
                            final __tmp__1 = _zz;
                            _zz = __tmp__0;
                            _z = __tmp__1;
                        };
                        _z = _z._trunc(_z, _logM);
                    };
_zz = _zz._mul(_z, (_powers[((_yi >> (28i64 : stdgo.GoUInt64) : stdgo._internal.math.big.Big_word.Word) : stdgo.GoInt)] : stdgo._internal.math.big.Big_t_nat.T_nat));
{
                        final __tmp__0 = _z;
                        final __tmp__1 = _zz;
                        _zz = __tmp__0;
                        _z = __tmp__1;
                    };
_z = _z._trunc(_z, _logM);
_yi = (_yi << ((4i64 : stdgo.GoUInt64)) : stdgo._internal.math.big.Big_word.Word);
_advance = true;
                    _j = (_j + ((4 : stdgo.GoInt)) : stdgo.GoInt);
                };
            };
            _i--;
        };
        (_zzp : stdgo._internal.math.big.Big_t_nat.T_nat).__setData__(_zz);
        stdgo._internal.math.big.Big__putnat._putNat(_zzp);
        for (_i => _ in _powers) {
            stdgo._internal.math.big.Big__putnat._putNat(_powers[(_i : stdgo.GoInt)]);
        };
        return _z._norm();
    }
    @:keep
    @:tdfield
    static public function _expNNMontgomeryEven( _z:stdgo._internal.math.big.Big_t_nat.T_nat, _x:stdgo._internal.math.big.Big_t_nat.T_nat, _y:stdgo._internal.math.big.Big_t_nat.T_nat, _m:stdgo._internal.math.big.Big_t_nat.T_nat):stdgo._internal.math.big.Big_t_nat.T_nat {
        @:recv var _z:stdgo._internal.math.big.Big_t_nat.T_nat = _z;
        var _n = (_m._trailingZeroBits() : stdgo.GoUInt);
        var _m1 = ((new stdgo._internal.math.big.Big_t_nat.T_nat(0, 0) : stdgo._internal.math.big.Big_t_nat.T_nat)._shl(stdgo._internal.math.big.Big__natone._natOne, _n) : stdgo._internal.math.big.Big_t_nat.T_nat);
        var _m2 = ((new stdgo._internal.math.big.Big_t_nat.T_nat(0, 0) : stdgo._internal.math.big.Big_t_nat.T_nat)._shr(_m, _n) : stdgo._internal.math.big.Big_t_nat.T_nat);
        var _z1 = ((new stdgo._internal.math.big.Big_t_nat.T_nat(0, 0) : stdgo._internal.math.big.Big_t_nat.T_nat)._expNN(_x, _y, _m1, false) : stdgo._internal.math.big.Big_t_nat.T_nat);
        var _z2 = ((new stdgo._internal.math.big.Big_t_nat.T_nat(0, 0) : stdgo._internal.math.big.Big_t_nat.T_nat)._expNN(_x, _y, _m2, false) : stdgo._internal.math.big.Big_t_nat.T_nat);
        _z = _z._set(_z2);
        _z1 = _z1._subMod2N(_z1, _z2, _n);
        var _m2inv = ((new stdgo._internal.math.big.Big_t_nat.T_nat(0, 0) : stdgo._internal.math.big.Big_t_nat.T_nat)._modInverse(_m2, _m1) : stdgo._internal.math.big.Big_t_nat.T_nat);
        _z2 = _z2._mul(_z1, _m2inv);
        _z2 = _z2._trunc(_z2, _n);
        _z = _z._add(_z, _z1._mul(_z2, _m2));
        return _z;
    }
    @:keep
    @:tdfield
    static public function _expNN( _z:stdgo._internal.math.big.Big_t_nat.T_nat, _x:stdgo._internal.math.big.Big_t_nat.T_nat, _y:stdgo._internal.math.big.Big_t_nat.T_nat, _m:stdgo._internal.math.big.Big_t_nat.T_nat, _slow:Bool):stdgo._internal.math.big.Big_t_nat.T_nat {
        @:recv var _z:stdgo._internal.math.big.Big_t_nat.T_nat = _z;
        if ((stdgo._internal.math.big.Big__alias._alias(_z, _x) || stdgo._internal.math.big.Big__alias._alias(_z, _y) : Bool)) {
            _z = null;
        };
        if (((_m.length == (1 : stdgo.GoInt)) && (_m[(0 : stdgo.GoInt)] == (1u32 : stdgo._internal.math.big.Big_word.Word)) : Bool)) {
            return _z._setWord((0u32 : stdgo._internal.math.big.Big_word.Word));
        };
        if ((_y.length) == ((0 : stdgo.GoInt))) {
            return _z._setWord((1u32 : stdgo._internal.math.big.Big_word.Word));
        };
        if ((_x.length) == ((0 : stdgo.GoInt))) {
            return _z._setWord((0u32 : stdgo._internal.math.big.Big_word.Word));
        };
        if (((_x.length == (1 : stdgo.GoInt)) && (_x[(0 : stdgo.GoInt)] == (1u32 : stdgo._internal.math.big.Big_word.Word)) : Bool)) {
            return _z._setWord((1u32 : stdgo._internal.math.big.Big_word.Word));
        };
        if (((_y.length == (1 : stdgo.GoInt)) && (_y[(0 : stdgo.GoInt)] == (1u32 : stdgo._internal.math.big.Big_word.Word)) : Bool)) {
            if ((_m.length) != ((0 : stdgo.GoInt))) {
                return _z._rem(_x, _m);
            };
            return _z._set(_x);
        };
        if ((_m.length) != ((0 : stdgo.GoInt))) {
            _z = _z._make((_m.length));
            if ((((_y.length) > (1 : stdgo.GoInt) : Bool) && !_slow : Bool)) {
                if ((_m[(0 : stdgo.GoInt)] & (1u32 : stdgo._internal.math.big.Big_word.Word) : stdgo._internal.math.big.Big_word.Word) == ((1u32 : stdgo._internal.math.big.Big_word.Word))) {
                    return _z._expNNMontgomery(_x, _y, _m);
                };
                {
                    var __tmp__ = _m._isPow2(), _logM:stdgo.GoUInt = __tmp__._0, _ok:Bool = __tmp__._1;
                    if (_ok) {
                        return _z._expNNWindowed(_x, _y, _logM);
                    };
                };
                return _z._expNNMontgomeryEven(_x, _y, _m);
            };
        };
        _z = _z._set(_x);
        var _v = (_y[((_y.length) - (1 : stdgo.GoInt) : stdgo.GoInt)] : stdgo._internal.math.big.Big_word.Word);
        var _shift = (stdgo._internal.math.big.Big__nlz._nlz(_v) + (1u32 : stdgo.GoUInt) : stdgo.GoUInt);
        _v = (_v << (_shift) : stdgo._internal.math.big.Big_word.Word);
        var _q:stdgo._internal.math.big.Big_t_nat.T_nat = new stdgo._internal.math.big.Big_t_nat.T_nat(0, 0);
        {};
        var _w = ((32 : stdgo.GoInt) - (_shift : stdgo.GoInt) : stdgo.GoInt);
        var __0:stdgo._internal.math.big.Big_t_nat.T_nat = new stdgo._internal.math.big.Big_t_nat.T_nat(0, 0), __1:stdgo._internal.math.big.Big_t_nat.T_nat = new stdgo._internal.math.big.Big_t_nat.T_nat(0, 0);
var _r = __1, _zz = __0;
        {
            var _j = (0 : stdgo.GoInt);
            while ((_j < _w : Bool)) {
                _zz = _zz._sqr(_z);
{
                    final __tmp__0 = _z;
                    final __tmp__1 = _zz;
                    _zz = __tmp__0;
                    _z = __tmp__1;
                };
if ((_v & (-2147483648u32 : stdgo._internal.math.big.Big_word.Word) : stdgo._internal.math.big.Big_word.Word) != ((0u32 : stdgo._internal.math.big.Big_word.Word))) {
                    _zz = _zz._mul(_z, _x);
                    {
                        final __tmp__0 = _z;
                        final __tmp__1 = _zz;
                        _zz = __tmp__0;
                        _z = __tmp__1;
                    };
                };
if ((_m.length) != ((0 : stdgo.GoInt))) {
                    {
                        var __tmp__ = _zz._div(_r, _z, _m);
                        _zz = @:tmpset0 __tmp__._0;
                        _r = @:tmpset0 __tmp__._1;
                    };
                    {
                        final __tmp__0 = _q;
                        final __tmp__1 = _z;
                        final __tmp__2 = _zz;
                        final __tmp__3 = _r;
                        _zz = __tmp__0;
                        _r = __tmp__1;
                        _q = __tmp__2;
                        _z = __tmp__3;
                    };
                };
_v = (_v << ((1i64 : stdgo.GoUInt64)) : stdgo._internal.math.big.Big_word.Word);
                _j++;
            };
        };
        {
            var _i = ((_y.length) - (2 : stdgo.GoInt) : stdgo.GoInt);
            while ((_i >= (0 : stdgo.GoInt) : Bool)) {
                _v = _y[(_i : stdgo.GoInt)];
{
                    var _j = (0 : stdgo.GoInt);
                    while ((_j < (32 : stdgo.GoInt) : Bool)) {
                        _zz = _zz._sqr(_z);
{
                            final __tmp__0 = _z;
                            final __tmp__1 = _zz;
                            _zz = __tmp__0;
                            _z = __tmp__1;
                        };
if ((_v & (-2147483648u32 : stdgo._internal.math.big.Big_word.Word) : stdgo._internal.math.big.Big_word.Word) != ((0u32 : stdgo._internal.math.big.Big_word.Word))) {
                            _zz = _zz._mul(_z, _x);
                            {
                                final __tmp__0 = _z;
                                final __tmp__1 = _zz;
                                _zz = __tmp__0;
                                _z = __tmp__1;
                            };
                        };
if ((_m.length) != ((0 : stdgo.GoInt))) {
                            {
                                var __tmp__ = _zz._div(_r, _z, _m);
                                _zz = @:tmpset0 __tmp__._0;
                                _r = @:tmpset0 __tmp__._1;
                            };
                            {
                                final __tmp__0 = _q;
                                final __tmp__1 = _z;
                                final __tmp__2 = _zz;
                                final __tmp__3 = _r;
                                _zz = __tmp__0;
                                _r = __tmp__1;
                                _q = __tmp__2;
                                _z = __tmp__3;
                            };
                        };
_v = (_v << ((1i64 : stdgo.GoUInt64)) : stdgo._internal.math.big.Big_word.Word);
                        _j++;
                    };
                };
                _i--;
            };
        };
        return _z._norm();
    }
    @:keep
    @:tdfield
    static public function _random( _z:stdgo._internal.math.big.Big_t_nat.T_nat, _rand:stdgo.Ref<stdgo._internal.math.rand.Rand_rand.Rand>, _limit:stdgo._internal.math.big.Big_t_nat.T_nat, _n:stdgo.GoInt):stdgo._internal.math.big.Big_t_nat.T_nat {
        @:recv var _z:stdgo._internal.math.big.Big_t_nat.T_nat = _z;
        if (stdgo._internal.math.big.Big__alias._alias(_z, _limit)) {
            _z = null;
        };
        _z = _z._make((_limit.length));
        var _bitLengthOfMSW = ((_n % (32 : stdgo.GoInt) : stdgo.GoInt) : stdgo.GoUInt);
        if (_bitLengthOfMSW == ((0u32 : stdgo.GoUInt))) {
            _bitLengthOfMSW = (32u32 : stdgo.GoUInt);
        };
        var _mask = (((((1u32 : stdgo._internal.math.big.Big_word.Word) << _bitLengthOfMSW : stdgo._internal.math.big.Big_word.Word)) - (1u32 : stdgo._internal.math.big.Big_word.Word) : stdgo._internal.math.big.Big_word.Word) : stdgo._internal.math.big.Big_word.Word);
        while (true) {
            {
                final __value__ = (32 : stdgo.GoInt);
                if (__value__ == ((32 : stdgo.GoInt))) {
                    for (_i => _ in _z) {
                        _z[(_i : stdgo.GoInt)] = (@:check2r _rand.uint32() : stdgo._internal.math.big.Big_word.Word);
                    };
                } else if (__value__ == ((64 : stdgo.GoInt))) {
                    for (_i => _ in _z) {
                        _z[(_i : stdgo.GoInt)] = ((@:check2r _rand.uint32() : stdgo._internal.math.big.Big_word.Word) | ((@:check2r _rand.uint32() : stdgo._internal.math.big.Big_word.Word) << (32i64 : stdgo.GoUInt64) : stdgo._internal.math.big.Big_word.Word) : stdgo._internal.math.big.Big_word.Word);
                    };
                } else {
                    throw stdgo.Go.toInterface(("unknown word size" : stdgo.GoString));
                };
            };
            _z[((_limit.length) - (1 : stdgo.GoInt) : stdgo.GoInt)] = (_z[((_limit.length) - (1 : stdgo.GoInt) : stdgo.GoInt)] & (_mask) : stdgo._internal.math.big.Big_word.Word);
            if ((_z._cmp(_limit) < (0 : stdgo.GoInt) : Bool)) {
                break;
            };
        };
        return _z._norm();
    }
    @:keep
    @:tdfield
    static public function _xor( _z:stdgo._internal.math.big.Big_t_nat.T_nat, _x:stdgo._internal.math.big.Big_t_nat.T_nat, _y:stdgo._internal.math.big.Big_t_nat.T_nat):stdgo._internal.math.big.Big_t_nat.T_nat {
        @:recv var _z:stdgo._internal.math.big.Big_t_nat.T_nat = _z;
        var _m = (_x.length : stdgo.GoInt);
        var _n = (_y.length : stdgo.GoInt);
        var _s = (_x : stdgo._internal.math.big.Big_t_nat.T_nat);
        if ((_m < _n : Bool)) {
            {
                final __tmp__0 = _m;
                final __tmp__1 = _n;
                _n = __tmp__0;
                _m = __tmp__1;
            };
            _s = _y;
        };
        _z = _z._make(_m);
        {
            var _i = (0 : stdgo.GoInt);
            while ((_i < _n : Bool)) {
                _z[(_i : stdgo.GoInt)] = (_x[(_i : stdgo.GoInt)] ^ _y[(_i : stdgo.GoInt)] : stdgo._internal.math.big.Big_word.Word);
                _i++;
            };
        };
        (_z.__slice__(_n, _m) : stdgo._internal.math.big.Big_t_nat.T_nat).__copyTo__((_s.__slice__(_n, _m) : stdgo._internal.math.big.Big_t_nat.T_nat));
        return _z._norm();
    }
    @:keep
    @:tdfield
    static public function _or( _z:stdgo._internal.math.big.Big_t_nat.T_nat, _x:stdgo._internal.math.big.Big_t_nat.T_nat, _y:stdgo._internal.math.big.Big_t_nat.T_nat):stdgo._internal.math.big.Big_t_nat.T_nat {
        @:recv var _z:stdgo._internal.math.big.Big_t_nat.T_nat = _z;
        var _m = (_x.length : stdgo.GoInt);
        var _n = (_y.length : stdgo.GoInt);
        var _s = (_x : stdgo._internal.math.big.Big_t_nat.T_nat);
        if ((_m < _n : Bool)) {
            {
                final __tmp__0 = _m;
                final __tmp__1 = _n;
                _n = __tmp__0;
                _m = __tmp__1;
            };
            _s = _y;
        };
        _z = _z._make(_m);
        {
            var _i = (0 : stdgo.GoInt);
            while ((_i < _n : Bool)) {
                _z[(_i : stdgo.GoInt)] = (_x[(_i : stdgo.GoInt)] | _y[(_i : stdgo.GoInt)] : stdgo._internal.math.big.Big_word.Word);
                _i++;
            };
        };
        (_z.__slice__(_n, _m) : stdgo._internal.math.big.Big_t_nat.T_nat).__copyTo__((_s.__slice__(_n, _m) : stdgo._internal.math.big.Big_t_nat.T_nat));
        return _z._norm();
    }
    @:keep
    @:tdfield
    static public function _andNot( _z:stdgo._internal.math.big.Big_t_nat.T_nat, _x:stdgo._internal.math.big.Big_t_nat.T_nat, _y:stdgo._internal.math.big.Big_t_nat.T_nat):stdgo._internal.math.big.Big_t_nat.T_nat {
        @:recv var _z:stdgo._internal.math.big.Big_t_nat.T_nat = _z;
        var _m = (_x.length : stdgo.GoInt);
        var _n = (_y.length : stdgo.GoInt);
        if ((_n > _m : Bool)) {
            _n = _m;
        };
        _z = _z._make(_m);
        {
            var _i = (0 : stdgo.GoInt);
            while ((_i < _n : Bool)) {
                _z[(_i : stdgo.GoInt)] = (_x[(_i : stdgo.GoInt)] & ((_y[(_i : stdgo.GoInt)] ^ (-1i32 : stdgo.GoInt32) : stdgo._internal.math.big.Big_word.Word)) : stdgo._internal.math.big.Big_word.Word);
                _i++;
            };
        };
        (_z.__slice__(_n, _m) : stdgo._internal.math.big.Big_t_nat.T_nat).__copyTo__((_x.__slice__(_n, _m) : stdgo._internal.math.big.Big_t_nat.T_nat));
        return _z._norm();
    }
    @:keep
    @:tdfield
    static public function _trunc( _z:stdgo._internal.math.big.Big_t_nat.T_nat, _x:stdgo._internal.math.big.Big_t_nat.T_nat, _n:stdgo.GoUInt):stdgo._internal.math.big.Big_t_nat.T_nat {
        @:recv var _z:stdgo._internal.math.big.Big_t_nat.T_nat = _z;
        var _w = ((((_n + (32u32 : stdgo.GoUInt) : stdgo.GoUInt) - (1u32 : stdgo.GoUInt) : stdgo.GoUInt)) / (32u32 : stdgo.GoUInt) : stdgo.GoUInt);
        if (((_x.length : stdgo.GoUInt) < _w : Bool)) {
            return _z._set(_x);
        };
        _z = _z._make((_w : stdgo.GoInt));
        _z.__copyTo__(_x);
        if ((_n % (32u32 : stdgo.GoUInt) : stdgo.GoUInt) != ((0u32 : stdgo.GoUInt))) {
            _z[((_z.length) - (1 : stdgo.GoInt) : stdgo.GoInt)] = (_z[((_z.length) - (1 : stdgo.GoInt) : stdgo.GoInt)] & ((((1u32 : stdgo._internal.math.big.Big_word.Word) << ((_n % (32u32 : stdgo.GoUInt) : stdgo.GoUInt)) : stdgo._internal.math.big.Big_word.Word) - (1u32 : stdgo._internal.math.big.Big_word.Word) : stdgo._internal.math.big.Big_word.Word)) : stdgo._internal.math.big.Big_word.Word);
        };
        return _z._norm();
    }
    @:keep
    @:tdfield
    static public function _and( _z:stdgo._internal.math.big.Big_t_nat.T_nat, _x:stdgo._internal.math.big.Big_t_nat.T_nat, _y:stdgo._internal.math.big.Big_t_nat.T_nat):stdgo._internal.math.big.Big_t_nat.T_nat {
        @:recv var _z:stdgo._internal.math.big.Big_t_nat.T_nat = _z;
        var _m = (_x.length : stdgo.GoInt);
        var _n = (_y.length : stdgo.GoInt);
        if ((_m > _n : Bool)) {
            _m = _n;
        };
        _z = _z._make(_m);
        {
            var _i = (0 : stdgo.GoInt);
            while ((_i < _m : Bool)) {
                _z[(_i : stdgo.GoInt)] = (_x[(_i : stdgo.GoInt)] & _y[(_i : stdgo.GoInt)] : stdgo._internal.math.big.Big_word.Word);
                _i++;
            };
        };
        return _z._norm();
    }
    @:keep
    @:tdfield
    static public function _sticky( _x:stdgo._internal.math.big.Big_t_nat.T_nat, _i:stdgo.GoUInt):stdgo.GoUInt {
        @:recv var _x:stdgo._internal.math.big.Big_t_nat.T_nat = _x;
        var _j = (_i / (32u32 : stdgo.GoUInt) : stdgo.GoUInt);
        if ((_j >= (_x.length : stdgo.GoUInt) : Bool)) {
            if ((_x.length) == ((0 : stdgo.GoInt))) {
                return (0u32 : stdgo.GoUInt);
            };
            return (1u32 : stdgo.GoUInt);
        };
        for (__8 => _x in (_x.__slice__(0, _j) : stdgo._internal.math.big.Big_t_nat.T_nat)) {
            if (_x != ((0u32 : stdgo._internal.math.big.Big_word.Word))) {
                return (1u32 : stdgo.GoUInt);
            };
        };
        if ((_x[(_j : stdgo.GoInt)] << (((32u32 : stdgo.GoUInt) - (_i % (32u32 : stdgo.GoUInt) : stdgo.GoUInt) : stdgo.GoUInt)) : stdgo._internal.math.big.Big_word.Word) != ((0u32 : stdgo._internal.math.big.Big_word.Word))) {
            return (1u32 : stdgo.GoUInt);
        };
        return (0u32 : stdgo.GoUInt);
    }
    @:keep
    @:tdfield
    static public function _bit( _x:stdgo._internal.math.big.Big_t_nat.T_nat, _i:stdgo.GoUInt):stdgo.GoUInt {
        @:recv var _x:stdgo._internal.math.big.Big_t_nat.T_nat = _x;
        var _j = (_i / (32u32 : stdgo.GoUInt) : stdgo.GoUInt);
        if ((_j >= (_x.length : stdgo.GoUInt) : Bool)) {
            return (0u32 : stdgo.GoUInt);
        };
        return (((_x[(_j : stdgo.GoInt)] >> ((_i % (32u32 : stdgo.GoUInt) : stdgo.GoUInt)) : stdgo._internal.math.big.Big_word.Word) & (1u32 : stdgo._internal.math.big.Big_word.Word) : stdgo._internal.math.big.Big_word.Word) : stdgo.GoUInt);
    }
    @:keep
    @:tdfield
    static public function _setBit( _z:stdgo._internal.math.big.Big_t_nat.T_nat, _x:stdgo._internal.math.big.Big_t_nat.T_nat, _i:stdgo.GoUInt, _b:stdgo.GoUInt):stdgo._internal.math.big.Big_t_nat.T_nat {
        @:recv var _z:stdgo._internal.math.big.Big_t_nat.T_nat = _z;
        var _j = ((_i / (32u32 : stdgo.GoUInt) : stdgo.GoUInt) : stdgo.GoInt);
        var _m = ((1u32 : stdgo._internal.math.big.Big_word.Word) << ((_i % (32u32 : stdgo.GoUInt) : stdgo.GoUInt)) : stdgo._internal.math.big.Big_word.Word);
        var _n = (_x.length : stdgo.GoInt);
        {
            final __value__ = _b;
            if (__value__ == ((0u32 : stdgo.GoUInt))) {
                _z = _z._make(_n);
                _z.__copyTo__(_x);
                if ((_j >= _n : Bool)) {
                    return _z;
                };
                _z[(_j : stdgo.GoInt)] = (_z[(_j : stdgo.GoInt)] & (((_m) ^ (-1i32 : stdgo.GoInt32) : stdgo._internal.math.big.Big_word.Word)) : stdgo._internal.math.big.Big_word.Word);
                return _z._norm();
            } else if (__value__ == ((1u32 : stdgo.GoUInt))) {
                if ((_j >= _n : Bool)) {
                    _z = _z._make((_j + (1 : stdgo.GoInt) : stdgo.GoInt));
                    (_z.__slice__(_n) : stdgo._internal.math.big.Big_t_nat.T_nat)._clear();
                } else {
                    _z = _z._make(_n);
                };
                _z.__copyTo__(_x);
                _z[(_j : stdgo.GoInt)] = (_z[(_j : stdgo.GoInt)] | (_m) : stdgo._internal.math.big.Big_word.Word);
                return _z;
            };
        };
        throw stdgo.Go.toInterface(("set bit is not 0 or 1" : stdgo.GoString));
    }
    @:keep
    @:tdfield
    static public function _shr( _z:stdgo._internal.math.big.Big_t_nat.T_nat, _x:stdgo._internal.math.big.Big_t_nat.T_nat, _s:stdgo.GoUInt):stdgo._internal.math.big.Big_t_nat.T_nat {
        @:recv var _z:stdgo._internal.math.big.Big_t_nat.T_nat = _z;
        if (_s == ((0u32 : stdgo.GoUInt))) {
            if (stdgo._internal.math.big.Big__same._same(_z, _x)) {
                return _z;
            };
            if (!stdgo._internal.math.big.Big__alias._alias(_z, _x)) {
                return _z._set(_x);
            };
        };
        var _m = (_x.length : stdgo.GoInt);
        var _n = (_m - ((_s / (32u32 : stdgo.GoUInt) : stdgo.GoUInt) : stdgo.GoInt) : stdgo.GoInt);
        if ((_n <= (0 : stdgo.GoInt) : Bool)) {
            return (_z.__slice__(0, (0 : stdgo.GoInt)) : stdgo._internal.math.big.Big_t_nat.T_nat);
        };
        _z = _z._make(_n);
        stdgo._internal.math.big.Big__shrvu._shrVU(_z, (_x.__slice__((_m - _n : stdgo.GoInt)) : stdgo._internal.math.big.Big_t_nat.T_nat), (_s % (32u32 : stdgo.GoUInt) : stdgo.GoUInt));
        return _z._norm();
    }
    @:keep
    @:tdfield
    static public function _shl( _z:stdgo._internal.math.big.Big_t_nat.T_nat, _x:stdgo._internal.math.big.Big_t_nat.T_nat, _s:stdgo.GoUInt):stdgo._internal.math.big.Big_t_nat.T_nat {
        @:recv var _z:stdgo._internal.math.big.Big_t_nat.T_nat = _z;
        if (_s == ((0u32 : stdgo.GoUInt))) {
            if (stdgo._internal.math.big.Big__same._same(_z, _x)) {
                return _z;
            };
            if (!stdgo._internal.math.big.Big__alias._alias(_z, _x)) {
                return _z._set(_x);
            };
        };
        var _m = (_x.length : stdgo.GoInt);
        if (_m == ((0 : stdgo.GoInt))) {
            return (_z.__slice__(0, (0 : stdgo.GoInt)) : stdgo._internal.math.big.Big_t_nat.T_nat);
        };
        var _n = (_m + ((_s / (32u32 : stdgo.GoUInt) : stdgo.GoUInt) : stdgo.GoInt) : stdgo.GoInt);
        _z = _z._make((_n + (1 : stdgo.GoInt) : stdgo.GoInt));
        _z[(_n : stdgo.GoInt)] = stdgo._internal.math.big.Big__shlvu._shlVU((_z.__slice__((_n - _m : stdgo.GoInt), _n) : stdgo._internal.math.big.Big_t_nat.T_nat), _x, (_s % (32u32 : stdgo.GoUInt) : stdgo.GoUInt));
        (_z.__slice__((0 : stdgo.GoInt), (_n - _m : stdgo.GoInt)) : stdgo._internal.math.big.Big_t_nat.T_nat)._clear();
        return _z._norm();
    }
    @:keep
    @:tdfield
    static public function _isPow2( _x:stdgo._internal.math.big.Big_t_nat.T_nat):{ var _0 : stdgo.GoUInt; var _1 : Bool; } {
        @:recv var _x:stdgo._internal.math.big.Big_t_nat.T_nat = _x;
        var _i:stdgo.GoUInt = (0 : stdgo.GoUInt);
        while (_x[(_i : stdgo.GoInt)] == ((0u32 : stdgo._internal.math.big.Big_word.Word))) {
            _i++;
        };
        if (((_i == ((_x.length : stdgo.GoUInt) - (1u32 : stdgo.GoUInt) : stdgo.GoUInt)) && ((_x[(_i : stdgo.GoInt)] & ((_x[(_i : stdgo.GoInt)] - (1u32 : stdgo._internal.math.big.Big_word.Word) : stdgo._internal.math.big.Big_word.Word)) : stdgo._internal.math.big.Big_word.Word) == (0u32 : stdgo._internal.math.big.Big_word.Word)) : Bool)) {
            return { _0 : ((_i * (32u32 : stdgo.GoUInt) : stdgo.GoUInt) + (stdgo._internal.math.bits.Bits_trailingzeros.trailingZeros((_x[(_i : stdgo.GoInt)] : stdgo.GoUInt)) : stdgo.GoUInt) : stdgo.GoUInt), _1 : true };
        };
        return { _0 : (0u32 : stdgo.GoUInt), _1 : false };
    }
    @:keep
    @:tdfield
    static public function _trailingZeroBits( _x:stdgo._internal.math.big.Big_t_nat.T_nat):stdgo.GoUInt {
        @:recv var _x:stdgo._internal.math.big.Big_t_nat.T_nat = _x;
        if ((_x.length) == ((0 : stdgo.GoInt))) {
            return (0u32 : stdgo.GoUInt);
        };
        var _i:stdgo.GoUInt = (0 : stdgo.GoUInt);
        while (_x[(_i : stdgo.GoInt)] == ((0u32 : stdgo._internal.math.big.Big_word.Word))) {
            _i++;
        };
        return ((_i * (32u32 : stdgo.GoUInt) : stdgo.GoUInt) + (stdgo._internal.math.bits.Bits_trailingzeros.trailingZeros((_x[(_i : stdgo.GoInt)] : stdgo.GoUInt)) : stdgo.GoUInt) : stdgo.GoUInt);
    }
    @:keep
    @:tdfield
    static public function _bitLen( _x:stdgo._internal.math.big.Big_t_nat.T_nat):stdgo.GoInt {
        @:recv var _x:stdgo._internal.math.big.Big_t_nat.T_nat = _x;
        {
            var _i = ((_x.length) - (1 : stdgo.GoInt) : stdgo.GoInt);
            if ((_i >= (0 : stdgo.GoInt) : Bool)) {
                var _top = (_x[(_i : stdgo.GoInt)] : stdgo.GoUInt);
                _top = (_top | ((_top >> (1i64 : stdgo.GoUInt64) : stdgo.GoUInt)) : stdgo.GoUInt);
                _top = (_top | ((_top >> (2i64 : stdgo.GoUInt64) : stdgo.GoUInt)) : stdgo.GoUInt);
                _top = (_top | ((_top >> (4i64 : stdgo.GoUInt64) : stdgo.GoUInt)) : stdgo.GoUInt);
                _top = (_top | ((_top >> (8i64 : stdgo.GoUInt64) : stdgo.GoUInt)) : stdgo.GoUInt);
                _top = (_top | ((_top >> (16i64 : stdgo.GoUInt64) : stdgo.GoUInt)) : stdgo.GoUInt);
                _top = (_top | (((_top >> (16i64 : stdgo.GoUInt64) : stdgo.GoUInt) >> (16i64 : stdgo.GoUInt64) : stdgo.GoUInt)) : stdgo.GoUInt);
                return ((_i * (32 : stdgo.GoInt) : stdgo.GoInt) + stdgo._internal.math.bits.Bits_len.len(_top) : stdgo.GoInt);
            };
        };
        return (0 : stdgo.GoInt);
    }
    @:keep
    @:tdfield
    static public function _mulRange( _z:stdgo._internal.math.big.Big_t_nat.T_nat, _a:stdgo.GoUInt64, _b:stdgo.GoUInt64):stdgo._internal.math.big.Big_t_nat.T_nat {
        @:recv var _z:stdgo._internal.math.big.Big_t_nat.T_nat = _z;
        if (_a == ((0i64 : stdgo.GoUInt64))) {
            return _z._setUint64((0i64 : stdgo.GoUInt64));
        } else if ((_a > _b : Bool)) {
            return _z._setUint64((1i64 : stdgo.GoUInt64));
        } else if (_a == (_b)) {
            return _z._setUint64(_a);
        } else if ((_a + (1i64 : stdgo.GoUInt64) : stdgo.GoUInt64) == (_b)) {
            return _z._mul((new stdgo._internal.math.big.Big_t_nat.T_nat(0, 0) : stdgo._internal.math.big.Big_t_nat.T_nat)._setUint64(_a), (new stdgo._internal.math.big.Big_t_nat.T_nat(0, 0) : stdgo._internal.math.big.Big_t_nat.T_nat)._setUint64(_b));
        };
        var _m = (((_a + _b : stdgo.GoUInt64)) / (2i64 : stdgo.GoUInt64) : stdgo.GoUInt64);
        return _z._mul((new stdgo._internal.math.big.Big_t_nat.T_nat(0, 0) : stdgo._internal.math.big.Big_t_nat.T_nat)._mulRange(_a, _m), (new stdgo._internal.math.big.Big_t_nat.T_nat(0, 0) : stdgo._internal.math.big.Big_t_nat.T_nat)._mulRange((_m + (1i64 : stdgo.GoUInt64) : stdgo.GoUInt64), _b));
    }
    @:keep
    @:tdfield
    static public function _sqr( _z:stdgo._internal.math.big.Big_t_nat.T_nat, _x:stdgo._internal.math.big.Big_t_nat.T_nat):stdgo._internal.math.big.Big_t_nat.T_nat {
        @:recv var _z:stdgo._internal.math.big.Big_t_nat.T_nat = _z;
        var _n = (_x.length : stdgo.GoInt);
        if (_n == ((0 : stdgo.GoInt))) {
            return (_z.__slice__(0, (0 : stdgo.GoInt)) : stdgo._internal.math.big.Big_t_nat.T_nat);
        } else if (_n == ((1 : stdgo.GoInt))) {
            var _d = (_x[(0 : stdgo.GoInt)] : stdgo._internal.math.big.Big_word.Word);
            _z = _z._make((2 : stdgo.GoInt));
            {
                var __tmp__ = stdgo._internal.math.big.Big__mulww._mulWW(_d, _d);
                _z[(1 : stdgo.GoInt)] = @:tmpset0 __tmp__._0;
                _z[(0 : stdgo.GoInt)] = @:tmpset0 __tmp__._1;
            };
            return _z._norm();
        };
        if (stdgo._internal.math.big.Big__alias._alias(_z, _x)) {
            _z = null;
        };
        if ((_n < stdgo._internal.math.big.Big__basicsqrthreshold._basicSqrThreshold : Bool)) {
            _z = _z._make(((2 : stdgo.GoInt) * _n : stdgo.GoInt));
            stdgo._internal.math.big.Big__basicmul._basicMul(_z, _x, _x);
            return _z._norm();
        };
        if ((_n < stdgo._internal.math.big.Big__karatsubasqrthreshold._karatsubaSqrThreshold : Bool)) {
            _z = _z._make(((2 : stdgo.GoInt) * _n : stdgo.GoInt));
            stdgo._internal.math.big.Big__basicsqr._basicSqr(_z, _x);
            return _z._norm();
        };
        var _k = (stdgo._internal.math.big.Big__karatsubalen._karatsubaLen(_n, stdgo._internal.math.big.Big__karatsubasqrthreshold._karatsubaSqrThreshold) : stdgo.GoInt);
        var _x0 = (_x.__slice__((0 : stdgo.GoInt), _k) : stdgo._internal.math.big.Big_t_nat.T_nat);
        _z = _z._make(stdgo._internal.math.big.Big__max._max(((6 : stdgo.GoInt) * _k : stdgo.GoInt), ((2 : stdgo.GoInt) * _n : stdgo.GoInt)));
        stdgo._internal.math.big.Big__karatsubasqr._karatsubaSqr(_z, _x0);
        _z = (_z.__slice__((0 : stdgo.GoInt), ((2 : stdgo.GoInt) * _n : stdgo.GoInt)) : stdgo._internal.math.big.Big_t_nat.T_nat);
        (_z.__slice__(((2 : stdgo.GoInt) * _k : stdgo.GoInt)) : stdgo._internal.math.big.Big_t_nat.T_nat)._clear();
        if ((_k < _n : Bool)) {
            var _tp = stdgo._internal.math.big.Big__getnat._getNat(((2 : stdgo.GoInt) * _k : stdgo.GoInt));
            var _t = (_tp : stdgo._internal.math.big.Big_t_nat.T_nat);
            var _x0 = (_x0._norm() : stdgo._internal.math.big.Big_t_nat.T_nat);
            var _x1 = (_x.__slice__(_k) : stdgo._internal.math.big.Big_t_nat.T_nat);
            _t = _t._mul(_x0, _x1);
            stdgo._internal.math.big.Big__addat._addAt(_z, _t, _k);
            stdgo._internal.math.big.Big__addat._addAt(_z, _t, _k);
            _t = _t._sqr(_x1);
            stdgo._internal.math.big.Big__addat._addAt(_z, _t, ((2 : stdgo.GoInt) * _k : stdgo.GoInt));
            stdgo._internal.math.big.Big__putnat._putNat(_tp);
        };
        return _z._norm();
    }
    @:keep
    @:tdfield
    static public function _mul( _z:stdgo._internal.math.big.Big_t_nat.T_nat, _x:stdgo._internal.math.big.Big_t_nat.T_nat, _y:stdgo._internal.math.big.Big_t_nat.T_nat):stdgo._internal.math.big.Big_t_nat.T_nat {
        @:recv var _z:stdgo._internal.math.big.Big_t_nat.T_nat = _z;
        var _m = (_x.length : stdgo.GoInt);
        var _n = (_y.length : stdgo.GoInt);
        if ((_m < _n : Bool)) {
            return _z._mul(_y, _x);
        } else if (((_m == (0 : stdgo.GoInt)) || (_n == (0 : stdgo.GoInt)) : Bool)) {
            return (_z.__slice__(0, (0 : stdgo.GoInt)) : stdgo._internal.math.big.Big_t_nat.T_nat);
        } else if (_n == ((1 : stdgo.GoInt))) {
            return _z._mulAddWW(_x, _y[(0 : stdgo.GoInt)], (0u32 : stdgo._internal.math.big.Big_word.Word));
        };
        if ((stdgo._internal.math.big.Big__alias._alias(_z, _x) || stdgo._internal.math.big.Big__alias._alias(_z, _y) : Bool)) {
            _z = null;
        };
        if ((_n < stdgo._internal.math.big.Big__karatsubathreshold._karatsubaThreshold : Bool)) {
            _z = _z._make((_m + _n : stdgo.GoInt));
            stdgo._internal.math.big.Big__basicmul._basicMul(_z, _x, _y);
            return _z._norm();
        };
        var _k = (stdgo._internal.math.big.Big__karatsubalen._karatsubaLen(_n, stdgo._internal.math.big.Big__karatsubathreshold._karatsubaThreshold) : stdgo.GoInt);
        var _x0 = (_x.__slice__((0 : stdgo.GoInt), _k) : stdgo._internal.math.big.Big_t_nat.T_nat);
        var _y0 = (_y.__slice__((0 : stdgo.GoInt), _k) : stdgo._internal.math.big.Big_t_nat.T_nat);
        _z = _z._make(stdgo._internal.math.big.Big__max._max(((6 : stdgo.GoInt) * _k : stdgo.GoInt), (_m + _n : stdgo.GoInt)));
        stdgo._internal.math.big.Big__karatsuba._karatsuba(_z, _x0, _y0);
        _z = (_z.__slice__((0 : stdgo.GoInt), (_m + _n : stdgo.GoInt)) : stdgo._internal.math.big.Big_t_nat.T_nat);
        (_z.__slice__(((2 : stdgo.GoInt) * _k : stdgo.GoInt)) : stdgo._internal.math.big.Big_t_nat.T_nat)._clear();
        if (((_k < _n : Bool) || (_m != _n) : Bool)) {
            var _tp = stdgo._internal.math.big.Big__getnat._getNat(((3 : stdgo.GoInt) * _k : stdgo.GoInt));
            var _t = (_tp : stdgo._internal.math.big.Big_t_nat.T_nat);
            var _x0 = (_x0._norm() : stdgo._internal.math.big.Big_t_nat.T_nat);
            var _y1 = (_y.__slice__(_k) : stdgo._internal.math.big.Big_t_nat.T_nat);
            _t = _t._mul(_x0, _y1);
            stdgo._internal.math.big.Big__addat._addAt(_z, _t, _k);
            var _y0 = (_y0._norm() : stdgo._internal.math.big.Big_t_nat.T_nat);
            {
                var _i = (_k : stdgo.GoInt);
                while ((_i < (_x.length) : Bool)) {
                    var _xi = (_x.__slice__(_i) : stdgo._internal.math.big.Big_t_nat.T_nat);
if (((_xi.length) > _k : Bool)) {
                        _xi = (_xi.__slice__(0, _k) : stdgo._internal.math.big.Big_t_nat.T_nat);
                    };
_xi = _xi._norm();
_t = _t._mul(_xi, _y0);
stdgo._internal.math.big.Big__addat._addAt(_z, _t, _i);
_t = _t._mul(_xi, _y1);
stdgo._internal.math.big.Big__addat._addAt(_z, _t, (_i + _k : stdgo.GoInt));
                    _i = (_i + (_k) : stdgo.GoInt);
                };
            };
            stdgo._internal.math.big.Big__putnat._putNat(_tp);
        };
        return _z._norm();
    }
    @:keep
    @:tdfield
    static public function _montgomery( _z:stdgo._internal.math.big.Big_t_nat.T_nat, _x:stdgo._internal.math.big.Big_t_nat.T_nat, _y:stdgo._internal.math.big.Big_t_nat.T_nat, _m:stdgo._internal.math.big.Big_t_nat.T_nat, _k:stdgo._internal.math.big.Big_word.Word, _n:stdgo.GoInt):stdgo._internal.math.big.Big_t_nat.T_nat {
        @:recv var _z:stdgo._internal.math.big.Big_t_nat.T_nat = _z;
        if ((((_x.length) != (_n) || (_y.length) != (_n) : Bool) || (_m.length != _n) : Bool)) {
            throw stdgo.Go.toInterface(("math/big: mismatched montgomery number lengths" : stdgo.GoString));
        };
        _z = _z._make((_n * (2 : stdgo.GoInt) : stdgo.GoInt));
        _z._clear();
        var _c:stdgo._internal.math.big.Big_word.Word = ((0 : stdgo.GoUInt) : stdgo._internal.math.big.Big_word.Word);
        {
            var _i = (0 : stdgo.GoInt);
            while ((_i < _n : Bool)) {
                var _d = (_y[(_i : stdgo.GoInt)] : stdgo._internal.math.big.Big_word.Word);
var _c2 = (stdgo._internal.math.big.Big__addmulvvw._addMulVVW((_z.__slice__(_i, (_n + _i : stdgo.GoInt)) : stdgo._internal.math.big.Big_t_nat.T_nat), _x, _d) : stdgo._internal.math.big.Big_word.Word);
var _t = (_z[(_i : stdgo.GoInt)] * _k : stdgo._internal.math.big.Big_word.Word);
var _c3 = (stdgo._internal.math.big.Big__addmulvvw._addMulVVW((_z.__slice__(_i, (_n + _i : stdgo.GoInt)) : stdgo._internal.math.big.Big_t_nat.T_nat), _m, _t) : stdgo._internal.math.big.Big_word.Word);
var _cx = (_c + _c2 : stdgo._internal.math.big.Big_word.Word);
var _cy = (_cx + _c3 : stdgo._internal.math.big.Big_word.Word);
_z[(_n + _i : stdgo.GoInt)] = _cy;
if (((_cx < _c2 : Bool) || (_cy < _c3 : Bool) : Bool)) {
                    _c = (1u32 : stdgo._internal.math.big.Big_word.Word);
                } else {
                    _c = (0u32 : stdgo._internal.math.big.Big_word.Word);
                };
                _i++;
            };
        };
        if (_c != ((0u32 : stdgo._internal.math.big.Big_word.Word))) {
            stdgo._internal.math.big.Big__subvv._subVV((_z.__slice__(0, _n) : stdgo._internal.math.big.Big_t_nat.T_nat), (_z.__slice__(_n) : stdgo._internal.math.big.Big_t_nat.T_nat), _m);
        } else {
            (_z.__slice__(0, _n) : stdgo._internal.math.big.Big_t_nat.T_nat).__copyTo__((_z.__slice__(_n) : stdgo._internal.math.big.Big_t_nat.T_nat));
        };
        return (_z.__slice__(0, _n) : stdgo._internal.math.big.Big_t_nat.T_nat);
    }
    @:keep
    @:tdfield
    static public function _mulAddWW( _z:stdgo._internal.math.big.Big_t_nat.T_nat, _x:stdgo._internal.math.big.Big_t_nat.T_nat, _y:stdgo._internal.math.big.Big_word.Word, _r:stdgo._internal.math.big.Big_word.Word):stdgo._internal.math.big.Big_t_nat.T_nat {
        @:recv var _z:stdgo._internal.math.big.Big_t_nat.T_nat = _z;
        var _m = (_x.length : stdgo.GoInt);
        if (((_m == (0 : stdgo.GoInt)) || (_y == (0u32 : stdgo._internal.math.big.Big_word.Word)) : Bool)) {
            return _z._setWord(_r);
        };
        _z = _z._make((_m + (1 : stdgo.GoInt) : stdgo.GoInt));
        _z[(_m : stdgo.GoInt)] = stdgo._internal.math.big.Big__muladdvww._mulAddVWW((_z.__slice__((0 : stdgo.GoInt), _m) : stdgo._internal.math.big.Big_t_nat.T_nat), _x, _y, _r);
        return _z._norm();
    }
    @:keep
    @:tdfield
    static public function _cmp( _x:stdgo._internal.math.big.Big_t_nat.T_nat, _y:stdgo._internal.math.big.Big_t_nat.T_nat):stdgo.GoInt {
        @:recv var _x:stdgo._internal.math.big.Big_t_nat.T_nat = _x;
        var _r = (0 : stdgo.GoInt);
        var _m = (_x.length : stdgo.GoInt);
        var _n = (_y.length : stdgo.GoInt);
        if (((_m != _n) || (_m == (0 : stdgo.GoInt)) : Bool)) {
            if ((_m < _n : Bool)) {
                _r = (-1 : stdgo.GoInt);
            } else if ((_m > _n : Bool)) {
                _r = (1 : stdgo.GoInt);
            };
            return _r;
        };
        var _i = (_m - (1 : stdgo.GoInt) : stdgo.GoInt);
        while (((_i > (0 : stdgo.GoInt) : Bool) && (_x[(_i : stdgo.GoInt)] == _y[(_i : stdgo.GoInt)]) : Bool)) {
            _i--;
        };
        if ((_x[(_i : stdgo.GoInt)] < _y[(_i : stdgo.GoInt)] : Bool)) {
            _r = (-1 : stdgo.GoInt);
        } else if ((_x[(_i : stdgo.GoInt)] > _y[(_i : stdgo.GoInt)] : Bool)) {
            _r = (1 : stdgo.GoInt);
        };
        return _r;
    }
    @:keep
    @:tdfield
    static public function _sub( _z:stdgo._internal.math.big.Big_t_nat.T_nat, _x:stdgo._internal.math.big.Big_t_nat.T_nat, _y:stdgo._internal.math.big.Big_t_nat.T_nat):stdgo._internal.math.big.Big_t_nat.T_nat {
        @:recv var _z:stdgo._internal.math.big.Big_t_nat.T_nat = _z;
        var _m = (_x.length : stdgo.GoInt);
        var _n = (_y.length : stdgo.GoInt);
        if ((_m < _n : Bool)) {
            throw stdgo.Go.toInterface(("underflow" : stdgo.GoString));
        } else if (_m == ((0 : stdgo.GoInt))) {
            return (_z.__slice__(0, (0 : stdgo.GoInt)) : stdgo._internal.math.big.Big_t_nat.T_nat);
        } else if (_n == ((0 : stdgo.GoInt))) {
            return _z._set(_x);
        };
        _z = _z._make(_m);
        var _c = (stdgo._internal.math.big.Big__subvv._subVV((_z.__slice__((0 : stdgo.GoInt), _n) : stdgo._internal.math.big.Big_t_nat.T_nat), _x, _y) : stdgo._internal.math.big.Big_word.Word);
        if ((_m > _n : Bool)) {
            _c = stdgo._internal.math.big.Big__subvw._subVW((_z.__slice__(_n) : stdgo._internal.math.big.Big_t_nat.T_nat), (_x.__slice__(_n) : stdgo._internal.math.big.Big_t_nat.T_nat), _c);
        };
        if (_c != ((0u32 : stdgo._internal.math.big.Big_word.Word))) {
            throw stdgo.Go.toInterface(("underflow" : stdgo.GoString));
        };
        return _z._norm();
    }
    @:keep
    @:tdfield
    static public function _add( _z:stdgo._internal.math.big.Big_t_nat.T_nat, _x:stdgo._internal.math.big.Big_t_nat.T_nat, _y:stdgo._internal.math.big.Big_t_nat.T_nat):stdgo._internal.math.big.Big_t_nat.T_nat {
        @:recv var _z:stdgo._internal.math.big.Big_t_nat.T_nat = _z;
        var _m = (_x.length : stdgo.GoInt);
        var _n = (_y.length : stdgo.GoInt);
        if ((_m < _n : Bool)) {
            return _z._add(_y, _x);
        } else if (_m == ((0 : stdgo.GoInt))) {
            return (_z.__slice__(0, (0 : stdgo.GoInt)) : stdgo._internal.math.big.Big_t_nat.T_nat);
        } else if (_n == ((0 : stdgo.GoInt))) {
            return _z._set(_x);
        };
        _z = _z._make((_m + (1 : stdgo.GoInt) : stdgo.GoInt));
        var _c = (stdgo._internal.math.big.Big__addvv._addVV((_z.__slice__((0 : stdgo.GoInt), _n) : stdgo._internal.math.big.Big_t_nat.T_nat), _x, _y) : stdgo._internal.math.big.Big_word.Word);
        if ((_m > _n : Bool)) {
            _c = stdgo._internal.math.big.Big__addvw._addVW((_z.__slice__(_n, _m) : stdgo._internal.math.big.Big_t_nat.T_nat), (_x.__slice__(_n) : stdgo._internal.math.big.Big_t_nat.T_nat), _c);
        };
        _z[(_m : stdgo.GoInt)] = _c;
        return _z._norm();
    }
    @:keep
    @:tdfield
    static public function _set( _z:stdgo._internal.math.big.Big_t_nat.T_nat, _x:stdgo._internal.math.big.Big_t_nat.T_nat):stdgo._internal.math.big.Big_t_nat.T_nat {
        @:recv var _z:stdgo._internal.math.big.Big_t_nat.T_nat = _z;
        _z = _z._make((_x.length));
        _z.__copyTo__(_x);
        return _z;
    }
    @:keep
    @:tdfield
    static public function _setUint64( _z:stdgo._internal.math.big.Big_t_nat.T_nat, _x:stdgo.GoUInt64):stdgo._internal.math.big.Big_t_nat.T_nat {
        @:recv var _z:stdgo._internal.math.big.Big_t_nat.T_nat = _z;
        {
            var _w = (_x : stdgo._internal.math.big.Big_word.Word);
            if ((_w : stdgo.GoUInt64) == (_x)) {
                return _z._setWord(_w);
            };
        };
        _z = _z._make((2 : stdgo.GoInt));
        _z[(1 : stdgo.GoInt)] = ((_x >> (32i64 : stdgo.GoUInt64) : stdgo.GoUInt64) : stdgo._internal.math.big.Big_word.Word);
        _z[(0 : stdgo.GoInt)] = (_x : stdgo._internal.math.big.Big_word.Word);
        return _z;
    }
    @:keep
    @:tdfield
    static public function _setWord( _z:stdgo._internal.math.big.Big_t_nat.T_nat, _x:stdgo._internal.math.big.Big_word.Word):stdgo._internal.math.big.Big_t_nat.T_nat {
        @:recv var _z:stdgo._internal.math.big.Big_t_nat.T_nat = _z;
        if (_x == ((0u32 : stdgo._internal.math.big.Big_word.Word))) {
            return (_z.__slice__(0, (0 : stdgo.GoInt)) : stdgo._internal.math.big.Big_t_nat.T_nat);
        };
        _z = _z._make((1 : stdgo.GoInt));
        _z[(0 : stdgo.GoInt)] = _x;
        return _z;
    }
    @:keep
    @:tdfield
    static public function _make( _z:stdgo._internal.math.big.Big_t_nat.T_nat, _n:stdgo.GoInt):stdgo._internal.math.big.Big_t_nat.T_nat {
        @:recv var _z:stdgo._internal.math.big.Big_t_nat.T_nat = _z;
        if ((_n <= _z.capacity : Bool)) {
            return (_z.__slice__(0, _n) : stdgo._internal.math.big.Big_t_nat.T_nat);
        };
        if (_n == ((1 : stdgo.GoInt))) {
            return (new stdgo.Slice<stdgo._internal.math.big.Big_word.Word>((1 : stdgo.GoInt).toBasic(), 0).__setNumber32__() : stdgo._internal.math.big.Big_t_nat.T_nat);
        };
        {};
        return (new stdgo.Slice<stdgo._internal.math.big.Big_word.Word>((_n : stdgo.GoInt).toBasic(), (_n + (4 : stdgo.GoInt) : stdgo.GoInt)).__setNumber32__() : stdgo._internal.math.big.Big_t_nat.T_nat);
    }
    @:keep
    @:tdfield
    static public function _norm( _z:stdgo._internal.math.big.Big_t_nat.T_nat):stdgo._internal.math.big.Big_t_nat.T_nat {
        @:recv var _z:stdgo._internal.math.big.Big_t_nat.T_nat = _z;
        var _i = (_z.length : stdgo.GoInt);
        while (((_i > (0 : stdgo.GoInt) : Bool) && (_z[(_i - (1 : stdgo.GoInt) : stdgo.GoInt)] == (0u32 : stdgo._internal.math.big.Big_word.Word)) : Bool)) {
            _i--;
        };
        return (_z.__slice__((0 : stdgo.GoInt), _i) : stdgo._internal.math.big.Big_t_nat.T_nat);
    }
    @:keep
    @:tdfield
    static public function _clear( _z:stdgo._internal.math.big.Big_t_nat.T_nat):Void {
        @:recv var _z:stdgo._internal.math.big.Big_t_nat.T_nat = _z;
        for (_i => _ in _z) {
            _z[(_i : stdgo.GoInt)] = (0u32 : stdgo._internal.math.big.Big_word.Word);
        };
    }
    @:keep
    @:tdfield
    static public function string( _z:stdgo._internal.math.big.Big_t_nat.T_nat):stdgo.GoString {
        @:recv var _z:stdgo._internal.math.big.Big_t_nat.T_nat = _z;
        return (("0x" : stdgo.GoString) + (_z._itoa(false, (16 : stdgo.GoInt)) : stdgo.GoString)?.__copy__() : stdgo.GoString)?.__copy__();
    }
    @:keep
    @:tdfield
    static public function _modInverse( _z:stdgo._internal.math.big.Big_t_nat.T_nat, _g:stdgo._internal.math.big.Big_t_nat.T_nat, _n:stdgo._internal.math.big.Big_t_nat.T_nat):stdgo._internal.math.big.Big_t_nat.T_nat {
        @:recv var _z:stdgo._internal.math.big.Big_t_nat.T_nat = _z;
        return @:check2r (stdgo.Go.setRef(({ _abs : _z } : stdgo._internal.math.big.Big_int_.Int_)) : stdgo.Ref<stdgo._internal.math.big.Big_int_.Int_>).modInverse((stdgo.Go.setRef(({ _abs : _g } : stdgo._internal.math.big.Big_int_.Int_)) : stdgo.Ref<stdgo._internal.math.big.Big_int_.Int_>), (stdgo.Go.setRef(({ _abs : _n } : stdgo._internal.math.big.Big_int_.Int_)) : stdgo.Ref<stdgo._internal.math.big.Big_int_.Int_>))._abs;
    }
}<|MERGE_RESOLUTION|>--- conflicted
+++ resolved
@@ -132,20 +132,6 @@
     @:tdfield
     static public function _probablyPrimeMillerRabin( _n:stdgo._internal.math.big.Big_t_nat.T_nat, _reps:stdgo.GoInt, _force2:Bool):Bool {
         @:recv var _n:stdgo._internal.math.big.Big_t_nat.T_nat = _n;
-<<<<<<< HEAD
-        var _nm3_4444743:stdgo._internal.math.big.Big_t_nat.T_nat = new stdgo._internal.math.big.Big_t_nat.T_nat(0, 0);
-        var _k_4444686:stdgo.GoUInt = (0 : stdgo.GoUInt);
-        var _nm1_4444612:stdgo._internal.math.big.Big_t_nat.T_nat = new stdgo._internal.math.big.Big_t_nat.T_nat(0, 0);
-        var nextRandomBreak = false;
-        var _i_4444890:stdgo.GoInt = (0 : stdgo.GoInt);
-        var _nm3Len_4444849:stdgo.GoInt = (0 : stdgo.GoInt);
-        var _rand_4444777:stdgo.Ref<stdgo._internal.math.rand.Rand_rand.Rand> = (null : stdgo.Ref<stdgo._internal.math.rand.Rand_rand.Rand>);
-        var _y_4444832:stdgo._internal.math.big.Big_t_nat.T_nat = new stdgo._internal.math.big.Big_t_nat.T_nat(0, 0);
-        var _x_4444829:stdgo._internal.math.big.Big_t_nat.T_nat = new stdgo._internal.math.big.Big_t_nat.T_nat(0, 0);
-        var _q_4444715:stdgo._internal.math.big.Big_t_nat.T_nat = new stdgo._internal.math.big.Big_t_nat.T_nat(0, 0);
-        var _j_4445135:stdgo.GoUInt = (0 : stdgo.GoUInt);
-        var _quotient_4444835:stdgo._internal.math.big.Big_t_nat.T_nat = new stdgo._internal.math.big.Big_t_nat.T_nat(0, 0);
-=======
         var _q_4274280:stdgo._internal.math.big.Big_t_nat.T_nat = new stdgo._internal.math.big.Big_t_nat.T_nat(0, 0);
         var _k_4274251:stdgo.GoUInt = (0 : stdgo.GoUInt);
         var nextRandomBreak = false;
@@ -158,97 +144,12 @@
         var _j_4274700:stdgo.GoUInt = (0 : stdgo.GoUInt);
         var _quotient_4274400:stdgo._internal.math.big.Big_t_nat.T_nat = new stdgo._internal.math.big.Big_t_nat.T_nat(0, 0);
         var _x_4274394:stdgo._internal.math.big.Big_t_nat.T_nat = new stdgo._internal.math.big.Big_t_nat.T_nat(0, 0);
->>>>>>> 1598d646
         var _gotoNext = 0i32;
         var __blank__ = _gotoNext == ((0i32 : stdgo.GoInt));
         while (_gotoNext != ((-1i32 : stdgo.GoInt))) {
             {
                 final __value__ = _gotoNext;
                 if (__value__ == (0i32)) {
-<<<<<<< HEAD
-                    _nm1_4444612 = (new stdgo._internal.math.big.Big_t_nat.T_nat(0, 0) : stdgo._internal.math.big.Big_t_nat.T_nat)._sub(_n, stdgo._internal.math.big.Big__natone._natOne);
-                    _k_4444686 = _nm1_4444612._trailingZeroBits();
-                    _q_4444715 = (new stdgo._internal.math.big.Big_t_nat.T_nat(0, 0) : stdgo._internal.math.big.Big_t_nat.T_nat)._shr(_nm1_4444612, _k_4444686);
-                    _nm3_4444743 = (new stdgo._internal.math.big.Big_t_nat.T_nat(0, 0) : stdgo._internal.math.big.Big_t_nat.T_nat)._sub(_nm1_4444612, stdgo._internal.math.big.Big__nattwo._natTwo);
-                    _rand_4444777 = stdgo._internal.math.rand.Rand_new_.new_(stdgo._internal.math.rand.Rand_newsource.newSource((_n[(0 : stdgo.GoInt)] : stdgo.GoInt64)));
-                    _nm3Len_4444849 = _nm3_4444743._bitLen();
-                    _gotoNext = 4444873i32;
-                } else if (__value__ == (4444873i32)) {
-                    _i_4444890 = (0 : stdgo.GoInt);
-                    nextRandomBreak = false;
-                    _gotoNext = 4444886i32;
-                } else if (__value__ == (4444886i32)) {
-                    if (!nextRandomBreak && ((_i_4444890 < _reps : Bool))) {
-                        _gotoNext = 4444912i32;
-                    } else {
-                        _gotoNext = 4445343i32;
-                    };
-                } else if (__value__ == (4444912i32)) {
-                    if (((_i_4444890 == (_reps - (1 : stdgo.GoInt) : stdgo.GoInt)) && _force2 : Bool)) {
-                        _gotoNext = 4444941i32;
-                    } else {
-                        _gotoNext = 4444973i32;
-                    };
-                } else if (__value__ == (4444941i32)) {
-                    _x_4444829 = _x_4444829._set(stdgo._internal.math.big.Big__nattwo._natTwo);
-                    _gotoNext = 4445040i32;
-                } else if (__value__ == (4444973i32)) {
-                    _gotoNext = 4444973i32;
-                    _x_4444829 = _x_4444829._random(_rand_4444777, _nm3_4444743, _nm3Len_4444849);
-                    _x_4444829 = _x_4444829._add(_x_4444829, stdgo._internal.math.big.Big__nattwo._natTwo);
-                    var __blank__ = 0i32;
-                    _gotoNext = 4445040i32;
-                } else if (__value__ == (4445040i32)) {
-                    _y_4444832 = _y_4444832._expNN(_x_4444829, _q_4444715, _n, false);
-                    if (((_y_4444832._cmp(stdgo._internal.math.big.Big__natone._natOne) == (0 : stdgo.GoInt)) || (_y_4444832._cmp(_nm1_4444612) == (0 : stdgo.GoInt)) : Bool)) {
-                        _gotoNext = 4445111i32;
-                    } else {
-                        _gotoNext = 4445131i32;
-                    };
-                } else if (__value__ == (4445111i32)) {
-                    _i_4444890++;
-                    _gotoNext = 4444886i32;
-                } else if (__value__ == (4445131i32)) {
-                    _j_4445135 = (1u32 : stdgo.GoUInt);
-                    _gotoNext = 4445131i32;
-                    if ((_j_4445135 < _k_4444686 : Bool)) {
-                        _gotoNext = 4445160i32;
-                    } else {
-                        _gotoNext = 4445325i32;
-                    };
-                } else if (__value__ == (4445156i32)) {
-                    _j_4445135++;
-                    _gotoNext = 4445131i32;
-                } else if (__value__ == (4445160i32)) {
-                    _y_4444832 = _y_4444832._sqr(_y_4444832);
-                    {
-                        var __tmp__ = _quotient_4444835._div(_y_4444832, _y_4444832, _n);
-                        _quotient_4444835 = @:tmpset0 __tmp__._0;
-                        _y_4444832 = @:tmpset0 __tmp__._1;
-                    };
-                    if (_y_4444832._cmp(_nm1_4444612) == ((0 : stdgo.GoInt))) {
-                        _gotoNext = 4445239i32;
-                    } else {
-                        _gotoNext = 4445273i32;
-                    };
-                } else if (__value__ == (4445239i32)) {
-                    _i_4444890++;
-                    _gotoNext = 4444886i32;
-                } else if (__value__ == (4445273i32)) {
-                    if (_y_4444832._cmp(stdgo._internal.math.big.Big__natone._natOne) == ((0 : stdgo.GoInt))) {
-                        _gotoNext = 4445295i32;
-                    } else {
-                        _gotoNext = 4445156i32;
-                    };
-                } else if (__value__ == (4445295i32)) {
-                    return false;
-                    _gotoNext = 4445156i32;
-                } else if (__value__ == (4445325i32)) {
-                    return false;
-                    _i_4444890++;
-                    _gotoNext = 4444886i32;
-                } else if (__value__ == (4445343i32)) {
-=======
                     _nm1_4274177 = (new stdgo._internal.math.big.Big_t_nat.T_nat(0, 0) : stdgo._internal.math.big.Big_t_nat.T_nat)._sub(_n, stdgo._internal.math.big.Big__natone._natOne);
                     _k_4274251 = _nm1_4274177._trailingZeroBits();
                     _q_4274280 = (new stdgo._internal.math.big.Big_t_nat.T_nat(0, 0) : stdgo._internal.math.big.Big_t_nat.T_nat)._shr(_nm1_4274177, _k_4274251);
@@ -331,7 +232,6 @@
                     _i_4274455++;
                     _gotoNext = 4274451i32;
                 } else if (__value__ == (4274908i32)) {
->>>>>>> 1598d646
                     return true;
                     _gotoNext = -1i32;
                 };
