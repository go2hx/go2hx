--- conflicted
+++ resolved
@@ -132,20 +132,6 @@
     @:tdfield
     static public function _probablyPrimeMillerRabin( _n:stdgo._internal.math.big.Big_t_nat.T_nat, _reps:stdgo.GoInt, _force2:Bool):Bool {
         @:recv var _n:stdgo._internal.math.big.Big_t_nat.T_nat = _n;
-<<<<<<< HEAD
-        var _x_4784842:stdgo._internal.math.big.Big_t_nat.T_nat = (new stdgo._internal.math.big.Big_t_nat.T_nat(0, 0) : stdgo._internal.math.big.Big_t_nat.T_nat);
-        var _rand_4784790:stdgo.Ref<stdgo._internal.math.rand.Rand_rand.Rand> = (null : stdgo.Ref<stdgo._internal.math.rand.Rand_rand.Rand>);
-        var _k_4784699:stdgo.GoUInt = (0 : stdgo.GoUInt);
-        var _nm1_4784625:stdgo._internal.math.big.Big_t_nat.T_nat = (new stdgo._internal.math.big.Big_t_nat.T_nat(0, 0) : stdgo._internal.math.big.Big_t_nat.T_nat);
-        var _j_4785148:stdgo.GoUInt = (0 : stdgo.GoUInt);
-        var nextRandomBreak = false;
-        var _quotient_4784848:stdgo._internal.math.big.Big_t_nat.T_nat = (new stdgo._internal.math.big.Big_t_nat.T_nat(0, 0) : stdgo._internal.math.big.Big_t_nat.T_nat);
-        var _y_4784845:stdgo._internal.math.big.Big_t_nat.T_nat = (new stdgo._internal.math.big.Big_t_nat.T_nat(0, 0) : stdgo._internal.math.big.Big_t_nat.T_nat);
-        var _i_4784903:stdgo.GoInt = (0 : stdgo.GoInt);
-        var _nm3Len_4784862:stdgo.GoInt = (0 : stdgo.GoInt);
-        var _nm3_4784756:stdgo._internal.math.big.Big_t_nat.T_nat = (new stdgo._internal.math.big.Big_t_nat.T_nat(0, 0) : stdgo._internal.math.big.Big_t_nat.T_nat);
-        var _q_4784728:stdgo._internal.math.big.Big_t_nat.T_nat = (new stdgo._internal.math.big.Big_t_nat.T_nat(0, 0) : stdgo._internal.math.big.Big_t_nat.T_nat);
-=======
         var _rand_5046947:stdgo.Ref<stdgo._internal.math.rand.Rand_rand.Rand> = (null : stdgo.Ref<stdgo._internal.math.rand.Rand_rand.Rand>);
         var _nm3_5046913:stdgo._internal.math.big.Big_t_nat.T_nat = new stdgo._internal.math.big.Big_t_nat.T_nat(0, 0);
         var _k_5046856:stdgo.GoUInt = (0 : stdgo.GoUInt);
@@ -158,97 +144,12 @@
         var _q_5046885:stdgo._internal.math.big.Big_t_nat.T_nat = new stdgo._internal.math.big.Big_t_nat.T_nat(0, 0);
         var _j_5047305:stdgo.GoUInt = (0 : stdgo.GoUInt);
         var nextRandomBreak = false;
->>>>>>> 75a1cf92
         var _gotoNext = 0i32;
         var __blank__ = _gotoNext == ((0i32 : stdgo.GoInt));
         while (_gotoNext != ((-1i32 : stdgo.GoInt))) {
             {
                 final __value__ = _gotoNext;
                 if (__value__ == (0i32)) {
-<<<<<<< HEAD
-                    _nm1_4784625 = (new stdgo._internal.math.big.Big_t_nat.T_nat(0, 0) : stdgo._internal.math.big.Big_t_nat.T_nat)._sub(_n, stdgo._internal.math.big.Big__natone._natOne);
-                    _k_4784699 = _nm1_4784625._trailingZeroBits();
-                    _q_4784728 = (new stdgo._internal.math.big.Big_t_nat.T_nat(0, 0) : stdgo._internal.math.big.Big_t_nat.T_nat)._shr(_nm1_4784625, _k_4784699);
-                    _nm3_4784756 = (new stdgo._internal.math.big.Big_t_nat.T_nat(0, 0) : stdgo._internal.math.big.Big_t_nat.T_nat)._sub(_nm1_4784625, stdgo._internal.math.big.Big__nattwo._natTwo);
-                    _rand_4784790 = stdgo._internal.math.rand.Rand_new_.new_(stdgo._internal.math.rand.Rand_newsource.newSource((_n[(0 : stdgo.GoInt)] : stdgo.GoInt64)));
-                    _nm3Len_4784862 = _nm3_4784756._bitLen();
-                    _gotoNext = 4784886i32;
-                } else if (__value__ == (4784886i32)) {
-                    _i_4784903 = (0 : stdgo.GoInt);
-                    nextRandomBreak = false;
-                    _gotoNext = 4784899i32;
-                } else if (__value__ == (4784899i32)) {
-                    if (!nextRandomBreak && ((_i_4784903 < _reps : Bool))) {
-                        _gotoNext = 4784925i32;
-                    } else {
-                        _gotoNext = 4785356i32;
-                    };
-                } else if (__value__ == (4784925i32)) {
-                    if (((_i_4784903 == (_reps - (1 : stdgo.GoInt) : stdgo.GoInt)) && _force2 : Bool)) {
-                        _gotoNext = 4784954i32;
-                    } else {
-                        _gotoNext = 4784986i32;
-                    };
-                } else if (__value__ == (4784954i32)) {
-                    _x_4784842 = _x_4784842._set(stdgo._internal.math.big.Big__nattwo._natTwo);
-                    _gotoNext = 4785053i32;
-                } else if (__value__ == (4784986i32)) {
-                    _gotoNext = 4784986i32;
-                    _x_4784842 = _x_4784842._random(_rand_4784790, _nm3_4784756, _nm3Len_4784862);
-                    _x_4784842 = _x_4784842._add(_x_4784842, stdgo._internal.math.big.Big__nattwo._natTwo);
-                    var __blank__ = 0i32;
-                    _gotoNext = 4785053i32;
-                } else if (__value__ == (4785053i32)) {
-                    _y_4784845 = _y_4784845._expNN(_x_4784842, _q_4784728, _n, false);
-                    if (((_y_4784845._cmp(stdgo._internal.math.big.Big__natone._natOne) == (0 : stdgo.GoInt)) || (_y_4784845._cmp(_nm1_4784625) == (0 : stdgo.GoInt)) : Bool)) {
-                        _gotoNext = 4785124i32;
-                    } else {
-                        _gotoNext = 4785144i32;
-                    };
-                } else if (__value__ == (4785124i32)) {
-                    _i_4784903++;
-                    _gotoNext = 4784899i32;
-                } else if (__value__ == (4785144i32)) {
-                    _j_4785148 = (1u32 : stdgo.GoUInt);
-                    _gotoNext = 4785144i32;
-                    if ((_j_4785148 < _k_4784699 : Bool)) {
-                        _gotoNext = 4785173i32;
-                    } else {
-                        _gotoNext = 4785338i32;
-                    };
-                } else if (__value__ == (4785169i32)) {
-                    _j_4785148++;
-                    _gotoNext = 4785144i32;
-                } else if (__value__ == (4785173i32)) {
-                    _y_4784845 = _y_4784845._sqr(_y_4784845);
-                    {
-                        var __tmp__ = _quotient_4784848._div(_y_4784845, _y_4784845, _n);
-                        _quotient_4784848 = @:tmpset0 __tmp__._0;
-                        _y_4784845 = @:tmpset0 __tmp__._1;
-                    };
-                    if (_y_4784845._cmp(_nm1_4784625) == ((0 : stdgo.GoInt))) {
-                        _gotoNext = 4785252i32;
-                    } else {
-                        _gotoNext = 4785286i32;
-                    };
-                } else if (__value__ == (4785252i32)) {
-                    _i_4784903++;
-                    _gotoNext = 4784899i32;
-                } else if (__value__ == (4785286i32)) {
-                    if (_y_4784845._cmp(stdgo._internal.math.big.Big__natone._natOne) == ((0 : stdgo.GoInt))) {
-                        _gotoNext = 4785308i32;
-                    } else {
-                        _gotoNext = 4785169i32;
-                    };
-                } else if (__value__ == (4785308i32)) {
-                    return false;
-                    _gotoNext = 4785169i32;
-                } else if (__value__ == (4785338i32)) {
-                    return false;
-                    _i_4784903++;
-                    _gotoNext = 4784899i32;
-                } else if (__value__ == (4785356i32)) {
-=======
                     _nm1_5046782 = (new stdgo._internal.math.big.Big_t_nat.T_nat(0, 0) : stdgo._internal.math.big.Big_t_nat.T_nat)._sub(_n, stdgo._internal.math.big.Big__natone._natOne);
                     _k_5046856 = _nm1_5046782._trailingZeroBits();
                     _q_5046885 = (new stdgo._internal.math.big.Big_t_nat.T_nat(0, 0) : stdgo._internal.math.big.Big_t_nat.T_nat)._shr(_nm1_5046782, _k_5046856);
@@ -331,7 +232,6 @@
                     _i_5047060++;
                     _gotoNext = 5047056i32;
                 } else if (__value__ == (5047513i32)) {
->>>>>>> 75a1cf92
                     return true;
                     _gotoNext = -1i32;
                 };
