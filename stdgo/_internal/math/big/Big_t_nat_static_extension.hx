--- conflicted
+++ resolved
@@ -132,20 +132,6 @@
     @:tdfield
     static public function _probablyPrimeMillerRabin( _n:stdgo._internal.math.big.Big_t_nat.T_nat, _reps:stdgo.GoInt, _force2:Bool):Bool {
         @:recv var _n:stdgo._internal.math.big.Big_t_nat.T_nat = _n;
-<<<<<<< HEAD
-        var _rand_5046947:stdgo.Ref<stdgo._internal.math.rand.Rand_rand.Rand> = (null : stdgo.Ref<stdgo._internal.math.rand.Rand_rand.Rand>);
-        var _nm3_5046913:stdgo._internal.math.big.Big_t_nat.T_nat = new stdgo._internal.math.big.Big_t_nat.T_nat(0, 0);
-        var _k_5046856:stdgo.GoUInt = (0 : stdgo.GoUInt);
-        var _nm1_5046782:stdgo._internal.math.big.Big_t_nat.T_nat = new stdgo._internal.math.big.Big_t_nat.T_nat(0, 0);
-        var _nm3Len_5047019:stdgo.GoInt = (0 : stdgo.GoInt);
-        var _y_5047002:stdgo._internal.math.big.Big_t_nat.T_nat = new stdgo._internal.math.big.Big_t_nat.T_nat(0, 0);
-        var _i_5047060:stdgo.GoInt = (0 : stdgo.GoInt);
-        var _quotient_5047005:stdgo._internal.math.big.Big_t_nat.T_nat = new stdgo._internal.math.big.Big_t_nat.T_nat(0, 0);
-        var _x_5046999:stdgo._internal.math.big.Big_t_nat.T_nat = new stdgo._internal.math.big.Big_t_nat.T_nat(0, 0);
-        var _q_5046885:stdgo._internal.math.big.Big_t_nat.T_nat = new stdgo._internal.math.big.Big_t_nat.T_nat(0, 0);
-        var _j_5047305:stdgo.GoUInt = (0 : stdgo.GoUInt);
-        var nextRandomBreak = false;
-=======
         var _i_4782996:stdgo.GoInt = (0 : stdgo.GoInt);
         var _quotient_4782941:stdgo._internal.math.big.Big_t_nat.T_nat = new stdgo._internal.math.big.Big_t_nat.T_nat(0, 0);
         var _rand_4782883:stdgo.Ref<stdgo._internal.math.rand.Rand_rand.Rand> = (null : stdgo.Ref<stdgo._internal.math.rand.Rand_rand.Rand>);
@@ -158,97 +144,12 @@
         var _x_4782935:stdgo._internal.math.big.Big_t_nat.T_nat = new stdgo._internal.math.big.Big_t_nat.T_nat(0, 0);
         var _nm3_4782849:stdgo._internal.math.big.Big_t_nat.T_nat = new stdgo._internal.math.big.Big_t_nat.T_nat(0, 0);
         var _q_4782821:stdgo._internal.math.big.Big_t_nat.T_nat = new stdgo._internal.math.big.Big_t_nat.T_nat(0, 0);
->>>>>>> 2dc985c5
         var _gotoNext = 0i32;
         var __blank__ = _gotoNext == ((0i32 : stdgo.GoInt));
         while (_gotoNext != ((-1i32 : stdgo.GoInt))) {
             {
                 final __value__ = _gotoNext;
                 if (__value__ == (0i32)) {
-<<<<<<< HEAD
-                    _nm1_5046782 = (new stdgo._internal.math.big.Big_t_nat.T_nat(0, 0) : stdgo._internal.math.big.Big_t_nat.T_nat)._sub(_n, stdgo._internal.math.big.Big__natone._natOne);
-                    _k_5046856 = _nm1_5046782._trailingZeroBits();
-                    _q_5046885 = (new stdgo._internal.math.big.Big_t_nat.T_nat(0, 0) : stdgo._internal.math.big.Big_t_nat.T_nat)._shr(_nm1_5046782, _k_5046856);
-                    _nm3_5046913 = (new stdgo._internal.math.big.Big_t_nat.T_nat(0, 0) : stdgo._internal.math.big.Big_t_nat.T_nat)._sub(_nm1_5046782, stdgo._internal.math.big.Big__nattwo._natTwo);
-                    _rand_5046947 = stdgo._internal.math.rand.Rand_new_.new_(stdgo._internal.math.rand.Rand_newsource.newSource((_n[(0 : stdgo.GoInt)] : stdgo.GoInt64)));
-                    _nm3Len_5047019 = _nm3_5046913._bitLen();
-                    _gotoNext = 5047043i32;
-                } else if (__value__ == (5047043i32)) {
-                    _i_5047060 = (0 : stdgo.GoInt);
-                    nextRandomBreak = false;
-                    _gotoNext = 5047056i32;
-                } else if (__value__ == (5047056i32)) {
-                    if (!nextRandomBreak && ((_i_5047060 < _reps : Bool))) {
-                        _gotoNext = 5047082i32;
-                    } else {
-                        _gotoNext = 5047513i32;
-                    };
-                } else if (__value__ == (5047082i32)) {
-                    if (((_i_5047060 == (_reps - (1 : stdgo.GoInt) : stdgo.GoInt)) && _force2 : Bool)) {
-                        _gotoNext = 5047111i32;
-                    } else {
-                        _gotoNext = 5047143i32;
-                    };
-                } else if (__value__ == (5047111i32)) {
-                    _x_5046999 = _x_5046999._set(stdgo._internal.math.big.Big__nattwo._natTwo);
-                    _gotoNext = 5047210i32;
-                } else if (__value__ == (5047143i32)) {
-                    _gotoNext = 5047143i32;
-                    _x_5046999 = _x_5046999._random(_rand_5046947, _nm3_5046913, _nm3Len_5047019);
-                    _x_5046999 = _x_5046999._add(_x_5046999, stdgo._internal.math.big.Big__nattwo._natTwo);
-                    var __blank__ = 0i32;
-                    _gotoNext = 5047210i32;
-                } else if (__value__ == (5047210i32)) {
-                    _y_5047002 = _y_5047002._expNN(_x_5046999, _q_5046885, _n, false);
-                    if (((_y_5047002._cmp(stdgo._internal.math.big.Big__natone._natOne) == (0 : stdgo.GoInt)) || (_y_5047002._cmp(_nm1_5046782) == (0 : stdgo.GoInt)) : Bool)) {
-                        _gotoNext = 5047281i32;
-                    } else {
-                        _gotoNext = 5047301i32;
-                    };
-                } else if (__value__ == (5047281i32)) {
-                    _i_5047060++;
-                    _gotoNext = 5047056i32;
-                } else if (__value__ == (5047301i32)) {
-                    _j_5047305 = (1u32 : stdgo.GoUInt);
-                    _gotoNext = 5047301i32;
-                    if ((_j_5047305 < _k_5046856 : Bool)) {
-                        _gotoNext = 5047330i32;
-                    } else {
-                        _gotoNext = 5047495i32;
-                    };
-                } else if (__value__ == (5047326i32)) {
-                    _j_5047305++;
-                    _gotoNext = 5047301i32;
-                } else if (__value__ == (5047330i32)) {
-                    _y_5047002 = _y_5047002._sqr(_y_5047002);
-                    {
-                        var __tmp__ = _quotient_5047005._div(_y_5047002, _y_5047002, _n);
-                        _quotient_5047005 = @:tmpset0 __tmp__._0;
-                        _y_5047002 = @:tmpset0 __tmp__._1;
-                    };
-                    if (_y_5047002._cmp(_nm1_5046782) == ((0 : stdgo.GoInt))) {
-                        _gotoNext = 5047409i32;
-                    } else {
-                        _gotoNext = 5047443i32;
-                    };
-                } else if (__value__ == (5047409i32)) {
-                    _i_5047060++;
-                    _gotoNext = 5047056i32;
-                } else if (__value__ == (5047443i32)) {
-                    if (_y_5047002._cmp(stdgo._internal.math.big.Big__natone._natOne) == ((0 : stdgo.GoInt))) {
-                        _gotoNext = 5047465i32;
-                    } else {
-                        _gotoNext = 5047326i32;
-                    };
-                } else if (__value__ == (5047465i32)) {
-                    return false;
-                    _gotoNext = 5047326i32;
-                } else if (__value__ == (5047495i32)) {
-                    return false;
-                    _i_5047060++;
-                    _gotoNext = 5047056i32;
-                } else if (__value__ == (5047513i32)) {
-=======
                     _nm1_4782718 = (new stdgo._internal.math.big.Big_t_nat.T_nat(0, 0) : stdgo._internal.math.big.Big_t_nat.T_nat)._sub(_n, stdgo._internal.math.big.Big__natone._natOne);
                     _k_4782792 = _nm1_4782718._trailingZeroBits();
                     _q_4782821 = (new stdgo._internal.math.big.Big_t_nat.T_nat(0, 0) : stdgo._internal.math.big.Big_t_nat.T_nat)._shr(_nm1_4782718, _k_4782792);
@@ -331,7 +232,6 @@
                     _i_4782996++;
                     _gotoNext = 4782992i32;
                 } else if (__value__ == (4783449i32)) {
->>>>>>> 2dc985c5
                     return true;
                     _gotoNext = -1i32;
                 };
