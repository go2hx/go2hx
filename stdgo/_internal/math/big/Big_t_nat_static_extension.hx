--- conflicted
+++ resolved
@@ -132,20 +132,6 @@
     @:tdfield
     static public function _probablyPrimeMillerRabin( _n:stdgo._internal.math.big.Big_t_nat.T_nat, _reps:stdgo.GoInt, _force2:Bool):Bool {
         @:recv var _n:stdgo._internal.math.big.Big_t_nat.T_nat = _n;
-<<<<<<< HEAD
-        var _i_4782996:stdgo.GoInt = (0 : stdgo.GoInt);
-        var _quotient_4782941:stdgo._internal.math.big.Big_t_nat.T_nat = new stdgo._internal.math.big.Big_t_nat.T_nat(0, 0);
-        var _rand_4782883:stdgo.Ref<stdgo._internal.math.rand.Rand_rand.Rand> = (null : stdgo.Ref<stdgo._internal.math.rand.Rand_rand.Rand>);
-        var _k_4782792:stdgo.GoUInt = (0 : stdgo.GoUInt);
-        var _nm1_4782718:stdgo._internal.math.big.Big_t_nat.T_nat = new stdgo._internal.math.big.Big_t_nat.T_nat(0, 0);
-        var _j_4783241:stdgo.GoUInt = (0 : stdgo.GoUInt);
-        var nextRandomBreak = false;
-        var _nm3Len_4782955:stdgo.GoInt = (0 : stdgo.GoInt);
-        var _y_4782938:stdgo._internal.math.big.Big_t_nat.T_nat = new stdgo._internal.math.big.Big_t_nat.T_nat(0, 0);
-        var _x_4782935:stdgo._internal.math.big.Big_t_nat.T_nat = new stdgo._internal.math.big.Big_t_nat.T_nat(0, 0);
-        var _nm3_4782849:stdgo._internal.math.big.Big_t_nat.T_nat = new stdgo._internal.math.big.Big_t_nat.T_nat(0, 0);
-        var _q_4782821:stdgo._internal.math.big.Big_t_nat.T_nat = new stdgo._internal.math.big.Big_t_nat.T_nat(0, 0);
-=======
         var _q_4590603:stdgo._internal.math.big.Big_t_nat.T_nat = (new stdgo._internal.math.big.Big_t_nat.T_nat(0, 0) : stdgo._internal.math.big.Big_t_nat.T_nat);
         var _k_4590574:stdgo.GoUInt = (0 : stdgo.GoUInt);
         var nextRandomBreak = false;
@@ -158,97 +144,12 @@
         var _quotient_4590723:stdgo._internal.math.big.Big_t_nat.T_nat = (new stdgo._internal.math.big.Big_t_nat.T_nat(0, 0) : stdgo._internal.math.big.Big_t_nat.T_nat);
         var _x_4590717:stdgo._internal.math.big.Big_t_nat.T_nat = (new stdgo._internal.math.big.Big_t_nat.T_nat(0, 0) : stdgo._internal.math.big.Big_t_nat.T_nat);
         var _rand_4590665:stdgo.Ref<stdgo._internal.math.rand.Rand_rand.Rand> = (null : stdgo.Ref<stdgo._internal.math.rand.Rand_rand.Rand>);
->>>>>>> 5c6bc43f
         var _gotoNext = 0i32;
         var __blank__ = _gotoNext == ((0i32 : stdgo.GoInt));
         while (_gotoNext != ((-1i32 : stdgo.GoInt))) {
             {
                 final __value__ = _gotoNext;
                 if (__value__ == (0i32)) {
-<<<<<<< HEAD
-                    _nm1_4782718 = (new stdgo._internal.math.big.Big_t_nat.T_nat(0, 0) : stdgo._internal.math.big.Big_t_nat.T_nat)._sub(_n, stdgo._internal.math.big.Big__natone._natOne);
-                    _k_4782792 = _nm1_4782718._trailingZeroBits();
-                    _q_4782821 = (new stdgo._internal.math.big.Big_t_nat.T_nat(0, 0) : stdgo._internal.math.big.Big_t_nat.T_nat)._shr(_nm1_4782718, _k_4782792);
-                    _nm3_4782849 = (new stdgo._internal.math.big.Big_t_nat.T_nat(0, 0) : stdgo._internal.math.big.Big_t_nat.T_nat)._sub(_nm1_4782718, stdgo._internal.math.big.Big__nattwo._natTwo);
-                    _rand_4782883 = stdgo._internal.math.rand.Rand_new_.new_(stdgo._internal.math.rand.Rand_newsource.newSource((_n[(0 : stdgo.GoInt)] : stdgo.GoInt64)));
-                    _nm3Len_4782955 = _nm3_4782849._bitLen();
-                    _gotoNext = 4782979i32;
-                } else if (__value__ == (4782979i32)) {
-                    _i_4782996 = (0 : stdgo.GoInt);
-                    nextRandomBreak = false;
-                    _gotoNext = 4782992i32;
-                } else if (__value__ == (4782992i32)) {
-                    if (!nextRandomBreak && ((_i_4782996 < _reps : Bool))) {
-                        _gotoNext = 4783018i32;
-                    } else {
-                        _gotoNext = 4783449i32;
-                    };
-                } else if (__value__ == (4783018i32)) {
-                    if (((_i_4782996 == (_reps - (1 : stdgo.GoInt) : stdgo.GoInt)) && _force2 : Bool)) {
-                        _gotoNext = 4783047i32;
-                    } else {
-                        _gotoNext = 4783079i32;
-                    };
-                } else if (__value__ == (4783047i32)) {
-                    _x_4782935 = _x_4782935._set(stdgo._internal.math.big.Big__nattwo._natTwo);
-                    _gotoNext = 4783146i32;
-                } else if (__value__ == (4783079i32)) {
-                    _gotoNext = 4783079i32;
-                    _x_4782935 = _x_4782935._random(_rand_4782883, _nm3_4782849, _nm3Len_4782955);
-                    _x_4782935 = _x_4782935._add(_x_4782935, stdgo._internal.math.big.Big__nattwo._natTwo);
-                    var __blank__ = 0i32;
-                    _gotoNext = 4783146i32;
-                } else if (__value__ == (4783146i32)) {
-                    _y_4782938 = _y_4782938._expNN(_x_4782935, _q_4782821, _n, false);
-                    if (((_y_4782938._cmp(stdgo._internal.math.big.Big__natone._natOne) == (0 : stdgo.GoInt)) || (_y_4782938._cmp(_nm1_4782718) == (0 : stdgo.GoInt)) : Bool)) {
-                        _gotoNext = 4783217i32;
-                    } else {
-                        _gotoNext = 4783237i32;
-                    };
-                } else if (__value__ == (4783217i32)) {
-                    _i_4782996++;
-                    _gotoNext = 4782992i32;
-                } else if (__value__ == (4783237i32)) {
-                    _j_4783241 = (1u32 : stdgo.GoUInt);
-                    _gotoNext = 4783237i32;
-                    if ((_j_4783241 < _k_4782792 : Bool)) {
-                        _gotoNext = 4783266i32;
-                    } else {
-                        _gotoNext = 4783431i32;
-                    };
-                } else if (__value__ == (4783262i32)) {
-                    _j_4783241++;
-                    _gotoNext = 4783237i32;
-                } else if (__value__ == (4783266i32)) {
-                    _y_4782938 = _y_4782938._sqr(_y_4782938);
-                    {
-                        var __tmp__ = _quotient_4782941._div(_y_4782938, _y_4782938, _n);
-                        _quotient_4782941 = @:tmpset0 __tmp__._0;
-                        _y_4782938 = @:tmpset0 __tmp__._1;
-                    };
-                    if (_y_4782938._cmp(_nm1_4782718) == ((0 : stdgo.GoInt))) {
-                        _gotoNext = 4783345i32;
-                    } else {
-                        _gotoNext = 4783379i32;
-                    };
-                } else if (__value__ == (4783345i32)) {
-                    _i_4782996++;
-                    _gotoNext = 4782992i32;
-                } else if (__value__ == (4783379i32)) {
-                    if (_y_4782938._cmp(stdgo._internal.math.big.Big__natone._natOne) == ((0 : stdgo.GoInt))) {
-                        _gotoNext = 4783401i32;
-                    } else {
-                        _gotoNext = 4783262i32;
-                    };
-                } else if (__value__ == (4783401i32)) {
-                    return false;
-                    _gotoNext = 4783262i32;
-                } else if (__value__ == (4783431i32)) {
-                    return false;
-                    _i_4782996++;
-                    _gotoNext = 4782992i32;
-                } else if (__value__ == (4783449i32)) {
-=======
                     _nm1_4590500 = (new stdgo._internal.math.big.Big_t_nat.T_nat(0, 0) : stdgo._internal.math.big.Big_t_nat.T_nat)._sub(_n, stdgo._internal.math.big.Big__natone._natOne);
                     _k_4590574 = _nm1_4590500._trailingZeroBits();
                     _q_4590603 = (new stdgo._internal.math.big.Big_t_nat.T_nat(0, 0) : stdgo._internal.math.big.Big_t_nat.T_nat)._shr(_nm1_4590500, _k_4590574);
@@ -331,7 +232,6 @@
                     _i_4590778++;
                     _gotoNext = 4590774i32;
                 } else if (__value__ == (4591231i32)) {
->>>>>>> 5c6bc43f
                     return true;
                     _gotoNext = -1i32;
                 };
