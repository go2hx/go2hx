package stdgo._internal.math.rand;
@:keep @:allow(stdgo._internal.math.rand.Rand.Rand_asInterface) class Rand_static_extension {
    @:keep
    @:tdfield
    static public function read( _r:stdgo.Ref<stdgo._internal.math.rand.Rand_rand.Rand>, _p:stdgo.Slice<stdgo.GoUInt8>):{ var _0 : stdgo.GoInt; var _1 : stdgo.Error; } {
        @:recv var _r:stdgo.Ref<stdgo._internal.math.rand.Rand_rand.Rand> = _r;
        var _n = (0 : stdgo.GoInt), _err = (null : stdgo.Error);
        {
            final __type__ = (@:checkr _r ?? throw "null pointer dereference")._src;
            if (stdgo.Go.typeEquals((__type__ : stdgo.Ref<stdgo._internal.math.rand.Rand_t_lockedsource.T_lockedSource>))) {
                var _src:stdgo.Ref<stdgo._internal.math.rand.Rand_t_lockedsource.T_lockedSource> = __type__ == null ? (null : stdgo.Ref<stdgo._internal.math.rand.Rand_t_lockedsource.T_lockedSource>) : __type__.__underlying__() == null ? (null : stdgo.Ref<stdgo._internal.math.rand.Rand_t_lockedsource.T_lockedSource>) : __type__ == null ? (null : stdgo.Ref<stdgo._internal.math.rand.Rand_t_lockedsource.T_lockedSource>) : __type__.__underlying__().value;
                return {
                    final __tmp__ = @:check2r _src._read(_p, stdgo.Go.pointer((@:checkr _r ?? throw "null pointer dereference")._readVal), stdgo.Go.pointer((@:checkr _r ?? throw "null pointer dereference")._readPos));
                    _n = __tmp__._0;
                    _err = __tmp__._1;
                    { _0 : _n, _1 : _err };
                };
            } else if (stdgo.Go.typeEquals((__type__ : stdgo.Ref<stdgo._internal.math.rand.Rand_t_fastsource.T_fastSource>))) {
                var _src:stdgo.Ref<stdgo._internal.math.rand.Rand_t_fastsource.T_fastSource> = __type__ == null ? (null : stdgo.Ref<stdgo._internal.math.rand.Rand_t_fastsource.T_fastSource>) : __type__.__underlying__() == null ? (null : stdgo.Ref<stdgo._internal.math.rand.Rand_t_fastsource.T_fastSource>) : __type__ == null ? (null : stdgo.Ref<stdgo._internal.math.rand.Rand_t_fastsource.T_fastSource>) : __type__.__underlying__().value;
                return {
                    final __tmp__ = @:check2r _src._read(_p, stdgo.Go.pointer((@:checkr _r ?? throw "null pointer dereference")._readVal), stdgo.Go.pointer((@:checkr _r ?? throw "null pointer dereference")._readPos));
                    _n = __tmp__._0;
                    _err = __tmp__._1;
                    { _0 : _n, _1 : _err };
                };
            };
        };
        return {
            final __tmp__ = stdgo._internal.math.rand.Rand__read._read(_p, (@:checkr _r ?? throw "null pointer dereference")._src, stdgo.Go.pointer((@:checkr _r ?? throw "null pointer dereference")._readVal), stdgo.Go.pointer((@:checkr _r ?? throw "null pointer dereference")._readPos));
            _n = __tmp__._0;
            _err = __tmp__._1;
            { _0 : _n, _1 : _err };
        };
    }
    @:keep
    @:tdfield
    static public function shuffle( _r:stdgo.Ref<stdgo._internal.math.rand.Rand_rand.Rand>, _n:stdgo.GoInt, _swap:(stdgo.GoInt, stdgo.GoInt) -> Void):Void {
        @:recv var _r:stdgo.Ref<stdgo._internal.math.rand.Rand_rand.Rand> = _r;
        if ((_n < (0 : stdgo.GoInt) : Bool)) {
            throw stdgo.Go.toInterface(("invalid argument to Shuffle" : stdgo.GoString));
        };
        var _i = (_n - (1 : stdgo.GoInt) : stdgo.GoInt);
        while ((_i > (2147483646 : stdgo.GoInt) : Bool)) {
            var _j = (@:check2r _r.int63n(((_i + (1 : stdgo.GoInt) : stdgo.GoInt) : stdgo.GoInt64)) : stdgo.GoInt);
_swap(_i, _j);
            _i--;
        };
        while ((_i > (0 : stdgo.GoInt) : Bool)) {
            var _j = (@:check2r _r._int31n(((_i + (1 : stdgo.GoInt) : stdgo.GoInt) : stdgo.GoInt32)) : stdgo.GoInt);
_swap(_i, _j);
            _i--;
        };
    }
    @:keep
    @:tdfield
    static public function perm( _r:stdgo.Ref<stdgo._internal.math.rand.Rand_rand.Rand>, _n:stdgo.GoInt):stdgo.Slice<stdgo.GoInt> {
        @:recv var _r:stdgo.Ref<stdgo._internal.math.rand.Rand_rand.Rand> = _r;
        var _m = (new stdgo.Slice<stdgo.GoInt>((_n : stdgo.GoInt).toBasic(), 0).__setNumber32__() : stdgo.Slice<stdgo.GoInt>);
        {
            var _i = (0 : stdgo.GoInt);
            while ((_i < _n : Bool)) {
                var _j = (@:check2r _r.intn((_i + (1 : stdgo.GoInt) : stdgo.GoInt)) : stdgo.GoInt);
_m[(_i : stdgo.GoInt)] = _m[(_j : stdgo.GoInt)];
_m[(_j : stdgo.GoInt)] = _i;
                _i++;
            };
        };
        return _m;
    }
    @:keep
    @:tdfield
    static public function float32( _r:stdgo.Ref<stdgo._internal.math.rand.Rand_rand.Rand>):stdgo.GoFloat32 {
        @:recv var _r:stdgo.Ref<stdgo._internal.math.rand.Rand_rand.Rand> = _r;
<<<<<<< HEAD
        var _f_2842460:stdgo.GoFloat32 = (0 : stdgo.GoFloat32);
=======
        var _f_2670037:stdgo.GoFloat32 = (0 : stdgo.GoFloat32);
>>>>>>> 97b0842d
        var _gotoNext = 0i32;
        var __blank__ = _gotoNext == ((0i32 : stdgo.GoInt));
        while (_gotoNext != ((-1i32 : stdgo.GoInt))) {
            {
                final __value__ = _gotoNext;
                if (__value__ == (0i32)) {
<<<<<<< HEAD
                    _gotoNext = 2842452i32;
                } else if (__value__ == (2842452i32)) {
                    _f_2842460 = (@:check2r _r.float64() : stdgo.GoFloat32);
                    if (_f_2842460 == (1 : stdgo.GoFloat64)) {
                        _gotoNext = 2842497i32;
                    } else {
                        _gotoNext = 2842565i32;
                    };
                } else if (__value__ == (2842497i32)) {
                    _gotoNext = 2842452i32;
                } else if (__value__ == (2842565i32)) {
                    return _f_2842460;
=======
                    _gotoNext = 2670029i32;
                } else if (__value__ == (2670029i32)) {
                    _f_2670037 = (@:check2r _r.float64() : stdgo.GoFloat32);
                    if (_f_2670037 == (1 : stdgo.GoFloat64)) {
                        _gotoNext = 2670074i32;
                    } else {
                        _gotoNext = 2670142i32;
                    };
                } else if (__value__ == (2670074i32)) {
                    _gotoNext = 2670029i32;
                } else if (__value__ == (2670142i32)) {
                    return _f_2670037;
>>>>>>> 97b0842d
                    _gotoNext = -1i32;
                };
            };
        };
        throw stdgo.Go.toInterface(("unreachable goto control flow" : stdgo.GoString));
    }
    @:keep
    @:tdfield
    static public function float64( _r:stdgo.Ref<stdgo._internal.math.rand.Rand_rand.Rand>):stdgo.GoFloat64 {
        @:recv var _r:stdgo.Ref<stdgo._internal.math.rand.Rand_rand.Rand> = _r;
<<<<<<< HEAD
        var _f_2841992:stdgo.GoFloat64 = (0 : stdgo.GoFloat64);
=======
        var _f_2669569:stdgo.GoFloat64 = (0 : stdgo.GoFloat64);
>>>>>>> 97b0842d
        var _gotoNext = 0i32;
        var __blank__ = _gotoNext == ((0i32 : stdgo.GoInt));
        while (_gotoNext != ((-1i32 : stdgo.GoInt))) {
            {
                final __value__ = _gotoNext;
                if (__value__ == (0i32)) {
<<<<<<< HEAD
                    _gotoNext = 2841984i32;
                } else if (__value__ == (2841984i32)) {
                    _f_2841992 = ((@:check2r _r.int63() : stdgo.GoFloat64) / (9.223372036854776e+18 : stdgo.GoFloat64) : stdgo.GoFloat64);
                    if (_f_2841992 == (1 : stdgo.GoFloat64)) {
                        _gotoNext = 2842039i32;
                    } else {
                        _gotoNext = 2842101i32;
                    };
                } else if (__value__ == (2842039i32)) {
                    _gotoNext = 2841984i32;
                } else if (__value__ == (2842101i32)) {
                    return _f_2841992;
=======
                    _gotoNext = 2669561i32;
                } else if (__value__ == (2669561i32)) {
                    _f_2669569 = ((@:check2r _r.int63() : stdgo.GoFloat64) / (9.223372036854776e+18 : stdgo.GoFloat64) : stdgo.GoFloat64);
                    if (_f_2669569 == (1 : stdgo.GoFloat64)) {
                        _gotoNext = 2669616i32;
                    } else {
                        _gotoNext = 2669678i32;
                    };
                } else if (__value__ == (2669616i32)) {
                    _gotoNext = 2669561i32;
                } else if (__value__ == (2669678i32)) {
                    return _f_2669569;
>>>>>>> 97b0842d
                    _gotoNext = -1i32;
                };
            };
        };
        throw stdgo.Go.toInterface(("unreachable goto control flow" : stdgo.GoString));
    }
    @:keep
    @:tdfield
    static public function intn( _r:stdgo.Ref<stdgo._internal.math.rand.Rand_rand.Rand>, _n:stdgo.GoInt):stdgo.GoInt {
        @:recv var _r:stdgo.Ref<stdgo._internal.math.rand.Rand_rand.Rand> = _r;
        if ((_n <= (0 : stdgo.GoInt) : Bool)) {
            throw stdgo.Go.toInterface(("invalid argument to Intn" : stdgo.GoString));
        };
        if ((_n <= (2147483647 : stdgo.GoInt) : Bool)) {
            return (@:check2r _r.int31n((_n : stdgo.GoInt32)) : stdgo.GoInt);
        };
        return (@:check2r _r.int63n((_n : stdgo.GoInt64)) : stdgo.GoInt);
    }
    @:keep
    @:tdfield
    static public function _int31n( _r:stdgo.Ref<stdgo._internal.math.rand.Rand_rand.Rand>, _n:stdgo.GoInt32):stdgo.GoInt32 {
        @:recv var _r:stdgo.Ref<stdgo._internal.math.rand.Rand_rand.Rand> = _r;
        var _v = (@:check2r _r.uint32() : stdgo.GoUInt32);
        var _prod = ((_v : stdgo.GoUInt64) * (_n : stdgo.GoUInt64) : stdgo.GoUInt64);
        var _low = (_prod : stdgo.GoUInt32);
        if ((_low < (_n : stdgo.GoUInt32) : Bool)) {
            var _thresh = ((-_n : stdgo.GoUInt32) % (_n : stdgo.GoUInt32) : stdgo.GoUInt32);
            while ((_low < _thresh : Bool)) {
                _v = @:check2r _r.uint32();
                _prod = ((_v : stdgo.GoUInt64) * (_n : stdgo.GoUInt64) : stdgo.GoUInt64);
                _low = (_prod : stdgo.GoUInt32);
            };
        };
        return ((_prod >> (32i64 : stdgo.GoUInt64) : stdgo.GoUInt64) : stdgo.GoInt32);
    }
    @:keep
    @:tdfield
    static public function int31n( _r:stdgo.Ref<stdgo._internal.math.rand.Rand_rand.Rand>, _n:stdgo.GoInt32):stdgo.GoInt32 {
        @:recv var _r:stdgo.Ref<stdgo._internal.math.rand.Rand_rand.Rand> = _r;
        if ((_n <= (0 : stdgo.GoInt32) : Bool)) {
            throw stdgo.Go.toInterface(("invalid argument to Int31n" : stdgo.GoString));
        };
        if ((_n & ((_n - (1 : stdgo.GoInt32) : stdgo.GoInt32)) : stdgo.GoInt32) == ((0 : stdgo.GoInt32))) {
            return (@:check2r _r.int31() & ((_n - (1 : stdgo.GoInt32) : stdgo.GoInt32)) : stdgo.GoInt32);
        };
        var _max = (((2147483647u32 : stdgo.GoUInt32) - ((-2147483648u32 : stdgo.GoUInt32) % (_n : stdgo.GoUInt32) : stdgo.GoUInt32) : stdgo.GoUInt32) : stdgo.GoInt32);
        var _v = (@:check2r _r.int31() : stdgo.GoInt32);
        while ((_v > _max : Bool)) {
            _v = @:check2r _r.int31();
        };
        return (_v % _n : stdgo.GoInt32);
    }
    @:keep
    @:tdfield
    static public function int63n( _r:stdgo.Ref<stdgo._internal.math.rand.Rand_rand.Rand>, _n:stdgo.GoInt64):stdgo.GoInt64 {
        @:recv var _r:stdgo.Ref<stdgo._internal.math.rand.Rand_rand.Rand> = _r;
        if ((_n <= (0i64 : stdgo.GoInt64) : Bool)) {
            throw stdgo.Go.toInterface(("invalid argument to Int63n" : stdgo.GoString));
        };
        if ((_n & ((_n - (1i64 : stdgo.GoInt64) : stdgo.GoInt64)) : stdgo.GoInt64) == ((0i64 : stdgo.GoInt64))) {
            return (@:check2r _r.int63() & ((_n - (1i64 : stdgo.GoInt64) : stdgo.GoInt64)) : stdgo.GoInt64);
        };
        var _max = (((9223372036854775807i64 : stdgo.GoUInt64) - ((-9223372036854775808i64 : stdgo.GoUInt64) % (_n : stdgo.GoUInt64) : stdgo.GoUInt64) : stdgo.GoUInt64) : stdgo.GoInt64);
        var _v = (@:check2r _r.int63() : stdgo.GoInt64);
        while ((_v > _max : Bool)) {
            _v = @:check2r _r.int63();
        };
        return (_v % _n : stdgo.GoInt64);
    }
    @:keep
    @:tdfield
    static public function int_( _r:stdgo.Ref<stdgo._internal.math.rand.Rand_rand.Rand>):stdgo.GoInt {
        @:recv var _r:stdgo.Ref<stdgo._internal.math.rand.Rand_rand.Rand> = _r;
        var _u = (@:check2r _r.int63() : stdgo.GoUInt);
        return (((_u << (1i64 : stdgo.GoUInt64) : stdgo.GoUInt) >> (1i64 : stdgo.GoUInt64) : stdgo.GoUInt) : stdgo.GoInt);
    }
    @:keep
    @:tdfield
    static public function int31( _r:stdgo.Ref<stdgo._internal.math.rand.Rand_rand.Rand>):stdgo.GoInt32 {
        @:recv var _r:stdgo.Ref<stdgo._internal.math.rand.Rand_rand.Rand> = _r;
        return ((@:check2r _r.int63() >> (32i64 : stdgo.GoUInt64) : stdgo.GoInt64) : stdgo.GoInt32);
    }
    @:keep
    @:tdfield
    static public function uint64( _r:stdgo.Ref<stdgo._internal.math.rand.Rand_rand.Rand>):stdgo.GoUInt64 {
        @:recv var _r:stdgo.Ref<stdgo._internal.math.rand.Rand_rand.Rand> = _r;
        if ((@:checkr _r ?? throw "null pointer dereference")._s64 != null) {
            return (@:checkr _r ?? throw "null pointer dereference")._s64.uint64();
        };
        return (((@:check2r _r.int63() : stdgo.GoUInt64) >> (31i64 : stdgo.GoUInt64) : stdgo.GoUInt64) | ((@:check2r _r.int63() : stdgo.GoUInt64) << (32i64 : stdgo.GoUInt64) : stdgo.GoUInt64) : stdgo.GoUInt64);
    }
    @:keep
    @:tdfield
    static public function uint32( _r:stdgo.Ref<stdgo._internal.math.rand.Rand_rand.Rand>):stdgo.GoUInt32 {
        @:recv var _r:stdgo.Ref<stdgo._internal.math.rand.Rand_rand.Rand> = _r;
        return ((@:check2r _r.int63() >> (31i64 : stdgo.GoUInt64) : stdgo.GoInt64) : stdgo.GoUInt32);
    }
    @:keep
    @:tdfield
    static public function int63( _r:stdgo.Ref<stdgo._internal.math.rand.Rand_rand.Rand>):stdgo.GoInt64 {
        @:recv var _r:stdgo.Ref<stdgo._internal.math.rand.Rand_rand.Rand> = _r;
        return (@:checkr _r ?? throw "null pointer dereference")._src.int63();
    }
    @:keep
    @:tdfield
    static public function seed( _r:stdgo.Ref<stdgo._internal.math.rand.Rand_rand.Rand>, _seed:stdgo.GoInt64):Void {
        @:recv var _r:stdgo.Ref<stdgo._internal.math.rand.Rand_rand.Rand> = _r;
        {
            var __tmp__ = try {
                { _0 : (stdgo.Go.typeAssert((stdgo.Go.toInterface((@:checkr _r ?? throw "null pointer dereference")._src) : stdgo.Ref<stdgo._internal.math.rand.Rand_t_lockedsource.T_lockedSource>)) : stdgo.Ref<stdgo._internal.math.rand.Rand_t_lockedsource.T_lockedSource>), _1 : true };
            } catch(_) {
                { _0 : (null : stdgo.Ref<stdgo._internal.math.rand.Rand_t_lockedsource.T_lockedSource>), _1 : false };
            }, _lk = __tmp__._0, _ok = __tmp__._1;
            if (_ok) {
                @:check2r _lk._seedPos(_seed, stdgo.Go.pointer((@:checkr _r ?? throw "null pointer dereference")._readPos));
                return;
            };
        };
        (@:checkr _r ?? throw "null pointer dereference")._src.seed(_seed);
        (@:checkr _r ?? throw "null pointer dereference")._readPos = (0 : stdgo.GoInt8);
    }
    @:keep
    @:tdfield
    static public function normFloat64( _r:stdgo.Ref<stdgo._internal.math.rand.Rand_rand.Rand>):stdgo.GoFloat64 {
        @:recv var _r:stdgo.Ref<stdgo._internal.math.rand.Rand_rand.Rand> = _r;
        while (true) {
            var _j = (@:check2r _r.uint32() : stdgo.GoInt32);
            var _i = (_j & (127 : stdgo.GoInt32) : stdgo.GoInt32);
            var _x = ((_j : stdgo.GoFloat64) * (stdgo._internal.math.rand.Rand__wn._wn[(_i : stdgo.GoInt)] : stdgo.GoFloat64) : stdgo.GoFloat64);
            if ((stdgo._internal.math.rand.Rand__absint32._absInt32(_j) < stdgo._internal.math.rand.Rand__kn._kn[(_i : stdgo.GoInt)] : Bool)) {
                return _x;
            };
            if (_i == ((0 : stdgo.GoInt32))) {
                while (true) {
                    _x = (-stdgo._internal.math.Math_log.log(@:check2r _r.float64()) * (0.29047645161474317 : stdgo.GoFloat64) : stdgo.GoFloat64);
                    var _y = (-stdgo._internal.math.Math_log.log(@:check2r _r.float64()) : stdgo.GoFloat64);
                    if (((_y + _y : stdgo.GoFloat64) >= (_x * _x : stdgo.GoFloat64) : Bool)) {
                        break;
                    };
                };
                if ((_j > (0 : stdgo.GoInt32) : Bool)) {
                    return ((3.442619855899 : stdgo.GoFloat64) + _x : stdgo.GoFloat64);
                };
                return ((-3.442619855899 : stdgo.GoFloat64) - _x : stdgo.GoFloat64);
            };
            if (((stdgo._internal.math.rand.Rand__fn._fn[(_i : stdgo.GoInt)] + ((@:check2r _r.float64() : stdgo.GoFloat32) * ((stdgo._internal.math.rand.Rand__fn._fn[((_i - (1 : stdgo.GoInt32) : stdgo.GoInt32) : stdgo.GoInt)] - stdgo._internal.math.rand.Rand__fn._fn[(_i : stdgo.GoInt)] : stdgo.GoFloat32)) : stdgo.GoFloat32) : stdgo.GoFloat32) < (stdgo._internal.math.Math_exp.exp((((-0.5 : stdgo.GoFloat64) * _x : stdgo.GoFloat64) * _x : stdgo.GoFloat64)) : stdgo.GoFloat32) : Bool)) {
                return _x;
            };
        };
    }
    @:keep
    @:tdfield
    static public function expFloat64( _r:stdgo.Ref<stdgo._internal.math.rand.Rand_rand.Rand>):stdgo.GoFloat64 {
        @:recv var _r:stdgo.Ref<stdgo._internal.math.rand.Rand_rand.Rand> = _r;
        while (true) {
            var _j = (@:check2r _r.uint32() : stdgo.GoUInt32);
            var _i = (_j & (255u32 : stdgo.GoUInt32) : stdgo.GoUInt32);
            var _x = ((_j : stdgo.GoFloat64) * (stdgo._internal.math.rand.Rand__we._we[(_i : stdgo.GoInt)] : stdgo.GoFloat64) : stdgo.GoFloat64);
            if ((_j < stdgo._internal.math.rand.Rand__ke._ke[(_i : stdgo.GoInt)] : Bool)) {
                return _x;
            };
            if (_i == ((0u32 : stdgo.GoUInt32))) {
                return ((7.69711747013105 : stdgo.GoFloat64) - stdgo._internal.math.Math_log.log(@:check2r _r.float64()) : stdgo.GoFloat64);
            };
            if (((stdgo._internal.math.rand.Rand__fe._fe[(_i : stdgo.GoInt)] + ((@:check2r _r.float64() : stdgo.GoFloat32) * ((stdgo._internal.math.rand.Rand__fe._fe[((_i - (1u32 : stdgo.GoUInt32) : stdgo.GoUInt32) : stdgo.GoInt)] - stdgo._internal.math.rand.Rand__fe._fe[(_i : stdgo.GoInt)] : stdgo.GoFloat32)) : stdgo.GoFloat32) : stdgo.GoFloat32) < (stdgo._internal.math.Math_exp.exp(-_x) : stdgo.GoFloat32) : Bool)) {
                return _x;
            };
        };
    }
}<|MERGE_RESOLUTION|>--- conflicted
+++ resolved
@@ -71,31 +71,13 @@
     @:tdfield
     static public function float32( _r:stdgo.Ref<stdgo._internal.math.rand.Rand_rand.Rand>):stdgo.GoFloat32 {
         @:recv var _r:stdgo.Ref<stdgo._internal.math.rand.Rand_rand.Rand> = _r;
-<<<<<<< HEAD
-        var _f_2842460:stdgo.GoFloat32 = (0 : stdgo.GoFloat32);
-=======
         var _f_2670037:stdgo.GoFloat32 = (0 : stdgo.GoFloat32);
->>>>>>> 97b0842d
         var _gotoNext = 0i32;
         var __blank__ = _gotoNext == ((0i32 : stdgo.GoInt));
         while (_gotoNext != ((-1i32 : stdgo.GoInt))) {
             {
                 final __value__ = _gotoNext;
                 if (__value__ == (0i32)) {
-<<<<<<< HEAD
-                    _gotoNext = 2842452i32;
-                } else if (__value__ == (2842452i32)) {
-                    _f_2842460 = (@:check2r _r.float64() : stdgo.GoFloat32);
-                    if (_f_2842460 == (1 : stdgo.GoFloat64)) {
-                        _gotoNext = 2842497i32;
-                    } else {
-                        _gotoNext = 2842565i32;
-                    };
-                } else if (__value__ == (2842497i32)) {
-                    _gotoNext = 2842452i32;
-                } else if (__value__ == (2842565i32)) {
-                    return _f_2842460;
-=======
                     _gotoNext = 2670029i32;
                 } else if (__value__ == (2670029i32)) {
                     _f_2670037 = (@:check2r _r.float64() : stdgo.GoFloat32);
@@ -108,7 +90,6 @@
                     _gotoNext = 2670029i32;
                 } else if (__value__ == (2670142i32)) {
                     return _f_2670037;
->>>>>>> 97b0842d
                     _gotoNext = -1i32;
                 };
             };
@@ -119,31 +100,13 @@
     @:tdfield
     static public function float64( _r:stdgo.Ref<stdgo._internal.math.rand.Rand_rand.Rand>):stdgo.GoFloat64 {
         @:recv var _r:stdgo.Ref<stdgo._internal.math.rand.Rand_rand.Rand> = _r;
-<<<<<<< HEAD
-        var _f_2841992:stdgo.GoFloat64 = (0 : stdgo.GoFloat64);
-=======
         var _f_2669569:stdgo.GoFloat64 = (0 : stdgo.GoFloat64);
->>>>>>> 97b0842d
         var _gotoNext = 0i32;
         var __blank__ = _gotoNext == ((0i32 : stdgo.GoInt));
         while (_gotoNext != ((-1i32 : stdgo.GoInt))) {
             {
                 final __value__ = _gotoNext;
                 if (__value__ == (0i32)) {
-<<<<<<< HEAD
-                    _gotoNext = 2841984i32;
-                } else if (__value__ == (2841984i32)) {
-                    _f_2841992 = ((@:check2r _r.int63() : stdgo.GoFloat64) / (9.223372036854776e+18 : stdgo.GoFloat64) : stdgo.GoFloat64);
-                    if (_f_2841992 == (1 : stdgo.GoFloat64)) {
-                        _gotoNext = 2842039i32;
-                    } else {
-                        _gotoNext = 2842101i32;
-                    };
-                } else if (__value__ == (2842039i32)) {
-                    _gotoNext = 2841984i32;
-                } else if (__value__ == (2842101i32)) {
-                    return _f_2841992;
-=======
                     _gotoNext = 2669561i32;
                 } else if (__value__ == (2669561i32)) {
                     _f_2669569 = ((@:check2r _r.int63() : stdgo.GoFloat64) / (9.223372036854776e+18 : stdgo.GoFloat64) : stdgo.GoFloat64);
@@ -156,7 +119,6 @@
                     _gotoNext = 2669561i32;
                 } else if (__value__ == (2669678i32)) {
                     return _f_2669569;
->>>>>>> 97b0842d
                     _gotoNext = -1i32;
                 };
             };
