package stdgo._internal.math.rand;
@:keep @:allow(stdgo._internal.math.rand.Rand.Rand_asInterface) class Rand_static_extension {
    @:keep
    @:tdfield
    static public function read( _r:stdgo.Ref<stdgo._internal.math.rand.Rand_rand.Rand>, _p:stdgo.Slice<stdgo.GoUInt8>):{ var _0 : stdgo.GoInt; var _1 : stdgo.Error; } {
        @:recv var _r:stdgo.Ref<stdgo._internal.math.rand.Rand_rand.Rand> = _r;
        var _n = (0 : stdgo.GoInt), _err = (null : stdgo.Error);
        {
            final __type__ = (@:checkr _r ?? throw "null pointer dereference")._src;
            if (stdgo.Go.typeEquals((__type__ : stdgo.Ref<stdgo._internal.math.rand.Rand_t_lockedsource.T_lockedSource>))) {
                var _src:stdgo.Ref<stdgo._internal.math.rand.Rand_t_lockedsource.T_lockedSource> = __type__ == null ? (null : stdgo.Ref<stdgo._internal.math.rand.Rand_t_lockedsource.T_lockedSource>) : __type__.__underlying__() == null ? (null : stdgo.Ref<stdgo._internal.math.rand.Rand_t_lockedsource.T_lockedSource>) : __type__ == null ? (null : stdgo.Ref<stdgo._internal.math.rand.Rand_t_lockedsource.T_lockedSource>) : __type__.__underlying__().value;
                return {
                    final __tmp__:{ var _0 : stdgo.GoInt; var _1 : stdgo.Error; } = @:check2r _src._read(_p, stdgo.Go.pointer((@:checkr _r ?? throw "null pointer dereference")._readVal), stdgo.Go.pointer((@:checkr _r ?? throw "null pointer dereference")._readPos));
                    _n = __tmp__._0;
                    _err = __tmp__._1;
                    __tmp__;
                };
            } else if (stdgo.Go.typeEquals((__type__ : stdgo.Ref<stdgo._internal.math.rand.Rand_t_fastsource.T_fastSource>))) {
                var _src:stdgo.Ref<stdgo._internal.math.rand.Rand_t_fastsource.T_fastSource> = __type__ == null ? (null : stdgo.Ref<stdgo._internal.math.rand.Rand_t_fastsource.T_fastSource>) : __type__.__underlying__() == null ? (null : stdgo.Ref<stdgo._internal.math.rand.Rand_t_fastsource.T_fastSource>) : __type__ == null ? (null : stdgo.Ref<stdgo._internal.math.rand.Rand_t_fastsource.T_fastSource>) : __type__.__underlying__().value;
                return {
                    final __tmp__:{ var _0 : stdgo.GoInt; var _1 : stdgo.Error; } = @:check2r _src._read(_p, stdgo.Go.pointer((@:checkr _r ?? throw "null pointer dereference")._readVal), stdgo.Go.pointer((@:checkr _r ?? throw "null pointer dereference")._readPos));
                    _n = __tmp__._0;
                    _err = __tmp__._1;
                    __tmp__;
                };
            };
        };
        return {
            final __tmp__:{ var _0 : stdgo.GoInt; var _1 : stdgo.Error; } = stdgo._internal.math.rand.Rand__read._read(_p, (@:checkr _r ?? throw "null pointer dereference")._src, stdgo.Go.pointer((@:checkr _r ?? throw "null pointer dereference")._readVal), stdgo.Go.pointer((@:checkr _r ?? throw "null pointer dereference")._readPos));
            _n = __tmp__._0;
            _err = __tmp__._1;
            __tmp__;
        };
    }
    @:keep
    @:tdfield
    static public function shuffle( _r:stdgo.Ref<stdgo._internal.math.rand.Rand_rand.Rand>, _n:stdgo.GoInt, _swap:(stdgo.GoInt, stdgo.GoInt) -> Void):Void {
        @:recv var _r:stdgo.Ref<stdgo._internal.math.rand.Rand_rand.Rand> = _r;
        if ((_n < (0 : stdgo.GoInt) : Bool)) {
            throw stdgo.Go.toInterface(("invalid argument to Shuffle" : stdgo.GoString));
        };
        var _i = (_n - (1 : stdgo.GoInt) : stdgo.GoInt);
        while ((_i > (2147483646 : stdgo.GoInt) : Bool)) {
            var _j = (@:check2r _r.int63n(((_i + (1 : stdgo.GoInt) : stdgo.GoInt) : stdgo.GoInt64)) : stdgo.GoInt);
_swap(_i, _j);
            _i--;
        };
        while ((_i > (0 : stdgo.GoInt) : Bool)) {
            var _j = (@:check2r _r._int31n(((_i + (1 : stdgo.GoInt) : stdgo.GoInt) : stdgo.GoInt32)) : stdgo.GoInt);
_swap(_i, _j);
            _i--;
        };
    }
    @:keep
    @:tdfield
    static public function perm( _r:stdgo.Ref<stdgo._internal.math.rand.Rand_rand.Rand>, _n:stdgo.GoInt):stdgo.Slice<stdgo.GoInt> {
        @:recv var _r:stdgo.Ref<stdgo._internal.math.rand.Rand_rand.Rand> = _r;
        var _m = (new stdgo.Slice<stdgo.GoInt>((_n : stdgo.GoInt).toBasic(), 0).__setNumber32__() : stdgo.Slice<stdgo.GoInt>);
        {
            var _i = (0 : stdgo.GoInt);
            while ((_i < _n : Bool)) {
                var _j = (@:check2r _r.intn((_i + (1 : stdgo.GoInt) : stdgo.GoInt)) : stdgo.GoInt);
_m[(_i : stdgo.GoInt)] = _m[(_j : stdgo.GoInt)];
_m[(_j : stdgo.GoInt)] = _i;
                _i++;
            };
        };
        return _m;
    }
    @:keep
    @:tdfield
    static public function float32( _r:stdgo.Ref<stdgo._internal.math.rand.Rand_rand.Rand>):stdgo.GoFloat32 {
        @:recv var _r:stdgo.Ref<stdgo._internal.math.rand.Rand_rand.Rand> = _r;
<<<<<<< HEAD
        var _f_2661809:stdgo.GoFloat32 = (0 : stdgo.GoFloat32);
=======
        var _f_2789589:stdgo.GoFloat32 = (0 : stdgo.GoFloat32);
>>>>>>> 1598d646
        var _gotoNext = 0i32;
        var __blank__ = _gotoNext == ((0i32 : stdgo.GoInt));
        while (_gotoNext != ((-1i32 : stdgo.GoInt))) {
            {
                final __value__ = _gotoNext;
                if (__value__ == (0i32)) {
<<<<<<< HEAD
                    _gotoNext = 2661801i32;
                } else if (__value__ == (2661801i32)) {
                    _f_2661809 = (@:check2r _r.float64() : stdgo.GoFloat32);
                    if (_f_2661809 == (1 : stdgo.GoFloat64)) {
                        _gotoNext = 2661846i32;
                    } else {
                        _gotoNext = 2661914i32;
                    };
                } else if (__value__ == (2661846i32)) {
                    _gotoNext = 2661801i32;
                } else if (__value__ == (2661914i32)) {
                    return _f_2661809;
=======
                    _gotoNext = 2789581i32;
                } else if (__value__ == (2789581i32)) {
                    _f_2789589 = (@:check2r _r.float64() : stdgo.GoFloat32);
                    if (_f_2789589 == (1 : stdgo.GoFloat64)) {
                        _gotoNext = 2789626i32;
                    } else {
                        _gotoNext = 2789694i32;
                    };
                } else if (__value__ == (2789626i32)) {
                    _gotoNext = 2789581i32;
                } else if (__value__ == (2789694i32)) {
                    return _f_2789589;
>>>>>>> 1598d646
                    _gotoNext = -1i32;
                };
            };
        };
        throw stdgo.Go.toInterface(("unreachable goto control flow" : stdgo.GoString));
    }
    @:keep
    @:tdfield
    static public function float64( _r:stdgo.Ref<stdgo._internal.math.rand.Rand_rand.Rand>):stdgo.GoFloat64 {
        @:recv var _r:stdgo.Ref<stdgo._internal.math.rand.Rand_rand.Rand> = _r;
<<<<<<< HEAD
        var _f_2661341:stdgo.GoFloat64 = (0 : stdgo.GoFloat64);
=======
        var _f_2789121:stdgo.GoFloat64 = (0 : stdgo.GoFloat64);
>>>>>>> 1598d646
        var _gotoNext = 0i32;
        var __blank__ = _gotoNext == ((0i32 : stdgo.GoInt));
        while (_gotoNext != ((-1i32 : stdgo.GoInt))) {
            {
                final __value__ = _gotoNext;
                if (__value__ == (0i32)) {
<<<<<<< HEAD
                    _gotoNext = 2661333i32;
                } else if (__value__ == (2661333i32)) {
                    _f_2661341 = ((@:check2r _r.int63() : stdgo.GoFloat64) / (9.223372036854776e+18 : stdgo.GoFloat64) : stdgo.GoFloat64);
                    if (_f_2661341 == (1 : stdgo.GoFloat64)) {
                        _gotoNext = 2661388i32;
                    } else {
                        _gotoNext = 2661450i32;
                    };
                } else if (__value__ == (2661388i32)) {
                    _gotoNext = 2661333i32;
                } else if (__value__ == (2661450i32)) {
                    return _f_2661341;
=======
                    _gotoNext = 2789113i32;
                } else if (__value__ == (2789113i32)) {
                    _f_2789121 = ((@:check2r _r.int63() : stdgo.GoFloat64) / (9.223372036854776e+18 : stdgo.GoFloat64) : stdgo.GoFloat64);
                    if (_f_2789121 == (1 : stdgo.GoFloat64)) {
                        _gotoNext = 2789168i32;
                    } else {
                        _gotoNext = 2789230i32;
                    };
                } else if (__value__ == (2789168i32)) {
                    _gotoNext = 2789113i32;
                } else if (__value__ == (2789230i32)) {
                    return _f_2789121;
>>>>>>> 1598d646
                    _gotoNext = -1i32;
                };
            };
        };
        throw stdgo.Go.toInterface(("unreachable goto control flow" : stdgo.GoString));
    }
    @:keep
    @:tdfield
    static public function intn( _r:stdgo.Ref<stdgo._internal.math.rand.Rand_rand.Rand>, _n:stdgo.GoInt):stdgo.GoInt {
        @:recv var _r:stdgo.Ref<stdgo._internal.math.rand.Rand_rand.Rand> = _r;
        if ((_n <= (0 : stdgo.GoInt) : Bool)) {
            throw stdgo.Go.toInterface(("invalid argument to Intn" : stdgo.GoString));
        };
        if ((_n <= (2147483647 : stdgo.GoInt) : Bool)) {
            return (@:check2r _r.int31n((_n : stdgo.GoInt32)) : stdgo.GoInt);
        };
        return (@:check2r _r.int63n((_n : stdgo.GoInt64)) : stdgo.GoInt);
    }
    @:keep
    @:tdfield
    static public function _int31n( _r:stdgo.Ref<stdgo._internal.math.rand.Rand_rand.Rand>, _n:stdgo.GoInt32):stdgo.GoInt32 {
        @:recv var _r:stdgo.Ref<stdgo._internal.math.rand.Rand_rand.Rand> = _r;
        var _v = (@:check2r _r.uint32() : stdgo.GoUInt32);
        var _prod = ((_v : stdgo.GoUInt64) * (_n : stdgo.GoUInt64) : stdgo.GoUInt64);
        var _low = (_prod : stdgo.GoUInt32);
        if ((_low < (_n : stdgo.GoUInt32) : Bool)) {
            var _thresh = ((-_n : stdgo.GoUInt32) % (_n : stdgo.GoUInt32) : stdgo.GoUInt32);
            while ((_low < _thresh : Bool)) {
                _v = @:check2r _r.uint32();
                _prod = ((_v : stdgo.GoUInt64) * (_n : stdgo.GoUInt64) : stdgo.GoUInt64);
                _low = (_prod : stdgo.GoUInt32);
            };
        };
        return ((_prod >> (32i64 : stdgo.GoUInt64) : stdgo.GoUInt64) : stdgo.GoInt32);
    }
    @:keep
    @:tdfield
    static public function int31n( _r:stdgo.Ref<stdgo._internal.math.rand.Rand_rand.Rand>, _n:stdgo.GoInt32):stdgo.GoInt32 {
        @:recv var _r:stdgo.Ref<stdgo._internal.math.rand.Rand_rand.Rand> = _r;
        if ((_n <= (0 : stdgo.GoInt32) : Bool)) {
            throw stdgo.Go.toInterface(("invalid argument to Int31n" : stdgo.GoString));
        };
        if ((_n & ((_n - (1 : stdgo.GoInt32) : stdgo.GoInt32)) : stdgo.GoInt32) == ((0 : stdgo.GoInt32))) {
            return (@:check2r _r.int31() & ((_n - (1 : stdgo.GoInt32) : stdgo.GoInt32)) : stdgo.GoInt32);
        };
        var _max = (((2147483647u32 : stdgo.GoUInt32) - ((-2147483648u32 : stdgo.GoUInt32) % (_n : stdgo.GoUInt32) : stdgo.GoUInt32) : stdgo.GoUInt32) : stdgo.GoInt32);
        var _v = (@:check2r _r.int31() : stdgo.GoInt32);
        while ((_v > _max : Bool)) {
            _v = @:check2r _r.int31();
        };
        return (_v % _n : stdgo.GoInt32);
    }
    @:keep
    @:tdfield
    static public function int63n( _r:stdgo.Ref<stdgo._internal.math.rand.Rand_rand.Rand>, _n:stdgo.GoInt64):stdgo.GoInt64 {
        @:recv var _r:stdgo.Ref<stdgo._internal.math.rand.Rand_rand.Rand> = _r;
        if ((_n <= (0i64 : stdgo.GoInt64) : Bool)) {
            throw stdgo.Go.toInterface(("invalid argument to Int63n" : stdgo.GoString));
        };
        if ((_n & ((_n - (1i64 : stdgo.GoInt64) : stdgo.GoInt64)) : stdgo.GoInt64) == ((0i64 : stdgo.GoInt64))) {
            return (@:check2r _r.int63() & ((_n - (1i64 : stdgo.GoInt64) : stdgo.GoInt64)) : stdgo.GoInt64);
        };
        var _max = (((9223372036854775807i64 : stdgo.GoUInt64) - ((-9223372036854775808i64 : stdgo.GoUInt64) % (_n : stdgo.GoUInt64) : stdgo.GoUInt64) : stdgo.GoUInt64) : stdgo.GoInt64);
        var _v = (@:check2r _r.int63() : stdgo.GoInt64);
        while ((_v > _max : Bool)) {
            _v = @:check2r _r.int63();
        };
        return (_v % _n : stdgo.GoInt64);
    }
    @:keep
    @:tdfield
    static public function int_( _r:stdgo.Ref<stdgo._internal.math.rand.Rand_rand.Rand>):stdgo.GoInt {
        @:recv var _r:stdgo.Ref<stdgo._internal.math.rand.Rand_rand.Rand> = _r;
        var _u = (@:check2r _r.int63() : stdgo.GoUInt);
        return (((_u << (1i64 : stdgo.GoUInt64) : stdgo.GoUInt) >> (1i64 : stdgo.GoUInt64) : stdgo.GoUInt) : stdgo.GoInt);
    }
    @:keep
    @:tdfield
    static public function int31( _r:stdgo.Ref<stdgo._internal.math.rand.Rand_rand.Rand>):stdgo.GoInt32 {
        @:recv var _r:stdgo.Ref<stdgo._internal.math.rand.Rand_rand.Rand> = _r;
        return ((@:check2r _r.int63() >> (32i64 : stdgo.GoUInt64) : stdgo.GoInt64) : stdgo.GoInt32);
    }
    @:keep
    @:tdfield
    static public function uint64( _r:stdgo.Ref<stdgo._internal.math.rand.Rand_rand.Rand>):stdgo.GoUInt64 {
        @:recv var _r:stdgo.Ref<stdgo._internal.math.rand.Rand_rand.Rand> = _r;
        if ((@:checkr _r ?? throw "null pointer dereference")._s64 != null) {
            return (@:checkr _r ?? throw "null pointer dereference")._s64.uint64();
        };
        return (((@:check2r _r.int63() : stdgo.GoUInt64) >> (31i64 : stdgo.GoUInt64) : stdgo.GoUInt64) | ((@:check2r _r.int63() : stdgo.GoUInt64) << (32i64 : stdgo.GoUInt64) : stdgo.GoUInt64) : stdgo.GoUInt64);
    }
    @:keep
    @:tdfield
    static public function uint32( _r:stdgo.Ref<stdgo._internal.math.rand.Rand_rand.Rand>):stdgo.GoUInt32 {
        @:recv var _r:stdgo.Ref<stdgo._internal.math.rand.Rand_rand.Rand> = _r;
        return ((@:check2r _r.int63() >> (31i64 : stdgo.GoUInt64) : stdgo.GoInt64) : stdgo.GoUInt32);
    }
    @:keep
    @:tdfield
    static public function int63( _r:stdgo.Ref<stdgo._internal.math.rand.Rand_rand.Rand>):stdgo.GoInt64 {
        @:recv var _r:stdgo.Ref<stdgo._internal.math.rand.Rand_rand.Rand> = _r;
        return (@:checkr _r ?? throw "null pointer dereference")._src.int63();
    }
    @:keep
    @:tdfield
    static public function seed( _r:stdgo.Ref<stdgo._internal.math.rand.Rand_rand.Rand>, _seed:stdgo.GoInt64):Void {
        @:recv var _r:stdgo.Ref<stdgo._internal.math.rand.Rand_rand.Rand> = _r;
        {
            var __tmp__ = try {
                { _0 : (stdgo.Go.typeAssert((stdgo.Go.toInterface((@:checkr _r ?? throw "null pointer dereference")._src) : stdgo.Ref<stdgo._internal.math.rand.Rand_t_lockedsource.T_lockedSource>)) : stdgo.Ref<stdgo._internal.math.rand.Rand_t_lockedsource.T_lockedSource>), _1 : true };
            } catch(_) {
                { _0 : (null : stdgo.Ref<stdgo._internal.math.rand.Rand_t_lockedsource.T_lockedSource>), _1 : false };
            }, _lk = __tmp__._0, _ok = __tmp__._1;
            if (_ok) {
                @:check2r _lk._seedPos(_seed, stdgo.Go.pointer((@:checkr _r ?? throw "null pointer dereference")._readPos));
                return;
            };
        };
        (@:checkr _r ?? throw "null pointer dereference")._src.seed(_seed);
        (@:checkr _r ?? throw "null pointer dereference")._readPos = (0 : stdgo.GoInt8);
    }
    @:keep
    @:tdfield
    static public function normFloat64( _r:stdgo.Ref<stdgo._internal.math.rand.Rand_rand.Rand>):stdgo.GoFloat64 {
        @:recv var _r:stdgo.Ref<stdgo._internal.math.rand.Rand_rand.Rand> = _r;
        while (true) {
            var _j = (@:check2r _r.uint32() : stdgo.GoInt32);
            var _i = (_j & (127 : stdgo.GoInt32) : stdgo.GoInt32);
            var _x = ((_j : stdgo.GoFloat64) * (stdgo._internal.math.rand.Rand__wn._wn[(_i : stdgo.GoInt)] : stdgo.GoFloat64) : stdgo.GoFloat64);
            if ((stdgo._internal.math.rand.Rand__absint32._absInt32(_j) < stdgo._internal.math.rand.Rand__kn._kn[(_i : stdgo.GoInt)] : Bool)) {
                return _x;
            };
            if (_i == ((0 : stdgo.GoInt32))) {
                while (true) {
                    _x = (-stdgo._internal.math.Math_log.log(@:check2r _r.float64()) * (0.29047645161474317 : stdgo.GoFloat64) : stdgo.GoFloat64);
                    var _y = (-stdgo._internal.math.Math_log.log(@:check2r _r.float64()) : stdgo.GoFloat64);
                    if (((_y + _y : stdgo.GoFloat64) >= (_x * _x : stdgo.GoFloat64) : Bool)) {
                        break;
                    };
                };
                if ((_j > (0 : stdgo.GoInt32) : Bool)) {
                    return ((3.442619855899 : stdgo.GoFloat64) + _x : stdgo.GoFloat64);
                };
                return ((-3.442619855899 : stdgo.GoFloat64) - _x : stdgo.GoFloat64);
            };
            if (((stdgo._internal.math.rand.Rand__fn._fn[(_i : stdgo.GoInt)] + ((@:check2r _r.float64() : stdgo.GoFloat32) * ((stdgo._internal.math.rand.Rand__fn._fn[((_i - (1 : stdgo.GoInt32) : stdgo.GoInt32) : stdgo.GoInt)] - stdgo._internal.math.rand.Rand__fn._fn[(_i : stdgo.GoInt)] : stdgo.GoFloat32)) : stdgo.GoFloat32) : stdgo.GoFloat32) < (stdgo._internal.math.Math_exp.exp((((-0.5 : stdgo.GoFloat64) * _x : stdgo.GoFloat64) * _x : stdgo.GoFloat64)) : stdgo.GoFloat32) : Bool)) {
                return _x;
            };
        };
    }
    @:keep
    @:tdfield
    static public function expFloat64( _r:stdgo.Ref<stdgo._internal.math.rand.Rand_rand.Rand>):stdgo.GoFloat64 {
        @:recv var _r:stdgo.Ref<stdgo._internal.math.rand.Rand_rand.Rand> = _r;
        while (true) {
            var _j = (@:check2r _r.uint32() : stdgo.GoUInt32);
            var _i = (_j & (255u32 : stdgo.GoUInt32) : stdgo.GoUInt32);
            var _x = ((_j : stdgo.GoFloat64) * (stdgo._internal.math.rand.Rand__we._we[(_i : stdgo.GoInt)] : stdgo.GoFloat64) : stdgo.GoFloat64);
            if ((_j < stdgo._internal.math.rand.Rand__ke._ke[(_i : stdgo.GoInt)] : Bool)) {
                return _x;
            };
            if (_i == ((0u32 : stdgo.GoUInt32))) {
                return ((7.69711747013105 : stdgo.GoFloat64) - stdgo._internal.math.Math_log.log(@:check2r _r.float64()) : stdgo.GoFloat64);
            };
            if (((stdgo._internal.math.rand.Rand__fe._fe[(_i : stdgo.GoInt)] + ((@:check2r _r.float64() : stdgo.GoFloat32) * ((stdgo._internal.math.rand.Rand__fe._fe[((_i - (1u32 : stdgo.GoUInt32) : stdgo.GoUInt32) : stdgo.GoInt)] - stdgo._internal.math.rand.Rand__fe._fe[(_i : stdgo.GoInt)] : stdgo.GoFloat32)) : stdgo.GoFloat32) : stdgo.GoFloat32) < (stdgo._internal.math.Math_exp.exp(-_x) : stdgo.GoFloat32) : Bool)) {
                return _x;
            };
        };
    }
}<|MERGE_RESOLUTION|>--- conflicted
+++ resolved
@@ -71,31 +71,13 @@
     @:tdfield
     static public function float32( _r:stdgo.Ref<stdgo._internal.math.rand.Rand_rand.Rand>):stdgo.GoFloat32 {
         @:recv var _r:stdgo.Ref<stdgo._internal.math.rand.Rand_rand.Rand> = _r;
-<<<<<<< HEAD
-        var _f_2661809:stdgo.GoFloat32 = (0 : stdgo.GoFloat32);
-=======
         var _f_2789589:stdgo.GoFloat32 = (0 : stdgo.GoFloat32);
->>>>>>> 1598d646
         var _gotoNext = 0i32;
         var __blank__ = _gotoNext == ((0i32 : stdgo.GoInt));
         while (_gotoNext != ((-1i32 : stdgo.GoInt))) {
             {
                 final __value__ = _gotoNext;
                 if (__value__ == (0i32)) {
-<<<<<<< HEAD
-                    _gotoNext = 2661801i32;
-                } else if (__value__ == (2661801i32)) {
-                    _f_2661809 = (@:check2r _r.float64() : stdgo.GoFloat32);
-                    if (_f_2661809 == (1 : stdgo.GoFloat64)) {
-                        _gotoNext = 2661846i32;
-                    } else {
-                        _gotoNext = 2661914i32;
-                    };
-                } else if (__value__ == (2661846i32)) {
-                    _gotoNext = 2661801i32;
-                } else if (__value__ == (2661914i32)) {
-                    return _f_2661809;
-=======
                     _gotoNext = 2789581i32;
                 } else if (__value__ == (2789581i32)) {
                     _f_2789589 = (@:check2r _r.float64() : stdgo.GoFloat32);
@@ -108,7 +90,6 @@
                     _gotoNext = 2789581i32;
                 } else if (__value__ == (2789694i32)) {
                     return _f_2789589;
->>>>>>> 1598d646
                     _gotoNext = -1i32;
                 };
             };
@@ -119,31 +100,13 @@
     @:tdfield
     static public function float64( _r:stdgo.Ref<stdgo._internal.math.rand.Rand_rand.Rand>):stdgo.GoFloat64 {
         @:recv var _r:stdgo.Ref<stdgo._internal.math.rand.Rand_rand.Rand> = _r;
-<<<<<<< HEAD
-        var _f_2661341:stdgo.GoFloat64 = (0 : stdgo.GoFloat64);
-=======
         var _f_2789121:stdgo.GoFloat64 = (0 : stdgo.GoFloat64);
->>>>>>> 1598d646
         var _gotoNext = 0i32;
         var __blank__ = _gotoNext == ((0i32 : stdgo.GoInt));
         while (_gotoNext != ((-1i32 : stdgo.GoInt))) {
             {
                 final __value__ = _gotoNext;
                 if (__value__ == (0i32)) {
-<<<<<<< HEAD
-                    _gotoNext = 2661333i32;
-                } else if (__value__ == (2661333i32)) {
-                    _f_2661341 = ((@:check2r _r.int63() : stdgo.GoFloat64) / (9.223372036854776e+18 : stdgo.GoFloat64) : stdgo.GoFloat64);
-                    if (_f_2661341 == (1 : stdgo.GoFloat64)) {
-                        _gotoNext = 2661388i32;
-                    } else {
-                        _gotoNext = 2661450i32;
-                    };
-                } else if (__value__ == (2661388i32)) {
-                    _gotoNext = 2661333i32;
-                } else if (__value__ == (2661450i32)) {
-                    return _f_2661341;
-=======
                     _gotoNext = 2789113i32;
                 } else if (__value__ == (2789113i32)) {
                     _f_2789121 = ((@:check2r _r.int63() : stdgo.GoFloat64) / (9.223372036854776e+18 : stdgo.GoFloat64) : stdgo.GoFloat64);
@@ -156,7 +119,6 @@
                     _gotoNext = 2789113i32;
                 } else if (__value__ == (2789230i32)) {
                     return _f_2789121;
->>>>>>> 1598d646
                     _gotoNext = -1i32;
                 };
             };
