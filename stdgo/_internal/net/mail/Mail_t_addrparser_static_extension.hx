--- conflicted
+++ resolved
@@ -297,21 +297,12 @@
     static public function _consumeQuotedString( _p:stdgo.Ref<stdgo._internal.net.mail.Mail_t_addrparser.T_addrParser>):{ var _0 : stdgo.GoString; var _1 : stdgo.Error; } {
         @:recv var _p:stdgo.Ref<stdgo._internal.net.mail.Mail_t_addrparser.T_addrParser> = _p;
         var _qs = ("" : stdgo.GoString), _err = (null : stdgo.Error);
-<<<<<<< HEAD
-        var _size_4211021:stdgo.GoInt = (0 : stdgo.GoInt);
-        var _r_4211018:stdgo.GoInt32 = (0 : stdgo.GoInt32);
-        var loopBreak = false;
-        var _escaped_4210985:Bool = false;
-        var _qsb_4210956:stdgo.Slice<stdgo.GoInt32> = (null : stdgo.Slice<stdgo.GoInt32>);
-        var _i_4210948:stdgo.GoInt = (0 : stdgo.GoInt);
-=======
         var _escaped_4210985:Bool = false;
         var _qsb_4210956:stdgo.Slice<stdgo.GoInt32> = (null : stdgo.Slice<stdgo.GoInt32>);
         var _i_4210948:stdgo.GoInt = (0 : stdgo.GoInt);
         var _size_4211021:stdgo.GoInt = (0 : stdgo.GoInt);
         var _r_4211018:stdgo.GoInt32 = (0 : stdgo.GoInt32);
         var loopBreak = false;
->>>>>>> 1598d646
         var _gotoNext = 0i32;
         var __blank__ = _gotoNext == ((0i32 : stdgo.GoInt));
         while (_gotoNext != ((-1i32 : stdgo.GoInt))) {
