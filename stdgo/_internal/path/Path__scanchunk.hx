--- conflicted
+++ resolved
@@ -2,13 +2,8 @@
 function _scanChunk(_pattern:stdgo.GoString):{ var _0 : Bool; var _1 : stdgo.GoString; var _2 : stdgo.GoString; } {
         var _star = false, _chunk = ("" : stdgo.GoString), _rest = ("" : stdgo.GoString);
         var scanBreak = false;
-<<<<<<< HEAD
-        var _i_2683166:stdgo.GoInt = (0 : stdgo.GoInt);
-        var _inrange_2683144:Bool = false;
-=======
         var _i_2597015:stdgo.GoInt = (0 : stdgo.GoInt);
         var _inrange_2596993:Bool = false;
->>>>>>> 5c6bc43f
         var _gotoNext = 0i32;
         var __blank__ = _gotoNext == ((0i32 : stdgo.GoInt));
         while (_gotoNext != ((-1i32 : stdgo.GoInt))) {
@@ -16,79 +11,6 @@
                 final __value__ = _gotoNext;
                 if (__value__ == (0i32)) {
                     var __blank__ = 0i32;
-<<<<<<< HEAD
-                    _gotoNext = 2683058i32;
-                } else if (__value__ == (2683058i32)) {
-                    if ((((_pattern.length) > (0 : stdgo.GoInt) : Bool) && (_pattern[(0 : stdgo.GoInt)] == (42 : stdgo.GoUInt8)) : Bool)) {
-                        _gotoNext = 2683100i32;
-                    } else {
-                        _gotoNext = 2683144i32;
-                    };
-                } else if (__value__ == (2683100i32)) {
-                    _pattern = (_pattern.__slice__((1 : stdgo.GoInt)) : stdgo.GoString)?.__copy__();
-                    _star = true;
-                    _gotoNext = 2683058i32;
-                } else if (__value__ == (2683144i32)) {
-                    _inrange_2683144 = false;
-                    _gotoNext = 2683172i32;
-                } else if (__value__ == (2683172i32)) {
-                    _i_2683166 = (0 : stdgo.GoInt);
-                    scanBreak = false;
-                    _gotoNext = 2683179i32;
-                } else if (__value__ == (2683179i32)) {
-                    if (!scanBreak && ((_i_2683166 < (_pattern.length) : Bool))) {
-                        _gotoNext = 2683212i32;
-                    } else {
-                        _gotoNext = 2683461i32;
-                    };
-                } else if (__value__ == (2683208i32)) {
-                    _i_2683166++;
-                    _gotoNext = 2683179i32;
-                } else if (__value__ == (2683212i32)) {
-                    _gotoNext = 2683216i32;
-                } else if (__value__ == (2683216i32)) {
-                    {
-                        final __value__ = _pattern[(_i_2683166 : stdgo.GoInt)];
-                        if (__value__ == ((92 : stdgo.GoUInt8))) {
-                            _gotoNext = 2683238i32;
-                        } else if (__value__ == ((91 : stdgo.GoUInt8))) {
-                            _gotoNext = 2683345i32;
-                        } else if (__value__ == ((93 : stdgo.GoUInt8))) {
-                            _gotoNext = 2683375i32;
-                        } else if (__value__ == ((42 : stdgo.GoUInt8))) {
-                            _gotoNext = 2683406i32;
-                        } else {
-                            _gotoNext = 2683208i32;
-                        };
-                    };
-                } else if (__value__ == (2683238i32)) {
-                    if (((_i_2683166 + (1 : stdgo.GoInt) : stdgo.GoInt) < (_pattern.length) : Bool)) {
-                        _gotoNext = 2683328i32;
-                    } else {
-                        _gotoNext = 2683208i32;
-                    };
-                } else if (__value__ == (2683328i32)) {
-                    _i_2683166++;
-                    _gotoNext = 2683208i32;
-                } else if (__value__ == (2683345i32)) {
-                    _inrange_2683144 = true;
-                    _gotoNext = 2683208i32;
-                } else if (__value__ == (2683375i32)) {
-                    _inrange_2683144 = false;
-                    _gotoNext = 2683208i32;
-                } else if (__value__ == (2683406i32)) {
-                    if (!_inrange_2683144) {
-                        _gotoNext = 2683431i32;
-                    } else {
-                        _gotoNext = 2683208i32;
-                    };
-                } else if (__value__ == (2683431i32)) {
-                    scanBreak = true;
-                    _gotoNext = 2683179i32;
-                } else if (__value__ == (2683461i32)) {
-                    return {
-                        final __tmp__:{ var _0 : Bool; var _1 : stdgo.GoString; var _2 : stdgo.GoString; } = { _0 : _star, _1 : (_pattern.__slice__((0 : stdgo.GoInt), _i_2683166) : stdgo.GoString)?.__copy__(), _2 : (_pattern.__slice__(_i_2683166) : stdgo.GoString)?.__copy__() };
-=======
                     _gotoNext = 2596907i32;
                 } else if (__value__ == (2596907i32)) {
                     if ((((_pattern.length) > (0 : stdgo.GoInt) : Bool) && (_pattern[(0 : stdgo.GoInt)] == (42 : stdgo.GoUInt8)) : Bool)) {
@@ -160,7 +82,6 @@
                 } else if (__value__ == (2597310i32)) {
                     return {
                         final __tmp__:{ var _0 : Bool; var _1 : stdgo.GoString; var _2 : stdgo.GoString; } = { _0 : _star, _1 : (_pattern.__slice__((0 : stdgo.GoInt), _i_2597015) : stdgo.GoString)?.__copy__(), _2 : (_pattern.__slice__(_i_2597015) : stdgo.GoString)?.__copy__() };
->>>>>>> 5c6bc43f
                         _star = __tmp__._0;
                         _chunk = __tmp__._1;
                         _rest = __tmp__._2;
