package stdgo._internal.path;
function _scanChunk(_pattern:stdgo.GoString):{ var _0 : Bool; var _1 : stdgo.GoString; var _2 : stdgo.GoString; } {
        var _star = false, _chunk = ("" : stdgo.GoString), _rest = ("" : stdgo.GoString);
        var scanBreak = false;
<<<<<<< HEAD
        var _i_2619402:stdgo.GoInt = (0 : stdgo.GoInt);
        var _inrange_2619380:Bool = false;
=======
        var _i_2597015:stdgo.GoInt = (0 : stdgo.GoInt);
        var _inrange_2596993:Bool = false;
>>>>>>> 1598d646
        var _gotoNext = 0i32;
        var __blank__ = _gotoNext == ((0i32 : stdgo.GoInt));
        while (_gotoNext != ((-1i32 : stdgo.GoInt))) {
            {
                final __value__ = _gotoNext;
                if (__value__ == (0i32)) {
                    var __blank__ = 0i32;
<<<<<<< HEAD
                    _gotoNext = 2619294i32;
                } else if (__value__ == (2619294i32)) {
                    if ((((_pattern.length) > (0 : stdgo.GoInt) : Bool) && (_pattern[(0 : stdgo.GoInt)] == (42 : stdgo.GoUInt8)) : Bool)) {
                        _gotoNext = 2619336i32;
                    } else {
                        _gotoNext = 2619380i32;
                    };
                } else if (__value__ == (2619336i32)) {
                    _pattern = (_pattern.__slice__((1 : stdgo.GoInt)) : stdgo.GoString)?.__copy__();
                    _star = true;
                    _gotoNext = 2619294i32;
                } else if (__value__ == (2619380i32)) {
                    _inrange_2619380 = false;
                    _gotoNext = 2619408i32;
                } else if (__value__ == (2619408i32)) {
                    _i_2619402 = (0 : stdgo.GoInt);
                    scanBreak = false;
                    _gotoNext = 2619415i32;
                } else if (__value__ == (2619415i32)) {
                    if (!scanBreak && ((_i_2619402 < (_pattern.length) : Bool))) {
                        _gotoNext = 2619448i32;
                    } else {
                        _gotoNext = 2619697i32;
                    };
                } else if (__value__ == (2619444i32)) {
                    _i_2619402++;
                    _gotoNext = 2619415i32;
                } else if (__value__ == (2619448i32)) {
                    _gotoNext = 2619452i32;
                } else if (__value__ == (2619452i32)) {
                    {
                        final __value__ = _pattern[(_i_2619402 : stdgo.GoInt)];
                        if (__value__ == ((92 : stdgo.GoUInt8))) {
                            _gotoNext = 2619474i32;
                        } else if (__value__ == ((91 : stdgo.GoUInt8))) {
                            _gotoNext = 2619581i32;
                        } else if (__value__ == ((93 : stdgo.GoUInt8))) {
                            _gotoNext = 2619611i32;
                        } else if (__value__ == ((42 : stdgo.GoUInt8))) {
                            _gotoNext = 2619642i32;
                        } else {
                            _gotoNext = 2619444i32;
                        };
                    };
                } else if (__value__ == (2619474i32)) {
                    if (((_i_2619402 + (1 : stdgo.GoInt) : stdgo.GoInt) < (_pattern.length) : Bool)) {
                        _gotoNext = 2619564i32;
                    } else {
                        _gotoNext = 2619444i32;
                    };
                } else if (__value__ == (2619564i32)) {
                    _i_2619402++;
                    _gotoNext = 2619444i32;
                } else if (__value__ == (2619581i32)) {
                    _inrange_2619380 = true;
                    _gotoNext = 2619444i32;
                } else if (__value__ == (2619611i32)) {
                    _inrange_2619380 = false;
                    _gotoNext = 2619444i32;
                } else if (__value__ == (2619642i32)) {
                    if (!_inrange_2619380) {
                        _gotoNext = 2619667i32;
                    } else {
                        _gotoNext = 2619444i32;
                    };
                } else if (__value__ == (2619667i32)) {
                    scanBreak = true;
                    _gotoNext = 2619415i32;
                } else if (__value__ == (2619697i32)) {
                    return {
                        final __tmp__:{ var _0 : Bool; var _1 : stdgo.GoString; var _2 : stdgo.GoString; } = { _0 : _star, _1 : (_pattern.__slice__((0 : stdgo.GoInt), _i_2619402) : stdgo.GoString)?.__copy__(), _2 : (_pattern.__slice__(_i_2619402) : stdgo.GoString)?.__copy__() };
=======
                    _gotoNext = 2596907i32;
                } else if (__value__ == (2596907i32)) {
                    if ((((_pattern.length) > (0 : stdgo.GoInt) : Bool) && (_pattern[(0 : stdgo.GoInt)] == (42 : stdgo.GoUInt8)) : Bool)) {
                        _gotoNext = 2596949i32;
                    } else {
                        _gotoNext = 2596993i32;
                    };
                } else if (__value__ == (2596949i32)) {
                    _pattern = (_pattern.__slice__((1 : stdgo.GoInt)) : stdgo.GoString)?.__copy__();
                    _star = true;
                    _gotoNext = 2596907i32;
                } else if (__value__ == (2596993i32)) {
                    _inrange_2596993 = false;
                    _gotoNext = 2597021i32;
                } else if (__value__ == (2597021i32)) {
                    _i_2597015 = (0 : stdgo.GoInt);
                    scanBreak = false;
                    _gotoNext = 2597028i32;
                } else if (__value__ == (2597028i32)) {
                    if (!scanBreak && ((_i_2597015 < (_pattern.length) : Bool))) {
                        _gotoNext = 2597061i32;
                    } else {
                        _gotoNext = 2597310i32;
                    };
                } else if (__value__ == (2597057i32)) {
                    _i_2597015++;
                    _gotoNext = 2597028i32;
                } else if (__value__ == (2597061i32)) {
                    _gotoNext = 2597065i32;
                } else if (__value__ == (2597065i32)) {
                    {
                        final __value__ = _pattern[(_i_2597015 : stdgo.GoInt)];
                        if (__value__ == ((92 : stdgo.GoUInt8))) {
                            _gotoNext = 2597087i32;
                        } else if (__value__ == ((91 : stdgo.GoUInt8))) {
                            _gotoNext = 2597194i32;
                        } else if (__value__ == ((93 : stdgo.GoUInt8))) {
                            _gotoNext = 2597224i32;
                        } else if (__value__ == ((42 : stdgo.GoUInt8))) {
                            _gotoNext = 2597255i32;
                        } else {
                            _gotoNext = 2597057i32;
                        };
                    };
                } else if (__value__ == (2597087i32)) {
                    if (((_i_2597015 + (1 : stdgo.GoInt) : stdgo.GoInt) < (_pattern.length) : Bool)) {
                        _gotoNext = 2597177i32;
                    } else {
                        _gotoNext = 2597057i32;
                    };
                } else if (__value__ == (2597177i32)) {
                    _i_2597015++;
                    _gotoNext = 2597057i32;
                } else if (__value__ == (2597194i32)) {
                    _inrange_2596993 = true;
                    _gotoNext = 2597057i32;
                } else if (__value__ == (2597224i32)) {
                    _inrange_2596993 = false;
                    _gotoNext = 2597057i32;
                } else if (__value__ == (2597255i32)) {
                    if (!_inrange_2596993) {
                        _gotoNext = 2597280i32;
                    } else {
                        _gotoNext = 2597057i32;
                    };
                } else if (__value__ == (2597280i32)) {
                    scanBreak = true;
                    _gotoNext = 2597028i32;
                } else if (__value__ == (2597310i32)) {
                    return {
                        final __tmp__:{ var _0 : Bool; var _1 : stdgo.GoString; var _2 : stdgo.GoString; } = { _0 : _star, _1 : (_pattern.__slice__((0 : stdgo.GoInt), _i_2597015) : stdgo.GoString)?.__copy__(), _2 : (_pattern.__slice__(_i_2597015) : stdgo.GoString)?.__copy__() };
>>>>>>> 1598d646
                        _star = __tmp__._0;
                        _chunk = __tmp__._1;
                        _rest = __tmp__._2;
                        __tmp__;
                    };
                    _gotoNext = -1i32;
                };
            };
        };
        throw stdgo.Go.toInterface(("unreachable goto control flow" : stdgo.GoString));
    }<|MERGE_RESOLUTION|>--- conflicted
+++ resolved
@@ -2,13 +2,8 @@
 function _scanChunk(_pattern:stdgo.GoString):{ var _0 : Bool; var _1 : stdgo.GoString; var _2 : stdgo.GoString; } {
         var _star = false, _chunk = ("" : stdgo.GoString), _rest = ("" : stdgo.GoString);
         var scanBreak = false;
-<<<<<<< HEAD
-        var _i_2619402:stdgo.GoInt = (0 : stdgo.GoInt);
-        var _inrange_2619380:Bool = false;
-=======
         var _i_2597015:stdgo.GoInt = (0 : stdgo.GoInt);
         var _inrange_2596993:Bool = false;
->>>>>>> 1598d646
         var _gotoNext = 0i32;
         var __blank__ = _gotoNext == ((0i32 : stdgo.GoInt));
         while (_gotoNext != ((-1i32 : stdgo.GoInt))) {
@@ -16,79 +11,6 @@
                 final __value__ = _gotoNext;
                 if (__value__ == (0i32)) {
                     var __blank__ = 0i32;
-<<<<<<< HEAD
-                    _gotoNext = 2619294i32;
-                } else if (__value__ == (2619294i32)) {
-                    if ((((_pattern.length) > (0 : stdgo.GoInt) : Bool) && (_pattern[(0 : stdgo.GoInt)] == (42 : stdgo.GoUInt8)) : Bool)) {
-                        _gotoNext = 2619336i32;
-                    } else {
-                        _gotoNext = 2619380i32;
-                    };
-                } else if (__value__ == (2619336i32)) {
-                    _pattern = (_pattern.__slice__((1 : stdgo.GoInt)) : stdgo.GoString)?.__copy__();
-                    _star = true;
-                    _gotoNext = 2619294i32;
-                } else if (__value__ == (2619380i32)) {
-                    _inrange_2619380 = false;
-                    _gotoNext = 2619408i32;
-                } else if (__value__ == (2619408i32)) {
-                    _i_2619402 = (0 : stdgo.GoInt);
-                    scanBreak = false;
-                    _gotoNext = 2619415i32;
-                } else if (__value__ == (2619415i32)) {
-                    if (!scanBreak && ((_i_2619402 < (_pattern.length) : Bool))) {
-                        _gotoNext = 2619448i32;
-                    } else {
-                        _gotoNext = 2619697i32;
-                    };
-                } else if (__value__ == (2619444i32)) {
-                    _i_2619402++;
-                    _gotoNext = 2619415i32;
-                } else if (__value__ == (2619448i32)) {
-                    _gotoNext = 2619452i32;
-                } else if (__value__ == (2619452i32)) {
-                    {
-                        final __value__ = _pattern[(_i_2619402 : stdgo.GoInt)];
-                        if (__value__ == ((92 : stdgo.GoUInt8))) {
-                            _gotoNext = 2619474i32;
-                        } else if (__value__ == ((91 : stdgo.GoUInt8))) {
-                            _gotoNext = 2619581i32;
-                        } else if (__value__ == ((93 : stdgo.GoUInt8))) {
-                            _gotoNext = 2619611i32;
-                        } else if (__value__ == ((42 : stdgo.GoUInt8))) {
-                            _gotoNext = 2619642i32;
-                        } else {
-                            _gotoNext = 2619444i32;
-                        };
-                    };
-                } else if (__value__ == (2619474i32)) {
-                    if (((_i_2619402 + (1 : stdgo.GoInt) : stdgo.GoInt) < (_pattern.length) : Bool)) {
-                        _gotoNext = 2619564i32;
-                    } else {
-                        _gotoNext = 2619444i32;
-                    };
-                } else if (__value__ == (2619564i32)) {
-                    _i_2619402++;
-                    _gotoNext = 2619444i32;
-                } else if (__value__ == (2619581i32)) {
-                    _inrange_2619380 = true;
-                    _gotoNext = 2619444i32;
-                } else if (__value__ == (2619611i32)) {
-                    _inrange_2619380 = false;
-                    _gotoNext = 2619444i32;
-                } else if (__value__ == (2619642i32)) {
-                    if (!_inrange_2619380) {
-                        _gotoNext = 2619667i32;
-                    } else {
-                        _gotoNext = 2619444i32;
-                    };
-                } else if (__value__ == (2619667i32)) {
-                    scanBreak = true;
-                    _gotoNext = 2619415i32;
-                } else if (__value__ == (2619697i32)) {
-                    return {
-                        final __tmp__:{ var _0 : Bool; var _1 : stdgo.GoString; var _2 : stdgo.GoString; } = { _0 : _star, _1 : (_pattern.__slice__((0 : stdgo.GoInt), _i_2619402) : stdgo.GoString)?.__copy__(), _2 : (_pattern.__slice__(_i_2619402) : stdgo.GoString)?.__copy__() };
-=======
                     _gotoNext = 2596907i32;
                 } else if (__value__ == (2596907i32)) {
                     if ((((_pattern.length) > (0 : stdgo.GoInt) : Bool) && (_pattern[(0 : stdgo.GoInt)] == (42 : stdgo.GoUInt8)) : Bool)) {
@@ -160,7 +82,6 @@
                 } else if (__value__ == (2597310i32)) {
                     return {
                         final __tmp__:{ var _0 : Bool; var _1 : stdgo.GoString; var _2 : stdgo.GoString; } = { _0 : _star, _1 : (_pattern.__slice__((0 : stdgo.GoInt), _i_2597015) : stdgo.GoString)?.__copy__(), _2 : (_pattern.__slice__(_i_2597015) : stdgo.GoString)?.__copy__() };
->>>>>>> 1598d646
                         _star = __tmp__._0;
                         _chunk = __tmp__._1;
                         _rest = __tmp__._2;
