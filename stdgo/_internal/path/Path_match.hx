--- conflicted
+++ resolved
@@ -1,19 +1,6 @@
 package stdgo._internal.path;
 function match(_pattern:stdgo.GoString, _name:stdgo.GoString):{ var _0 : Bool; var _1 : stdgo.Error; } {
         var _matched = false, _err = (null : stdgo.Error);
-<<<<<<< HEAD
-        var _ok_2700536:Bool = false;
-        var _chunk_2700289:stdgo.GoString = ("" : stdgo.GoString);
-        var patternBreak = false;
-        var _err_2701452:stdgo.Error = (null : stdgo.Error);
-        var _err_2700983:stdgo.Error = (null : stdgo.Error);
-        var _t_2700976:stdgo.GoString = ("" : stdgo.GoString);
-        var _err_2700540:stdgo.Error = (null : stdgo.Error);
-        var _t_2700533:stdgo.GoString = ("" : stdgo.GoString);
-        var _star_2700273:Bool = false;
-        var _ok_2700979:Bool = false;
-        var _i_2700925:stdgo.GoInt = (0 : stdgo.GoInt);
-=======
         var _err_2922493:stdgo.Error = (null : stdgo.Error);
         var _ok_2922020:Bool = false;
         var _t_2922017:stdgo.GoString = ("" : stdgo.GoString);
@@ -25,39 +12,12 @@
         var _i_2921966:stdgo.GoInt = (0 : stdgo.GoInt);
         var _err_2921581:stdgo.Error = (null : stdgo.Error);
         var _chunk_2921330:stdgo.GoString = ("" : stdgo.GoString);
->>>>>>> 97b0842d
         var _gotoNext = 0i32;
         var __blank__ = _gotoNext == ((0i32 : stdgo.GoInt));
         while (_gotoNext != ((-1i32 : stdgo.GoInt))) {
             {
                 final __value__ = _gotoNext;
                 if (__value__ == (0i32)) {
-<<<<<<< HEAD
-                    _gotoNext = 2700234i32;
-                } else if (__value__ == (2700234i32)) {
-                    var __blank__ = 0i32;
-                    patternBreak = false;
-                    _gotoNext = 2700244i32;
-                } else if (__value__ == (2700244i32)) {
-                    if (!patternBreak && (((_pattern.length) > (0 : stdgo.GoInt) : Bool))) {
-                        _gotoNext = 2700265i32;
-                    } else {
-                        _gotoNext = 2701550i32;
-                    };
-                } else if (__value__ == (2700265i32)) {
-                    {
-                        var __tmp__ = stdgo._internal.path.Path__scanchunk._scanChunk(_pattern?.__copy__());
-                        _star_2700273 = @:tmpset0 __tmp__._0;
-                        _chunk_2700289 = @:tmpset0 __tmp__._1?.__copy__();
-                        _pattern = @:tmpset0 __tmp__._2?.__copy__();
-                    };
-                    if ((_star_2700273 && (_chunk_2700289 == (stdgo.Go.str() : stdgo.GoString)) : Bool)) {
-                        _gotoNext = 2700371i32;
-                    } else {
-                        _gotoNext = 2700533i32;
-                    };
-                } else if (__value__ == (2700371i32)) {
-=======
                     _gotoNext = 2921275i32;
                 } else if (__value__ == (2921275i32)) {
                     var __blank__ = 0i32;
@@ -82,41 +42,12 @@
                         _gotoNext = 2921574i32;
                     };
                 } else if (__value__ == (2921412i32)) {
->>>>>>> 97b0842d
                     return {
                         final __tmp__:{ var _0 : Bool; var _1 : stdgo.Error; } = { _0 : (stdgo._internal.internal.bytealg.Bytealg_indexbytestring.indexByteString(_name?.__copy__(), (47 : stdgo.GoUInt8)) < (0 : stdgo.GoInt) : Bool), _1 : (null : stdgo.Error) };
                         _matched = __tmp__._0;
                         _err = __tmp__._1;
                         __tmp__;
                     };
-<<<<<<< HEAD
-                    _gotoNext = 2700533i32;
-                } else if (__value__ == (2700533i32)) {
-                    {
-                        var __tmp__ = stdgo._internal.path.Path__matchchunk._matchChunk(_chunk_2700289?.__copy__(), _name?.__copy__());
-                        _t_2700533 = @:tmpset0 __tmp__._0?.__copy__();
-                        _ok_2700536 = @:tmpset0 __tmp__._1;
-                        _err_2700540 = @:tmpset0 __tmp__._2;
-                    };
-                    if ((_ok_2700536 && (((_t_2700533.length == (0 : stdgo.GoInt)) || ((_pattern.length) > (0 : stdgo.GoInt) : Bool) : Bool)) : Bool)) {
-                        _gotoNext = 2700771i32;
-                    } else {
-                        _gotoNext = 2700803i32;
-                    };
-                } else if (__value__ == (2700771i32)) {
-                    _name = _t_2700533?.__copy__();
-                    var __blank__ = 0i32;
-                    _gotoNext = 2700244i32;
-                } else if (__value__ == (2700803i32)) {
-                    if (_err_2700540 != null) {
-                        _gotoNext = 2700817i32;
-                    } else {
-                        _gotoNext = 2700846i32;
-                    };
-                } else if (__value__ == (2700817i32)) {
-                    return {
-                        final __tmp__:{ var _0 : Bool; var _1 : stdgo.Error; } = { _0 : false, _1 : _err_2700540 };
-=======
                     _gotoNext = 2921574i32;
                 } else if (__value__ == (2921574i32)) {
                     {
@@ -143,65 +74,10 @@
                 } else if (__value__ == (2921858i32)) {
                     return {
                         final __tmp__:{ var _0 : Bool; var _1 : stdgo.Error; } = { _0 : false, _1 : _err_2921581 };
->>>>>>> 97b0842d
                         _matched = __tmp__._0;
                         _err = __tmp__._1;
                         __tmp__;
                     };
-<<<<<<< HEAD
-                    _gotoNext = 2700846i32;
-                } else if (__value__ == (2700846i32)) {
-                    if (_star_2700273) {
-                        _gotoNext = 2700854i32;
-                    } else {
-                        _gotoNext = 2701375i32;
-                    };
-                } else if (__value__ == (2700854i32)) {
-                    _i_2700925 = (0 : stdgo.GoInt);
-                    _gotoNext = 2700921i32;
-                } else if (__value__ == (2700921i32)) {
-                    if (((_i_2700925 < (_name.length) : Bool) && (_name[(_i_2700925 : stdgo.GoInt)] != (47 : stdgo.GoUInt8)) : Bool)) {
-                        _gotoNext = 2700970i32;
-                    } else {
-                        _gotoNext = 2701375i32;
-                    };
-                } else if (__value__ == (2700966i32)) {
-                    _i_2700925++;
-                    _gotoNext = 2700921i32;
-                } else if (__value__ == (2700970i32)) {
-                    {
-                        var __tmp__ = stdgo._internal.path.Path__matchchunk._matchChunk(_chunk_2700289?.__copy__(), (_name.__slice__((_i_2700925 + (1 : stdgo.GoInt) : stdgo.GoInt)) : stdgo.GoString)?.__copy__());
-                        _t_2700976 = @:tmpset0 __tmp__._0?.__copy__();
-                        _ok_2700979 = @:tmpset0 __tmp__._1;
-                        _err_2700983 = @:tmpset0 __tmp__._2;
-                    };
-                    if (_ok_2700979) {
-                        _gotoNext = 2701030i32;
-                    } else {
-                        _gotoNext = 2701207i32;
-                    };
-                } else if (__value__ == (2701030i32)) {
-                    if (((_pattern.length == (0 : stdgo.GoInt)) && ((_t_2700976.length) > (0 : stdgo.GoInt) : Bool) : Bool)) {
-                        _gotoNext = 2701137i32;
-                    } else {
-                        _gotoNext = 2701166i32;
-                    };
-                } else if (__value__ == (2701137i32)) {
-                    _i_2700925++;
-                    _gotoNext = 2700921i32;
-                } else if (__value__ == (2701166i32)) {
-                    _name = _t_2700976?.__copy__();
-                    _gotoNext = 2700244i32;
-                } else if (__value__ == (2701207i32)) {
-                    if (_err_2700983 != null) {
-                        _gotoNext = 2701221i32;
-                    } else {
-                        _gotoNext = 2700966i32;
-                    };
-                } else if (__value__ == (2701221i32)) {
-                    return {
-                        final __tmp__:{ var _0 : Bool; var _1 : stdgo.Error; } = { _0 : false, _1 : _err_2700983 };
-=======
                     _gotoNext = 2921887i32;
                 } else if (__value__ == (2921887i32)) {
                     if (_star_2921314) {
@@ -254,26 +130,10 @@
                 } else if (__value__ == (2922262i32)) {
                     return {
                         final __tmp__:{ var _0 : Bool; var _1 : stdgo.Error; } = { _0 : false, _1 : _err_2922024 };
->>>>>>> 97b0842d
                         _matched = __tmp__._0;
                         _err = __tmp__._1;
                         __tmp__;
                     };
-<<<<<<< HEAD
-                    _gotoNext = 2700966i32;
-                } else if (__value__ == (2701375i32)) {
-                    var __blank__ = 0i32;
-                    _gotoNext = 2701375i32;
-                    if (((_pattern.length) > (0 : stdgo.GoInt) : Bool)) {
-                        _gotoNext = 2701396i32;
-                    } else {
-                        _gotoNext = 2701528i32;
-                    };
-                } else if (__value__ == (2701396i32)) {
-                    {
-                        var __tmp__ = stdgo._internal.path.Path__scanchunk._scanChunk(_pattern?.__copy__());
-                        _chunk_2700289 = @:tmpset0 __tmp__._1?.__copy__();
-=======
                     _gotoNext = 2922007i32;
                 } else if (__value__ == (2922416i32)) {
                     var __blank__ = 0i32;
@@ -287,25 +147,10 @@
                     {
                         var __tmp__ = stdgo._internal.path.Path__scanchunk._scanChunk(_pattern?.__copy__());
                         _chunk_2921330 = @:tmpset0 __tmp__._1?.__copy__();
->>>>>>> 97b0842d
                         _pattern = @:tmpset0 __tmp__._2?.__copy__();
                     };
                     {
                         {
-<<<<<<< HEAD
-                            var __tmp__ = stdgo._internal.path.Path__matchchunk._matchChunk(_chunk_2700289?.__copy__(), (stdgo.Go.str() : stdgo.GoString)?.__copy__());
-                            _err_2701452 = @:tmpset0 __tmp__._2;
-                        };
-                        if (_err_2701452 != null) {
-                            _gotoNext = 2701493i32;
-                        } else {
-                            _gotoNext = 2701375i32;
-                        };
-                    };
-                } else if (__value__ == (2701493i32)) {
-                    return {
-                        final __tmp__:{ var _0 : Bool; var _1 : stdgo.Error; } = { _0 : false, _1 : _err_2701452 };
-=======
                             var __tmp__ = stdgo._internal.path.Path__matchchunk._matchChunk(_chunk_2921330?.__copy__(), (stdgo.Go.str() : stdgo.GoString)?.__copy__());
                             _err_2922493 = @:tmpset0 __tmp__._2;
                         };
@@ -318,31 +163,20 @@
                 } else if (__value__ == (2922534i32)) {
                     return {
                         final __tmp__:{ var _0 : Bool; var _1 : stdgo.Error; } = { _0 : false, _1 : _err_2922493 };
->>>>>>> 97b0842d
                         _matched = __tmp__._0;
                         _err = __tmp__._1;
                         __tmp__;
                     };
-<<<<<<< HEAD
-                    _gotoNext = 2701375i32;
-                } else if (__value__ == (2701528i32)) {
-=======
                     _gotoNext = 2922416i32;
                 } else if (__value__ == (2922569i32)) {
->>>>>>> 97b0842d
                     return {
                         final __tmp__:{ var _0 : Bool; var _1 : stdgo.Error; } = { _0 : false, _1 : (null : stdgo.Error) };
                         _matched = __tmp__._0;
                         _err = __tmp__._1;
                         __tmp__;
                     };
-<<<<<<< HEAD
-                    _gotoNext = 2700244i32;
-                } else if (__value__ == (2701550i32)) {
-=======
                     _gotoNext = 2921285i32;
                 } else if (__value__ == (2922591i32)) {
->>>>>>> 97b0842d
                     return {
                         final __tmp__:{ var _0 : Bool; var _1 : stdgo.Error; } = { _0 : (_name.length) == ((0 : stdgo.GoInt)), _1 : (null : stdgo.Error) };
                         _matched = __tmp__._0;
