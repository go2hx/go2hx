--- conflicted
+++ resolved
@@ -1,19 +1,6 @@
 package stdgo._internal.path;
 function match(_pattern:stdgo.GoString, _name:stdgo.GoString):{ var _0 : Bool; var _1 : stdgo.Error; } {
         var _matched = false, _err = (null : stdgo.Error);
-<<<<<<< HEAD
-        var patternBreak = false;
-        var _err_2654026:stdgo.Error = (null : stdgo.Error);
-        var _err_2653557:stdgo.Error = (null : stdgo.Error);
-        var _ok_2653553:Bool = false;
-        var _err_2653114:stdgo.Error = (null : stdgo.Error);
-        var _t_2653107:stdgo.GoString = ("" : stdgo.GoString);
-        var _star_2652847:Bool = false;
-        var _chunk_2652863:stdgo.GoString = ("" : stdgo.GoString);
-        var _t_2653550:stdgo.GoString = ("" : stdgo.GoString);
-        var _i_2653499:stdgo.GoInt = (0 : stdgo.GoInt);
-        var _ok_2653110:Bool = false;
-=======
         var _star_2788695:Bool = false;
         var patternBreak = false;
         var _err_2789405:stdgo.Error = (null : stdgo.Error);
@@ -25,39 +12,12 @@
         var _i_2789347:stdgo.GoInt = (0 : stdgo.GoInt);
         var _err_2788962:stdgo.Error = (null : stdgo.Error);
         var _err_2789874:stdgo.Error = (null : stdgo.Error);
->>>>>>> 75a1cf92
         var _gotoNext = 0i32;
         var __blank__ = _gotoNext == ((0i32 : stdgo.GoInt));
         while (_gotoNext != ((-1i32 : stdgo.GoInt))) {
             {
                 final __value__ = _gotoNext;
                 if (__value__ == (0i32)) {
-<<<<<<< HEAD
-                    _gotoNext = 2652808i32;
-                } else if (__value__ == (2652808i32)) {
-                    var __blank__ = 0i32;
-                    patternBreak = false;
-                    _gotoNext = 2652818i32;
-                } else if (__value__ == (2652818i32)) {
-                    if (!patternBreak && (((_pattern.length) > (0 : stdgo.GoInt) : Bool))) {
-                        _gotoNext = 2652839i32;
-                    } else {
-                        _gotoNext = 2654124i32;
-                    };
-                } else if (__value__ == (2652839i32)) {
-                    {
-                        var __tmp__ = stdgo._internal.path.Path__scanchunk._scanChunk(_pattern?.__copy__());
-                        _star_2652847 = @:tmpset0 __tmp__._0;
-                        _chunk_2652863 = @:tmpset0 __tmp__._1?.__copy__();
-                        _pattern = @:tmpset0 __tmp__._2?.__copy__();
-                    };
-                    if ((_star_2652847 && (_chunk_2652863 == (stdgo.Go.str() : stdgo.GoString)) : Bool)) {
-                        _gotoNext = 2652945i32;
-                    } else {
-                        _gotoNext = 2653107i32;
-                    };
-                } else if (__value__ == (2652945i32)) {
-=======
                     _gotoNext = 2788656i32;
                 } else if (__value__ == (2788656i32)) {
                     var __blank__ = 0i32;
@@ -82,41 +42,12 @@
                         _gotoNext = 2788955i32;
                     };
                 } else if (__value__ == (2788793i32)) {
->>>>>>> 75a1cf92
                     return {
                         final __tmp__:{ var _0 : Bool; var _1 : stdgo.Error; } = { _0 : (stdgo._internal.internal.bytealg.Bytealg_indexbytestring.indexByteString(_name?.__copy__(), (47 : stdgo.GoUInt8)) < (0 : stdgo.GoInt) : Bool), _1 : (null : stdgo.Error) };
                         _matched = __tmp__._0;
                         _err = __tmp__._1;
                         __tmp__;
                     };
-<<<<<<< HEAD
-                    _gotoNext = 2653107i32;
-                } else if (__value__ == (2653107i32)) {
-                    {
-                        var __tmp__ = stdgo._internal.path.Path__matchchunk._matchChunk(_chunk_2652863?.__copy__(), _name?.__copy__());
-                        _t_2653107 = @:tmpset0 __tmp__._0?.__copy__();
-                        _ok_2653110 = @:tmpset0 __tmp__._1;
-                        _err_2653114 = @:tmpset0 __tmp__._2;
-                    };
-                    if ((_ok_2653110 && (((_t_2653107.length == (0 : stdgo.GoInt)) || ((_pattern.length) > (0 : stdgo.GoInt) : Bool) : Bool)) : Bool)) {
-                        _gotoNext = 2653345i32;
-                    } else {
-                        _gotoNext = 2653377i32;
-                    };
-                } else if (__value__ == (2653345i32)) {
-                    _name = _t_2653107?.__copy__();
-                    var __blank__ = 0i32;
-                    _gotoNext = 2652818i32;
-                } else if (__value__ == (2653377i32)) {
-                    if (_err_2653114 != null) {
-                        _gotoNext = 2653391i32;
-                    } else {
-                        _gotoNext = 2653420i32;
-                    };
-                } else if (__value__ == (2653391i32)) {
-                    return {
-                        final __tmp__:{ var _0 : Bool; var _1 : stdgo.Error; } = { _0 : false, _1 : _err_2653114 };
-=======
                     _gotoNext = 2788955i32;
                 } else if (__value__ == (2788955i32)) {
                     {
@@ -143,65 +74,10 @@
                 } else if (__value__ == (2789239i32)) {
                     return {
                         final __tmp__:{ var _0 : Bool; var _1 : stdgo.Error; } = { _0 : false, _1 : _err_2788962 };
->>>>>>> 75a1cf92
                         _matched = __tmp__._0;
                         _err = __tmp__._1;
                         __tmp__;
                     };
-<<<<<<< HEAD
-                    _gotoNext = 2653420i32;
-                } else if (__value__ == (2653420i32)) {
-                    if (_star_2652847) {
-                        _gotoNext = 2653428i32;
-                    } else {
-                        _gotoNext = 2653949i32;
-                    };
-                } else if (__value__ == (2653428i32)) {
-                    _i_2653499 = (0 : stdgo.GoInt);
-                    _gotoNext = 2653495i32;
-                } else if (__value__ == (2653495i32)) {
-                    if (((_i_2653499 < (_name.length) : Bool) && (_name[(_i_2653499 : stdgo.GoInt)] != (47 : stdgo.GoUInt8)) : Bool)) {
-                        _gotoNext = 2653544i32;
-                    } else {
-                        _gotoNext = 2653949i32;
-                    };
-                } else if (__value__ == (2653540i32)) {
-                    _i_2653499++;
-                    _gotoNext = 2653495i32;
-                } else if (__value__ == (2653544i32)) {
-                    {
-                        var __tmp__ = stdgo._internal.path.Path__matchchunk._matchChunk(_chunk_2652863?.__copy__(), (_name.__slice__((_i_2653499 + (1 : stdgo.GoInt) : stdgo.GoInt)) : stdgo.GoString)?.__copy__());
-                        _t_2653550 = @:tmpset0 __tmp__._0?.__copy__();
-                        _ok_2653553 = @:tmpset0 __tmp__._1;
-                        _err_2653557 = @:tmpset0 __tmp__._2;
-                    };
-                    if (_ok_2653553) {
-                        _gotoNext = 2653604i32;
-                    } else {
-                        _gotoNext = 2653781i32;
-                    };
-                } else if (__value__ == (2653604i32)) {
-                    if (((_pattern.length == (0 : stdgo.GoInt)) && ((_t_2653550.length) > (0 : stdgo.GoInt) : Bool) : Bool)) {
-                        _gotoNext = 2653711i32;
-                    } else {
-                        _gotoNext = 2653740i32;
-                    };
-                } else if (__value__ == (2653711i32)) {
-                    _i_2653499++;
-                    _gotoNext = 2653495i32;
-                } else if (__value__ == (2653740i32)) {
-                    _name = _t_2653550?.__copy__();
-                    _gotoNext = 2652818i32;
-                } else if (__value__ == (2653781i32)) {
-                    if (_err_2653557 != null) {
-                        _gotoNext = 2653795i32;
-                    } else {
-                        _gotoNext = 2653540i32;
-                    };
-                } else if (__value__ == (2653795i32)) {
-                    return {
-                        final __tmp__:{ var _0 : Bool; var _1 : stdgo.Error; } = { _0 : false, _1 : _err_2653557 };
-=======
                     _gotoNext = 2789268i32;
                 } else if (__value__ == (2789268i32)) {
                     if (_star_2788695) {
@@ -254,26 +130,10 @@
                 } else if (__value__ == (2789643i32)) {
                     return {
                         final __tmp__:{ var _0 : Bool; var _1 : stdgo.Error; } = { _0 : false, _1 : _err_2789405 };
->>>>>>> 75a1cf92
                         _matched = __tmp__._0;
                         _err = __tmp__._1;
                         __tmp__;
                     };
-<<<<<<< HEAD
-                    _gotoNext = 2653540i32;
-                } else if (__value__ == (2653949i32)) {
-                    var __blank__ = 0i32;
-                    _gotoNext = 2653949i32;
-                    if (((_pattern.length) > (0 : stdgo.GoInt) : Bool)) {
-                        _gotoNext = 2653970i32;
-                    } else {
-                        _gotoNext = 2654102i32;
-                    };
-                } else if (__value__ == (2653970i32)) {
-                    {
-                        var __tmp__ = stdgo._internal.path.Path__scanchunk._scanChunk(_pattern?.__copy__());
-                        _chunk_2652863 = @:tmpset0 __tmp__._1?.__copy__();
-=======
                     _gotoNext = 2789388i32;
                 } else if (__value__ == (2789797i32)) {
                     var __blank__ = 0i32;
@@ -287,25 +147,10 @@
                     {
                         var __tmp__ = stdgo._internal.path.Path__scanchunk._scanChunk(_pattern?.__copy__());
                         _chunk_2788711 = @:tmpset0 __tmp__._1?.__copy__();
->>>>>>> 75a1cf92
                         _pattern = @:tmpset0 __tmp__._2?.__copy__();
                     };
                     {
                         {
-<<<<<<< HEAD
-                            var __tmp__ = stdgo._internal.path.Path__matchchunk._matchChunk(_chunk_2652863?.__copy__(), (stdgo.Go.str() : stdgo.GoString)?.__copy__());
-                            _err_2654026 = @:tmpset0 __tmp__._2;
-                        };
-                        if (_err_2654026 != null) {
-                            _gotoNext = 2654067i32;
-                        } else {
-                            _gotoNext = 2653949i32;
-                        };
-                    };
-                } else if (__value__ == (2654067i32)) {
-                    return {
-                        final __tmp__:{ var _0 : Bool; var _1 : stdgo.Error; } = { _0 : false, _1 : _err_2654026 };
-=======
                             var __tmp__ = stdgo._internal.path.Path__matchchunk._matchChunk(_chunk_2788711?.__copy__(), (stdgo.Go.str() : stdgo.GoString)?.__copy__());
                             _err_2789874 = @:tmpset0 __tmp__._2;
                         };
@@ -318,31 +163,20 @@
                 } else if (__value__ == (2789915i32)) {
                     return {
                         final __tmp__:{ var _0 : Bool; var _1 : stdgo.Error; } = { _0 : false, _1 : _err_2789874 };
->>>>>>> 75a1cf92
                         _matched = __tmp__._0;
                         _err = __tmp__._1;
                         __tmp__;
                     };
-<<<<<<< HEAD
-                    _gotoNext = 2653949i32;
-                } else if (__value__ == (2654102i32)) {
-=======
                     _gotoNext = 2789797i32;
                 } else if (__value__ == (2789950i32)) {
->>>>>>> 75a1cf92
                     return {
                         final __tmp__:{ var _0 : Bool; var _1 : stdgo.Error; } = { _0 : false, _1 : (null : stdgo.Error) };
                         _matched = __tmp__._0;
                         _err = __tmp__._1;
                         __tmp__;
                     };
-<<<<<<< HEAD
-                    _gotoNext = 2652818i32;
-                } else if (__value__ == (2654124i32)) {
-=======
                     _gotoNext = 2788666i32;
                 } else if (__value__ == (2789972i32)) {
->>>>>>> 75a1cf92
                     return {
                         final __tmp__:{ var _0 : Bool; var _1 : stdgo.Error; } = { _0 : (_name.length) == ((0 : stdgo.GoInt)), _1 : (null : stdgo.Error) };
                         _matched = __tmp__._0;
