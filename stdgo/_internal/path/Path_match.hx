package stdgo._internal.path;
function match(_pattern:stdgo.GoString, _name:stdgo.GoString):{ var _0 : Bool; var _1 : stdgo.Error; } {
        var _matched = false, _err = (null : stdgo.Error);
<<<<<<< HEAD
        var patternBreak = false;
        var _t_2618518:stdgo.GoString = ("" : stdgo.GoString);
        var _err_2618082:stdgo.Error = (null : stdgo.Error);
        var _star_2617815:Bool = false;
        var _err_2618994:stdgo.Error = (null : stdgo.Error);
        var _err_2618525:stdgo.Error = (null : stdgo.Error);
        var _ok_2618521:Bool = false;
        var _i_2618467:stdgo.GoInt = (0 : stdgo.GoInt);
        var _ok_2618078:Bool = false;
        var _t_2618075:stdgo.GoString = ("" : stdgo.GoString);
        var _chunk_2617831:stdgo.GoString = ("" : stdgo.GoString);
=======
        var _i_2596080:stdgo.GoInt = (0 : stdgo.GoInt);
        var _ok_2595691:Bool = false;
        var _chunk_2595444:stdgo.GoString = ("" : stdgo.GoString);
        var _err_2596607:stdgo.Error = (null : stdgo.Error);
        var _ok_2596134:Bool = false;
        var _t_2595688:stdgo.GoString = ("" : stdgo.GoString);
        var _star_2595428:Bool = false;
        var patternBreak = false;
        var _err_2596138:stdgo.Error = (null : stdgo.Error);
        var _t_2596131:stdgo.GoString = ("" : stdgo.GoString);
        var _err_2595695:stdgo.Error = (null : stdgo.Error);
>>>>>>> 1598d646
        var _gotoNext = 0i32;
        var __blank__ = _gotoNext == ((0i32 : stdgo.GoInt));
        while (_gotoNext != ((-1i32 : stdgo.GoInt))) {
            {
                final __value__ = _gotoNext;
                if (__value__ == (0i32)) {
<<<<<<< HEAD
                    _gotoNext = 2617776i32;
                } else if (__value__ == (2617776i32)) {
                    var __blank__ = 0i32;
                    patternBreak = false;
                    _gotoNext = 2617786i32;
                } else if (__value__ == (2617786i32)) {
                    if (!patternBreak && (((_pattern.length) > (0 : stdgo.GoInt) : Bool))) {
                        _gotoNext = 2617807i32;
                    } else {
                        _gotoNext = 2619092i32;
                    };
                } else if (__value__ == (2617807i32)) {
                    {
                        var __tmp__ = stdgo._internal.path.Path__scanchunk._scanChunk(_pattern?.__copy__());
                        _star_2617815 = @:tmpset0 __tmp__._0;
                        _chunk_2617831 = @:tmpset0 __tmp__._1?.__copy__();
                        _pattern = @:tmpset0 __tmp__._2?.__copy__();
                    };
                    if ((_star_2617815 && (_chunk_2617831 == (stdgo.Go.str() : stdgo.GoString)) : Bool)) {
                        _gotoNext = 2617913i32;
                    } else {
                        _gotoNext = 2618075i32;
                    };
                } else if (__value__ == (2617913i32)) {
=======
                    _gotoNext = 2595389i32;
                } else if (__value__ == (2595389i32)) {
                    var __blank__ = 0i32;
                    patternBreak = false;
                    _gotoNext = 2595399i32;
                } else if (__value__ == (2595399i32)) {
                    if (!patternBreak && (((_pattern.length) > (0 : stdgo.GoInt) : Bool))) {
                        _gotoNext = 2595420i32;
                    } else {
                        _gotoNext = 2596705i32;
                    };
                } else if (__value__ == (2595420i32)) {
                    {
                        var __tmp__ = stdgo._internal.path.Path__scanchunk._scanChunk(_pattern?.__copy__());
                        _star_2595428 = @:tmpset0 __tmp__._0;
                        _chunk_2595444 = @:tmpset0 __tmp__._1?.__copy__();
                        _pattern = @:tmpset0 __tmp__._2?.__copy__();
                    };
                    if ((_star_2595428 && (_chunk_2595444 == (stdgo.Go.str() : stdgo.GoString)) : Bool)) {
                        _gotoNext = 2595526i32;
                    } else {
                        _gotoNext = 2595688i32;
                    };
                } else if (__value__ == (2595526i32)) {
>>>>>>> 1598d646
                    return {
                        final __tmp__:{ var _0 : Bool; var _1 : stdgo.Error; } = { _0 : (stdgo._internal.internal.bytealg.Bytealg_indexbytestring.indexByteString(_name?.__copy__(), (47 : stdgo.GoUInt8)) < (0 : stdgo.GoInt) : Bool), _1 : (null : stdgo.Error) };
                        _matched = __tmp__._0;
                        _err = __tmp__._1;
                        __tmp__;
                    };
<<<<<<< HEAD
                    _gotoNext = 2618075i32;
                } else if (__value__ == (2618075i32)) {
                    {
                        var __tmp__ = stdgo._internal.path.Path__matchchunk._matchChunk(_chunk_2617831?.__copy__(), _name?.__copy__());
                        _t_2618075 = @:tmpset0 __tmp__._0?.__copy__();
                        _ok_2618078 = @:tmpset0 __tmp__._1;
                        _err_2618082 = @:tmpset0 __tmp__._2;
                    };
                    if ((_ok_2618078 && (((_t_2618075.length == (0 : stdgo.GoInt)) || ((_pattern.length) > (0 : stdgo.GoInt) : Bool) : Bool)) : Bool)) {
                        _gotoNext = 2618313i32;
                    } else {
                        _gotoNext = 2618345i32;
                    };
                } else if (__value__ == (2618313i32)) {
                    _name = _t_2618075?.__copy__();
                    var __blank__ = 0i32;
                    _gotoNext = 2617786i32;
                } else if (__value__ == (2618345i32)) {
                    if (_err_2618082 != null) {
                        _gotoNext = 2618359i32;
                    } else {
                        _gotoNext = 2618388i32;
                    };
                } else if (__value__ == (2618359i32)) {
                    return {
                        final __tmp__:{ var _0 : Bool; var _1 : stdgo.Error; } = { _0 : false, _1 : _err_2618082 };
=======
                    _gotoNext = 2595688i32;
                } else if (__value__ == (2595688i32)) {
                    {
                        var __tmp__ = stdgo._internal.path.Path__matchchunk._matchChunk(_chunk_2595444?.__copy__(), _name?.__copy__());
                        _t_2595688 = @:tmpset0 __tmp__._0?.__copy__();
                        _ok_2595691 = @:tmpset0 __tmp__._1;
                        _err_2595695 = @:tmpset0 __tmp__._2;
                    };
                    if ((_ok_2595691 && (((_t_2595688.length == (0 : stdgo.GoInt)) || ((_pattern.length) > (0 : stdgo.GoInt) : Bool) : Bool)) : Bool)) {
                        _gotoNext = 2595926i32;
                    } else {
                        _gotoNext = 2595958i32;
                    };
                } else if (__value__ == (2595926i32)) {
                    _name = _t_2595688?.__copy__();
                    var __blank__ = 0i32;
                    _gotoNext = 2595399i32;
                } else if (__value__ == (2595958i32)) {
                    if (_err_2595695 != null) {
                        _gotoNext = 2595972i32;
                    } else {
                        _gotoNext = 2596001i32;
                    };
                } else if (__value__ == (2595972i32)) {
                    return {
                        final __tmp__:{ var _0 : Bool; var _1 : stdgo.Error; } = { _0 : false, _1 : _err_2595695 };
>>>>>>> 1598d646
                        _matched = __tmp__._0;
                        _err = __tmp__._1;
                        __tmp__;
                    };
<<<<<<< HEAD
                    _gotoNext = 2618388i32;
                } else if (__value__ == (2618388i32)) {
                    if (_star_2617815) {
                        _gotoNext = 2618396i32;
                    } else {
                        _gotoNext = 2618917i32;
                    };
                } else if (__value__ == (2618396i32)) {
                    _i_2618467 = (0 : stdgo.GoInt);
                    _gotoNext = 2618463i32;
                } else if (__value__ == (2618463i32)) {
                    if (((_i_2618467 < (_name.length) : Bool) && (_name[(_i_2618467 : stdgo.GoInt)] != (47 : stdgo.GoUInt8)) : Bool)) {
                        _gotoNext = 2618512i32;
                    } else {
                        _gotoNext = 2618917i32;
                    };
                } else if (__value__ == (2618508i32)) {
                    _i_2618467++;
                    _gotoNext = 2618463i32;
                } else if (__value__ == (2618512i32)) {
                    {
                        var __tmp__ = stdgo._internal.path.Path__matchchunk._matchChunk(_chunk_2617831?.__copy__(), (_name.__slice__((_i_2618467 + (1 : stdgo.GoInt) : stdgo.GoInt)) : stdgo.GoString)?.__copy__());
                        _t_2618518 = @:tmpset0 __tmp__._0?.__copy__();
                        _ok_2618521 = @:tmpset0 __tmp__._1;
                        _err_2618525 = @:tmpset0 __tmp__._2;
                    };
                    if (_ok_2618521) {
                        _gotoNext = 2618572i32;
                    } else {
                        _gotoNext = 2618749i32;
                    };
                } else if (__value__ == (2618572i32)) {
                    if (((_pattern.length == (0 : stdgo.GoInt)) && ((_t_2618518.length) > (0 : stdgo.GoInt) : Bool) : Bool)) {
                        _gotoNext = 2618679i32;
                    } else {
                        _gotoNext = 2618708i32;
                    };
                } else if (__value__ == (2618679i32)) {
                    _i_2618467++;
                    _gotoNext = 2618463i32;
                } else if (__value__ == (2618708i32)) {
                    _name = _t_2618518?.__copy__();
                    _gotoNext = 2617786i32;
                } else if (__value__ == (2618749i32)) {
                    if (_err_2618525 != null) {
                        _gotoNext = 2618763i32;
                    } else {
                        _gotoNext = 2618508i32;
                    };
                } else if (__value__ == (2618763i32)) {
                    return {
                        final __tmp__:{ var _0 : Bool; var _1 : stdgo.Error; } = { _0 : false, _1 : _err_2618525 };
=======
                    _gotoNext = 2596001i32;
                } else if (__value__ == (2596001i32)) {
                    if (_star_2595428) {
                        _gotoNext = 2596009i32;
                    } else {
                        _gotoNext = 2596530i32;
                    };
                } else if (__value__ == (2596009i32)) {
                    _i_2596080 = (0 : stdgo.GoInt);
                    _gotoNext = 2596076i32;
                } else if (__value__ == (2596076i32)) {
                    if (((_i_2596080 < (_name.length) : Bool) && (_name[(_i_2596080 : stdgo.GoInt)] != (47 : stdgo.GoUInt8)) : Bool)) {
                        _gotoNext = 2596125i32;
                    } else {
                        _gotoNext = 2596530i32;
                    };
                } else if (__value__ == (2596121i32)) {
                    _i_2596080++;
                    _gotoNext = 2596076i32;
                } else if (__value__ == (2596125i32)) {
                    {
                        var __tmp__ = stdgo._internal.path.Path__matchchunk._matchChunk(_chunk_2595444?.__copy__(), (_name.__slice__((_i_2596080 + (1 : stdgo.GoInt) : stdgo.GoInt)) : stdgo.GoString)?.__copy__());
                        _t_2596131 = @:tmpset0 __tmp__._0?.__copy__();
                        _ok_2596134 = @:tmpset0 __tmp__._1;
                        _err_2596138 = @:tmpset0 __tmp__._2;
                    };
                    if (_ok_2596134) {
                        _gotoNext = 2596185i32;
                    } else {
                        _gotoNext = 2596362i32;
                    };
                } else if (__value__ == (2596185i32)) {
                    if (((_pattern.length == (0 : stdgo.GoInt)) && ((_t_2596131.length) > (0 : stdgo.GoInt) : Bool) : Bool)) {
                        _gotoNext = 2596292i32;
                    } else {
                        _gotoNext = 2596321i32;
                    };
                } else if (__value__ == (2596292i32)) {
                    _i_2596080++;
                    _gotoNext = 2596076i32;
                } else if (__value__ == (2596321i32)) {
                    _name = _t_2596131?.__copy__();
                    _gotoNext = 2595399i32;
                } else if (__value__ == (2596362i32)) {
                    if (_err_2596138 != null) {
                        _gotoNext = 2596376i32;
                    } else {
                        _gotoNext = 2596121i32;
                    };
                } else if (__value__ == (2596376i32)) {
                    return {
                        final __tmp__:{ var _0 : Bool; var _1 : stdgo.Error; } = { _0 : false, _1 : _err_2596138 };
>>>>>>> 1598d646
                        _matched = __tmp__._0;
                        _err = __tmp__._1;
                        __tmp__;
                    };
<<<<<<< HEAD
                    _gotoNext = 2618508i32;
                } else if (__value__ == (2618917i32)) {
                    var __blank__ = 0i32;
                    _gotoNext = 2618917i32;
                    if (((_pattern.length) > (0 : stdgo.GoInt) : Bool)) {
                        _gotoNext = 2618938i32;
                    } else {
                        _gotoNext = 2619070i32;
                    };
                } else if (__value__ == (2618938i32)) {
                    {
                        var __tmp__ = stdgo._internal.path.Path__scanchunk._scanChunk(_pattern?.__copy__());
                        _chunk_2617831 = @:tmpset0 __tmp__._1?.__copy__();
=======
                    _gotoNext = 2596121i32;
                } else if (__value__ == (2596530i32)) {
                    var __blank__ = 0i32;
                    _gotoNext = 2596530i32;
                    if (((_pattern.length) > (0 : stdgo.GoInt) : Bool)) {
                        _gotoNext = 2596551i32;
                    } else {
                        _gotoNext = 2596683i32;
                    };
                } else if (__value__ == (2596551i32)) {
                    {
                        var __tmp__ = stdgo._internal.path.Path__scanchunk._scanChunk(_pattern?.__copy__());
                        _chunk_2595444 = @:tmpset0 __tmp__._1?.__copy__();
>>>>>>> 1598d646
                        _pattern = @:tmpset0 __tmp__._2?.__copy__();
                    };
                    {
                        {
<<<<<<< HEAD
                            var __tmp__ = stdgo._internal.path.Path__matchchunk._matchChunk(_chunk_2617831?.__copy__(), (stdgo.Go.str() : stdgo.GoString)?.__copy__());
                            _err_2618994 = @:tmpset0 __tmp__._2;
                        };
                        if (_err_2618994 != null) {
                            _gotoNext = 2619035i32;
                        } else {
                            _gotoNext = 2618917i32;
                        };
                    };
                } else if (__value__ == (2619035i32)) {
                    return {
                        final __tmp__:{ var _0 : Bool; var _1 : stdgo.Error; } = { _0 : false, _1 : _err_2618994 };
=======
                            var __tmp__ = stdgo._internal.path.Path__matchchunk._matchChunk(_chunk_2595444?.__copy__(), (stdgo.Go.str() : stdgo.GoString)?.__copy__());
                            _err_2596607 = @:tmpset0 __tmp__._2;
                        };
                        if (_err_2596607 != null) {
                            _gotoNext = 2596648i32;
                        } else {
                            _gotoNext = 2596530i32;
                        };
                    };
                } else if (__value__ == (2596648i32)) {
                    return {
                        final __tmp__:{ var _0 : Bool; var _1 : stdgo.Error; } = { _0 : false, _1 : _err_2596607 };
>>>>>>> 1598d646
                        _matched = __tmp__._0;
                        _err = __tmp__._1;
                        __tmp__;
                    };
<<<<<<< HEAD
                    _gotoNext = 2618917i32;
                } else if (__value__ == (2619070i32)) {
=======
                    _gotoNext = 2596530i32;
                } else if (__value__ == (2596683i32)) {
>>>>>>> 1598d646
                    return {
                        final __tmp__:{ var _0 : Bool; var _1 : stdgo.Error; } = { _0 : false, _1 : (null : stdgo.Error) };
                        _matched = __tmp__._0;
                        _err = __tmp__._1;
                        __tmp__;
                    };
<<<<<<< HEAD
                    _gotoNext = 2617786i32;
                } else if (__value__ == (2619092i32)) {
=======
                    _gotoNext = 2595399i32;
                } else if (__value__ == (2596705i32)) {
>>>>>>> 1598d646
                    return {
                        final __tmp__:{ var _0 : Bool; var _1 : stdgo.Error; } = { _0 : (_name.length) == ((0 : stdgo.GoInt)), _1 : (null : stdgo.Error) };
                        _matched = __tmp__._0;
                        _err = __tmp__._1;
                        __tmp__;
                    };
                    _gotoNext = -1i32;
                };
            };
        };
        throw stdgo.Go.toInterface(("unreachable goto control flow" : stdgo.GoString));
    }<|MERGE_RESOLUTION|>--- conflicted
+++ resolved
@@ -1,19 +1,6 @@
 package stdgo._internal.path;
 function match(_pattern:stdgo.GoString, _name:stdgo.GoString):{ var _0 : Bool; var _1 : stdgo.Error; } {
         var _matched = false, _err = (null : stdgo.Error);
-<<<<<<< HEAD
-        var patternBreak = false;
-        var _t_2618518:stdgo.GoString = ("" : stdgo.GoString);
-        var _err_2618082:stdgo.Error = (null : stdgo.Error);
-        var _star_2617815:Bool = false;
-        var _err_2618994:stdgo.Error = (null : stdgo.Error);
-        var _err_2618525:stdgo.Error = (null : stdgo.Error);
-        var _ok_2618521:Bool = false;
-        var _i_2618467:stdgo.GoInt = (0 : stdgo.GoInt);
-        var _ok_2618078:Bool = false;
-        var _t_2618075:stdgo.GoString = ("" : stdgo.GoString);
-        var _chunk_2617831:stdgo.GoString = ("" : stdgo.GoString);
-=======
         var _i_2596080:stdgo.GoInt = (0 : stdgo.GoInt);
         var _ok_2595691:Bool = false;
         var _chunk_2595444:stdgo.GoString = ("" : stdgo.GoString);
@@ -25,39 +12,12 @@
         var _err_2596138:stdgo.Error = (null : stdgo.Error);
         var _t_2596131:stdgo.GoString = ("" : stdgo.GoString);
         var _err_2595695:stdgo.Error = (null : stdgo.Error);
->>>>>>> 1598d646
         var _gotoNext = 0i32;
         var __blank__ = _gotoNext == ((0i32 : stdgo.GoInt));
         while (_gotoNext != ((-1i32 : stdgo.GoInt))) {
             {
                 final __value__ = _gotoNext;
                 if (__value__ == (0i32)) {
-<<<<<<< HEAD
-                    _gotoNext = 2617776i32;
-                } else if (__value__ == (2617776i32)) {
-                    var __blank__ = 0i32;
-                    patternBreak = false;
-                    _gotoNext = 2617786i32;
-                } else if (__value__ == (2617786i32)) {
-                    if (!patternBreak && (((_pattern.length) > (0 : stdgo.GoInt) : Bool))) {
-                        _gotoNext = 2617807i32;
-                    } else {
-                        _gotoNext = 2619092i32;
-                    };
-                } else if (__value__ == (2617807i32)) {
-                    {
-                        var __tmp__ = stdgo._internal.path.Path__scanchunk._scanChunk(_pattern?.__copy__());
-                        _star_2617815 = @:tmpset0 __tmp__._0;
-                        _chunk_2617831 = @:tmpset0 __tmp__._1?.__copy__();
-                        _pattern = @:tmpset0 __tmp__._2?.__copy__();
-                    };
-                    if ((_star_2617815 && (_chunk_2617831 == (stdgo.Go.str() : stdgo.GoString)) : Bool)) {
-                        _gotoNext = 2617913i32;
-                    } else {
-                        _gotoNext = 2618075i32;
-                    };
-                } else if (__value__ == (2617913i32)) {
-=======
                     _gotoNext = 2595389i32;
                 } else if (__value__ == (2595389i32)) {
                     var __blank__ = 0i32;
@@ -82,41 +42,12 @@
                         _gotoNext = 2595688i32;
                     };
                 } else if (__value__ == (2595526i32)) {
->>>>>>> 1598d646
                     return {
                         final __tmp__:{ var _0 : Bool; var _1 : stdgo.Error; } = { _0 : (stdgo._internal.internal.bytealg.Bytealg_indexbytestring.indexByteString(_name?.__copy__(), (47 : stdgo.GoUInt8)) < (0 : stdgo.GoInt) : Bool), _1 : (null : stdgo.Error) };
                         _matched = __tmp__._0;
                         _err = __tmp__._1;
                         __tmp__;
                     };
-<<<<<<< HEAD
-                    _gotoNext = 2618075i32;
-                } else if (__value__ == (2618075i32)) {
-                    {
-                        var __tmp__ = stdgo._internal.path.Path__matchchunk._matchChunk(_chunk_2617831?.__copy__(), _name?.__copy__());
-                        _t_2618075 = @:tmpset0 __tmp__._0?.__copy__();
-                        _ok_2618078 = @:tmpset0 __tmp__._1;
-                        _err_2618082 = @:tmpset0 __tmp__._2;
-                    };
-                    if ((_ok_2618078 && (((_t_2618075.length == (0 : stdgo.GoInt)) || ((_pattern.length) > (0 : stdgo.GoInt) : Bool) : Bool)) : Bool)) {
-                        _gotoNext = 2618313i32;
-                    } else {
-                        _gotoNext = 2618345i32;
-                    };
-                } else if (__value__ == (2618313i32)) {
-                    _name = _t_2618075?.__copy__();
-                    var __blank__ = 0i32;
-                    _gotoNext = 2617786i32;
-                } else if (__value__ == (2618345i32)) {
-                    if (_err_2618082 != null) {
-                        _gotoNext = 2618359i32;
-                    } else {
-                        _gotoNext = 2618388i32;
-                    };
-                } else if (__value__ == (2618359i32)) {
-                    return {
-                        final __tmp__:{ var _0 : Bool; var _1 : stdgo.Error; } = { _0 : false, _1 : _err_2618082 };
-=======
                     _gotoNext = 2595688i32;
                 } else if (__value__ == (2595688i32)) {
                     {
@@ -143,65 +74,10 @@
                 } else if (__value__ == (2595972i32)) {
                     return {
                         final __tmp__:{ var _0 : Bool; var _1 : stdgo.Error; } = { _0 : false, _1 : _err_2595695 };
->>>>>>> 1598d646
                         _matched = __tmp__._0;
                         _err = __tmp__._1;
                         __tmp__;
                     };
-<<<<<<< HEAD
-                    _gotoNext = 2618388i32;
-                } else if (__value__ == (2618388i32)) {
-                    if (_star_2617815) {
-                        _gotoNext = 2618396i32;
-                    } else {
-                        _gotoNext = 2618917i32;
-                    };
-                } else if (__value__ == (2618396i32)) {
-                    _i_2618467 = (0 : stdgo.GoInt);
-                    _gotoNext = 2618463i32;
-                } else if (__value__ == (2618463i32)) {
-                    if (((_i_2618467 < (_name.length) : Bool) && (_name[(_i_2618467 : stdgo.GoInt)] != (47 : stdgo.GoUInt8)) : Bool)) {
-                        _gotoNext = 2618512i32;
-                    } else {
-                        _gotoNext = 2618917i32;
-                    };
-                } else if (__value__ == (2618508i32)) {
-                    _i_2618467++;
-                    _gotoNext = 2618463i32;
-                } else if (__value__ == (2618512i32)) {
-                    {
-                        var __tmp__ = stdgo._internal.path.Path__matchchunk._matchChunk(_chunk_2617831?.__copy__(), (_name.__slice__((_i_2618467 + (1 : stdgo.GoInt) : stdgo.GoInt)) : stdgo.GoString)?.__copy__());
-                        _t_2618518 = @:tmpset0 __tmp__._0?.__copy__();
-                        _ok_2618521 = @:tmpset0 __tmp__._1;
-                        _err_2618525 = @:tmpset0 __tmp__._2;
-                    };
-                    if (_ok_2618521) {
-                        _gotoNext = 2618572i32;
-                    } else {
-                        _gotoNext = 2618749i32;
-                    };
-                } else if (__value__ == (2618572i32)) {
-                    if (((_pattern.length == (0 : stdgo.GoInt)) && ((_t_2618518.length) > (0 : stdgo.GoInt) : Bool) : Bool)) {
-                        _gotoNext = 2618679i32;
-                    } else {
-                        _gotoNext = 2618708i32;
-                    };
-                } else if (__value__ == (2618679i32)) {
-                    _i_2618467++;
-                    _gotoNext = 2618463i32;
-                } else if (__value__ == (2618708i32)) {
-                    _name = _t_2618518?.__copy__();
-                    _gotoNext = 2617786i32;
-                } else if (__value__ == (2618749i32)) {
-                    if (_err_2618525 != null) {
-                        _gotoNext = 2618763i32;
-                    } else {
-                        _gotoNext = 2618508i32;
-                    };
-                } else if (__value__ == (2618763i32)) {
-                    return {
-                        final __tmp__:{ var _0 : Bool; var _1 : stdgo.Error; } = { _0 : false, _1 : _err_2618525 };
-=======
                     _gotoNext = 2596001i32;
                 } else if (__value__ == (2596001i32)) {
                     if (_star_2595428) {
@@ -254,26 +130,10 @@
                 } else if (__value__ == (2596376i32)) {
                     return {
                         final __tmp__:{ var _0 : Bool; var _1 : stdgo.Error; } = { _0 : false, _1 : _err_2596138 };
->>>>>>> 1598d646
                         _matched = __tmp__._0;
                         _err = __tmp__._1;
                         __tmp__;
                     };
-<<<<<<< HEAD
-                    _gotoNext = 2618508i32;
-                } else if (__value__ == (2618917i32)) {
-                    var __blank__ = 0i32;
-                    _gotoNext = 2618917i32;
-                    if (((_pattern.length) > (0 : stdgo.GoInt) : Bool)) {
-                        _gotoNext = 2618938i32;
-                    } else {
-                        _gotoNext = 2619070i32;
-                    };
-                } else if (__value__ == (2618938i32)) {
-                    {
-                        var __tmp__ = stdgo._internal.path.Path__scanchunk._scanChunk(_pattern?.__copy__());
-                        _chunk_2617831 = @:tmpset0 __tmp__._1?.__copy__();
-=======
                     _gotoNext = 2596121i32;
                 } else if (__value__ == (2596530i32)) {
                     var __blank__ = 0i32;
@@ -287,25 +147,10 @@
                     {
                         var __tmp__ = stdgo._internal.path.Path__scanchunk._scanChunk(_pattern?.__copy__());
                         _chunk_2595444 = @:tmpset0 __tmp__._1?.__copy__();
->>>>>>> 1598d646
                         _pattern = @:tmpset0 __tmp__._2?.__copy__();
                     };
                     {
                         {
-<<<<<<< HEAD
-                            var __tmp__ = stdgo._internal.path.Path__matchchunk._matchChunk(_chunk_2617831?.__copy__(), (stdgo.Go.str() : stdgo.GoString)?.__copy__());
-                            _err_2618994 = @:tmpset0 __tmp__._2;
-                        };
-                        if (_err_2618994 != null) {
-                            _gotoNext = 2619035i32;
-                        } else {
-                            _gotoNext = 2618917i32;
-                        };
-                    };
-                } else if (__value__ == (2619035i32)) {
-                    return {
-                        final __tmp__:{ var _0 : Bool; var _1 : stdgo.Error; } = { _0 : false, _1 : _err_2618994 };
-=======
                             var __tmp__ = stdgo._internal.path.Path__matchchunk._matchChunk(_chunk_2595444?.__copy__(), (stdgo.Go.str() : stdgo.GoString)?.__copy__());
                             _err_2596607 = @:tmpset0 __tmp__._2;
                         };
@@ -318,31 +163,20 @@
                 } else if (__value__ == (2596648i32)) {
                     return {
                         final __tmp__:{ var _0 : Bool; var _1 : stdgo.Error; } = { _0 : false, _1 : _err_2596607 };
->>>>>>> 1598d646
                         _matched = __tmp__._0;
                         _err = __tmp__._1;
                         __tmp__;
                     };
-<<<<<<< HEAD
-                    _gotoNext = 2618917i32;
-                } else if (__value__ == (2619070i32)) {
-=======
                     _gotoNext = 2596530i32;
                 } else if (__value__ == (2596683i32)) {
->>>>>>> 1598d646
                     return {
                         final __tmp__:{ var _0 : Bool; var _1 : stdgo.Error; } = { _0 : false, _1 : (null : stdgo.Error) };
                         _matched = __tmp__._0;
                         _err = __tmp__._1;
                         __tmp__;
                     };
-<<<<<<< HEAD
-                    _gotoNext = 2617786i32;
-                } else if (__value__ == (2619092i32)) {
-=======
                     _gotoNext = 2595399i32;
                 } else if (__value__ == (2596705i32)) {
->>>>>>> 1598d646
                     return {
                         final __tmp__:{ var _0 : Bool; var _1 : stdgo.Error; } = { _0 : (_name.length) == ((0 : stdgo.GoInt)), _1 : (null : stdgo.Error) };
                         _matched = __tmp__._0;
