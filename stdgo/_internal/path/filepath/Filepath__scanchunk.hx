--- conflicted
+++ resolved
@@ -3,12 +3,8 @@
         var _star = false, _chunk = ("" : stdgo.GoString), _rest = ("" : stdgo.GoString);
         var _inrange_3943949:Bool = false;
         var scanBreak = false;
-<<<<<<< HEAD
-        var _i_3943971:stdgo.GoInt = (0 : stdgo.GoInt);
-=======
         var _i_3944717:stdgo.GoInt = (0 : stdgo.GoInt);
         var _inrange_3944695:Bool = false;
->>>>>>> 75a1cf92
         var _gotoNext = 0i32;
         var __blank__ = _gotoNext == ((0i32 : stdgo.GoInt));
         while (_gotoNext != ((-1i32 : stdgo.GoInt))) {
@@ -16,85 +12,6 @@
                 final __value__ = _gotoNext;
                 if (__value__ == (0i32)) {
                     var __blank__ = 0i32;
-<<<<<<< HEAD
-                    _gotoNext = 3943863i32;
-                } else if (__value__ == (3943863i32)) {
-                    if ((((_pattern.length) > (0 : stdgo.GoInt) : Bool) && (_pattern[(0 : stdgo.GoInt)] == (42 : stdgo.GoUInt8)) : Bool)) {
-                        _gotoNext = 3943905i32;
-                    } else {
-                        _gotoNext = 3943949i32;
-                    };
-                } else if (__value__ == (3943905i32)) {
-                    _pattern = (_pattern.__slice__((1 : stdgo.GoInt)) : stdgo.GoString)?.__copy__();
-                    _star = true;
-                    _gotoNext = 3943863i32;
-                } else if (__value__ == (3943949i32)) {
-                    _inrange_3943949 = false;
-                    _gotoNext = 3943977i32;
-                } else if (__value__ == (3943977i32)) {
-                    _i_3943971 = (0 : stdgo.GoInt);
-                    scanBreak = false;
-                    _gotoNext = 3943984i32;
-                } else if (__value__ == (3943984i32)) {
-                    if (!scanBreak && ((_i_3943971 < (_pattern.length) : Bool))) {
-                        _gotoNext = 3944017i32;
-                    } else {
-                        _gotoNext = 3944309i32;
-                    };
-                } else if (__value__ == (3944013i32)) {
-                    _i_3943971++;
-                    _gotoNext = 3943984i32;
-                } else if (__value__ == (3944017i32)) {
-                    _gotoNext = 3944021i32;
-                } else if (__value__ == (3944021i32)) {
-                    {
-                        final __value__ = _pattern[(_i_3943971 : stdgo.GoInt)];
-                        if (__value__ == ((92 : stdgo.GoUInt8))) {
-                            _gotoNext = 3944043i32;
-                        } else if (__value__ == ((91 : stdgo.GoUInt8))) {
-                            _gotoNext = 3944193i32;
-                        } else if (__value__ == ((93 : stdgo.GoUInt8))) {
-                            _gotoNext = 3944223i32;
-                        } else if (__value__ == ((42 : stdgo.GoUInt8))) {
-                            _gotoNext = 3944254i32;
-                        } else {
-                            _gotoNext = 3944013i32;
-                        };
-                    };
-                } else if (__value__ == (3944043i32)) {
-                    if (true) {
-                        _gotoNext = 3944086i32;
-                    } else {
-                        _gotoNext = 3944013i32;
-                    };
-                } else if (__value__ == (3944086i32)) {
-                    if (((_i_3943971 + (1 : stdgo.GoInt) : stdgo.GoInt) < (_pattern.length) : Bool)) {
-                        _gotoNext = 3944169i32;
-                    } else {
-                        _gotoNext = 3944013i32;
-                    };
-                } else if (__value__ == (3944169i32)) {
-                    _i_3943971++;
-                    _gotoNext = 3944013i32;
-                } else if (__value__ == (3944193i32)) {
-                    _inrange_3943949 = true;
-                    _gotoNext = 3944013i32;
-                } else if (__value__ == (3944223i32)) {
-                    _inrange_3943949 = false;
-                    _gotoNext = 3944013i32;
-                } else if (__value__ == (3944254i32)) {
-                    if (!_inrange_3943949) {
-                        _gotoNext = 3944279i32;
-                    } else {
-                        _gotoNext = 3944013i32;
-                    };
-                } else if (__value__ == (3944279i32)) {
-                    scanBreak = true;
-                    _gotoNext = 3943984i32;
-                } else if (__value__ == (3944309i32)) {
-                    return {
-                        final __tmp__:{ var _0 : Bool; var _1 : stdgo.GoString; var _2 : stdgo.GoString; } = { _0 : _star, _1 : (_pattern.__slice__((0 : stdgo.GoInt), _i_3943971) : stdgo.GoString)?.__copy__(), _2 : (_pattern.__slice__(_i_3943971) : stdgo.GoString)?.__copy__() };
-=======
                     _gotoNext = 3944609i32;
                 } else if (__value__ == (3944609i32)) {
                     if ((((_pattern.length) > (0 : stdgo.GoInt) : Bool) && (_pattern[(0 : stdgo.GoInt)] == (42 : stdgo.GoUInt8)) : Bool)) {
@@ -172,7 +89,6 @@
                 } else if (__value__ == (3945055i32)) {
                     return {
                         final __tmp__:{ var _0 : Bool; var _1 : stdgo.GoString; var _2 : stdgo.GoString; } = { _0 : _star, _1 : (_pattern.__slice__((0 : stdgo.GoInt), _i_3944717) : stdgo.GoString)?.__copy__(), _2 : (_pattern.__slice__(_i_3944717) : stdgo.GoString)?.__copy__() };
->>>>>>> 75a1cf92
                         _star = __tmp__._0;
                         _chunk = __tmp__._1;
                         _rest = __tmp__._2;
