package stdgo._internal.path.filepath;
function _scanChunk(_pattern:stdgo.GoString):{ var _0 : Bool; var _1 : stdgo.GoString; var _2 : stdgo.GoString; } {
        var _star = false, _chunk = ("" : stdgo.GoString), _rest = ("" : stdgo.GoString);
        var _i_3518138:stdgo.GoInt = (0 : stdgo.GoInt);
        var _inrange_3518116:Bool = false;
        var scanBreak = false;
<<<<<<< HEAD
        var _i_4058208:stdgo.GoInt = (0 : stdgo.GoInt);
        var _inrange_4058186:Bool = false;
=======
>>>>>>> 5c6bc43f
        var _gotoNext = 0i32;
        var __blank__ = _gotoNext == ((0i32 : stdgo.GoInt));
        while (_gotoNext != ((-1i32 : stdgo.GoInt))) {
            {
                final __value__ = _gotoNext;
                if (__value__ == (0i32)) {
                    var __blank__ = 0i32;
<<<<<<< HEAD
                    _gotoNext = 4058100i32;
                } else if (__value__ == (4058100i32)) {
                    if ((((_pattern.length) > (0 : stdgo.GoInt) : Bool) && (_pattern[(0 : stdgo.GoInt)] == (42 : stdgo.GoUInt8)) : Bool)) {
                        _gotoNext = 4058142i32;
                    } else {
                        _gotoNext = 4058186i32;
                    };
                } else if (__value__ == (4058142i32)) {
                    _pattern = (_pattern.__slice__((1 : stdgo.GoInt)) : stdgo.GoString)?.__copy__();
                    _star = true;
                    _gotoNext = 4058100i32;
                } else if (__value__ == (4058186i32)) {
                    _inrange_4058186 = false;
                    _gotoNext = 4058214i32;
                } else if (__value__ == (4058214i32)) {
                    _i_4058208 = (0 : stdgo.GoInt);
                    scanBreak = false;
                    _gotoNext = 4058221i32;
                } else if (__value__ == (4058221i32)) {
                    if (!scanBreak && ((_i_4058208 < (_pattern.length) : Bool))) {
                        _gotoNext = 4058254i32;
                    } else {
                        _gotoNext = 4058546i32;
                    };
                } else if (__value__ == (4058250i32)) {
                    _i_4058208++;
                    _gotoNext = 4058221i32;
                } else if (__value__ == (4058254i32)) {
                    _gotoNext = 4058258i32;
                } else if (__value__ == (4058258i32)) {
                    {
                        final __value__ = _pattern[(_i_4058208 : stdgo.GoInt)];
                        if (__value__ == ((92 : stdgo.GoUInt8))) {
                            _gotoNext = 4058280i32;
                        } else if (__value__ == ((91 : stdgo.GoUInt8))) {
                            _gotoNext = 4058430i32;
                        } else if (__value__ == ((93 : stdgo.GoUInt8))) {
                            _gotoNext = 4058460i32;
                        } else if (__value__ == ((42 : stdgo.GoUInt8))) {
                            _gotoNext = 4058491i32;
                        } else {
                            _gotoNext = 4058250i32;
                        };
                    };
                } else if (__value__ == (4058280i32)) {
                    if (true) {
                        _gotoNext = 4058323i32;
                    } else {
                        _gotoNext = 4058250i32;
                    };
                } else if (__value__ == (4058323i32)) {
                    if (((_i_4058208 + (1 : stdgo.GoInt) : stdgo.GoInt) < (_pattern.length) : Bool)) {
                        _gotoNext = 4058406i32;
                    } else {
                        _gotoNext = 4058250i32;
                    };
                } else if (__value__ == (4058406i32)) {
                    _i_4058208++;
                    _gotoNext = 4058250i32;
                } else if (__value__ == (4058430i32)) {
                    _inrange_4058186 = true;
                    _gotoNext = 4058250i32;
                } else if (__value__ == (4058460i32)) {
                    _inrange_4058186 = false;
                    _gotoNext = 4058250i32;
                } else if (__value__ == (4058491i32)) {
                    if (!_inrange_4058186) {
                        _gotoNext = 4058516i32;
                    } else {
                        _gotoNext = 4058250i32;
                    };
                } else if (__value__ == (4058516i32)) {
                    scanBreak = true;
                    _gotoNext = 4058221i32;
                } else if (__value__ == (4058546i32)) {
                    return {
                        final __tmp__:{ var _0 : Bool; var _1 : stdgo.GoString; var _2 : stdgo.GoString; } = { _0 : _star, _1 : (_pattern.__slice__((0 : stdgo.GoInt), _i_4058208) : stdgo.GoString)?.__copy__(), _2 : (_pattern.__slice__(_i_4058208) : stdgo.GoString)?.__copy__() };
=======
                    _gotoNext = 3518030i32;
                } else if (__value__ == (3518030i32)) {
                    if ((((_pattern.length) > (0 : stdgo.GoInt) : Bool) && (_pattern[(0 : stdgo.GoInt)] == (42 : stdgo.GoUInt8)) : Bool)) {
                        _gotoNext = 3518072i32;
                    } else {
                        _gotoNext = 3518116i32;
                    };
                } else if (__value__ == (3518072i32)) {
                    _pattern = (_pattern.__slice__((1 : stdgo.GoInt)) : stdgo.GoString)?.__copy__();
                    _star = true;
                    _gotoNext = 3518030i32;
                } else if (__value__ == (3518116i32)) {
                    _inrange_3518116 = false;
                    _gotoNext = 3518144i32;
                } else if (__value__ == (3518144i32)) {
                    _i_3518138 = (0 : stdgo.GoInt);
                    scanBreak = false;
                    _gotoNext = 3518151i32;
                } else if (__value__ == (3518151i32)) {
                    if (!scanBreak && ((_i_3518138 < (_pattern.length) : Bool))) {
                        _gotoNext = 3518184i32;
                    } else {
                        _gotoNext = 3518476i32;
                    };
                } else if (__value__ == (3518180i32)) {
                    _i_3518138++;
                    _gotoNext = 3518151i32;
                } else if (__value__ == (3518184i32)) {
                    _gotoNext = 3518188i32;
                } else if (__value__ == (3518188i32)) {
                    {
                        final __value__ = _pattern[(_i_3518138 : stdgo.GoInt)];
                        if (__value__ == ((92 : stdgo.GoUInt8))) {
                            _gotoNext = 3518210i32;
                        } else if (__value__ == ((91 : stdgo.GoUInt8))) {
                            _gotoNext = 3518360i32;
                        } else if (__value__ == ((93 : stdgo.GoUInt8))) {
                            _gotoNext = 3518390i32;
                        } else if (__value__ == ((42 : stdgo.GoUInt8))) {
                            _gotoNext = 3518421i32;
                        } else {
                            _gotoNext = 3518180i32;
                        };
                    };
                } else if (__value__ == (3518210i32)) {
                    if (true) {
                        _gotoNext = 3518253i32;
                    } else {
                        _gotoNext = 3518180i32;
                    };
                } else if (__value__ == (3518253i32)) {
                    if (((_i_3518138 + (1 : stdgo.GoInt) : stdgo.GoInt) < (_pattern.length) : Bool)) {
                        _gotoNext = 3518336i32;
                    } else {
                        _gotoNext = 3518180i32;
                    };
                } else if (__value__ == (3518336i32)) {
                    _i_3518138++;
                    _gotoNext = 3518180i32;
                } else if (__value__ == (3518360i32)) {
                    _inrange_3518116 = true;
                    _gotoNext = 3518180i32;
                } else if (__value__ == (3518390i32)) {
                    _inrange_3518116 = false;
                    _gotoNext = 3518180i32;
                } else if (__value__ == (3518421i32)) {
                    if (!_inrange_3518116) {
                        _gotoNext = 3518446i32;
                    } else {
                        _gotoNext = 3518180i32;
                    };
                } else if (__value__ == (3518446i32)) {
                    scanBreak = true;
                    _gotoNext = 3518151i32;
                } else if (__value__ == (3518476i32)) {
                    return {
                        final __tmp__:{ var _0 : Bool; var _1 : stdgo.GoString; var _2 : stdgo.GoString; } = { _0 : _star, _1 : (_pattern.__slice__((0 : stdgo.GoInt), _i_3518138) : stdgo.GoString)?.__copy__(), _2 : (_pattern.__slice__(_i_3518138) : stdgo.GoString)?.__copy__() };
>>>>>>> 5c6bc43f
                        _star = __tmp__._0;
                        _chunk = __tmp__._1;
                        _rest = __tmp__._2;
                        __tmp__;
                    };
                    _gotoNext = -1i32;
                };
            };
        };
        throw stdgo.Go.toInterface(("unreachable goto control flow" : stdgo.GoString));
    }<|MERGE_RESOLUTION|>--- conflicted
+++ resolved
@@ -4,11 +4,6 @@
         var _i_3518138:stdgo.GoInt = (0 : stdgo.GoInt);
         var _inrange_3518116:Bool = false;
         var scanBreak = false;
-<<<<<<< HEAD
-        var _i_4058208:stdgo.GoInt = (0 : stdgo.GoInt);
-        var _inrange_4058186:Bool = false;
-=======
->>>>>>> 5c6bc43f
         var _gotoNext = 0i32;
         var __blank__ = _gotoNext == ((0i32 : stdgo.GoInt));
         while (_gotoNext != ((-1i32 : stdgo.GoInt))) {
@@ -16,85 +11,6 @@
                 final __value__ = _gotoNext;
                 if (__value__ == (0i32)) {
                     var __blank__ = 0i32;
-<<<<<<< HEAD
-                    _gotoNext = 4058100i32;
-                } else if (__value__ == (4058100i32)) {
-                    if ((((_pattern.length) > (0 : stdgo.GoInt) : Bool) && (_pattern[(0 : stdgo.GoInt)] == (42 : stdgo.GoUInt8)) : Bool)) {
-                        _gotoNext = 4058142i32;
-                    } else {
-                        _gotoNext = 4058186i32;
-                    };
-                } else if (__value__ == (4058142i32)) {
-                    _pattern = (_pattern.__slice__((1 : stdgo.GoInt)) : stdgo.GoString)?.__copy__();
-                    _star = true;
-                    _gotoNext = 4058100i32;
-                } else if (__value__ == (4058186i32)) {
-                    _inrange_4058186 = false;
-                    _gotoNext = 4058214i32;
-                } else if (__value__ == (4058214i32)) {
-                    _i_4058208 = (0 : stdgo.GoInt);
-                    scanBreak = false;
-                    _gotoNext = 4058221i32;
-                } else if (__value__ == (4058221i32)) {
-                    if (!scanBreak && ((_i_4058208 < (_pattern.length) : Bool))) {
-                        _gotoNext = 4058254i32;
-                    } else {
-                        _gotoNext = 4058546i32;
-                    };
-                } else if (__value__ == (4058250i32)) {
-                    _i_4058208++;
-                    _gotoNext = 4058221i32;
-                } else if (__value__ == (4058254i32)) {
-                    _gotoNext = 4058258i32;
-                } else if (__value__ == (4058258i32)) {
-                    {
-                        final __value__ = _pattern[(_i_4058208 : stdgo.GoInt)];
-                        if (__value__ == ((92 : stdgo.GoUInt8))) {
-                            _gotoNext = 4058280i32;
-                        } else if (__value__ == ((91 : stdgo.GoUInt8))) {
-                            _gotoNext = 4058430i32;
-                        } else if (__value__ == ((93 : stdgo.GoUInt8))) {
-                            _gotoNext = 4058460i32;
-                        } else if (__value__ == ((42 : stdgo.GoUInt8))) {
-                            _gotoNext = 4058491i32;
-                        } else {
-                            _gotoNext = 4058250i32;
-                        };
-                    };
-                } else if (__value__ == (4058280i32)) {
-                    if (true) {
-                        _gotoNext = 4058323i32;
-                    } else {
-                        _gotoNext = 4058250i32;
-                    };
-                } else if (__value__ == (4058323i32)) {
-                    if (((_i_4058208 + (1 : stdgo.GoInt) : stdgo.GoInt) < (_pattern.length) : Bool)) {
-                        _gotoNext = 4058406i32;
-                    } else {
-                        _gotoNext = 4058250i32;
-                    };
-                } else if (__value__ == (4058406i32)) {
-                    _i_4058208++;
-                    _gotoNext = 4058250i32;
-                } else if (__value__ == (4058430i32)) {
-                    _inrange_4058186 = true;
-                    _gotoNext = 4058250i32;
-                } else if (__value__ == (4058460i32)) {
-                    _inrange_4058186 = false;
-                    _gotoNext = 4058250i32;
-                } else if (__value__ == (4058491i32)) {
-                    if (!_inrange_4058186) {
-                        _gotoNext = 4058516i32;
-                    } else {
-                        _gotoNext = 4058250i32;
-                    };
-                } else if (__value__ == (4058516i32)) {
-                    scanBreak = true;
-                    _gotoNext = 4058221i32;
-                } else if (__value__ == (4058546i32)) {
-                    return {
-                        final __tmp__:{ var _0 : Bool; var _1 : stdgo.GoString; var _2 : stdgo.GoString; } = { _0 : _star, _1 : (_pattern.__slice__((0 : stdgo.GoInt), _i_4058208) : stdgo.GoString)?.__copy__(), _2 : (_pattern.__slice__(_i_4058208) : stdgo.GoString)?.__copy__() };
-=======
                     _gotoNext = 3518030i32;
                 } else if (__value__ == (3518030i32)) {
                     if ((((_pattern.length) > (0 : stdgo.GoInt) : Bool) && (_pattern[(0 : stdgo.GoInt)] == (42 : stdgo.GoUInt8)) : Bool)) {
@@ -172,7 +88,6 @@
                 } else if (__value__ == (3518476i32)) {
                     return {
                         final __tmp__:{ var _0 : Bool; var _1 : stdgo.GoString; var _2 : stdgo.GoString; } = { _0 : _star, _1 : (_pattern.__slice__((0 : stdgo.GoInt), _i_3518138) : stdgo.GoString)?.__copy__(), _2 : (_pattern.__slice__(_i_3518138) : stdgo.GoString)?.__copy__() };
->>>>>>> 5c6bc43f
                         _star = __tmp__._0;
                         _chunk = __tmp__._1;
                         _rest = __tmp__._2;
