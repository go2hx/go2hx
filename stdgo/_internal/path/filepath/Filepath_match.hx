--- conflicted
+++ resolved
@@ -1,18 +1,6 @@
 package stdgo._internal.path.filepath;
 function match(_pattern:stdgo.GoString, _name:stdgo.GoString):{ var _0 : Bool; var _1 : stdgo.Error; } {
         var _matched = false, _err = (null : stdgo.Error);
-<<<<<<< HEAD
-        var _t_4057140:stdgo.GoString = ("" : stdgo.GoString);
-        var _ok_4057592:Bool = false;
-        var _t_4057589:stdgo.GoString = ("" : stdgo.GoString);
-        var _err_4057147:stdgo.Error = (null : stdgo.Error);
-        var patternBreak = false;
-        var _err_4057596:stdgo.Error = (null : stdgo.Error);
-        var _i_4057532:stdgo.GoInt = (0 : stdgo.GoInt);
-        var _ok_4057143:Bool = false;
-        var _chunk_4056892:stdgo.GoString = ("" : stdgo.GoString);
-        var _star_4056876:Bool = false;
-=======
         var _star_3516806:Bool = false;
         var patternBreak = false;
         var _err_3517526:stdgo.Error = (null : stdgo.Error);
@@ -23,39 +11,12 @@
         var _i_3517462:stdgo.GoInt = (0 : stdgo.GoInt);
         var _t_3517070:stdgo.GoString = ("" : stdgo.GoString);
         var _t_3517519:stdgo.GoString = ("" : stdgo.GoString);
->>>>>>> 5c6bc43f
         var _gotoNext = 0i32;
         var __blank__ = _gotoNext == ((0i32 : stdgo.GoInt));
         while (_gotoNext != ((-1i32 : stdgo.GoInt))) {
             {
                 final __value__ = _gotoNext;
                 if (__value__ == (0i32)) {
-<<<<<<< HEAD
-                    _gotoNext = 4056837i32;
-                } else if (__value__ == (4056837i32)) {
-                    var __blank__ = 0i32;
-                    patternBreak = false;
-                    _gotoNext = 4056847i32;
-                } else if (__value__ == (4056847i32)) {
-                    if (!patternBreak && (((_pattern.length) > (0 : stdgo.GoInt) : Bool))) {
-                        _gotoNext = 4056868i32;
-                    } else {
-                        _gotoNext = 4057898i32;
-                    };
-                } else if (__value__ == (4056868i32)) {
-                    {
-                        var __tmp__ = stdgo._internal.path.filepath.Filepath__scanchunk._scanChunk(_pattern?.__copy__());
-                        _star_4056876 = @:tmpset0 __tmp__._0;
-                        _chunk_4056892 = @:tmpset0 __tmp__._1?.__copy__();
-                        _pattern = @:tmpset0 __tmp__._2?.__copy__();
-                    };
-                    if ((_star_4056876 && (_chunk_4056892 == (stdgo.Go.str() : stdgo.GoString)) : Bool)) {
-                        _gotoNext = 4056974i32;
-                    } else {
-                        _gotoNext = 4057140i32;
-                    };
-                } else if (__value__ == (4056974i32)) {
-=======
                     _gotoNext = 3516767i32;
                 } else if (__value__ == (3516767i32)) {
                     var __blank__ = 0i32;
@@ -80,41 +41,12 @@
                         _gotoNext = 3517070i32;
                     };
                 } else if (__value__ == (3516904i32)) {
->>>>>>> 5c6bc43f
                     return {
                         final __tmp__:{ var _0 : Bool; var _1 : stdgo.Error; } = { _0 : !stdgo._internal.strings.Strings_contains.contains(_name?.__copy__(), ((47 : stdgo.GoInt32) : stdgo.GoString)), _1 : (null : stdgo.Error) };
                         _matched = __tmp__._0;
                         _err = __tmp__._1;
                         __tmp__;
                     };
-<<<<<<< HEAD
-                    _gotoNext = 4057140i32;
-                } else if (__value__ == (4057140i32)) {
-                    {
-                        var __tmp__ = stdgo._internal.path.filepath.Filepath__matchchunk._matchChunk(_chunk_4056892?.__copy__(), _name?.__copy__());
-                        _t_4057140 = @:tmpset0 __tmp__._0?.__copy__();
-                        _ok_4057143 = @:tmpset0 __tmp__._1;
-                        _err_4057147 = @:tmpset0 __tmp__._2;
-                    };
-                    if ((_ok_4057143 && (((_t_4057140.length == (0 : stdgo.GoInt)) || ((_pattern.length) > (0 : stdgo.GoInt) : Bool) : Bool)) : Bool)) {
-                        _gotoNext = 4057378i32;
-                    } else {
-                        _gotoNext = 4057410i32;
-                    };
-                } else if (__value__ == (4057378i32)) {
-                    _name = _t_4057140?.__copy__();
-                    var __blank__ = 0i32;
-                    _gotoNext = 4056847i32;
-                } else if (__value__ == (4057410i32)) {
-                    if (_err_4057147 != null) {
-                        _gotoNext = 4057424i32;
-                    } else {
-                        _gotoNext = 4057453i32;
-                    };
-                } else if (__value__ == (4057424i32)) {
-                    return {
-                        final __tmp__:{ var _0 : Bool; var _1 : stdgo.Error; } = { _0 : false, _1 : _err_4057147 };
-=======
                     _gotoNext = 3517070i32;
                 } else if (__value__ == (3517070i32)) {
                     {
@@ -141,65 +73,10 @@
                 } else if (__value__ == (3517354i32)) {
                     return {
                         final __tmp__:{ var _0 : Bool; var _1 : stdgo.Error; } = { _0 : false, _1 : _err_3517077 };
->>>>>>> 5c6bc43f
                         _matched = __tmp__._0;
                         _err = __tmp__._1;
                         __tmp__;
                     };
-<<<<<<< HEAD
-                    _gotoNext = 4057453i32;
-                } else if (__value__ == (4057453i32)) {
-                    if (_star_4056876) {
-                        _gotoNext = 4057461i32;
-                    } else {
-                        _gotoNext = 4057876i32;
-                    };
-                } else if (__value__ == (4057461i32)) {
-                    _i_4057532 = (0 : stdgo.GoInt);
-                    _gotoNext = 4057528i32;
-                } else if (__value__ == (4057528i32)) {
-                    if (((_i_4057532 < (_name.length) : Bool) && (_name[(_i_4057532 : stdgo.GoInt)] != (47 : stdgo.GoUInt8)) : Bool)) {
-                        _gotoNext = 4057583i32;
-                    } else {
-                        _gotoNext = 4057876i32;
-                    };
-                } else if (__value__ == (4057579i32)) {
-                    _i_4057532++;
-                    _gotoNext = 4057528i32;
-                } else if (__value__ == (4057583i32)) {
-                    {
-                        var __tmp__ = stdgo._internal.path.filepath.Filepath__matchchunk._matchChunk(_chunk_4056892?.__copy__(), (_name.__slice__((_i_4057532 + (1 : stdgo.GoInt) : stdgo.GoInt)) : stdgo.GoString)?.__copy__());
-                        _t_4057589 = @:tmpset0 __tmp__._0?.__copy__();
-                        _ok_4057592 = @:tmpset0 __tmp__._1;
-                        _err_4057596 = @:tmpset0 __tmp__._2;
-                    };
-                    if (_ok_4057592) {
-                        _gotoNext = 4057643i32;
-                    } else {
-                        _gotoNext = 4057820i32;
-                    };
-                } else if (__value__ == (4057643i32)) {
-                    if (((_pattern.length == (0 : stdgo.GoInt)) && ((_t_4057589.length) > (0 : stdgo.GoInt) : Bool) : Bool)) {
-                        _gotoNext = 4057750i32;
-                    } else {
-                        _gotoNext = 4057779i32;
-                    };
-                } else if (__value__ == (4057750i32)) {
-                    _i_4057532++;
-                    _gotoNext = 4057528i32;
-                } else if (__value__ == (4057779i32)) {
-                    _name = _t_4057589?.__copy__();
-                    _gotoNext = 4056847i32;
-                } else if (__value__ == (4057820i32)) {
-                    if (_err_4057596 != null) {
-                        _gotoNext = 4057834i32;
-                    } else {
-                        _gotoNext = 4057579i32;
-                    };
-                } else if (__value__ == (4057834i32)) {
-                    return {
-                        final __tmp__:{ var _0 : Bool; var _1 : stdgo.Error; } = { _0 : false, _1 : _err_4057596 };
-=======
                     _gotoNext = 3517383i32;
                 } else if (__value__ == (3517383i32)) {
                     if (_star_3516806) {
@@ -252,31 +129,20 @@
                 } else if (__value__ == (3517764i32)) {
                     return {
                         final __tmp__:{ var _0 : Bool; var _1 : stdgo.Error; } = { _0 : false, _1 : _err_3517526 };
->>>>>>> 5c6bc43f
                         _matched = __tmp__._0;
                         _err = __tmp__._1;
                         __tmp__;
                     };
-<<<<<<< HEAD
-                    _gotoNext = 4057579i32;
-                } else if (__value__ == (4057876i32)) {
-=======
                     _gotoNext = 3517509i32;
                 } else if (__value__ == (3517806i32)) {
->>>>>>> 5c6bc43f
                     return {
                         final __tmp__:{ var _0 : Bool; var _1 : stdgo.Error; } = { _0 : false, _1 : (null : stdgo.Error) };
                         _matched = __tmp__._0;
                         _err = __tmp__._1;
                         __tmp__;
                     };
-<<<<<<< HEAD
-                    _gotoNext = 4056847i32;
-                } else if (__value__ == (4057898i32)) {
-=======
                     _gotoNext = 3516777i32;
                 } else if (__value__ == (3517828i32)) {
->>>>>>> 5c6bc43f
                     return {
                         final __tmp__:{ var _0 : Bool; var _1 : stdgo.Error; } = { _0 : (_name.length) == ((0 : stdgo.GoInt)), _1 : (null : stdgo.Error) };
                         _matched = __tmp__._0;
