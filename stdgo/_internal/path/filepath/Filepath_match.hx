package stdgo._internal.path.filepath;
function match(_pattern:stdgo.GoString, _name:stdgo.GoString):{ var _0 : Bool; var _1 : stdgo.Error; } {
        var _matched = false, _err = (null : stdgo.Error);
<<<<<<< HEAD
        var _ok_3944101:Bool = false;
        var _t_3944098:stdgo.GoString = ("" : stdgo.GoString);
        var _err_3943656:stdgo.Error = (null : stdgo.Error);
        var _ok_3943652:Bool = false;
        var _chunk_3943401:stdgo.GoString = ("" : stdgo.GoString);
        var _star_3943385:Bool = false;
        var patternBreak = false;
        var _err_3944105:stdgo.Error = (null : stdgo.Error);
        var _i_3944041:stdgo.GoInt = (0 : stdgo.GoInt);
        var _t_3943649:stdgo.GoString = ("" : stdgo.GoString);
=======
        var _t_4057140:stdgo.GoString = ("" : stdgo.GoString);
        var _ok_4057592:Bool = false;
        var _t_4057589:stdgo.GoString = ("" : stdgo.GoString);
        var _err_4057147:stdgo.Error = (null : stdgo.Error);
        var patternBreak = false;
        var _err_4057596:stdgo.Error = (null : stdgo.Error);
        var _i_4057532:stdgo.GoInt = (0 : stdgo.GoInt);
        var _ok_4057143:Bool = false;
        var _chunk_4056892:stdgo.GoString = ("" : stdgo.GoString);
        var _star_4056876:Bool = false;
>>>>>>> 2dc985c5
        var _gotoNext = 0i32;
        var __blank__ = _gotoNext == ((0i32 : stdgo.GoInt));
        while (_gotoNext != ((-1i32 : stdgo.GoInt))) {
            {
                final __value__ = _gotoNext;
                if (__value__ == (0i32)) {
<<<<<<< HEAD
                    _gotoNext = 3943346i32;
                } else if (__value__ == (3943346i32)) {
                    var __blank__ = 0i32;
                    patternBreak = false;
                    _gotoNext = 3943356i32;
                } else if (__value__ == (3943356i32)) {
                    if (!patternBreak && (((_pattern.length) > (0 : stdgo.GoInt) : Bool))) {
                        _gotoNext = 3943377i32;
                    } else {
                        _gotoNext = 3944407i32;
                    };
                } else if (__value__ == (3943377i32)) {
                    {
                        var __tmp__ = stdgo._internal.path.filepath.Filepath__scanchunk._scanChunk(_pattern?.__copy__());
                        _star_3943385 = @:tmpset0 __tmp__._0;
                        _chunk_3943401 = @:tmpset0 __tmp__._1?.__copy__();
                        _pattern = @:tmpset0 __tmp__._2?.__copy__();
                    };
                    if ((_star_3943385 && (_chunk_3943401 == (stdgo.Go.str() : stdgo.GoString)) : Bool)) {
                        _gotoNext = 3943483i32;
                    } else {
                        _gotoNext = 3943649i32;
                    };
                } else if (__value__ == (3943483i32)) {
=======
                    _gotoNext = 4056837i32;
                } else if (__value__ == (4056837i32)) {
                    var __blank__ = 0i32;
                    patternBreak = false;
                    _gotoNext = 4056847i32;
                } else if (__value__ == (4056847i32)) {
                    if (!patternBreak && (((_pattern.length) > (0 : stdgo.GoInt) : Bool))) {
                        _gotoNext = 4056868i32;
                    } else {
                        _gotoNext = 4057898i32;
                    };
                } else if (__value__ == (4056868i32)) {
                    {
                        var __tmp__ = stdgo._internal.path.filepath.Filepath__scanchunk._scanChunk(_pattern?.__copy__());
                        _star_4056876 = @:tmpset0 __tmp__._0;
                        _chunk_4056892 = @:tmpset0 __tmp__._1?.__copy__();
                        _pattern = @:tmpset0 __tmp__._2?.__copy__();
                    };
                    if ((_star_4056876 && (_chunk_4056892 == (stdgo.Go.str() : stdgo.GoString)) : Bool)) {
                        _gotoNext = 4056974i32;
                    } else {
                        _gotoNext = 4057140i32;
                    };
                } else if (__value__ == (4056974i32)) {
>>>>>>> 2dc985c5
                    return {
                        final __tmp__:{ var _0 : Bool; var _1 : stdgo.Error; } = { _0 : !stdgo._internal.strings.Strings_contains.contains(_name?.__copy__(), ((47 : stdgo.GoInt32) : stdgo.GoString)), _1 : (null : stdgo.Error) };
                        _matched = __tmp__._0;
                        _err = __tmp__._1;
                        __tmp__;
                    };
<<<<<<< HEAD
                    _gotoNext = 3943649i32;
                } else if (__value__ == (3943649i32)) {
                    {
                        var __tmp__ = stdgo._internal.path.filepath.Filepath__matchchunk._matchChunk(_chunk_3943401?.__copy__(), _name?.__copy__());
                        _t_3943649 = @:tmpset0 __tmp__._0?.__copy__();
                        _ok_3943652 = @:tmpset0 __tmp__._1;
                        _err_3943656 = @:tmpset0 __tmp__._2;
                    };
                    if ((_ok_3943652 && (((_t_3943649.length == (0 : stdgo.GoInt)) || ((_pattern.length) > (0 : stdgo.GoInt) : Bool) : Bool)) : Bool)) {
                        _gotoNext = 3943887i32;
                    } else {
                        _gotoNext = 3943919i32;
                    };
                } else if (__value__ == (3943887i32)) {
                    _name = _t_3943649?.__copy__();
                    var __blank__ = 0i32;
                    _gotoNext = 3943356i32;
                } else if (__value__ == (3943919i32)) {
                    if (_err_3943656 != null) {
                        _gotoNext = 3943933i32;
                    } else {
                        _gotoNext = 3943962i32;
                    };
                } else if (__value__ == (3943933i32)) {
                    return {
                        final __tmp__:{ var _0 : Bool; var _1 : stdgo.Error; } = { _0 : false, _1 : _err_3943656 };
=======
                    _gotoNext = 4057140i32;
                } else if (__value__ == (4057140i32)) {
                    {
                        var __tmp__ = stdgo._internal.path.filepath.Filepath__matchchunk._matchChunk(_chunk_4056892?.__copy__(), _name?.__copy__());
                        _t_4057140 = @:tmpset0 __tmp__._0?.__copy__();
                        _ok_4057143 = @:tmpset0 __tmp__._1;
                        _err_4057147 = @:tmpset0 __tmp__._2;
                    };
                    if ((_ok_4057143 && (((_t_4057140.length == (0 : stdgo.GoInt)) || ((_pattern.length) > (0 : stdgo.GoInt) : Bool) : Bool)) : Bool)) {
                        _gotoNext = 4057378i32;
                    } else {
                        _gotoNext = 4057410i32;
                    };
                } else if (__value__ == (4057378i32)) {
                    _name = _t_4057140?.__copy__();
                    var __blank__ = 0i32;
                    _gotoNext = 4056847i32;
                } else if (__value__ == (4057410i32)) {
                    if (_err_4057147 != null) {
                        _gotoNext = 4057424i32;
                    } else {
                        _gotoNext = 4057453i32;
                    };
                } else if (__value__ == (4057424i32)) {
                    return {
                        final __tmp__:{ var _0 : Bool; var _1 : stdgo.Error; } = { _0 : false, _1 : _err_4057147 };
>>>>>>> 2dc985c5
                        _matched = __tmp__._0;
                        _err = __tmp__._1;
                        __tmp__;
                    };
<<<<<<< HEAD
                    _gotoNext = 3943962i32;
                } else if (__value__ == (3943962i32)) {
                    if (_star_3943385) {
                        _gotoNext = 3943970i32;
                    } else {
                        _gotoNext = 3944385i32;
                    };
                } else if (__value__ == (3943970i32)) {
                    _i_3944041 = (0 : stdgo.GoInt);
                    _gotoNext = 3944037i32;
                } else if (__value__ == (3944037i32)) {
                    if (((_i_3944041 < (_name.length) : Bool) && (_name[(_i_3944041 : stdgo.GoInt)] != (47 : stdgo.GoUInt8)) : Bool)) {
                        _gotoNext = 3944092i32;
                    } else {
                        _gotoNext = 3944385i32;
                    };
                } else if (__value__ == (3944088i32)) {
                    _i_3944041++;
                    _gotoNext = 3944037i32;
                } else if (__value__ == (3944092i32)) {
                    {
                        var __tmp__ = stdgo._internal.path.filepath.Filepath__matchchunk._matchChunk(_chunk_3943401?.__copy__(), (_name.__slice__((_i_3944041 + (1 : stdgo.GoInt) : stdgo.GoInt)) : stdgo.GoString)?.__copy__());
                        _t_3944098 = @:tmpset0 __tmp__._0?.__copy__();
                        _ok_3944101 = @:tmpset0 __tmp__._1;
                        _err_3944105 = @:tmpset0 __tmp__._2;
                    };
                    if (_ok_3944101) {
                        _gotoNext = 3944152i32;
                    } else {
                        _gotoNext = 3944329i32;
                    };
                } else if (__value__ == (3944152i32)) {
                    if (((_pattern.length == (0 : stdgo.GoInt)) && ((_t_3944098.length) > (0 : stdgo.GoInt) : Bool) : Bool)) {
                        _gotoNext = 3944259i32;
                    } else {
                        _gotoNext = 3944288i32;
                    };
                } else if (__value__ == (3944259i32)) {
                    _i_3944041++;
                    _gotoNext = 3944037i32;
                } else if (__value__ == (3944288i32)) {
                    _name = _t_3944098?.__copy__();
                    _gotoNext = 3943356i32;
                } else if (__value__ == (3944329i32)) {
                    if (_err_3944105 != null) {
                        _gotoNext = 3944343i32;
                    } else {
                        _gotoNext = 3944088i32;
                    };
                } else if (__value__ == (3944343i32)) {
                    return {
                        final __tmp__:{ var _0 : Bool; var _1 : stdgo.Error; } = { _0 : false, _1 : _err_3944105 };
=======
                    _gotoNext = 4057453i32;
                } else if (__value__ == (4057453i32)) {
                    if (_star_4056876) {
                        _gotoNext = 4057461i32;
                    } else {
                        _gotoNext = 4057876i32;
                    };
                } else if (__value__ == (4057461i32)) {
                    _i_4057532 = (0 : stdgo.GoInt);
                    _gotoNext = 4057528i32;
                } else if (__value__ == (4057528i32)) {
                    if (((_i_4057532 < (_name.length) : Bool) && (_name[(_i_4057532 : stdgo.GoInt)] != (47 : stdgo.GoUInt8)) : Bool)) {
                        _gotoNext = 4057583i32;
                    } else {
                        _gotoNext = 4057876i32;
                    };
                } else if (__value__ == (4057579i32)) {
                    _i_4057532++;
                    _gotoNext = 4057528i32;
                } else if (__value__ == (4057583i32)) {
                    {
                        var __tmp__ = stdgo._internal.path.filepath.Filepath__matchchunk._matchChunk(_chunk_4056892?.__copy__(), (_name.__slice__((_i_4057532 + (1 : stdgo.GoInt) : stdgo.GoInt)) : stdgo.GoString)?.__copy__());
                        _t_4057589 = @:tmpset0 __tmp__._0?.__copy__();
                        _ok_4057592 = @:tmpset0 __tmp__._1;
                        _err_4057596 = @:tmpset0 __tmp__._2;
                    };
                    if (_ok_4057592) {
                        _gotoNext = 4057643i32;
                    } else {
                        _gotoNext = 4057820i32;
                    };
                } else if (__value__ == (4057643i32)) {
                    if (((_pattern.length == (0 : stdgo.GoInt)) && ((_t_4057589.length) > (0 : stdgo.GoInt) : Bool) : Bool)) {
                        _gotoNext = 4057750i32;
                    } else {
                        _gotoNext = 4057779i32;
                    };
                } else if (__value__ == (4057750i32)) {
                    _i_4057532++;
                    _gotoNext = 4057528i32;
                } else if (__value__ == (4057779i32)) {
                    _name = _t_4057589?.__copy__();
                    _gotoNext = 4056847i32;
                } else if (__value__ == (4057820i32)) {
                    if (_err_4057596 != null) {
                        _gotoNext = 4057834i32;
                    } else {
                        _gotoNext = 4057579i32;
                    };
                } else if (__value__ == (4057834i32)) {
                    return {
                        final __tmp__:{ var _0 : Bool; var _1 : stdgo.Error; } = { _0 : false, _1 : _err_4057596 };
>>>>>>> 2dc985c5
                        _matched = __tmp__._0;
                        _err = __tmp__._1;
                        __tmp__;
                    };
<<<<<<< HEAD
                    _gotoNext = 3944088i32;
                } else if (__value__ == (3944385i32)) {
=======
                    _gotoNext = 4057579i32;
                } else if (__value__ == (4057876i32)) {
>>>>>>> 2dc985c5
                    return {
                        final __tmp__:{ var _0 : Bool; var _1 : stdgo.Error; } = { _0 : false, _1 : (null : stdgo.Error) };
                        _matched = __tmp__._0;
                        _err = __tmp__._1;
                        __tmp__;
                    };
<<<<<<< HEAD
                    _gotoNext = 3943356i32;
                } else if (__value__ == (3944407i32)) {
=======
                    _gotoNext = 4056847i32;
                } else if (__value__ == (4057898i32)) {
>>>>>>> 2dc985c5
                    return {
                        final __tmp__:{ var _0 : Bool; var _1 : stdgo.Error; } = { _0 : (_name.length) == ((0 : stdgo.GoInt)), _1 : (null : stdgo.Error) };
                        _matched = __tmp__._0;
                        _err = __tmp__._1;
                        __tmp__;
                    };
                    _gotoNext = -1i32;
                };
            };
        };
        throw stdgo.Go.toInterface(("unreachable goto control flow" : stdgo.GoString));
    }<|MERGE_RESOLUTION|>--- conflicted
+++ resolved
@@ -1,18 +1,6 @@
 package stdgo._internal.path.filepath;
 function match(_pattern:stdgo.GoString, _name:stdgo.GoString):{ var _0 : Bool; var _1 : stdgo.Error; } {
         var _matched = false, _err = (null : stdgo.Error);
-<<<<<<< HEAD
-        var _ok_3944101:Bool = false;
-        var _t_3944098:stdgo.GoString = ("" : stdgo.GoString);
-        var _err_3943656:stdgo.Error = (null : stdgo.Error);
-        var _ok_3943652:Bool = false;
-        var _chunk_3943401:stdgo.GoString = ("" : stdgo.GoString);
-        var _star_3943385:Bool = false;
-        var patternBreak = false;
-        var _err_3944105:stdgo.Error = (null : stdgo.Error);
-        var _i_3944041:stdgo.GoInt = (0 : stdgo.GoInt);
-        var _t_3943649:stdgo.GoString = ("" : stdgo.GoString);
-=======
         var _t_4057140:stdgo.GoString = ("" : stdgo.GoString);
         var _ok_4057592:Bool = false;
         var _t_4057589:stdgo.GoString = ("" : stdgo.GoString);
@@ -23,39 +11,12 @@
         var _ok_4057143:Bool = false;
         var _chunk_4056892:stdgo.GoString = ("" : stdgo.GoString);
         var _star_4056876:Bool = false;
->>>>>>> 2dc985c5
         var _gotoNext = 0i32;
         var __blank__ = _gotoNext == ((0i32 : stdgo.GoInt));
         while (_gotoNext != ((-1i32 : stdgo.GoInt))) {
             {
                 final __value__ = _gotoNext;
                 if (__value__ == (0i32)) {
-<<<<<<< HEAD
-                    _gotoNext = 3943346i32;
-                } else if (__value__ == (3943346i32)) {
-                    var __blank__ = 0i32;
-                    patternBreak = false;
-                    _gotoNext = 3943356i32;
-                } else if (__value__ == (3943356i32)) {
-                    if (!patternBreak && (((_pattern.length) > (0 : stdgo.GoInt) : Bool))) {
-                        _gotoNext = 3943377i32;
-                    } else {
-                        _gotoNext = 3944407i32;
-                    };
-                } else if (__value__ == (3943377i32)) {
-                    {
-                        var __tmp__ = stdgo._internal.path.filepath.Filepath__scanchunk._scanChunk(_pattern?.__copy__());
-                        _star_3943385 = @:tmpset0 __tmp__._0;
-                        _chunk_3943401 = @:tmpset0 __tmp__._1?.__copy__();
-                        _pattern = @:tmpset0 __tmp__._2?.__copy__();
-                    };
-                    if ((_star_3943385 && (_chunk_3943401 == (stdgo.Go.str() : stdgo.GoString)) : Bool)) {
-                        _gotoNext = 3943483i32;
-                    } else {
-                        _gotoNext = 3943649i32;
-                    };
-                } else if (__value__ == (3943483i32)) {
-=======
                     _gotoNext = 4056837i32;
                 } else if (__value__ == (4056837i32)) {
                     var __blank__ = 0i32;
@@ -80,41 +41,12 @@
                         _gotoNext = 4057140i32;
                     };
                 } else if (__value__ == (4056974i32)) {
->>>>>>> 2dc985c5
                     return {
                         final __tmp__:{ var _0 : Bool; var _1 : stdgo.Error; } = { _0 : !stdgo._internal.strings.Strings_contains.contains(_name?.__copy__(), ((47 : stdgo.GoInt32) : stdgo.GoString)), _1 : (null : stdgo.Error) };
                         _matched = __tmp__._0;
                         _err = __tmp__._1;
                         __tmp__;
                     };
-<<<<<<< HEAD
-                    _gotoNext = 3943649i32;
-                } else if (__value__ == (3943649i32)) {
-                    {
-                        var __tmp__ = stdgo._internal.path.filepath.Filepath__matchchunk._matchChunk(_chunk_3943401?.__copy__(), _name?.__copy__());
-                        _t_3943649 = @:tmpset0 __tmp__._0?.__copy__();
-                        _ok_3943652 = @:tmpset0 __tmp__._1;
-                        _err_3943656 = @:tmpset0 __tmp__._2;
-                    };
-                    if ((_ok_3943652 && (((_t_3943649.length == (0 : stdgo.GoInt)) || ((_pattern.length) > (0 : stdgo.GoInt) : Bool) : Bool)) : Bool)) {
-                        _gotoNext = 3943887i32;
-                    } else {
-                        _gotoNext = 3943919i32;
-                    };
-                } else if (__value__ == (3943887i32)) {
-                    _name = _t_3943649?.__copy__();
-                    var __blank__ = 0i32;
-                    _gotoNext = 3943356i32;
-                } else if (__value__ == (3943919i32)) {
-                    if (_err_3943656 != null) {
-                        _gotoNext = 3943933i32;
-                    } else {
-                        _gotoNext = 3943962i32;
-                    };
-                } else if (__value__ == (3943933i32)) {
-                    return {
-                        final __tmp__:{ var _0 : Bool; var _1 : stdgo.Error; } = { _0 : false, _1 : _err_3943656 };
-=======
                     _gotoNext = 4057140i32;
                 } else if (__value__ == (4057140i32)) {
                     {
@@ -141,65 +73,10 @@
                 } else if (__value__ == (4057424i32)) {
                     return {
                         final __tmp__:{ var _0 : Bool; var _1 : stdgo.Error; } = { _0 : false, _1 : _err_4057147 };
->>>>>>> 2dc985c5
                         _matched = __tmp__._0;
                         _err = __tmp__._1;
                         __tmp__;
                     };
-<<<<<<< HEAD
-                    _gotoNext = 3943962i32;
-                } else if (__value__ == (3943962i32)) {
-                    if (_star_3943385) {
-                        _gotoNext = 3943970i32;
-                    } else {
-                        _gotoNext = 3944385i32;
-                    };
-                } else if (__value__ == (3943970i32)) {
-                    _i_3944041 = (0 : stdgo.GoInt);
-                    _gotoNext = 3944037i32;
-                } else if (__value__ == (3944037i32)) {
-                    if (((_i_3944041 < (_name.length) : Bool) && (_name[(_i_3944041 : stdgo.GoInt)] != (47 : stdgo.GoUInt8)) : Bool)) {
-                        _gotoNext = 3944092i32;
-                    } else {
-                        _gotoNext = 3944385i32;
-                    };
-                } else if (__value__ == (3944088i32)) {
-                    _i_3944041++;
-                    _gotoNext = 3944037i32;
-                } else if (__value__ == (3944092i32)) {
-                    {
-                        var __tmp__ = stdgo._internal.path.filepath.Filepath__matchchunk._matchChunk(_chunk_3943401?.__copy__(), (_name.__slice__((_i_3944041 + (1 : stdgo.GoInt) : stdgo.GoInt)) : stdgo.GoString)?.__copy__());
-                        _t_3944098 = @:tmpset0 __tmp__._0?.__copy__();
-                        _ok_3944101 = @:tmpset0 __tmp__._1;
-                        _err_3944105 = @:tmpset0 __tmp__._2;
-                    };
-                    if (_ok_3944101) {
-                        _gotoNext = 3944152i32;
-                    } else {
-                        _gotoNext = 3944329i32;
-                    };
-                } else if (__value__ == (3944152i32)) {
-                    if (((_pattern.length == (0 : stdgo.GoInt)) && ((_t_3944098.length) > (0 : stdgo.GoInt) : Bool) : Bool)) {
-                        _gotoNext = 3944259i32;
-                    } else {
-                        _gotoNext = 3944288i32;
-                    };
-                } else if (__value__ == (3944259i32)) {
-                    _i_3944041++;
-                    _gotoNext = 3944037i32;
-                } else if (__value__ == (3944288i32)) {
-                    _name = _t_3944098?.__copy__();
-                    _gotoNext = 3943356i32;
-                } else if (__value__ == (3944329i32)) {
-                    if (_err_3944105 != null) {
-                        _gotoNext = 3944343i32;
-                    } else {
-                        _gotoNext = 3944088i32;
-                    };
-                } else if (__value__ == (3944343i32)) {
-                    return {
-                        final __tmp__:{ var _0 : Bool; var _1 : stdgo.Error; } = { _0 : false, _1 : _err_3944105 };
-=======
                     _gotoNext = 4057453i32;
                 } else if (__value__ == (4057453i32)) {
                     if (_star_4056876) {
@@ -252,31 +129,20 @@
                 } else if (__value__ == (4057834i32)) {
                     return {
                         final __tmp__:{ var _0 : Bool; var _1 : stdgo.Error; } = { _0 : false, _1 : _err_4057596 };
->>>>>>> 2dc985c5
                         _matched = __tmp__._0;
                         _err = __tmp__._1;
                         __tmp__;
                     };
-<<<<<<< HEAD
-                    _gotoNext = 3944088i32;
-                } else if (__value__ == (3944385i32)) {
-=======
                     _gotoNext = 4057579i32;
                 } else if (__value__ == (4057876i32)) {
->>>>>>> 2dc985c5
                     return {
                         final __tmp__:{ var _0 : Bool; var _1 : stdgo.Error; } = { _0 : false, _1 : (null : stdgo.Error) };
                         _matched = __tmp__._0;
                         _err = __tmp__._1;
                         __tmp__;
                     };
-<<<<<<< HEAD
-                    _gotoNext = 3943356i32;
-                } else if (__value__ == (3944407i32)) {
-=======
                     _gotoNext = 4056847i32;
                 } else if (__value__ == (4057898i32)) {
->>>>>>> 2dc985c5
                     return {
                         final __tmp__:{ var _0 : Bool; var _1 : stdgo.Error; } = { _0 : (_name.length) == ((0 : stdgo.GoInt)), _1 : (null : stdgo.Error) };
                         _matched = __tmp__._0;
