--- conflicted
+++ resolved
@@ -2,41 +2,6 @@
 function _testFowler(_t:stdgo.Ref<stdgo._internal.testing.Testing_t_.T_>, _file:stdgo.GoString):Void {
         var __deferstack__:Array<{ var ran : Bool; var f : Void -> Void; }> = [];
         try {
-<<<<<<< HEAD
-            var _i_4912475 = @:invalid_type null;
-            var _keys_4912204 = (new stdgo.Slice<stdgo.GoInt>(0, 0, ...[]).__setNumber32__() : stdgo.Slice<stdgo.GoInt>);
-            var _field_4907583:stdgo.Slice<stdgo.GoString> = (null : stdgo.Slice<stdgo.GoString>);
-            var _syn_4912255:stdgo._internal.regexp.syntax.Syntax_flags.Flags = ((0 : stdgo.GoUInt16) : stdgo._internal.regexp.syntax.Syntax_flags.Flags);
-            var _i_4912216 = @:invalid_type null;
-            var _lastRegexp_4906978:stdgo.GoString = ("" : stdgo.GoString);
-            var _re_4912560:stdgo.Ref<stdgo._internal.regexp.Regexp_regexp.Regexp> = (null : stdgo.Ref<stdgo._internal.regexp.Regexp_regexp.Regexp>);
-            var _have_4913050:stdgo.Slice<stdgo.GoInt> = (null : stdgo.Slice<stdgo.GoInt>);
-            var _match_4912861:Bool = false;
-            var _line_4907024:stdgo.GoString = ("" : stdgo.GoString);
-            var _shouldMatch_4911905:Bool = false;
-            var _ok_4910790:Bool = false;
-            var _f_4907631:stdgo.GoString = ("" : stdgo.GoString);
-            var _err_4912564:stdgo.Error = (null : stdgo.Error);
-            var _values_4912463 = (new stdgo.Slice<stdgo.GoInt32>(0, 0, ...[]).__setNumber32__() : stdgo.Slice<stdgo.GoInt32>);
-            var _values_4912204 = (new stdgo.Slice<stdgo.GoInt32>(0, 0, ...[]).__setNumber32__() : stdgo.Slice<stdgo.GoInt32>);
-            var _c_4912211:stdgo.GoInt32 = (0 : stdgo.GoInt32);
-            var _err_4906857:stdgo.Error = (null : stdgo.Error);
-            var _ok_4911886:Bool = false;
-            var _lineno_4906965:stdgo.GoInt = (0 : stdgo.GoInt);
-            var _f_4906854:stdgo.Ref<stdgo._internal.os.Os_file.File> = (null : stdgo.Ref<stdgo._internal.os.Os_file.File>);
-            var _pattern_4912232:stdgo.GoString = ("" : stdgo.GoString);
-            var _pos_4911918:stdgo.Slice<stdgo.GoInt> = (null : stdgo.Slice<stdgo.GoInt>);
-            var _shouldCompile_4911890:Bool = false;
-            var _f_4911299:stdgo.GoString = ("" : stdgo.GoString);
-            var readingBreak = false;
-            var _b_4906940:stdgo.Ref<stdgo._internal.bufio.Bufio_reader.Reader> = (null : stdgo.Ref<stdgo._internal.bufio.Bufio_reader.Reader>);
-            var _keys_4912463 = (new stdgo.Slice<stdgo.GoInt>(0, 0, ...[]).__setNumber32__() : stdgo.Slice<stdgo.GoInt>);
-            var _text_4911830:stdgo.GoString = ("" : stdgo.GoString);
-            var _flag_4910567:stdgo.GoString = ("" : stdgo.GoString);
-            var _i_4907628:stdgo.GoInt = (0 : stdgo.GoInt);
-            var _err_4907030:stdgo.Error = (null : stdgo.Error);
-            var _c_4912470:stdgo.GoInt32 = (0 : stdgo.GoInt32);
-=======
             var _ok_5014580:Bool = false;
             var _flag_5014357:stdgo.GoString = ("" : stdgo.GoString);
             var _f_5011421:stdgo.GoString = ("" : stdgo.GoString);
@@ -70,7 +35,6 @@
             var _ok_5015676:Bool = false;
             var _line_5010814:stdgo.GoString = ("" : stdgo.GoString);
             var _b_5010730:stdgo.Ref<stdgo._internal.bufio.Bufio_reader.Reader> = (null : stdgo.Ref<stdgo._internal.bufio.Bufio_reader.Reader>);
->>>>>>> 2dc985c5
             var _gotoNext = 0i32;
             var __blank__ = _gotoNext == ((0i32 : stdgo.GoInt));
             while (_gotoNext != ((-1i32 : stdgo.GoInt))) {
@@ -79,407 +43,6 @@
                     if (__value__ == (0i32)) {
                         {
                             var __tmp__ = stdgo._internal.os.Os_open.open(_file?.__copy__());
-<<<<<<< HEAD
-                            _f_4906854 = @:tmpset0 __tmp__._0;
-                            _err_4906857 = @:tmpset0 __tmp__._1;
-                        };
-                        if (_err_4906857 != null) {
-                            _gotoNext = 4906893i32;
-                        } else {
-                            _gotoNext = 4906923i32;
-                        };
-                    } else if (__value__ == (4906893i32)) {
-                        @:check2r _t.error(stdgo.Go.toInterface(_err_4906857));
-                        return;
-                        _gotoNext = 4906923i32;
-                    } else if (__value__ == (4906923i32)) {
-                        {
-                            final __f__ = @:check2r _f_4906854.close;
-                            __deferstack__.unshift({ ran : false, f : () -> __f__() });
-                        };
-                        _b_4906940 = stdgo._internal.bufio.Bufio_newreader.newReader(stdgo.Go.asInterface(_f_4906854));
-                        _lineno_4906965 = (0 : stdgo.GoInt);
-                        _lastRegexp_4906978 = (stdgo.Go.str() : stdgo.GoString)?.__copy__();
-                        _gotoNext = 4906995i32;
-                    } else if (__value__ == (4906995i32)) {
-                        var __blank__ = 0i32;
-                        readingBreak = false;
-                        _gotoNext = 4907005i32;
-                    } else if (__value__ == (4907005i32)) {
-                        if (!readingBreak) {
-                            _gotoNext = 4907009i32;
-                        } else {
-                            _gotoNext = 4913489i32;
-                        };
-                    } else if (__value__ == (4907009i32)) {
-                        _lineno_4906965++;
-                        {
-                            var __tmp__ = @:check2r _b_4906940.readString((10 : stdgo.GoUInt8));
-                            _line_4907024 = @:tmpset0 __tmp__._0?.__copy__();
-                            _err_4907030 = @:tmpset0 __tmp__._1;
-                        };
-                        if (_err_4907030 != null) {
-                            _gotoNext = 4907072i32;
-                        } else {
-                            _gotoNext = 4907490i32;
-                        };
-                    } else if (__value__ == (4907072i32)) {
-                        if (stdgo.Go.toInterface(_err_4907030) != (stdgo.Go.toInterface(stdgo._internal.io.Io_eof.eOF))) {
-                            _gotoNext = 4907094i32;
-                        } else {
-                            _gotoNext = 4907149i32;
-                        };
-                    } else if (__value__ == (4907094i32)) {
-                        @:check2r _t.errorf(("%s:%d: %v" : stdgo.GoString), stdgo.Go.toInterface(_file), stdgo.Go.toInterface(_lineno_4906965), stdgo.Go.toInterface(_err_4907030));
-                        _gotoNext = 4907149i32;
-                    } else if (__value__ == (4907149i32)) {
-                        readingBreak = true;
-                        _gotoNext = 4907005i32;
-                    } else if (__value__ == (4907490i32)) {
-                        if (((_line_4907024[(0 : stdgo.GoInt)] == (35 : stdgo.GoUInt8)) || (_line_4907024[(0 : stdgo.GoInt)] == (10 : stdgo.GoUInt8)) : Bool)) {
-                            _gotoNext = 4907527i32;
-                        } else {
-                            _gotoNext = 4907555i32;
-                        };
-                    } else if (__value__ == (4907527i32)) {
-                        _gotoNext = 4907005i32;
-                    } else if (__value__ == (4907555i32)) {
-                        _line_4907024 = (_line_4907024.__slice__(0, ((_line_4907024.length) - (1 : stdgo.GoInt) : stdgo.GoInt)) : stdgo.GoString)?.__copy__();
-                        _field_4907583 = @:check2r stdgo._internal.regexp.Regexp__notab._notab.findAllString(_line_4907024?.__copy__(), (-1 : stdgo.GoInt));
-                        if ((0i32 : stdgo.GoInt) < (_field_4907583.length)) {
-                            _gotoNext = 4907789i32;
-                        } else {
-                            _gotoNext = 4907794i32;
-                        };
-                    } else if (__value__ == (4907628i32)) {
-                        _i_4907628++;
-                        _gotoNext = 4907790i32;
-                    } else if (__value__ == (4907648i32)) {
-                        _f_4907631 = _field_4907583[(_i_4907628 : stdgo.GoInt)]?.__copy__();
-                        if (_f_4907631 == (("NULL" : stdgo.GoString))) {
-                            _gotoNext = 4907668i32;
-                        } else {
-                            _gotoNext = 4907696i32;
-                        };
-                    } else if (__value__ == (4907668i32)) {
-                        _field_4907583[(_i_4907628 : stdgo.GoInt)] = (stdgo.Go.str() : stdgo.GoString)?.__copy__();
-                        _gotoNext = 4907696i32;
-                    } else if (__value__ == (4907696i32)) {
-                        if (_f_4907631 == (("NIL" : stdgo.GoString))) {
-                            _gotoNext = 4907710i32;
-                        } else {
-                            _gotoNext = 4907628i32;
-                        };
-                    } else if (__value__ == (4907710i32)) {
-                        @:check2r _t.logf(("%s:%d: skip: %s" : stdgo.GoString), stdgo.Go.toInterface(_file), stdgo.Go.toInterface(_lineno_4906965), stdgo.Go.toInterface(_line_4907024));
-                        _gotoNext = 4907005i32;
-                    } else if (__value__ == (4907789i32)) {
-                        {
-                            final __tmp__0 = 0i32;
-                            final __tmp__1 = _field_4907583[(0i32 : stdgo.GoInt)]?.__copy__();
-                            _i_4907628 = __tmp__0;
-                            _f_4907631 = __tmp__1;
-                        };
-                        _gotoNext = 4907790i32;
-                    } else if (__value__ == (4907790i32)) {
-                        if (_i_4907628 < (_field_4907583.length)) {
-                            _gotoNext = 4907648i32;
-                        } else {
-                            _gotoNext = 4907794i32;
-                        };
-                    } else if (__value__ == (4907794i32)) {
-                        if ((_field_4907583.length) == ((0 : stdgo.GoInt))) {
-                            _gotoNext = 4907813i32;
-                        } else {
-                            _gotoNext = 4910567i32;
-                        };
-                    } else if (__value__ == (4907813i32)) {
-                        _gotoNext = 4907005i32;
-                    } else if (__value__ == (4910567i32)) {
-                        _flag_4910567 = _field_4907583[(0 : stdgo.GoInt)]?.__copy__();
-                        _gotoNext = 4910586i32;
-                    } else if (__value__ == (4910586i32)) {
-                        {
-                            final __value__ = _flag_4910567[(0 : stdgo.GoInt)];
-                            if (__value__ == ((63 : stdgo.GoUInt8)) || __value__ == ((38 : stdgo.GoUInt8)) || __value__ == ((124 : stdgo.GoUInt8)) || __value__ == ((59 : stdgo.GoUInt8)) || __value__ == ((123 : stdgo.GoUInt8)) || __value__ == ((125 : stdgo.GoUInt8))) {
-                                _gotoNext = 4910605i32;
-                            } else if (__value__ == ((58 : stdgo.GoUInt8))) {
-                                _gotoNext = 4910773i32;
-                            } else if (__value__ == ((67 : stdgo.GoUInt8)) || __value__ == ((78 : stdgo.GoUInt8)) || __value__ == ((84 : stdgo.GoUInt8)) || __value__ == ((48 : stdgo.GoUInt8)) || __value__ == ((49 : stdgo.GoUInt8)) || __value__ == ((50 : stdgo.GoUInt8)) || __value__ == ((51 : stdgo.GoUInt8)) || __value__ == ((52 : stdgo.GoUInt8)) || __value__ == ((53 : stdgo.GoUInt8)) || __value__ == ((54 : stdgo.GoUInt8)) || __value__ == ((55 : stdgo.GoUInt8)) || __value__ == ((56 : stdgo.GoUInt8)) || __value__ == ((57 : stdgo.GoUInt8))) {
-                                _gotoNext = 4910909i32;
-                            } else {
-                                _gotoNext = 4911112i32;
-                            };
-                        };
-                    } else if (__value__ == (4910605i32)) {
-                        _flag_4910567 = (_flag_4910567.__slice__((1 : stdgo.GoInt)) : stdgo.GoString)?.__copy__();
-                        if (_flag_4910567 == ((stdgo.Go.str() : stdgo.GoString))) {
-                            _gotoNext = 4910743i32;
-                        } else {
-                            _gotoNext = 4911112i32;
-                        };
-                    } else if (__value__ == (4910743i32)) {
-                        _gotoNext = 4907005i32;
-                    } else if (__value__ == (4910773i32)) {
-                        {
-                            {
-                                var __tmp__ = stdgo._internal.strings.Strings_cut.cut((_flag_4910567.__slice__((1 : stdgo.GoInt)) : stdgo.GoString)?.__copy__(), (":" : stdgo.GoString));
-                                _flag_4910567 = @:tmpset0 __tmp__._1?.__copy__();
-                                _ok_4910790 = @:tmpset0 __tmp__._2;
-                            };
-                            if (!_ok_4910790) {
-                                _gotoNext = 4910850i32;
-                            } else {
-                                _gotoNext = 4911112i32;
-                            };
-                        };
-                    } else if (__value__ == (4910850i32)) {
-                        @:check2r _t.logf(("skip: %s" : stdgo.GoString), stdgo.Go.toInterface(_line_4907024));
-                        _gotoNext = 4907005i32;
-                    } else if (__value__ == (4910909i32)) {
-                        @:check2r _t.logf(("skip: %s" : stdgo.GoString), stdgo.Go.toInterface(_line_4907024));
-                        _gotoNext = 4907005i32;
-                    } else if (__value__ == (4911112i32)) {
-                        if (((_field_4907583.length) < (4 : stdgo.GoInt) : Bool)) {
-                            _gotoNext = 4911130i32;
-                        } else {
-                            _gotoNext = 4911263i32;
-                        };
-                    } else if (__value__ == (4911130i32)) {
-                        @:check2r _t.errorf(("%s:%d: too few fields: %s" : stdgo.GoString), stdgo.Go.toInterface(_file), stdgo.Go.toInterface(_lineno_4906965), stdgo.Go.toInterface(_line_4907024));
-                        _gotoNext = 4907005i32;
-                    } else if (__value__ == (4911263i32)) {
-                        if (stdgo._internal.strings.Strings_contains.contains(_flag_4910567?.__copy__(), ("$" : stdgo.GoString))) {
-                            _gotoNext = 4911294i32;
-                        } else {
-                            _gotoNext = 4911713i32;
-                        };
-                    } else if (__value__ == (4911294i32)) {
-                        _f_4911299 = ((("\"" : stdgo.GoString) + _field_4907583[(1 : stdgo.GoInt)]?.__copy__() : stdgo.GoString) + ("\"" : stdgo.GoString)?.__copy__() : stdgo.GoString)?.__copy__();
-                        {
-                            {
-                                var __tmp__ = stdgo._internal.strconv.Strconv_unquote.unquote(_f_4911299?.__copy__());
-                                _field_4907583[(1 : stdgo.GoInt)] = @:tmpset0 __tmp__._0?.__copy__();
-                                _err_4907030 = @:tmpset0 __tmp__._1;
-                            };
-                            if (_err_4907030 != null) {
-                                _gotoNext = 4911378i32;
-                            } else {
-                                _gotoNext = 4911446i32;
-                            };
-                        };
-                    } else if (__value__ == (4911378i32)) {
-                        @:check2r _t.errorf(("%s:%d: cannot unquote %s" : stdgo.GoString), stdgo.Go.toInterface(_file), stdgo.Go.toInterface(_lineno_4906965), stdgo.Go.toInterface(_f_4911299));
-                        _gotoNext = 4911446i32;
-                    } else if (__value__ == (4911446i32)) {
-                        _f_4911299 = ((("\"" : stdgo.GoString) + _field_4907583[(2 : stdgo.GoInt)]?.__copy__() : stdgo.GoString) + ("\"" : stdgo.GoString)?.__copy__() : stdgo.GoString)?.__copy__();
-                        {
-                            {
-                                var __tmp__ = stdgo._internal.strconv.Strconv_unquote.unquote(_f_4911299?.__copy__());
-                                _field_4907583[(2 : stdgo.GoInt)] = @:tmpset0 __tmp__._0?.__copy__();
-                                _err_4907030 = @:tmpset0 __tmp__._1;
-                            };
-                            if (_err_4907030 != null) {
-                                _gotoNext = 4911524i32;
-                            } else {
-                                _gotoNext = 4911713i32;
-                            };
-                        };
-                    } else if (__value__ == (4911524i32)) {
-                        @:check2r _t.errorf(("%s:%d: cannot unquote %s" : stdgo.GoString), stdgo.Go.toInterface(_file), stdgo.Go.toInterface(_lineno_4906965), stdgo.Go.toInterface(_f_4911299));
-                        _gotoNext = 4911713i32;
-                    } else if (__value__ == (4911713i32)) {
-                        if (_field_4907583[(1 : stdgo.GoInt)] == (("SAME" : stdgo.GoString))) {
-                            _gotoNext = 4911735i32;
-                        } else {
-                            _gotoNext = 4911768i32;
-                        };
-                    } else if (__value__ == (4911735i32)) {
-                        _field_4907583[(1 : stdgo.GoInt)] = _lastRegexp_4906978?.__copy__();
-                        _gotoNext = 4911768i32;
-                    } else if (__value__ == (4911768i32)) {
-                        _lastRegexp_4906978 = _field_4907583[(1 : stdgo.GoInt)]?.__copy__();
-                        _text_4911830 = _field_4907583[(2 : stdgo.GoInt)]?.__copy__();
-                        {
-                            var __tmp__ = stdgo._internal.regexp.Regexp__parsefowlerresult._parseFowlerResult(_field_4907583[(3 : stdgo.GoInt)]?.__copy__());
-                            _ok_4911886 = @:tmpset0 __tmp__._0;
-                            _shouldCompile_4911890 = @:tmpset0 __tmp__._1;
-                            _shouldMatch_4911905 = @:tmpset0 __tmp__._2;
-                            _pos_4911918 = @:tmpset0 __tmp__._3;
-                        };
-                        if (!_ok_4911886) {
-                            _gotoNext = 4911962i32;
-                        } else {
-                            _gotoNext = 4912118i32;
-                        };
-                    } else if (__value__ == (4911962i32)) {
-                        @:check2r _t.errorf(("%s:%d: cannot parse result %#q" : stdgo.GoString), stdgo.Go.toInterface(_file), stdgo.Go.toInterface(_lineno_4906965), stdgo.Go.toInterface(_field_4907583[(3 : stdgo.GoInt)]));
-                        _gotoNext = 4907005i32;
-                    } else if (__value__ == (4912118i32)) {
-                        _gotoNext = 4912118i32;
-                        _keys_4912204 = (new stdgo.Slice<stdgo.GoInt>(0, 0, ...[]).__setNumber32__() : stdgo.Slice<stdgo.GoInt>);
-                        _values_4912204 = (new stdgo.Slice<stdgo.GoInt32>(0, 0, ...[]).__setNumber32__() : stdgo.Slice<stdgo.GoInt32>);
-                        for (_key => _value in _flag_4910567) {
-                            _keys_4912204 = (_keys_4912204.__append__(_key));
-                            _values_4912204 = (_values_4912204.__append__(_value));
-                        };
-                        if ((0i32 : stdgo.GoInt) < (_keys_4912204.length)) {
-                            _gotoNext = 4913483i32;
-                        } else {
-                            _gotoNext = 4907005i32;
-                        };
-                    } else if (__value__ == (4912216i32)) {
-                        _i_4912216++;
-                        _gotoNext = 4913484i32;
-                    } else if (__value__ == (4912227i32)) {
-                        _c_4912211 = _values_4912204[@:invalid_index_invalid_type _i_4912216];
-                        var __blank__ = _keys_4912204[@:invalid_index_invalid_type _i_4912216];
-                        _pattern_4912232 = _field_4907583[(1 : stdgo.GoInt)]?.__copy__();
-                        _syn_4912255 = (4 : stdgo._internal.regexp.syntax.Syntax_flags.Flags);
-                        _gotoNext = 4912295i32;
-                    } else if (__value__ == (4912295i32)) {
-                        {
-                            final __value__ = _c_4912211;
-                            if (__value__ == ((69 : stdgo.GoInt32))) {
-                                _gotoNext = 4912342i32;
-                            } else if (__value__ == ((76 : stdgo.GoInt32))) {
-                                _gotoNext = 4912396i32;
-                            } else {
-                                _gotoNext = 4912309i32;
-                            };
-                        };
-                    } else if (__value__ == (4912309i32)) {
-                        _i_4912216++;
-                        _gotoNext = 4913484i32;
-                    } else if (__value__ == (4912342i32)) {
-                        _gotoNext = 4912463i32;
-                    } else if (__value__ == (4912396i32)) {
-                        _pattern_4912232 = stdgo._internal.regexp.Regexp_quotemeta.quoteMeta(_pattern_4912232?.__copy__())?.__copy__();
-                        _gotoNext = 4912463i32;
-                    } else if (__value__ == (4912463i32)) {
-                        _keys_4912463 = (new stdgo.Slice<stdgo.GoInt>(0, 0, ...[]).__setNumber32__() : stdgo.Slice<stdgo.GoInt>);
-                        _values_4912463 = (new stdgo.Slice<stdgo.GoInt32>(0, 0, ...[]).__setNumber32__() : stdgo.Slice<stdgo.GoInt32>);
-                        for (_key => _value in _flag_4910567) {
-                            _keys_4912463 = (_keys_4912463.__append__(_key));
-                            _values_4912463 = (_values_4912463.__append__(_value));
-                        };
-                        if ((0i32 : stdgo.GoInt) < (_keys_4912463.length)) {
-                            _gotoNext = 4912553i32;
-                        } else {
-                            _gotoNext = 4912560i32;
-                        };
-                    } else if (__value__ == (4912475i32)) {
-                        _i_4912475++;
-                        _gotoNext = 4912554i32;
-                    } else if (__value__ == (4912486i32)) {
-                        _c_4912470 = _values_4912463[@:invalid_index_invalid_type _i_4912475];
-                        var __blank__ = _keys_4912463[@:invalid_index_invalid_type _i_4912475];
-                        _gotoNext = 4912492i32;
-                    } else if (__value__ == (4912492i32)) {
-                        {
-                            final __value__ = _c_4912470;
-                            if (__value__ == ((105 : stdgo.GoInt32))) {
-                                _gotoNext = 4912507i32;
-                            } else {
-                                _gotoNext = 4912475i32;
-                            };
-                        };
-                    } else if (__value__ == (4912507i32)) {
-                        _syn_4912255 = (_syn_4912255 | ((1 : stdgo._internal.regexp.syntax.Syntax_flags.Flags)) : stdgo._internal.regexp.syntax.Syntax_flags.Flags);
-                        _gotoNext = 4912475i32;
-                    } else if (__value__ == (4912553i32)) {
-                        _i_4912475 = 0i32;
-                        _gotoNext = 4912554i32;
-                    } else if (__value__ == (4912554i32)) {
-                        if (_i_4912475 < (_keys_4912463.length)) {
-                            _gotoNext = 4912486i32;
-                        } else {
-                            _gotoNext = 4912560i32;
-                        };
-                    } else if (__value__ == (4912560i32)) {
-                        {
-                            var __tmp__ = stdgo._internal.regexp.Regexp__compile._compile(_pattern_4912232?.__copy__(), _syn_4912255, true);
-                            _re_4912560 = @:tmpset0 __tmp__._0;
-                            _err_4912564 = @:tmpset0 __tmp__._1;
-                        };
-                        if (_err_4912564 != null) {
-                            _gotoNext = 4912616i32;
-                        } else {
-                            _gotoNext = 4912743i32;
-                        };
-                    } else if (__value__ == (4912616i32)) {
-                        if (_shouldCompile_4911890) {
-                            _gotoNext = 4912639i32;
-                        } else {
-                            _gotoNext = 4912718i32;
-                        };
-                    } else if (__value__ == (4912639i32)) {
-                        @:check2r _t.errorf(("%s:%d: %#q did not compile" : stdgo.GoString), stdgo.Go.toInterface(_file), stdgo.Go.toInterface(_lineno_4906965), stdgo.Go.toInterface(_pattern_4912232));
-                        _gotoNext = 4912718i32;
-                    } else if (__value__ == (4912718i32)) {
-                        _i_4912216++;
-                        _gotoNext = 4913484i32;
-                    } else if (__value__ == (4912743i32)) {
-                        if (!_shouldCompile_4911890) {
-                            _gotoNext = 4912761i32;
-                        } else {
-                            _gotoNext = 4912861i32;
-                        };
-                    } else if (__value__ == (4912761i32)) {
-                        @:check2r _t.errorf(("%s:%d: %#q should not compile" : stdgo.GoString), stdgo.Go.toInterface(_file), stdgo.Go.toInterface(_lineno_4906965), stdgo.Go.toInterface(_pattern_4912232));
-                        _i_4912216++;
-                        _gotoNext = 4913484i32;
-                    } else if (__value__ == (4912861i32)) {
-                        _match_4912861 = @:check2r _re_4912560.matchString(_text_4911830?.__copy__());
-                        if (_match_4912861 != (_shouldMatch_4911905)) {
-                            _gotoNext = 4912918i32;
-                        } else {
-                            _gotoNext = 4913050i32;
-                        };
-                    } else if (__value__ == (4912918i32)) {
-                        @:check2r _t.errorf(("%s:%d: %#q.Match(%#q) = %v, want %v" : stdgo.GoString), stdgo.Go.toInterface(_file), stdgo.Go.toInterface(_lineno_4906965), stdgo.Go.toInterface(_pattern_4912232), stdgo.Go.toInterface(_text_4911830), stdgo.Go.toInterface(_match_4912861), stdgo.Go.toInterface(_shouldMatch_4911905));
-                        _i_4912216++;
-                        _gotoNext = 4913484i32;
-                    } else if (__value__ == (4913050i32)) {
-                        _have_4913050 = @:check2r _re_4912560.findStringSubmatchIndex(_text_4911830?.__copy__());
-                        if ((((_have_4913050.length) > (0 : stdgo.GoInt) : Bool)) != (_match_4912861)) {
-                            _gotoNext = 4913122i32;
-                        } else {
-                            _gotoNext = 4913290i32;
-                        };
-                    } else if (__value__ == (4913122i32)) {
-                        @:check2r _t.errorf(("%s:%d: %#q.Match(%#q) = %v, but %#q.FindSubmatchIndex(%#q) = %v" : stdgo.GoString), stdgo.Go.toInterface(_file), stdgo.Go.toInterface(_lineno_4906965), stdgo.Go.toInterface(_pattern_4912232), stdgo.Go.toInterface(_text_4911830), stdgo.Go.toInterface(_match_4912861), stdgo.Go.toInterface(_pattern_4912232), stdgo.Go.toInterface(_text_4911830), stdgo.Go.toInterface(_have_4913050));
-                        _i_4912216++;
-                        _gotoNext = 4913484i32;
-                    } else if (__value__ == (4913290i32)) {
-                        if (((_have_4913050.length) > (_pos_4911918.length) : Bool)) {
-                            _gotoNext = 4913314i32;
-                        } else {
-                            _gotoNext = 4913351i32;
-                        };
-                    } else if (__value__ == (4913314i32)) {
-                        _have_4913050 = (_have_4913050.__slice__(0, (_pos_4911918.length)) : stdgo.Slice<stdgo.GoInt>);
-                        _gotoNext = 4913351i32;
-                    } else if (__value__ == (4913351i32)) {
-                        if (!stdgo._internal.regexp.Regexp__same._same(_have_4913050, _pos_4911918)) {
-                            _gotoNext = 4913371i32;
-                        } else {
-                            _gotoNext = 4912216i32;
-                        };
-                    } else if (__value__ == (4913371i32)) {
-                        @:check2r _t.errorf(("%s:%d: %#q.FindSubmatchIndex(%#q) = %v, want %v" : stdgo.GoString), stdgo.Go.toInterface(_file), stdgo.Go.toInterface(_lineno_4906965), stdgo.Go.toInterface(_pattern_4912232), stdgo.Go.toInterface(_text_4911830), stdgo.Go.toInterface(_have_4913050), stdgo.Go.toInterface(_pos_4911918));
-                        _gotoNext = 4912216i32;
-                    } else if (__value__ == (4913483i32)) {
-                        _i_4912216 = 0i32;
-                        _gotoNext = 4913484i32;
-                    } else if (__value__ == (4913484i32)) {
-                        if (_i_4912216 < (_keys_4912204.length)) {
-                            _gotoNext = 4912227i32;
-                        } else {
-                            _gotoNext = 4907005i32;
-                        };
-                    } else if (__value__ == (4913489i32)) {
-=======
                             _f_5010644 = @:tmpset0 __tmp__._0;
                             _err_5010647 = @:tmpset0 __tmp__._1;
                         };
@@ -879,7 +442,6 @@
                             _gotoNext = 5010795i32;
                         };
                     } else if (__value__ == (5017279i32)) {
->>>>>>> 2dc985c5
                         _gotoNext = -1i32;
                     };
                 };
