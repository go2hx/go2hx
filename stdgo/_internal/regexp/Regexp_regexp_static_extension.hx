--- conflicted
+++ resolved
@@ -707,20 +707,6 @@
     @:tdfield
     static public function _doOnePass( _re:stdgo.Ref<stdgo._internal.regexp.Regexp_regexp.Regexp>, _ir:stdgo._internal.io.Io_runereader.RuneReader, _ib:stdgo.Slice<stdgo.GoUInt8>, _is:stdgo.GoString, _pos:stdgo.GoInt, _ncap:stdgo.GoInt, _dstCap:stdgo.Slice<stdgo.GoInt>):stdgo.Slice<stdgo.GoInt> {
         @:recv var _re:stdgo.Ref<stdgo._internal.regexp.Regexp_regexp.Regexp> = _re;
-<<<<<<< HEAD
-        var _width1_3852275:stdgo.GoInt = (0 : stdgo.GoInt);
-        var _i_3852201:stdgo._internal.regexp.Regexp_t_input.T_input = (null : stdgo._internal.regexp.Regexp_t_input.T_input);
-        var _i_3852151:stdgo.GoInt = (0 : stdgo.GoInt);
-        var _m_3851994:stdgo.Ref<stdgo._internal.regexp.Regexp_t_onepassmachine.T_onePassMachine> = (null : stdgo.Ref<stdgo._internal.regexp.Regexp_t_onepassmachine.T_onePassMachine>);
-        var _inst_3852497:stdgo.Ref<stdgo._internal.regexp.Regexp_t_onepassinst.T_onePassInst> = (null : stdgo.Ref<stdgo._internal.regexp.Regexp_t_onepassinst.T_onePassInst>);
-        var _pc_3852473:stdgo.GoInt = (0 : stdgo.GoInt);
-        var _flag_3852378:stdgo._internal.regexp.Regexp_t_lazyflag.T_lazyFlag = ((0 : stdgo.GoUInt64) : stdgo._internal.regexp.Regexp_t_lazyflag.T_lazyFlag);
-        var _width_3852268:stdgo.GoInt = (0 : stdgo.GoInt);
-        var _r1_3852240:stdgo.GoInt32 = (0 : stdgo.GoInt32);
-        var _r_3852237:stdgo.GoInt32 = (0 : stdgo.GoInt32);
-        var _matched_3852129:Bool = false;
-        var _startCond_3851903:stdgo._internal.regexp.syntax.Syntax_emptyop.EmptyOp = ((0 : stdgo.GoUInt8) : stdgo._internal.regexp.syntax.Syntax_emptyop.EmptyOp);
-=======
         var _matched_3705818:Bool = false;
         var _m_3705683:stdgo.Ref<stdgo._internal.regexp.Regexp_t_onepassmachine.T_onePassMachine> = (null : stdgo.Ref<stdgo._internal.regexp.Regexp_t_onepassmachine.T_onePassMachine>);
         var _inst_3706186:stdgo.Ref<stdgo._internal.regexp.Regexp_t_onepassinst.T_onePassInst> = (null : stdgo.Ref<stdgo._internal.regexp.Regexp_t_onepassinst.T_onePassInst>);
@@ -733,63 +719,12 @@
         var _flag_3706067:stdgo._internal.regexp.Regexp_t_lazyflag.T_lazyFlag = ((0 : stdgo.GoUInt64) : stdgo._internal.regexp.Regexp_t_lazyflag.T_lazyFlag);
         var _width1_3705964:stdgo.GoInt = (0 : stdgo.GoInt);
         var _width_3705957:stdgo.GoInt = (0 : stdgo.GoInt);
->>>>>>> 5c6bc43f
         var _gotoNext = 0i32;
         var __blank__ = _gotoNext == ((0i32 : stdgo.GoInt));
         while (_gotoNext != ((-1i32 : stdgo.GoInt))) {
             {
                 final __value__ = _gotoNext;
                 if (__value__ == (0i32)) {
-<<<<<<< HEAD
-                    _startCond_3851903 = (@:checkr _re ?? throw "null pointer dereference")._cond;
-                    if (_startCond_3851903 == ((255 : stdgo._internal.regexp.syntax.Syntax_emptyop.EmptyOp))) {
-                        _gotoNext = 3851960i32;
-                    } else {
-                        _gotoNext = 3851994i32;
-                    };
-                } else if (__value__ == (3851960i32)) {
-                    return (null : stdgo.Slice<stdgo.GoInt>);
-                    _gotoNext = 3851994i32;
-                } else if (__value__ == (3851994i32)) {
-                    _m_3851994 = stdgo._internal.regexp.Regexp__newonepassmachine._newOnePassMachine();
-                    if (((@:checkr _m_3851994 ?? throw "null pointer dereference")._matchcap.capacity < _ncap : Bool)) {
-                        _gotoNext = 3852046i32;
-                    } else {
-                        _gotoNext = 3852089i32;
-                    };
-                } else if (__value__ == (3852046i32)) {
-                    (@:checkr _m_3851994 ?? throw "null pointer dereference")._matchcap = (new stdgo.Slice<stdgo.GoInt>((_ncap : stdgo.GoInt).toBasic(), 0).__setNumber32__() : stdgo.Slice<stdgo.GoInt>);
-                    _gotoNext = 3852129i32;
-                } else if (__value__ == (3852089i32)) {
-                    _gotoNext = 3852089i32;
-                    (@:checkr _m_3851994 ?? throw "null pointer dereference")._matchcap = ((@:checkr _m_3851994 ?? throw "null pointer dereference")._matchcap.__slice__(0, _ncap) : stdgo.Slice<stdgo.GoInt>);
-                    var __blank__ = 0i32;
-                    _gotoNext = 3852129i32;
-                } else if (__value__ == (3852129i32)) {
-                    _matched_3852129 = false;
-                    if ((0i32 : stdgo.GoInt) < ((@:checkr _m_3851994 ?? throw "null pointer dereference")._matchcap.length)) {
-                        _gotoNext = 3852196i32;
-                    } else {
-                        _gotoNext = 3852201i32;
-                    };
-                } else if (__value__ == (3852173i32)) {
-                    (@:checkr _m_3851994 ?? throw "null pointer dereference")._matchcap[(_i_3852151 : stdgo.GoInt)] = (-1 : stdgo.GoInt);
-                    _i_3852151++;
-                    _gotoNext = 3852197i32;
-                } else if (__value__ == (3852196i32)) {
-                    _i_3852151 = 0i32;
-                    _gotoNext = 3852197i32;
-                } else if (__value__ == (3852197i32)) {
-                    if (_i_3852151 < ((@:checkr _m_3851994 ?? throw "null pointer dereference")._matchcap.length)) {
-                        _gotoNext = 3852173i32;
-                    } else {
-                        _gotoNext = 3852201i32;
-                    };
-                } else if (__value__ == (3852201i32)) {
-                    {
-                        var __tmp__ = @:check2 (@:checkr _m_3851994 ?? throw "null pointer dereference")._inputs._init(_ir, _ib, _is?.__copy__());
-                        _i_3852201 = @:tmpset0 __tmp__._0;
-=======
                     _startCond_3705592 = (@:checkr _re ?? throw "null pointer dereference")._cond;
                     if (_startCond_3705592 == ((255 : stdgo._internal.regexp.syntax.Syntax_emptyop.EmptyOp))) {
                         _gotoNext = 3705649i32;
@@ -838,245 +773,16 @@
                     {
                         var __tmp__ = @:check2 (@:checkr _m_3705683 ?? throw "null pointer dereference")._inputs._init(_ir, _ib, _is?.__copy__());
                         _i_3705890 = @:tmpset0 __tmp__._0;
->>>>>>> 5c6bc43f
                     };
                     {
                         final __tmp__0 = (-1 : stdgo.GoInt32);
                         final __tmp__1 = (-1 : stdgo.GoInt32);
-<<<<<<< HEAD
-                        _r_3852237 = __tmp__0;
-                        _r1_3852240 = __tmp__1;
-=======
                         _r_3705926 = __tmp__0;
                         _r1_3705929 = __tmp__1;
->>>>>>> 5c6bc43f
                     };
                     {
                         final __tmp__0 = (0 : stdgo.GoInt);
                         final __tmp__1 = (0 : stdgo.GoInt);
-<<<<<<< HEAD
-                        _width_3852268 = __tmp__0;
-                        _width1_3852275 = __tmp__1;
-                    };
-                    {
-                        var __tmp__ = _i_3852201._step(_pos);
-                        _r_3852237 = @:tmpset0 __tmp__._0;
-                        _width_3852268 = @:tmpset0 __tmp__._1;
-                    };
-                    if (_r_3852237 != ((-1 : stdgo.GoInt32))) {
-                        _gotoNext = 3852333i32;
-                    } else {
-                        _gotoNext = 3852374i32;
-                    };
-                } else if (__value__ == (3852333i32)) {
-                    {
-                        var __tmp__ = _i_3852201._step((_pos + _width_3852268 : stdgo.GoInt));
-                        _r1_3852240 = @:tmpset0 __tmp__._0;
-                        _width1_3852275 = @:tmpset0 __tmp__._1;
-                    };
-                    _gotoNext = 3852374i32;
-                } else if (__value__ == (3852374i32)) {
-                    if (_pos == ((0 : stdgo.GoInt))) {
-                        _gotoNext = 3852405i32;
-                    } else {
-                        _gotoNext = 3852443i32;
-                    };
-                } else if (__value__ == (3852405i32)) {
-                    _flag_3852378 = stdgo._internal.regexp.Regexp__newlazyflag._newLazyFlag((-1 : stdgo.GoInt32), _r_3852237);
-                    _gotoNext = 3852473i32;
-                } else if (__value__ == (3852443i32)) {
-                    _gotoNext = 3852443i32;
-                    _flag_3852378 = _i_3852201._context(_pos);
-                    var __blank__ = 0i32;
-                    _gotoNext = 3852473i32;
-                } else if (__value__ == (3852473i32)) {
-                    _pc_3852473 = (@:checkr (@:checkr _re ?? throw "null pointer dereference")._onepass ?? throw "null pointer dereference").start;
-                    _inst_3852497 = (stdgo.Go.setRef((@:checkr (@:checkr _re ?? throw "null pointer dereference")._onepass ?? throw "null pointer dereference").inst[(_pc_3852473 : stdgo.GoInt)]) : stdgo.Ref<stdgo._internal.regexp.Regexp_t_onepassinst.T_onePassInst>);
-                    if ((((_pos == ((0 : stdgo.GoInt)) && _flag_3852378._match(((@:checkr _inst_3852497 ?? throw "null pointer dereference").inst.arg : stdgo._internal.regexp.syntax.Syntax_emptyop.EmptyOp)) : Bool) && (((@:checkr _re ?? throw "null pointer dereference")._prefix.length) > (0 : stdgo.GoInt) : Bool) : Bool) && _i_3852201._canCheckPrefix() : Bool)) {
-                        _gotoNext = 3852680i32;
-                    } else {
-                        _gotoNext = 3852918i32;
-                    };
-                } else if (__value__ == (3852680i32)) {
-                    if (!_i_3852201._hasPrefix(_re)) {
-                        _gotoNext = 3852760i32;
-                    } else {
-                        _gotoNext = 3852783i32;
-                    };
-                } else if (__value__ == (3852760i32)) {
-                    _gotoNext = 3854042i32;
-                } else if (__value__ == (3852783i32)) {
-                    _pos = (_pos + (((@:checkr _re ?? throw "null pointer dereference")._prefix.length)) : stdgo.GoInt);
-                    {
-                        var __tmp__ = _i_3852201._step(_pos);
-                        _r_3852237 = @:tmpset0 __tmp__._0;
-                        _width_3852268 = @:tmpset0 __tmp__._1;
-                    };
-                    {
-                        var __tmp__ = _i_3852201._step((_pos + _width_3852268 : stdgo.GoInt));
-                        _r1_3852240 = @:tmpset0 __tmp__._0;
-                        _width1_3852275 = @:tmpset0 __tmp__._1;
-                    };
-                    _flag_3852378 = _i_3852201._context(_pos);
-                    _pc_3852473 = ((@:checkr _re ?? throw "null pointer dereference")._prefixEnd : stdgo.GoInt);
-                    _gotoNext = 3852918i32;
-                } else if (__value__ == (3852918i32)) {
-                    var __blank__ = 0i32;
-                    _gotoNext = 3852918i32;
-                    if (true) {
-                        _gotoNext = 3852922i32;
-                    } else {
-                        _gotoNext = 3854042i32;
-                    };
-                } else if (__value__ == (3852922i32)) {
-                    _inst_3852497 = (stdgo.Go.setRef((@:checkr (@:checkr _re ?? throw "null pointer dereference")._onepass ?? throw "null pointer dereference").inst[(_pc_3852473 : stdgo.GoInt)]) : stdgo.Ref<stdgo._internal.regexp.Regexp_t_onepassinst.T_onePassInst>);
-                    _pc_3852473 = ((@:checkr _inst_3852497 ?? throw "null pointer dereference").inst.out : stdgo.GoInt);
-                    _gotoNext = 3852977i32;
-                } else if (__value__ == (3852977i32)) {
-                    {
-                        final __value__ = (@:checkr _inst_3852497 ?? throw "null pointer dereference").inst.op;
-                        if (__value__ == ((4 : stdgo._internal.regexp.syntax.Syntax_instop.InstOp))) {
-                            _gotoNext = 3853028i32;
-                        } else if (__value__ == ((7 : stdgo._internal.regexp.syntax.Syntax_instop.InstOp))) {
-                            _gotoNext = 3853165i32;
-                        } else if (__value__ == ((8 : stdgo._internal.regexp.syntax.Syntax_instop.InstOp))) {
-                            _gotoNext = 3853237i32;
-                        } else if (__value__ == ((9 : stdgo._internal.regexp.syntax.Syntax_instop.InstOp))) {
-                            _gotoNext = 3853309i32;
-                        } else if (__value__ == ((10 : stdgo._internal.regexp.syntax.Syntax_instop.InstOp))) {
-                            _gotoNext = 3853350i32;
-                        } else if (__value__ == ((0 : stdgo._internal.regexp.syntax.Syntax_instop.InstOp)) || __value__ == ((1 : stdgo._internal.regexp.syntax.Syntax_instop.InstOp))) {
-                            _gotoNext = 3853488i32;
-                        } else if (__value__ == ((5 : stdgo._internal.regexp.syntax.Syntax_instop.InstOp))) {
-                            _gotoNext = 3853578i32;
-                        } else if (__value__ == ((6 : stdgo._internal.regexp.syntax.Syntax_instop.InstOp))) {
-                            _gotoNext = 3853617i32;
-                        } else if (__value__ == ((3 : stdgo._internal.regexp.syntax.Syntax_instop.InstOp))) {
-                            _gotoNext = 3853652i32;
-                        } else if (__value__ == ((2 : stdgo._internal.regexp.syntax.Syntax_instop.InstOp))) {
-                            _gotoNext = 3853761i32;
-                        } else {
-                            _gotoNext = 3852996i32;
-                        };
-                    };
-                } else if (__value__ == (3852996i32)) {
-                    throw stdgo.Go.toInterface(("bad inst" : stdgo.GoString));
-                    _gotoNext = 3853880i32;
-                } else if (__value__ == (3853028i32)) {
-                    _matched_3852129 = true;
-                    if ((((@:checkr _m_3851994 ?? throw "null pointer dereference")._matchcap.length) > (0 : stdgo.GoInt) : Bool)) {
-                        _gotoNext = 3853095i32;
-                    } else {
-                        _gotoNext = 3853151i32;
-                    };
-                } else if (__value__ == (3853095i32)) {
-                    (@:checkr _m_3851994 ?? throw "null pointer dereference")._matchcap[(0 : stdgo.GoInt)] = (0 : stdgo.GoInt);
-                    (@:checkr _m_3851994 ?? throw "null pointer dereference")._matchcap[(1 : stdgo.GoInt)] = _pos;
-                    _gotoNext = 3853151i32;
-                } else if (__value__ == (3853151i32)) {
-                    _gotoNext = 3854042i32;
-                } else if (__value__ == (3853165i32)) {
-                    if (!@:check2r _inst_3852497.matchRune(_r_3852237)) {
-                        _gotoNext = 3853212i32;
-                    } else {
-                        _gotoNext = 3853880i32;
-                    };
-                } else if (__value__ == (3853212i32)) {
-                    _gotoNext = 3854042i32;
-                } else if (__value__ == (3853237i32)) {
-                    if (_r_3852237 != ((@:checkr _inst_3852497 ?? throw "null pointer dereference").inst.rune[((0 : stdgo.GoInt) : stdgo.GoInt)])) {
-                        _gotoNext = 3853284i32;
-                    } else {
-                        _gotoNext = 3853880i32;
-                    };
-                } else if (__value__ == (3853284i32)) {
-                    _gotoNext = 3854042i32;
-                } else if (__value__ == (3853309i32)) {
-                    _gotoNext = 3853880i32;
-                } else if (__value__ == (3853350i32)) {
-                    if (_r_3852237 == ((10 : stdgo.GoInt32))) {
-                        _gotoNext = 3853396i32;
-                    } else {
-                        _gotoNext = 3853880i32;
-                    };
-                } else if (__value__ == (3853396i32)) {
-                    _gotoNext = 3854042i32;
-                } else if (__value__ == (3853488i32)) {
-                    _pc_3852473 = (stdgo._internal.regexp.Regexp__onepassnext._onePassNext(_inst_3852497, _r_3852237) : stdgo.GoInt);
-                    var __blank__ = 0i32;
-                    _gotoNext = 3852918i32;
-                } else if (__value__ == (3853578i32)) {
-                    _gotoNext = 3854042i32;
-                } else if (__value__ == (3853617i32)) {
-                    var __blank__ = 0i32;
-                    _gotoNext = 3852918i32;
-                } else if (__value__ == (3853652i32)) {
-                    if (!_flag_3852378._match(((@:checkr _inst_3852497 ?? throw "null pointer dereference").inst.arg : stdgo._internal.regexp.syntax.Syntax_emptyop.EmptyOp))) {
-                        _gotoNext = 3853724i32;
-                    } else {
-                        _gotoNext = 3853750i32;
-                    };
-                } else if (__value__ == (3853724i32)) {
-                    _gotoNext = 3854042i32;
-                } else if (__value__ == (3853750i32)) {
-                    var __blank__ = 0i32;
-                    _gotoNext = 3852918i32;
-                } else if (__value__ == (3853761i32)) {
-                    if ((((@:checkr _inst_3852497 ?? throw "null pointer dereference").inst.arg : stdgo.GoInt) < ((@:checkr _m_3851994 ?? throw "null pointer dereference")._matchcap.length) : Bool)) {
-                        _gotoNext = 3853824i32;
-                    } else {
-                        _gotoNext = 3853865i32;
-                    };
-                } else if (__value__ == (3853824i32)) {
-                    (@:checkr _m_3851994 ?? throw "null pointer dereference")._matchcap[((@:checkr _inst_3852497 ?? throw "null pointer dereference").inst.arg : stdgo.GoInt)] = _pos;
-                    _gotoNext = 3853865i32;
-                } else if (__value__ == (3853865i32)) {
-                    var __blank__ = 0i32;
-                    _gotoNext = 3852918i32;
-                } else if (__value__ == (3853880i32)) {
-                    if (_width_3852268 == ((0 : stdgo.GoInt))) {
-                        _gotoNext = 3853894i32;
-                    } else {
-                        _gotoNext = 3853911i32;
-                    };
-                } else if (__value__ == (3853894i32)) {
-                    _gotoNext = 3854042i32;
-                } else if (__value__ == (3853911i32)) {
-                    _flag_3852378 = stdgo._internal.regexp.Regexp__newlazyflag._newLazyFlag(_r_3852237, _r1_3852240);
-                    _pos = (_pos + (_width_3852268) : stdgo.GoInt);
-                    {
-                        final __tmp__0 = _r1_3852240;
-                        final __tmp__1 = _width1_3852275;
-                        _r_3852237 = __tmp__0;
-                        _width_3852268 = __tmp__1;
-                    };
-                    if (_r_3852237 != ((-1 : stdgo.GoInt32))) {
-                        _gotoNext = 3853996i32;
-                    } else {
-                        _gotoNext = 3852918i32;
-                    };
-                } else if (__value__ == (3853996i32)) {
-                    {
-                        var __tmp__ = _i_3852201._step((_pos + _width_3852268 : stdgo.GoInt));
-                        _r1_3852240 = @:tmpset0 __tmp__._0;
-                        _width1_3852275 = @:tmpset0 __tmp__._1;
-                    };
-                    _gotoNext = 3852918i32;
-                } else if (__value__ == (3854042i32)) {
-                    _gotoNext = 3854042i32;
-                    if (!_matched_3852129) {
-                        _gotoNext = 3854063i32;
-                    } else {
-                        _gotoNext = 3854107i32;
-                    };
-                } else if (__value__ == (3854063i32)) {
-                    stdgo._internal.regexp.Regexp__freeonepassmachine._freeOnePassMachine(_m_3851994);
-                    return (null : stdgo.Slice<stdgo.GoInt>);
-                    _gotoNext = 3854107i32;
-                } else if (__value__ == (3854107i32)) {
-                    _dstCap = (_dstCap.__append__(...((@:checkr _m_3851994 ?? throw "null pointer dereference")._matchcap : Array<stdgo.GoInt>)));
-                    stdgo._internal.regexp.Regexp__freeonepassmachine._freeOnePassMachine(_m_3851994);
-=======
                         _width_3705957 = __tmp__0;
                         _width1_3705964 = __tmp__1;
                     };
@@ -1298,7 +1004,6 @@
                 } else if (__value__ == (3707796i32)) {
                     _dstCap = (_dstCap.__append__(...((@:checkr _m_3705683 ?? throw "null pointer dereference")._matchcap : Array<stdgo.GoInt>)));
                     stdgo._internal.regexp.Regexp__freeonepassmachine._freeOnePassMachine(_m_3705683);
->>>>>>> 5c6bc43f
                     return _dstCap;
                     _gotoNext = -1i32;
                 };
@@ -1310,143 +1015,18 @@
     @:tdfield
     static public function _backtrack( _re:stdgo.Ref<stdgo._internal.regexp.Regexp_regexp.Regexp>, _ib:stdgo.Slice<stdgo.GoUInt8>, _is:stdgo.GoString, _pos:stdgo.GoInt, _ncap:stdgo.GoInt, _dstCap:stdgo.Slice<stdgo.GoInt>):stdgo.Slice<stdgo.GoInt> {
         @:recv var _re:stdgo.Ref<stdgo._internal.regexp.Regexp_regexp.Regexp> = _re;
-<<<<<<< HEAD
-        var _startCond_3902104:stdgo._internal.regexp.syntax.Syntax_emptyop.EmptyOp = ((0 : stdgo.GoUInt8) : stdgo._internal.regexp.syntax.Syntax_emptyop.EmptyOp);
-        var _advance_3903192:stdgo.GoInt = (0 : stdgo.GoInt);
-        var _width_3903042:stdgo.GoInt = (0 : stdgo.GoInt);
-        var _end_3902334:stdgo.GoInt = (0 : stdgo.GoInt);
-        var _i_3902331:stdgo._internal.regexp.Regexp_t_input.T_input = (null : stdgo._internal.regexp.Regexp_t_input.T_input);
-        var _b_3902311:stdgo.Ref<stdgo._internal.regexp.Regexp_t_bitstate.T_bitState> = (null : stdgo.Ref<stdgo._internal.regexp.Regexp_t_bitstate.T_bitState>);
-=======
         var _i_3695157:stdgo._internal.regexp.Regexp_t_input.T_input = (null : stdgo._internal.regexp.Regexp_t_input.T_input);
         var _b_3695137:stdgo.Ref<stdgo._internal.regexp.Regexp_t_bitstate.T_bitState> = (null : stdgo.Ref<stdgo._internal.regexp.Regexp_t_bitstate.T_bitState>);
         var _startCond_3694930:stdgo._internal.regexp.syntax.Syntax_emptyop.EmptyOp = ((0 : stdgo.GoUInt8) : stdgo._internal.regexp.syntax.Syntax_emptyop.EmptyOp);
         var _advance_3696018:stdgo.GoInt = (0 : stdgo.GoInt);
         var _width_3695868:stdgo.GoInt = (0 : stdgo.GoInt);
         var _end_3695160:stdgo.GoInt = (0 : stdgo.GoInt);
->>>>>>> 5c6bc43f
         var _gotoNext = 0i32;
         var __blank__ = _gotoNext == ((0i32 : stdgo.GoInt));
         while (_gotoNext != ((-1i32 : stdgo.GoInt))) {
             {
                 final __value__ = _gotoNext;
                 if (__value__ == (0i32)) {
-<<<<<<< HEAD
-                    _startCond_3902104 = (@:checkr _re ?? throw "null pointer dereference")._cond;
-                    if (_startCond_3902104 == ((255 : stdgo._internal.regexp.syntax.Syntax_emptyop.EmptyOp))) {
-                        _gotoNext = 3902161i32;
-                    } else {
-                        _gotoNext = 3902194i32;
-                    };
-                } else if (__value__ == (3902161i32)) {
-                    return (null : stdgo.Slice<stdgo.GoInt>);
-                    _gotoNext = 3902194i32;
-                } else if (__value__ == (3902194i32)) {
-                    if ((((_startCond_3902104 & (4 : stdgo._internal.regexp.syntax.Syntax_emptyop.EmptyOp) : stdgo._internal.regexp.syntax.Syntax_emptyop.EmptyOp) != (0 : stdgo._internal.regexp.syntax.Syntax_emptyop.EmptyOp)) && (_pos != (0 : stdgo.GoInt)) : Bool)) {
-                        _gotoNext = 3902246i32;
-                    } else {
-                        _gotoNext = 3902311i32;
-                    };
-                } else if (__value__ == (3902246i32)) {
-                    return (null : stdgo.Slice<stdgo.GoInt>);
-                    _gotoNext = 3902311i32;
-                } else if (__value__ == (3902311i32)) {
-                    _b_3902311 = stdgo._internal.regexp.Regexp__newbitstate._newBitState();
-                    {
-                        var __tmp__ = @:check2 (@:checkr _b_3902311 ?? throw "null pointer dereference")._inputs._init((null : stdgo._internal.io.Io_runereader.RuneReader), _ib, _is?.__copy__());
-                        _i_3902331 = @:tmpset0 __tmp__._0;
-                        _end_3902334 = @:tmpset0 __tmp__._1;
-                    };
-                    @:check2r _b_3902311._reset((@:checkr _re ?? throw "null pointer dereference")._prog, _end_3902334, _ncap);
-                    if ((_startCond_3902104 & (4 : stdgo._internal.regexp.syntax.Syntax_emptyop.EmptyOp) : stdgo._internal.regexp.syntax.Syntax_emptyop.EmptyOp) != ((0 : stdgo._internal.regexp.syntax.Syntax_emptyop.EmptyOp))) {
-                        _gotoNext = 3902500i32;
-                    } else {
-                        _gotoNext = 3902649i32;
-                    };
-                } else if (__value__ == (3902500i32)) {
-                    if ((((@:checkr _b_3902311 ?? throw "null pointer dereference")._cap.length) > (0 : stdgo.GoInt) : Bool)) {
-                        _gotoNext = 3902522i32;
-                    } else {
-                        _gotoNext = 3902548i32;
-                    };
-                } else if (__value__ == (3902522i32)) {
-                    (@:checkr _b_3902311 ?? throw "null pointer dereference")._cap[(0 : stdgo.GoInt)] = _pos;
-                    _gotoNext = 3902548i32;
-                } else if (__value__ == (3902548i32)) {
-                    if (!@:check2r _re._tryBacktrack(_b_3902311, _i_3902331, ((@:checkr (@:checkr _re ?? throw "null pointer dereference")._prog ?? throw "null pointer dereference").start : stdgo.GoUInt32), _pos)) {
-                        _gotoNext = 3902602i32;
-                    } else {
-                        _gotoNext = 3903536i32;
-                    };
-                } else if (__value__ == (3902602i32)) {
-                    stdgo._internal.regexp.Regexp__freebitstate._freeBitState(_b_3902311);
-                    return (null : stdgo.Slice<stdgo.GoInt>);
-                    _gotoNext = 3903536i32;
-                } else if (__value__ == (3902649i32)) {
-                    _gotoNext = 3902649i32;
-                    _width_3903042 = (-1 : stdgo.GoInt);
-                    var __blank__ = 0i32;
-                    _gotoNext = 3903056i32;
-                } else if (__value__ == (3903056i32)) {
-                    if (((_pos <= _end_3902334 : Bool) && (_width_3903042 != (0 : stdgo.GoInt)) : Bool)) {
-                        _gotoNext = 3903101i32;
-                    } else {
-                        _gotoNext = 3903503i32;
-                    };
-                } else if (__value__ == (3903101i32)) {
-                    if ((((@:checkr _re ?? throw "null pointer dereference")._prefix.length) > (0 : stdgo.GoInt) : Bool)) {
-                        _gotoNext = 3903128i32;
-                    } else {
-                        _gotoNext = 3903312i32;
-                    };
-                } else if (__value__ == (3903128i32)) {
-                    _advance_3903192 = _i_3902331._index(_re, _pos);
-                    if ((_advance_3903192 < (0 : stdgo.GoInt) : Bool)) {
-                        _gotoNext = 3903239i32;
-                    } else {
-                        _gotoNext = 3903288i32;
-                    };
-                } else if (__value__ == (3903239i32)) {
-                    stdgo._internal.regexp.Regexp__freebitstate._freeBitState(_b_3902311);
-                    return (null : stdgo.Slice<stdgo.GoInt>);
-                    _gotoNext = 3903288i32;
-                } else if (__value__ == (3903288i32)) {
-                    _pos = (_pos + (_advance_3903192) : stdgo.GoInt);
-                    _gotoNext = 3903312i32;
-                } else if (__value__ == (3903312i32)) {
-                    if ((((@:checkr _b_3902311 ?? throw "null pointer dereference")._cap.length) > (0 : stdgo.GoInt) : Bool)) {
-                        _gotoNext = 3903330i32;
-                    } else {
-                        _gotoNext = 3903359i32;
-                    };
-                } else if (__value__ == (3903330i32)) {
-                    (@:checkr _b_3902311 ?? throw "null pointer dereference")._cap[(0 : stdgo.GoInt)] = _pos;
-                    _gotoNext = 3903359i32;
-                } else if (__value__ == (3903359i32)) {
-                    if (@:check2r _re._tryBacktrack(_b_3902311, _i_3902331, ((@:checkr (@:checkr _re ?? throw "null pointer dereference")._prog ?? throw "null pointer dereference").start : stdgo.GoUInt32), _pos)) {
-                        _gotoNext = 3903412i32;
-                    } else {
-                        _gotoNext = 3903474i32;
-                    };
-                } else if (__value__ == (3903412i32)) {
-                    _gotoNext = 3903536i32;
-                } else if (__value__ == (3903474i32)) {
-                    {
-                        var __tmp__ = _i_3902331._step(_pos);
-                        _width_3903042 = @:tmpset0 __tmp__._1;
-                    };
-                    _pos = (_pos + (_width_3903042) : stdgo.GoInt);
-                    _gotoNext = 3903056i32;
-                } else if (__value__ == (3903503i32)) {
-                    stdgo._internal.regexp.Regexp__freebitstate._freeBitState(_b_3902311);
-                    return (null : stdgo.Slice<stdgo.GoInt>);
-                    var __blank__ = 0i32;
-                    _gotoNext = 3903536i32;
-                } else if (__value__ == (3903536i32)) {
-                    _gotoNext = 3903536i32;
-                    _dstCap = (_dstCap.__append__(...((@:checkr _b_3902311 ?? throw "null pointer dereference")._matchcap : Array<stdgo.GoInt>)));
-                    stdgo._internal.regexp.Regexp__freebitstate._freeBitState(_b_3902311);
-=======
                     _startCond_3694930 = (@:checkr _re ?? throw "null pointer dereference")._cond;
                     if (_startCond_3694930 == ((255 : stdgo._internal.regexp.syntax.Syntax_emptyop.EmptyOp))) {
                         _gotoNext = 3694987i32;
@@ -1561,7 +1141,6 @@
                     _gotoNext = 3696362i32;
                     _dstCap = (_dstCap.__append__(...((@:checkr _b_3695137 ?? throw "null pointer dereference")._matchcap : Array<stdgo.GoInt>)));
                     stdgo._internal.regexp.Regexp__freebitstate._freeBitState(_b_3695137);
->>>>>>> 5c6bc43f
                     return _dstCap;
                     _gotoNext = -1i32;
                 };
@@ -1573,24 +1152,6 @@
     @:tdfield
     static public function _tryBacktrack( _re:stdgo.Ref<stdgo._internal.regexp.Regexp_regexp.Regexp>, _b:stdgo.Ref<stdgo._internal.regexp.Regexp_t_bitstate.T_bitState>, _i:stdgo._internal.regexp.Regexp_t_input.T_input, _pc:stdgo.GoUInt32, _pos:stdgo.GoInt):Bool {
         @:recv var _re:stdgo.Ref<stdgo._internal.regexp.Regexp_regexp.Regexp> = _re;
-<<<<<<< HEAD
-        var _inst_3898758:stdgo.Ref<stdgo._internal.regexp.syntax.Syntax_inst.Inst> = (null : stdgo.Ref<stdgo._internal.regexp.syntax.Syntax_inst.Inst>);
-        var _pos_3898331:stdgo.GoInt = (0 : stdgo.GoInt);
-        var _l_3898259:stdgo.GoInt = (0 : stdgo.GoInt);
-        var _r_3900249:stdgo.GoInt32 = (0 : stdgo.GoInt32);
-        var _width_3899942:stdgo.GoInt = (0 : stdgo.GoInt);
-        var _longest_3898183:Bool = false;
-        var _flag_3900948:stdgo._internal.regexp.Regexp_t_lazyflag.T_lazyFlag = ((0 : stdgo.GoUInt64) : stdgo._internal.regexp.Regexp_t_lazyflag.T_lazyFlag);
-        var _width_3900415:stdgo.GoInt = (0 : stdgo.GoInt);
-        var _r_3900412:stdgo.GoInt32 = (0 : stdgo.GoInt32);
-        var _width_3900252:stdgo.GoInt = (0 : stdgo.GoInt);
-        var _width_3900094:stdgo.GoInt = (0 : stdgo.GoInt);
-        var _arg_3898354:Bool = false;
-        var _pc_3898310:stdgo.GoUInt32 = (0 : stdgo.GoUInt32);
-        var _old_3901500:stdgo.GoInt = (0 : stdgo.GoInt);
-        var _r_3900091:stdgo.GoInt32 = (0 : stdgo.GoInt32);
-        var _r_3899939:stdgo.GoInt32 = (0 : stdgo.GoInt32);
-=======
         var _inst_3691584:stdgo.Ref<stdgo._internal.regexp.syntax.Syntax_inst.Inst> = (null : stdgo.Ref<stdgo._internal.regexp.syntax.Syntax_inst.Inst>);
         var _flag_3693774:stdgo._internal.regexp.Regexp_t_lazyflag.T_lazyFlag = ((0 : stdgo.GoUInt64) : stdgo._internal.regexp.Regexp_t_lazyflag.T_lazyFlag);
         var _width_3692920:stdgo.GoInt = (0 : stdgo.GoInt);
@@ -1607,280 +1168,12 @@
         var _width_3693078:stdgo.GoInt = (0 : stdgo.GoInt);
         var _pc_3691136:stdgo.GoUInt32 = (0 : stdgo.GoUInt32);
         var _l_3691085:stdgo.GoInt = (0 : stdgo.GoInt);
->>>>>>> 5c6bc43f
         var _gotoNext = 0i32;
         var __blank__ = _gotoNext == ((0i32 : stdgo.GoInt));
         while (_gotoNext != ((-1i32 : stdgo.GoInt))) {
             {
                 final __value__ = _gotoNext;
                 if (__value__ == (0i32)) {
-<<<<<<< HEAD
-                    _longest_3898183 = (@:checkr _re ?? throw "null pointer dereference")._longest;
-                    @:check2r _b._push(_re, _pc, _pos, false);
-                    var __blank__ = 0i32;
-                    _gotoNext = 3898235i32;
-                } else if (__value__ == (3898235i32)) {
-                    if ((((@:checkr _b ?? throw "null pointer dereference")._jobs.length) > (0 : stdgo.GoInt) : Bool)) {
-                        _gotoNext = 3898255i32;
-                    } else {
-                        _gotoNext = 3901871i32;
-                    };
-                } else if (__value__ == (3898255i32)) {
-                    _l_3898259 = (((@:checkr _b ?? throw "null pointer dereference")._jobs.length) - (1 : stdgo.GoInt) : stdgo.GoInt);
-                    _pc_3898310 = (@:checkr _b ?? throw "null pointer dereference")._jobs[(_l_3898259 : stdgo.GoInt)]._pc;
-                    _pos_3898331 = (@:checkr _b ?? throw "null pointer dereference")._jobs[(_l_3898259 : stdgo.GoInt)]._pos;
-                    _arg_3898354 = (@:checkr _b ?? throw "null pointer dereference")._jobs[(_l_3898259 : stdgo.GoInt)]._arg;
-                    (@:checkr _b ?? throw "null pointer dereference")._jobs = ((@:checkr _b ?? throw "null pointer dereference")._jobs.__slice__(0, _l_3898259) : stdgo.Slice<stdgo._internal.regexp.Regexp_t_job.T_job>);
-                    _gotoNext = 3898749i32;
-                } else if (__value__ == (3898687i32)) {
-                    if (!@:check2r _b._shouldVisit(_pc_3898310, _pos_3898331)) {
-                        _gotoNext = 3898730i32;
-                    } else {
-                        _gotoNext = 3898749i32;
-                    };
-                } else if (__value__ == (3898730i32)) {
-                    var __blank__ = 0i32;
-                    _gotoNext = 3898235i32;
-                } else if (__value__ == (3898749i32)) {
-                    _gotoNext = 3898749i32;
-                    _inst_3898758 = (stdgo.Go.setRef((@:checkr (@:checkr _re ?? throw "null pointer dereference")._prog ?? throw "null pointer dereference").inst[(_pc_3898310 : stdgo.GoInt)]) : stdgo.Ref<stdgo._internal.regexp.syntax.Syntax_inst.Inst>);
-                    _gotoNext = 3898787i32;
-                } else if (__value__ == (3898787i32)) {
-                    {
-                        final __value__ = (@:checkr _inst_3898758 ?? throw "null pointer dereference").op;
-                        if (__value__ == ((5 : stdgo._internal.regexp.syntax.Syntax_instop.InstOp))) {
-                            _gotoNext = 3898838i32;
-                        } else if (__value__ == ((0 : stdgo._internal.regexp.syntax.Syntax_instop.InstOp))) {
-                            _gotoNext = 3898894i32;
-                        } else if (__value__ == ((1 : stdgo._internal.regexp.syntax.Syntax_instop.InstOp))) {
-                            _gotoNext = 3899455i32;
-                        } else if (__value__ == ((7 : stdgo._internal.regexp.syntax.Syntax_instop.InstOp))) {
-                            _gotoNext = 3899914i32;
-                        } else if (__value__ == ((8 : stdgo._internal.regexp.syntax.Syntax_instop.InstOp))) {
-                            _gotoNext = 3900065i32;
-                        } else if (__value__ == ((10 : stdgo._internal.regexp.syntax.Syntax_instop.InstOp))) {
-                            _gotoNext = 3900216i32;
-                        } else if (__value__ == ((9 : stdgo._internal.regexp.syntax.Syntax_instop.InstOp))) {
-                            _gotoNext = 3900384i32;
-                        } else if (__value__ == ((2 : stdgo._internal.regexp.syntax.Syntax_instop.InstOp))) {
-                            _gotoNext = 3900534i32;
-                        } else if (__value__ == ((3 : stdgo._internal.regexp.syntax.Syntax_instop.InstOp))) {
-                            _gotoNext = 3900917i32;
-                        } else if (__value__ == ((6 : stdgo._internal.regexp.syntax.Syntax_instop.InstOp))) {
-                            _gotoNext = 3901076i32;
-                        } else if (__value__ == ((4 : stdgo._internal.regexp.syntax.Syntax_instop.InstOp))) {
-                            _gotoNext = 3901138i32;
-                        } else {
-                            _gotoNext = 3898806i32;
-                        };
-                    };
-                } else if (__value__ == (3898806i32)) {
-                    throw stdgo.Go.toInterface(("bad inst" : stdgo.GoString));
-                    _gotoNext = 3898235i32;
-                } else if (__value__ == (3898838i32)) {
-                    throw stdgo.Go.toInterface(("unexpected InstFail" : stdgo.GoString));
-                    _gotoNext = 3898235i32;
-                } else if (__value__ == (3898894i32)) {
-                    if (_arg_3898354) {
-                        _gotoNext = 3899267i32;
-                    } else {
-                        _gotoNext = 3899375i32;
-                    };
-                } else if (__value__ == (3899267i32)) {
-                    _arg_3898354 = false;
-                    _pc_3898310 = (@:checkr _inst_3898758 ?? throw "null pointer dereference").arg;
-                    _gotoNext = 3898687i32;
-                } else if (__value__ == (3899375i32)) {
-                    _gotoNext = 3899375i32;
-                    @:check2r _b._push(_re, _pc_3898310, _pos_3898331, true);
-                    _pc_3898310 = (@:checkr _inst_3898758 ?? throw "null pointer dereference").out;
-                    _gotoNext = 3898687i32;
-                } else if (__value__ == (3899455i32)) {
-                    _gotoNext = 3899543i32;
-                } else if (__value__ == (3899543i32)) {
-                    {
-                        final __value__ = (@:checkr (@:checkr _re ?? throw "null pointer dereference")._prog ?? throw "null pointer dereference").inst[((@:checkr _inst_3898758 ?? throw "null pointer dereference").out : stdgo.GoInt)].op;
-                        if (__value__ == ((7 : stdgo._internal.regexp.syntax.Syntax_instop.InstOp)) || __value__ == ((8 : stdgo._internal.regexp.syntax.Syntax_instop.InstOp)) || __value__ == ((9 : stdgo._internal.regexp.syntax.Syntax_instop.InstOp)) || __value__ == ((10 : stdgo._internal.regexp.syntax.Syntax_instop.InstOp))) {
-                            _gotoNext = 3899581i32;
-                        } else {
-                            _gotoNext = 3899838i32;
-                        };
-                    };
-                } else if (__value__ == (3899581i32)) {
-                    @:check2r _b._push(_re, (@:checkr _inst_3898758 ?? throw "null pointer dereference").arg, _pos_3898331, false);
-                    _pc_3898310 = (@:checkr _inst_3898758 ?? throw "null pointer dereference").arg;
-                    _pos_3898331 = (@:checkr _b ?? throw "null pointer dereference")._end;
-                    _gotoNext = 3898687i32;
-                } else if (__value__ == (3899838i32)) {
-                    @:check2r _b._push(_re, (@:checkr _inst_3898758 ?? throw "null pointer dereference").out, (@:checkr _b ?? throw "null pointer dereference")._end, false);
-                    _pc_3898310 = (@:checkr _inst_3898758 ?? throw "null pointer dereference").out;
-                    _gotoNext = 3898687i32;
-                } else if (__value__ == (3899914i32)) {
-                    {
-                        var __tmp__ = _i._step(_pos_3898331);
-                        _r_3899939 = @:tmpset0 __tmp__._0;
-                        _width_3899942 = @:tmpset0 __tmp__._1;
-                    };
-                    if (!@:check2r _inst_3898758.matchRune(_r_3899939)) {
-                        _gotoNext = 3899988i32;
-                    } else {
-                        _gotoNext = 3900011i32;
-                    };
-                } else if (__value__ == (3899988i32)) {
-                    var __blank__ = 0i32;
-                    _gotoNext = 3898235i32;
-                } else if (__value__ == (3900011i32)) {
-                    _pos_3898331 = (_pos_3898331 + (_width_3899942) : stdgo.GoInt);
-                    _pc_3898310 = (@:checkr _inst_3898758 ?? throw "null pointer dereference").out;
-                    _gotoNext = 3898687i32;
-                } else if (__value__ == (3900065i32)) {
-                    {
-                        var __tmp__ = _i._step(_pos_3898331);
-                        _r_3900091 = @:tmpset0 __tmp__._0;
-                        _width_3900094 = @:tmpset0 __tmp__._1;
-                    };
-                    if (_r_3900091 != ((@:checkr _inst_3898758 ?? throw "null pointer dereference").rune[((0 : stdgo.GoInt) : stdgo.GoInt)])) {
-                        _gotoNext = 3900139i32;
-                    } else {
-                        _gotoNext = 3900162i32;
-                    };
-                } else if (__value__ == (3900139i32)) {
-                    var __blank__ = 0i32;
-                    _gotoNext = 3898235i32;
-                } else if (__value__ == (3900162i32)) {
-                    _pos_3898331 = (_pos_3898331 + (_width_3900094) : stdgo.GoInt);
-                    _pc_3898310 = (@:checkr _inst_3898758 ?? throw "null pointer dereference").out;
-                    _gotoNext = 3898687i32;
-                } else if (__value__ == (3900216i32)) {
-                    {
-                        var __tmp__ = _i._step(_pos_3898331);
-                        _r_3900249 = @:tmpset0 __tmp__._0;
-                        _width_3900252 = @:tmpset0 __tmp__._1;
-                    };
-                    if (((_r_3900249 == (10 : stdgo.GoInt32)) || (_r_3900249 == (-1 : stdgo.GoInt32)) : Bool)) {
-                        _gotoNext = 3900307i32;
-                    } else {
-                        _gotoNext = 3900330i32;
-                    };
-                } else if (__value__ == (3900307i32)) {
-                    var __blank__ = 0i32;
-                    _gotoNext = 3898235i32;
-                } else if (__value__ == (3900330i32)) {
-                    _pos_3898331 = (_pos_3898331 + (_width_3900252) : stdgo.GoInt);
-                    _pc_3898310 = (@:checkr _inst_3898758 ?? throw "null pointer dereference").out;
-                    _gotoNext = 3898687i32;
-                } else if (__value__ == (3900384i32)) {
-                    {
-                        var __tmp__ = _i._step(_pos_3898331);
-                        _r_3900412 = @:tmpset0 __tmp__._0;
-                        _width_3900415 = @:tmpset0 __tmp__._1;
-                    };
-                    if (_r_3900412 == ((-1 : stdgo.GoInt32))) {
-                        _gotoNext = 3900457i32;
-                    } else {
-                        _gotoNext = 3900480i32;
-                    };
-                } else if (__value__ == (3900457i32)) {
-                    var __blank__ = 0i32;
-                    _gotoNext = 3898235i32;
-                } else if (__value__ == (3900480i32)) {
-                    _pos_3898331 = (_pos_3898331 + (_width_3900415) : stdgo.GoInt);
-                    _pc_3898310 = (@:checkr _inst_3898758 ?? throw "null pointer dereference").out;
-                    _gotoNext = 3898687i32;
-                } else if (__value__ == (3900534i32)) {
-                    if (_arg_3898354) {
-                        _gotoNext = 3900569i32;
-                    } else {
-                        _gotoNext = 3900669i32;
-                    };
-                } else if (__value__ == (3900569i32)) {
-                    (@:checkr _b ?? throw "null pointer dereference")._cap[((@:checkr _inst_3898758 ?? throw "null pointer dereference").arg : stdgo.GoInt)] = _pos_3898331;
-                    var __blank__ = 0i32;
-                    _gotoNext = 3898235i32;
-                } else if (__value__ == (3900669i32)) {
-                    _gotoNext = 3900669i32;
-                    if (((@:checkr _inst_3898758 ?? throw "null pointer dereference").arg < ((@:checkr _b ?? throw "null pointer dereference")._cap.length : stdgo.GoUInt32) : Bool)) {
-                        _gotoNext = 3900708i32;
-                    } else {
-                        _gotoNext = 3900873i32;
-                    };
-                } else if (__value__ == (3900708i32)) {
-                    @:check2r _b._push(_re, _pc_3898310, (@:checkr _b ?? throw "null pointer dereference")._cap[((@:checkr _inst_3898758 ?? throw "null pointer dereference").arg : stdgo.GoInt)], true);
-                    (@:checkr _b ?? throw "null pointer dereference")._cap[((@:checkr _inst_3898758 ?? throw "null pointer dereference").arg : stdgo.GoInt)] = _pos_3898331;
-                    _gotoNext = 3900873i32;
-                } else if (__value__ == (3900873i32)) {
-                    _pc_3898310 = (@:checkr _inst_3898758 ?? throw "null pointer dereference").out;
-                    _gotoNext = 3898687i32;
-                } else if (__value__ == (3900917i32)) {
-                    _flag_3900948 = _i._context(_pos_3898331);
-                    if (!_flag_3900948._match(((@:checkr _inst_3898758 ?? throw "null pointer dereference").arg : stdgo._internal.regexp.syntax.Syntax_emptyop.EmptyOp))) {
-                        _gotoNext = 3901015i32;
-                    } else {
-                        _gotoNext = 3901038i32;
-                    };
-                } else if (__value__ == (3901015i32)) {
-                    var __blank__ = 0i32;
-                    _gotoNext = 3898235i32;
-                } else if (__value__ == (3901038i32)) {
-                    _pc_3898310 = (@:checkr _inst_3898758 ?? throw "null pointer dereference").out;
-                    _gotoNext = 3898687i32;
-                } else if (__value__ == (3901076i32)) {
-                    _pc_3898310 = (@:checkr _inst_3898758 ?? throw "null pointer dereference").out;
-                    _gotoNext = 3898687i32;
-                } else if (__value__ == (3901138i32)) {
-                    if (((@:checkr _b ?? throw "null pointer dereference")._cap.length) == ((0 : stdgo.GoInt))) {
-                        _gotoNext = 3901284i32;
-                    } else {
-                        _gotoNext = 3901450i32;
-                    };
-                } else if (__value__ == (3901284i32)) {
-                    return true;
-                    _gotoNext = 3901450i32;
-                } else if (__value__ == (3901450i32)) {
-                    if ((((@:checkr _b ?? throw "null pointer dereference")._cap.length) > (1 : stdgo.GoInt) : Bool)) {
-                        _gotoNext = 3901468i32;
-                    } else {
-                        _gotoNext = 3901497i32;
-                    };
-                } else if (__value__ == (3901468i32)) {
-                    (@:checkr _b ?? throw "null pointer dereference")._cap[(1 : stdgo.GoInt)] = _pos_3898331;
-                    _gotoNext = 3901497i32;
-                } else if (__value__ == (3901497i32)) {
-                    {
-                        _old_3901500 = (@:checkr _b ?? throw "null pointer dereference")._matchcap[(1 : stdgo.GoInt)];
-                        if (((_old_3901500 == (-1 : stdgo.GoInt)) || (((_longest_3898183 && (_pos_3898331 > (0 : stdgo.GoInt) : Bool) : Bool) && (_pos_3898331 > _old_3901500 : Bool) : Bool)) : Bool)) {
-                            _gotoNext = 3901569i32;
-                        } else {
-                            _gotoNext = 3901652i32;
-                        };
-                    };
-                } else if (__value__ == (3901569i32)) {
-                    (@:checkr _b ?? throw "null pointer dereference")._matchcap.__copyTo__((@:checkr _b ?? throw "null pointer dereference")._cap);
-                    _gotoNext = 3901652i32;
-                } else if (__value__ == (3901652i32)) {
-                    if (!_longest_3898183) {
-                        _gotoNext = 3901664i32;
-                    } else {
-                        _gotoNext = 3901754i32;
-                    };
-                } else if (__value__ == (3901664i32)) {
-                    return true;
-                    _gotoNext = 3901754i32;
-                } else if (__value__ == (3901754i32)) {
-                    if (_pos_3898331 == ((@:checkr _b ?? throw "null pointer dereference")._end)) {
-                        _gotoNext = 3901770i32;
-                    } else {
-                        _gotoNext = 3901853i32;
-                    };
-                } else if (__value__ == (3901770i32)) {
-                    return true;
-                    _gotoNext = 3901853i32;
-                } else if (__value__ == (3901853i32)) {
-                    var __blank__ = 0i32;
-                    _gotoNext = 3898235i32;
-                } else if (__value__ == (3901871i32)) {
-                    return ((_longest_3898183 && (((@:checkr _b ?? throw "null pointer dereference")._matchcap.length) > (1 : stdgo.GoInt) : Bool) : Bool) && ((@:checkr _b ?? throw "null pointer dereference")._matchcap[(1 : stdgo.GoInt)] >= (0 : stdgo.GoInt) : Bool) : Bool);
-=======
                     _longest_3691009 = (@:checkr _re ?? throw "null pointer dereference")._longest;
                     @:check2r _b._push(_re, _pc, _pos, false);
                     var __blank__ = 0i32;
@@ -2146,7 +1439,6 @@
                     _gotoNext = 3691061i32;
                 } else if (__value__ == (3694697i32)) {
                     return ((_longest_3691009 && (((@:checkr _b ?? throw "null pointer dereference")._matchcap.length) > (1 : stdgo.GoInt) : Bool) : Bool) && ((@:checkr _b ?? throw "null pointer dereference")._matchcap[(1 : stdgo.GoInt)] >= (0 : stdgo.GoInt) : Bool) : Bool);
->>>>>>> 5c6bc43f
                     _gotoNext = -1i32;
                 };
             };
