--- conflicted
+++ resolved
@@ -707,20 +707,6 @@
     @:tdfield
     static public function _doOnePass( _re:stdgo.Ref<stdgo._internal.regexp.Regexp_regexp.Regexp>, _ir:stdgo._internal.io.Io_runereader.RuneReader, _ib:stdgo.Slice<stdgo.GoUInt8>, _is:stdgo.GoString, _pos:stdgo.GoInt, _ncap:stdgo.GoInt, _dstCap:stdgo.Slice<stdgo.GoInt>):stdgo.Slice<stdgo.GoInt> {
         @:recv var _re:stdgo.Ref<stdgo._internal.regexp.Regexp_regexp.Regexp> = _re;
-<<<<<<< HEAD
-        var _pc_3770647:stdgo.GoInt = (0 : stdgo.GoInt);
-        var _flag_3770552:stdgo._internal.regexp.Regexp_t_lazyflag.T_lazyFlag = ((0 : stdgo.GoUInt64) : stdgo._internal.regexp.Regexp_t_lazyflag.T_lazyFlag);
-        var _width1_3770449:stdgo.GoInt = (0 : stdgo.GoInt);
-        var _r_3770411:stdgo.GoInt32 = (0 : stdgo.GoInt32);
-        var _i_3770325:stdgo.GoInt = (0 : stdgo.GoInt);
-        var _matched_3770303:Bool = false;
-        var _m_3770168:stdgo.Ref<stdgo._internal.regexp.Regexp_t_onepassmachine.T_onePassMachine> = (null : stdgo.Ref<stdgo._internal.regexp.Regexp_t_onepassmachine.T_onePassMachine>);
-        var _startCond_3770077:stdgo._internal.regexp.syntax.Syntax_emptyop.EmptyOp = ((0 : stdgo.GoUInt8) : stdgo._internal.regexp.syntax.Syntax_emptyop.EmptyOp);
-        var _inst_3770671:stdgo.Ref<stdgo._internal.regexp.Regexp_t_onepassinst.T_onePassInst> = (null : stdgo.Ref<stdgo._internal.regexp.Regexp_t_onepassinst.T_onePassInst>);
-        var _width_3770442:stdgo.GoInt = (0 : stdgo.GoInt);
-        var _r1_3770414:stdgo.GoInt32 = (0 : stdgo.GoInt32);
-        var _i_3770375:stdgo._internal.regexp.Regexp_t_input.T_input = (null : stdgo._internal.regexp.Regexp_t_input.T_input);
-=======
         var _r_3705926:stdgo.GoInt32 = (0 : stdgo.GoInt32);
         var _i_3705840:stdgo.GoInt = (0 : stdgo.GoInt);
         var _m_3705683:stdgo.Ref<stdgo._internal.regexp.Regexp_t_onepassmachine.T_onePassMachine> = (null : stdgo.Ref<stdgo._internal.regexp.Regexp_t_onepassmachine.T_onePassMachine>);
@@ -733,63 +719,12 @@
         var _startCond_3705592:stdgo._internal.regexp.syntax.Syntax_emptyop.EmptyOp = ((0 : stdgo.GoUInt8) : stdgo._internal.regexp.syntax.Syntax_emptyop.EmptyOp);
         var _flag_3706067:stdgo._internal.regexp.Regexp_t_lazyflag.T_lazyFlag = ((0 : stdgo.GoUInt64) : stdgo._internal.regexp.Regexp_t_lazyflag.T_lazyFlag);
         var _width1_3705964:stdgo.GoInt = (0 : stdgo.GoInt);
->>>>>>> 1598d646
         var _gotoNext = 0i32;
         var __blank__ = _gotoNext == ((0i32 : stdgo.GoInt));
         while (_gotoNext != ((-1i32 : stdgo.GoInt))) {
             {
                 final __value__ = _gotoNext;
                 if (__value__ == (0i32)) {
-<<<<<<< HEAD
-                    _startCond_3770077 = (@:checkr _re ?? throw "null pointer dereference")._cond;
-                    if (_startCond_3770077 == ((255 : stdgo._internal.regexp.syntax.Syntax_emptyop.EmptyOp))) {
-                        _gotoNext = 3770134i32;
-                    } else {
-                        _gotoNext = 3770168i32;
-                    };
-                } else if (__value__ == (3770134i32)) {
-                    return (null : stdgo.Slice<stdgo.GoInt>);
-                    _gotoNext = 3770168i32;
-                } else if (__value__ == (3770168i32)) {
-                    _m_3770168 = stdgo._internal.regexp.Regexp__newonepassmachine._newOnePassMachine();
-                    if (((@:checkr _m_3770168 ?? throw "null pointer dereference")._matchcap.capacity < _ncap : Bool)) {
-                        _gotoNext = 3770220i32;
-                    } else {
-                        _gotoNext = 3770263i32;
-                    };
-                } else if (__value__ == (3770220i32)) {
-                    (@:checkr _m_3770168 ?? throw "null pointer dereference")._matchcap = (new stdgo.Slice<stdgo.GoInt>((_ncap : stdgo.GoInt).toBasic(), 0).__setNumber32__() : stdgo.Slice<stdgo.GoInt>);
-                    _gotoNext = 3770303i32;
-                } else if (__value__ == (3770263i32)) {
-                    _gotoNext = 3770263i32;
-                    (@:checkr _m_3770168 ?? throw "null pointer dereference")._matchcap = ((@:checkr _m_3770168 ?? throw "null pointer dereference")._matchcap.__slice__(0, _ncap) : stdgo.Slice<stdgo.GoInt>);
-                    var __blank__ = 0i32;
-                    _gotoNext = 3770303i32;
-                } else if (__value__ == (3770303i32)) {
-                    _matched_3770303 = false;
-                    if ((0i32 : stdgo.GoInt) < ((@:checkr _m_3770168 ?? throw "null pointer dereference")._matchcap.length)) {
-                        _gotoNext = 3770370i32;
-                    } else {
-                        _gotoNext = 3770375i32;
-                    };
-                } else if (__value__ == (3770347i32)) {
-                    (@:checkr _m_3770168 ?? throw "null pointer dereference")._matchcap[(_i_3770325 : stdgo.GoInt)] = (-1 : stdgo.GoInt);
-                    _i_3770325++;
-                    _gotoNext = 3770371i32;
-                } else if (__value__ == (3770370i32)) {
-                    _i_3770325 = 0i32;
-                    _gotoNext = 3770371i32;
-                } else if (__value__ == (3770371i32)) {
-                    if (_i_3770325 < ((@:checkr _m_3770168 ?? throw "null pointer dereference")._matchcap.length)) {
-                        _gotoNext = 3770347i32;
-                    } else {
-                        _gotoNext = 3770375i32;
-                    };
-                } else if (__value__ == (3770375i32)) {
-                    {
-                        var __tmp__ = @:check2 (@:checkr _m_3770168 ?? throw "null pointer dereference")._inputs._init(_ir, _ib, _is?.__copy__());
-                        _i_3770375 = @:tmpset0 __tmp__._0;
-=======
                     _startCond_3705592 = (@:checkr _re ?? throw "null pointer dereference")._cond;
                     if (_startCond_3705592 == ((255 : stdgo._internal.regexp.syntax.Syntax_emptyop.EmptyOp))) {
                         _gotoNext = 3705649i32;
@@ -838,245 +773,16 @@
                     {
                         var __tmp__ = @:check2 (@:checkr _m_3705683 ?? throw "null pointer dereference")._inputs._init(_ir, _ib, _is?.__copy__());
                         _i_3705890 = @:tmpset0 __tmp__._0;
->>>>>>> 1598d646
                     };
                     {
                         final __tmp__0 = (-1 : stdgo.GoInt32);
                         final __tmp__1 = (-1 : stdgo.GoInt32);
-<<<<<<< HEAD
-                        _r_3770411 = __tmp__0;
-                        _r1_3770414 = __tmp__1;
-=======
                         _r_3705926 = __tmp__0;
                         _r1_3705929 = __tmp__1;
->>>>>>> 1598d646
                     };
                     {
                         final __tmp__0 = (0 : stdgo.GoInt);
                         final __tmp__1 = (0 : stdgo.GoInt);
-<<<<<<< HEAD
-                        _width_3770442 = __tmp__0;
-                        _width1_3770449 = __tmp__1;
-                    };
-                    {
-                        var __tmp__ = _i_3770375._step(_pos);
-                        _r_3770411 = @:tmpset0 __tmp__._0;
-                        _width_3770442 = @:tmpset0 __tmp__._1;
-                    };
-                    if (_r_3770411 != ((-1 : stdgo.GoInt32))) {
-                        _gotoNext = 3770507i32;
-                    } else {
-                        _gotoNext = 3770548i32;
-                    };
-                } else if (__value__ == (3770507i32)) {
-                    {
-                        var __tmp__ = _i_3770375._step((_pos + _width_3770442 : stdgo.GoInt));
-                        _r1_3770414 = @:tmpset0 __tmp__._0;
-                        _width1_3770449 = @:tmpset0 __tmp__._1;
-                    };
-                    _gotoNext = 3770548i32;
-                } else if (__value__ == (3770548i32)) {
-                    if (_pos == ((0 : stdgo.GoInt))) {
-                        _gotoNext = 3770579i32;
-                    } else {
-                        _gotoNext = 3770617i32;
-                    };
-                } else if (__value__ == (3770579i32)) {
-                    _flag_3770552 = stdgo._internal.regexp.Regexp__newlazyflag._newLazyFlag((-1 : stdgo.GoInt32), _r_3770411);
-                    _gotoNext = 3770647i32;
-                } else if (__value__ == (3770617i32)) {
-                    _gotoNext = 3770617i32;
-                    _flag_3770552 = _i_3770375._context(_pos);
-                    var __blank__ = 0i32;
-                    _gotoNext = 3770647i32;
-                } else if (__value__ == (3770647i32)) {
-                    _pc_3770647 = (@:checkr (@:checkr _re ?? throw "null pointer dereference")._onepass ?? throw "null pointer dereference").start;
-                    _inst_3770671 = (stdgo.Go.setRef((@:checkr (@:checkr _re ?? throw "null pointer dereference")._onepass ?? throw "null pointer dereference").inst[(_pc_3770647 : stdgo.GoInt)]) : stdgo.Ref<stdgo._internal.regexp.Regexp_t_onepassinst.T_onePassInst>);
-                    if ((((_pos == ((0 : stdgo.GoInt)) && _flag_3770552._match(((@:checkr _inst_3770671 ?? throw "null pointer dereference").inst.arg : stdgo._internal.regexp.syntax.Syntax_emptyop.EmptyOp)) : Bool) && (((@:checkr _re ?? throw "null pointer dereference")._prefix.length) > (0 : stdgo.GoInt) : Bool) : Bool) && _i_3770375._canCheckPrefix() : Bool)) {
-                        _gotoNext = 3770854i32;
-                    } else {
-                        _gotoNext = 3771092i32;
-                    };
-                } else if (__value__ == (3770854i32)) {
-                    if (!_i_3770375._hasPrefix(_re)) {
-                        _gotoNext = 3770934i32;
-                    } else {
-                        _gotoNext = 3770957i32;
-                    };
-                } else if (__value__ == (3770934i32)) {
-                    _gotoNext = 3772216i32;
-                } else if (__value__ == (3770957i32)) {
-                    _pos = (_pos + (((@:checkr _re ?? throw "null pointer dereference")._prefix.length)) : stdgo.GoInt);
-                    {
-                        var __tmp__ = _i_3770375._step(_pos);
-                        _r_3770411 = @:tmpset0 __tmp__._0;
-                        _width_3770442 = @:tmpset0 __tmp__._1;
-                    };
-                    {
-                        var __tmp__ = _i_3770375._step((_pos + _width_3770442 : stdgo.GoInt));
-                        _r1_3770414 = @:tmpset0 __tmp__._0;
-                        _width1_3770449 = @:tmpset0 __tmp__._1;
-                    };
-                    _flag_3770552 = _i_3770375._context(_pos);
-                    _pc_3770647 = ((@:checkr _re ?? throw "null pointer dereference")._prefixEnd : stdgo.GoInt);
-                    _gotoNext = 3771092i32;
-                } else if (__value__ == (3771092i32)) {
-                    var __blank__ = 0i32;
-                    _gotoNext = 3771092i32;
-                    if (true) {
-                        _gotoNext = 3771096i32;
-                    } else {
-                        _gotoNext = 3772216i32;
-                    };
-                } else if (__value__ == (3771096i32)) {
-                    _inst_3770671 = (stdgo.Go.setRef((@:checkr (@:checkr _re ?? throw "null pointer dereference")._onepass ?? throw "null pointer dereference").inst[(_pc_3770647 : stdgo.GoInt)]) : stdgo.Ref<stdgo._internal.regexp.Regexp_t_onepassinst.T_onePassInst>);
-                    _pc_3770647 = ((@:checkr _inst_3770671 ?? throw "null pointer dereference").inst.out : stdgo.GoInt);
-                    _gotoNext = 3771151i32;
-                } else if (__value__ == (3771151i32)) {
-                    {
-                        final __value__ = (@:checkr _inst_3770671 ?? throw "null pointer dereference").inst.op;
-                        if (__value__ == ((4 : stdgo._internal.regexp.syntax.Syntax_instop.InstOp))) {
-                            _gotoNext = 3771202i32;
-                        } else if (__value__ == ((7 : stdgo._internal.regexp.syntax.Syntax_instop.InstOp))) {
-                            _gotoNext = 3771339i32;
-                        } else if (__value__ == ((8 : stdgo._internal.regexp.syntax.Syntax_instop.InstOp))) {
-                            _gotoNext = 3771411i32;
-                        } else if (__value__ == ((9 : stdgo._internal.regexp.syntax.Syntax_instop.InstOp))) {
-                            _gotoNext = 3771483i32;
-                        } else if (__value__ == ((10 : stdgo._internal.regexp.syntax.Syntax_instop.InstOp))) {
-                            _gotoNext = 3771524i32;
-                        } else if (__value__ == ((0 : stdgo._internal.regexp.syntax.Syntax_instop.InstOp)) || __value__ == ((1 : stdgo._internal.regexp.syntax.Syntax_instop.InstOp))) {
-                            _gotoNext = 3771662i32;
-                        } else if (__value__ == ((5 : stdgo._internal.regexp.syntax.Syntax_instop.InstOp))) {
-                            _gotoNext = 3771752i32;
-                        } else if (__value__ == ((6 : stdgo._internal.regexp.syntax.Syntax_instop.InstOp))) {
-                            _gotoNext = 3771791i32;
-                        } else if (__value__ == ((3 : stdgo._internal.regexp.syntax.Syntax_instop.InstOp))) {
-                            _gotoNext = 3771826i32;
-                        } else if (__value__ == ((2 : stdgo._internal.regexp.syntax.Syntax_instop.InstOp))) {
-                            _gotoNext = 3771935i32;
-                        } else {
-                            _gotoNext = 3771170i32;
-                        };
-                    };
-                } else if (__value__ == (3771170i32)) {
-                    throw stdgo.Go.toInterface(("bad inst" : stdgo.GoString));
-                    _gotoNext = 3772054i32;
-                } else if (__value__ == (3771202i32)) {
-                    _matched_3770303 = true;
-                    if ((((@:checkr _m_3770168 ?? throw "null pointer dereference")._matchcap.length) > (0 : stdgo.GoInt) : Bool)) {
-                        _gotoNext = 3771269i32;
-                    } else {
-                        _gotoNext = 3771325i32;
-                    };
-                } else if (__value__ == (3771269i32)) {
-                    (@:checkr _m_3770168 ?? throw "null pointer dereference")._matchcap[(0 : stdgo.GoInt)] = (0 : stdgo.GoInt);
-                    (@:checkr _m_3770168 ?? throw "null pointer dereference")._matchcap[(1 : stdgo.GoInt)] = _pos;
-                    _gotoNext = 3771325i32;
-                } else if (__value__ == (3771325i32)) {
-                    _gotoNext = 3772216i32;
-                } else if (__value__ == (3771339i32)) {
-                    if (!@:check2r _inst_3770671.matchRune(_r_3770411)) {
-                        _gotoNext = 3771386i32;
-                    } else {
-                        _gotoNext = 3772054i32;
-                    };
-                } else if (__value__ == (3771386i32)) {
-                    _gotoNext = 3772216i32;
-                } else if (__value__ == (3771411i32)) {
-                    if (_r_3770411 != ((@:checkr _inst_3770671 ?? throw "null pointer dereference").inst.rune[((0 : stdgo.GoInt) : stdgo.GoInt)])) {
-                        _gotoNext = 3771458i32;
-                    } else {
-                        _gotoNext = 3772054i32;
-                    };
-                } else if (__value__ == (3771458i32)) {
-                    _gotoNext = 3772216i32;
-                } else if (__value__ == (3771483i32)) {
-                    _gotoNext = 3772054i32;
-                } else if (__value__ == (3771524i32)) {
-                    if (_r_3770411 == ((10 : stdgo.GoInt32))) {
-                        _gotoNext = 3771570i32;
-                    } else {
-                        _gotoNext = 3772054i32;
-                    };
-                } else if (__value__ == (3771570i32)) {
-                    _gotoNext = 3772216i32;
-                } else if (__value__ == (3771662i32)) {
-                    _pc_3770647 = (stdgo._internal.regexp.Regexp__onepassnext._onePassNext(_inst_3770671, _r_3770411) : stdgo.GoInt);
-                    var __blank__ = 0i32;
-                    _gotoNext = 3771092i32;
-                } else if (__value__ == (3771752i32)) {
-                    _gotoNext = 3772216i32;
-                } else if (__value__ == (3771791i32)) {
-                    var __blank__ = 0i32;
-                    _gotoNext = 3771092i32;
-                } else if (__value__ == (3771826i32)) {
-                    if (!_flag_3770552._match(((@:checkr _inst_3770671 ?? throw "null pointer dereference").inst.arg : stdgo._internal.regexp.syntax.Syntax_emptyop.EmptyOp))) {
-                        _gotoNext = 3771898i32;
-                    } else {
-                        _gotoNext = 3771924i32;
-                    };
-                } else if (__value__ == (3771898i32)) {
-                    _gotoNext = 3772216i32;
-                } else if (__value__ == (3771924i32)) {
-                    var __blank__ = 0i32;
-                    _gotoNext = 3771092i32;
-                } else if (__value__ == (3771935i32)) {
-                    if ((((@:checkr _inst_3770671 ?? throw "null pointer dereference").inst.arg : stdgo.GoInt) < ((@:checkr _m_3770168 ?? throw "null pointer dereference")._matchcap.length) : Bool)) {
-                        _gotoNext = 3771998i32;
-                    } else {
-                        _gotoNext = 3772039i32;
-                    };
-                } else if (__value__ == (3771998i32)) {
-                    (@:checkr _m_3770168 ?? throw "null pointer dereference")._matchcap[((@:checkr _inst_3770671 ?? throw "null pointer dereference").inst.arg : stdgo.GoInt)] = _pos;
-                    _gotoNext = 3772039i32;
-                } else if (__value__ == (3772039i32)) {
-                    var __blank__ = 0i32;
-                    _gotoNext = 3771092i32;
-                } else if (__value__ == (3772054i32)) {
-                    if (_width_3770442 == ((0 : stdgo.GoInt))) {
-                        _gotoNext = 3772068i32;
-                    } else {
-                        _gotoNext = 3772085i32;
-                    };
-                } else if (__value__ == (3772068i32)) {
-                    _gotoNext = 3772216i32;
-                } else if (__value__ == (3772085i32)) {
-                    _flag_3770552 = stdgo._internal.regexp.Regexp__newlazyflag._newLazyFlag(_r_3770411, _r1_3770414);
-                    _pos = (_pos + (_width_3770442) : stdgo.GoInt);
-                    {
-                        final __tmp__0 = _r1_3770414;
-                        final __tmp__1 = _width1_3770449;
-                        _r_3770411 = __tmp__0;
-                        _width_3770442 = __tmp__1;
-                    };
-                    if (_r_3770411 != ((-1 : stdgo.GoInt32))) {
-                        _gotoNext = 3772170i32;
-                    } else {
-                        _gotoNext = 3771092i32;
-                    };
-                } else if (__value__ == (3772170i32)) {
-                    {
-                        var __tmp__ = _i_3770375._step((_pos + _width_3770442 : stdgo.GoInt));
-                        _r1_3770414 = @:tmpset0 __tmp__._0;
-                        _width1_3770449 = @:tmpset0 __tmp__._1;
-                    };
-                    _gotoNext = 3771092i32;
-                } else if (__value__ == (3772216i32)) {
-                    _gotoNext = 3772216i32;
-                    if (!_matched_3770303) {
-                        _gotoNext = 3772237i32;
-                    } else {
-                        _gotoNext = 3772281i32;
-                    };
-                } else if (__value__ == (3772237i32)) {
-                    stdgo._internal.regexp.Regexp__freeonepassmachine._freeOnePassMachine(_m_3770168);
-                    return (null : stdgo.Slice<stdgo.GoInt>);
-                    _gotoNext = 3772281i32;
-                } else if (__value__ == (3772281i32)) {
-                    _dstCap = (_dstCap.__append__(...((@:checkr _m_3770168 ?? throw "null pointer dereference")._matchcap : Array<stdgo.GoInt>)));
-                    stdgo._internal.regexp.Regexp__freeonepassmachine._freeOnePassMachine(_m_3770168);
-=======
                         _width_3705957 = __tmp__0;
                         _width1_3705964 = __tmp__1;
                     };
@@ -1298,7 +1004,6 @@
                 } else if (__value__ == (3707796i32)) {
                     _dstCap = (_dstCap.__append__(...((@:checkr _m_3705683 ?? throw "null pointer dereference")._matchcap : Array<stdgo.GoInt>)));
                     stdgo._internal.regexp.Regexp__freeonepassmachine._freeOnePassMachine(_m_3705683);
->>>>>>> 1598d646
                     return _dstCap;
                     _gotoNext = -1i32;
                 };
@@ -1310,143 +1015,18 @@
     @:tdfield
     static public function _backtrack( _re:stdgo.Ref<stdgo._internal.regexp.Regexp_regexp.Regexp>, _ib:stdgo.Slice<stdgo.GoUInt8>, _is:stdgo.GoString, _pos:stdgo.GoInt, _ncap:stdgo.GoInt, _dstCap:stdgo.Slice<stdgo.GoInt>):stdgo.Slice<stdgo.GoInt> {
         @:recv var _re:stdgo.Ref<stdgo._internal.regexp.Regexp_regexp.Regexp> = _re;
-<<<<<<< HEAD
-        var _width_3760353:stdgo.GoInt = (0 : stdgo.GoInt);
-        var _end_3759645:stdgo.GoInt = (0 : stdgo.GoInt);
-        var _i_3759642:stdgo._internal.regexp.Regexp_t_input.T_input = (null : stdgo._internal.regexp.Regexp_t_input.T_input);
-        var _b_3759622:stdgo.Ref<stdgo._internal.regexp.Regexp_t_bitstate.T_bitState> = (null : stdgo.Ref<stdgo._internal.regexp.Regexp_t_bitstate.T_bitState>);
-        var _startCond_3759415:stdgo._internal.regexp.syntax.Syntax_emptyop.EmptyOp = ((0 : stdgo.GoUInt8) : stdgo._internal.regexp.syntax.Syntax_emptyop.EmptyOp);
-        var _advance_3760503:stdgo.GoInt = (0 : stdgo.GoInt);
-=======
         var _advance_3696018:stdgo.GoInt = (0 : stdgo.GoInt);
         var _width_3695868:stdgo.GoInt = (0 : stdgo.GoInt);
         var _end_3695160:stdgo.GoInt = (0 : stdgo.GoInt);
         var _i_3695157:stdgo._internal.regexp.Regexp_t_input.T_input = (null : stdgo._internal.regexp.Regexp_t_input.T_input);
         var _b_3695137:stdgo.Ref<stdgo._internal.regexp.Regexp_t_bitstate.T_bitState> = (null : stdgo.Ref<stdgo._internal.regexp.Regexp_t_bitstate.T_bitState>);
         var _startCond_3694930:stdgo._internal.regexp.syntax.Syntax_emptyop.EmptyOp = ((0 : stdgo.GoUInt8) : stdgo._internal.regexp.syntax.Syntax_emptyop.EmptyOp);
->>>>>>> 1598d646
         var _gotoNext = 0i32;
         var __blank__ = _gotoNext == ((0i32 : stdgo.GoInt));
         while (_gotoNext != ((-1i32 : stdgo.GoInt))) {
             {
                 final __value__ = _gotoNext;
                 if (__value__ == (0i32)) {
-<<<<<<< HEAD
-                    _startCond_3759415 = (@:checkr _re ?? throw "null pointer dereference")._cond;
-                    if (_startCond_3759415 == ((255 : stdgo._internal.regexp.syntax.Syntax_emptyop.EmptyOp))) {
-                        _gotoNext = 3759472i32;
-                    } else {
-                        _gotoNext = 3759505i32;
-                    };
-                } else if (__value__ == (3759472i32)) {
-                    return (null : stdgo.Slice<stdgo.GoInt>);
-                    _gotoNext = 3759505i32;
-                } else if (__value__ == (3759505i32)) {
-                    if ((((_startCond_3759415 & (4 : stdgo._internal.regexp.syntax.Syntax_emptyop.EmptyOp) : stdgo._internal.regexp.syntax.Syntax_emptyop.EmptyOp) != (0 : stdgo._internal.regexp.syntax.Syntax_emptyop.EmptyOp)) && (_pos != (0 : stdgo.GoInt)) : Bool)) {
-                        _gotoNext = 3759557i32;
-                    } else {
-                        _gotoNext = 3759622i32;
-                    };
-                } else if (__value__ == (3759557i32)) {
-                    return (null : stdgo.Slice<stdgo.GoInt>);
-                    _gotoNext = 3759622i32;
-                } else if (__value__ == (3759622i32)) {
-                    _b_3759622 = stdgo._internal.regexp.Regexp__newbitstate._newBitState();
-                    {
-                        var __tmp__ = @:check2 (@:checkr _b_3759622 ?? throw "null pointer dereference")._inputs._init((null : stdgo._internal.io.Io_runereader.RuneReader), _ib, _is?.__copy__());
-                        _i_3759642 = @:tmpset0 __tmp__._0;
-                        _end_3759645 = @:tmpset0 __tmp__._1;
-                    };
-                    @:check2r _b_3759622._reset((@:checkr _re ?? throw "null pointer dereference")._prog, _end_3759645, _ncap);
-                    if ((_startCond_3759415 & (4 : stdgo._internal.regexp.syntax.Syntax_emptyop.EmptyOp) : stdgo._internal.regexp.syntax.Syntax_emptyop.EmptyOp) != ((0 : stdgo._internal.regexp.syntax.Syntax_emptyop.EmptyOp))) {
-                        _gotoNext = 3759811i32;
-                    } else {
-                        _gotoNext = 3759960i32;
-                    };
-                } else if (__value__ == (3759811i32)) {
-                    if ((((@:checkr _b_3759622 ?? throw "null pointer dereference")._cap.length) > (0 : stdgo.GoInt) : Bool)) {
-                        _gotoNext = 3759833i32;
-                    } else {
-                        _gotoNext = 3759859i32;
-                    };
-                } else if (__value__ == (3759833i32)) {
-                    (@:checkr _b_3759622 ?? throw "null pointer dereference")._cap[(0 : stdgo.GoInt)] = _pos;
-                    _gotoNext = 3759859i32;
-                } else if (__value__ == (3759859i32)) {
-                    if (!@:check2r _re._tryBacktrack(_b_3759622, _i_3759642, ((@:checkr (@:checkr _re ?? throw "null pointer dereference")._prog ?? throw "null pointer dereference").start : stdgo.GoUInt32), _pos)) {
-                        _gotoNext = 3759913i32;
-                    } else {
-                        _gotoNext = 3760847i32;
-                    };
-                } else if (__value__ == (3759913i32)) {
-                    stdgo._internal.regexp.Regexp__freebitstate._freeBitState(_b_3759622);
-                    return (null : stdgo.Slice<stdgo.GoInt>);
-                    _gotoNext = 3760847i32;
-                } else if (__value__ == (3759960i32)) {
-                    _gotoNext = 3759960i32;
-                    _width_3760353 = (-1 : stdgo.GoInt);
-                    var __blank__ = 0i32;
-                    _gotoNext = 3760367i32;
-                } else if (__value__ == (3760367i32)) {
-                    if (((_pos <= _end_3759645 : Bool) && (_width_3760353 != (0 : stdgo.GoInt)) : Bool)) {
-                        _gotoNext = 3760412i32;
-                    } else {
-                        _gotoNext = 3760814i32;
-                    };
-                } else if (__value__ == (3760412i32)) {
-                    if ((((@:checkr _re ?? throw "null pointer dereference")._prefix.length) > (0 : stdgo.GoInt) : Bool)) {
-                        _gotoNext = 3760439i32;
-                    } else {
-                        _gotoNext = 3760623i32;
-                    };
-                } else if (__value__ == (3760439i32)) {
-                    _advance_3760503 = _i_3759642._index(_re, _pos);
-                    if ((_advance_3760503 < (0 : stdgo.GoInt) : Bool)) {
-                        _gotoNext = 3760550i32;
-                    } else {
-                        _gotoNext = 3760599i32;
-                    };
-                } else if (__value__ == (3760550i32)) {
-                    stdgo._internal.regexp.Regexp__freebitstate._freeBitState(_b_3759622);
-                    return (null : stdgo.Slice<stdgo.GoInt>);
-                    _gotoNext = 3760599i32;
-                } else if (__value__ == (3760599i32)) {
-                    _pos = (_pos + (_advance_3760503) : stdgo.GoInt);
-                    _gotoNext = 3760623i32;
-                } else if (__value__ == (3760623i32)) {
-                    if ((((@:checkr _b_3759622 ?? throw "null pointer dereference")._cap.length) > (0 : stdgo.GoInt) : Bool)) {
-                        _gotoNext = 3760641i32;
-                    } else {
-                        _gotoNext = 3760670i32;
-                    };
-                } else if (__value__ == (3760641i32)) {
-                    (@:checkr _b_3759622 ?? throw "null pointer dereference")._cap[(0 : stdgo.GoInt)] = _pos;
-                    _gotoNext = 3760670i32;
-                } else if (__value__ == (3760670i32)) {
-                    if (@:check2r _re._tryBacktrack(_b_3759622, _i_3759642, ((@:checkr (@:checkr _re ?? throw "null pointer dereference")._prog ?? throw "null pointer dereference").start : stdgo.GoUInt32), _pos)) {
-                        _gotoNext = 3760723i32;
-                    } else {
-                        _gotoNext = 3760785i32;
-                    };
-                } else if (__value__ == (3760723i32)) {
-                    _gotoNext = 3760847i32;
-                } else if (__value__ == (3760785i32)) {
-                    {
-                        var __tmp__ = _i_3759642._step(_pos);
-                        _width_3760353 = @:tmpset0 __tmp__._1;
-                    };
-                    _pos = (_pos + (_width_3760353) : stdgo.GoInt);
-                    _gotoNext = 3760367i32;
-                } else if (__value__ == (3760814i32)) {
-                    stdgo._internal.regexp.Regexp__freebitstate._freeBitState(_b_3759622);
-                    return (null : stdgo.Slice<stdgo.GoInt>);
-                    var __blank__ = 0i32;
-                    _gotoNext = 3760847i32;
-                } else if (__value__ == (3760847i32)) {
-                    _gotoNext = 3760847i32;
-                    _dstCap = (_dstCap.__append__(...((@:checkr _b_3759622 ?? throw "null pointer dereference")._matchcap : Array<stdgo.GoInt>)));
-                    stdgo._internal.regexp.Regexp__freebitstate._freeBitState(_b_3759622);
-=======
                     _startCond_3694930 = (@:checkr _re ?? throw "null pointer dereference")._cond;
                     if (_startCond_3694930 == ((255 : stdgo._internal.regexp.syntax.Syntax_emptyop.EmptyOp))) {
                         _gotoNext = 3694987i32;
@@ -1561,7 +1141,6 @@
                     _gotoNext = 3696362i32;
                     _dstCap = (_dstCap.__append__(...((@:checkr _b_3695137 ?? throw "null pointer dereference")._matchcap : Array<stdgo.GoInt>)));
                     stdgo._internal.regexp.Regexp__freebitstate._freeBitState(_b_3695137);
->>>>>>> 1598d646
                     return _dstCap;
                     _gotoNext = -1i32;
                 };
@@ -1573,24 +1152,6 @@
     @:tdfield
     static public function _tryBacktrack( _re:stdgo.Ref<stdgo._internal.regexp.Regexp_regexp.Regexp>, _b:stdgo.Ref<stdgo._internal.regexp.Regexp_t_bitstate.T_bitState>, _i:stdgo._internal.regexp.Regexp_t_input.T_input, _pc:stdgo.GoUInt32, _pos:stdgo.GoInt):Bool {
         @:recv var _re:stdgo.Ref<stdgo._internal.regexp.Regexp_regexp.Regexp> = _re;
-<<<<<<< HEAD
-        var _flag_3758259:stdgo._internal.regexp.Regexp_t_lazyflag.T_lazyFlag = ((0 : stdgo.GoUInt64) : stdgo._internal.regexp.Regexp_t_lazyflag.T_lazyFlag);
-        var _width_3757405:stdgo.GoInt = (0 : stdgo.GoInt);
-        var _r_3757250:stdgo.GoInt32 = (0 : stdgo.GoInt32);
-        var _inst_3756069:stdgo.Ref<stdgo._internal.regexp.syntax.Syntax_inst.Inst> = (null : stdgo.Ref<stdgo._internal.regexp.syntax.Syntax_inst.Inst>);
-        var _arg_3755665:Bool = false;
-        var _old_3758811:stdgo.GoInt = (0 : stdgo.GoInt);
-        var _width_3757253:stdgo.GoInt = (0 : stdgo.GoInt);
-        var _pos_3755642:stdgo.GoInt = (0 : stdgo.GoInt);
-        var _r_3757723:stdgo.GoInt32 = (0 : stdgo.GoInt32);
-        var _width_3757563:stdgo.GoInt = (0 : stdgo.GoInt);
-        var _r_3757560:stdgo.GoInt32 = (0 : stdgo.GoInt32);
-        var _width_3757726:stdgo.GoInt = (0 : stdgo.GoInt);
-        var _r_3757402:stdgo.GoInt32 = (0 : stdgo.GoInt32);
-        var _pc_3755621:stdgo.GoUInt32 = (0 : stdgo.GoUInt32);
-        var _l_3755570:stdgo.GoInt = (0 : stdgo.GoInt);
-        var _longest_3755494:Bool = false;
-=======
         var _width_3693241:stdgo.GoInt = (0 : stdgo.GoInt);
         var _width_3692768:stdgo.GoInt = (0 : stdgo.GoInt);
         var _inst_3691584:stdgo.Ref<stdgo._internal.regexp.syntax.Syntax_inst.Inst> = (null : stdgo.Ref<stdgo._internal.regexp.syntax.Syntax_inst.Inst>);
@@ -1607,280 +1168,12 @@
         var _r_3693075:stdgo.GoInt32 = (0 : stdgo.GoInt32);
         var _width_3692920:stdgo.GoInt = (0 : stdgo.GoInt);
         var _longest_3691009:Bool = false;
->>>>>>> 1598d646
         var _gotoNext = 0i32;
         var __blank__ = _gotoNext == ((0i32 : stdgo.GoInt));
         while (_gotoNext != ((-1i32 : stdgo.GoInt))) {
             {
                 final __value__ = _gotoNext;
                 if (__value__ == (0i32)) {
-<<<<<<< HEAD
-                    _longest_3755494 = (@:checkr _re ?? throw "null pointer dereference")._longest;
-                    @:check2r _b._push(_re, _pc, _pos, false);
-                    var __blank__ = 0i32;
-                    _gotoNext = 3755546i32;
-                } else if (__value__ == (3755546i32)) {
-                    if ((((@:checkr _b ?? throw "null pointer dereference")._jobs.length) > (0 : stdgo.GoInt) : Bool)) {
-                        _gotoNext = 3755566i32;
-                    } else {
-                        _gotoNext = 3759182i32;
-                    };
-                } else if (__value__ == (3755566i32)) {
-                    _l_3755570 = (((@:checkr _b ?? throw "null pointer dereference")._jobs.length) - (1 : stdgo.GoInt) : stdgo.GoInt);
-                    _pc_3755621 = (@:checkr _b ?? throw "null pointer dereference")._jobs[(_l_3755570 : stdgo.GoInt)]._pc;
-                    _pos_3755642 = (@:checkr _b ?? throw "null pointer dereference")._jobs[(_l_3755570 : stdgo.GoInt)]._pos;
-                    _arg_3755665 = (@:checkr _b ?? throw "null pointer dereference")._jobs[(_l_3755570 : stdgo.GoInt)]._arg;
-                    (@:checkr _b ?? throw "null pointer dereference")._jobs = ((@:checkr _b ?? throw "null pointer dereference")._jobs.__slice__(0, _l_3755570) : stdgo.Slice<stdgo._internal.regexp.Regexp_t_job.T_job>);
-                    _gotoNext = 3756060i32;
-                } else if (__value__ == (3755998i32)) {
-                    if (!@:check2r _b._shouldVisit(_pc_3755621, _pos_3755642)) {
-                        _gotoNext = 3756041i32;
-                    } else {
-                        _gotoNext = 3756060i32;
-                    };
-                } else if (__value__ == (3756041i32)) {
-                    var __blank__ = 0i32;
-                    _gotoNext = 3755546i32;
-                } else if (__value__ == (3756060i32)) {
-                    _gotoNext = 3756060i32;
-                    _inst_3756069 = (stdgo.Go.setRef((@:checkr (@:checkr _re ?? throw "null pointer dereference")._prog ?? throw "null pointer dereference").inst[(_pc_3755621 : stdgo.GoInt)]) : stdgo.Ref<stdgo._internal.regexp.syntax.Syntax_inst.Inst>);
-                    _gotoNext = 3756098i32;
-                } else if (__value__ == (3756098i32)) {
-                    {
-                        final __value__ = (@:checkr _inst_3756069 ?? throw "null pointer dereference").op;
-                        if (__value__ == ((5 : stdgo._internal.regexp.syntax.Syntax_instop.InstOp))) {
-                            _gotoNext = 3756149i32;
-                        } else if (__value__ == ((0 : stdgo._internal.regexp.syntax.Syntax_instop.InstOp))) {
-                            _gotoNext = 3756205i32;
-                        } else if (__value__ == ((1 : stdgo._internal.regexp.syntax.Syntax_instop.InstOp))) {
-                            _gotoNext = 3756766i32;
-                        } else if (__value__ == ((7 : stdgo._internal.regexp.syntax.Syntax_instop.InstOp))) {
-                            _gotoNext = 3757225i32;
-                        } else if (__value__ == ((8 : stdgo._internal.regexp.syntax.Syntax_instop.InstOp))) {
-                            _gotoNext = 3757376i32;
-                        } else if (__value__ == ((10 : stdgo._internal.regexp.syntax.Syntax_instop.InstOp))) {
-                            _gotoNext = 3757527i32;
-                        } else if (__value__ == ((9 : stdgo._internal.regexp.syntax.Syntax_instop.InstOp))) {
-                            _gotoNext = 3757695i32;
-                        } else if (__value__ == ((2 : stdgo._internal.regexp.syntax.Syntax_instop.InstOp))) {
-                            _gotoNext = 3757845i32;
-                        } else if (__value__ == ((3 : stdgo._internal.regexp.syntax.Syntax_instop.InstOp))) {
-                            _gotoNext = 3758228i32;
-                        } else if (__value__ == ((6 : stdgo._internal.regexp.syntax.Syntax_instop.InstOp))) {
-                            _gotoNext = 3758387i32;
-                        } else if (__value__ == ((4 : stdgo._internal.regexp.syntax.Syntax_instop.InstOp))) {
-                            _gotoNext = 3758449i32;
-                        } else {
-                            _gotoNext = 3756117i32;
-                        };
-                    };
-                } else if (__value__ == (3756117i32)) {
-                    throw stdgo.Go.toInterface(("bad inst" : stdgo.GoString));
-                    _gotoNext = 3755546i32;
-                } else if (__value__ == (3756149i32)) {
-                    throw stdgo.Go.toInterface(("unexpected InstFail" : stdgo.GoString));
-                    _gotoNext = 3755546i32;
-                } else if (__value__ == (3756205i32)) {
-                    if (_arg_3755665) {
-                        _gotoNext = 3756578i32;
-                    } else {
-                        _gotoNext = 3756686i32;
-                    };
-                } else if (__value__ == (3756578i32)) {
-                    _arg_3755665 = false;
-                    _pc_3755621 = (@:checkr _inst_3756069 ?? throw "null pointer dereference").arg;
-                    _gotoNext = 3755998i32;
-                } else if (__value__ == (3756686i32)) {
-                    _gotoNext = 3756686i32;
-                    @:check2r _b._push(_re, _pc_3755621, _pos_3755642, true);
-                    _pc_3755621 = (@:checkr _inst_3756069 ?? throw "null pointer dereference").out;
-                    _gotoNext = 3755998i32;
-                } else if (__value__ == (3756766i32)) {
-                    _gotoNext = 3756854i32;
-                } else if (__value__ == (3756854i32)) {
-                    {
-                        final __value__ = (@:checkr (@:checkr _re ?? throw "null pointer dereference")._prog ?? throw "null pointer dereference").inst[((@:checkr _inst_3756069 ?? throw "null pointer dereference").out : stdgo.GoInt)].op;
-                        if (__value__ == ((7 : stdgo._internal.regexp.syntax.Syntax_instop.InstOp)) || __value__ == ((8 : stdgo._internal.regexp.syntax.Syntax_instop.InstOp)) || __value__ == ((9 : stdgo._internal.regexp.syntax.Syntax_instop.InstOp)) || __value__ == ((10 : stdgo._internal.regexp.syntax.Syntax_instop.InstOp))) {
-                            _gotoNext = 3756892i32;
-                        } else {
-                            _gotoNext = 3757149i32;
-                        };
-                    };
-                } else if (__value__ == (3756892i32)) {
-                    @:check2r _b._push(_re, (@:checkr _inst_3756069 ?? throw "null pointer dereference").arg, _pos_3755642, false);
-                    _pc_3755621 = (@:checkr _inst_3756069 ?? throw "null pointer dereference").arg;
-                    _pos_3755642 = (@:checkr _b ?? throw "null pointer dereference")._end;
-                    _gotoNext = 3755998i32;
-                } else if (__value__ == (3757149i32)) {
-                    @:check2r _b._push(_re, (@:checkr _inst_3756069 ?? throw "null pointer dereference").out, (@:checkr _b ?? throw "null pointer dereference")._end, false);
-                    _pc_3755621 = (@:checkr _inst_3756069 ?? throw "null pointer dereference").out;
-                    _gotoNext = 3755998i32;
-                } else if (__value__ == (3757225i32)) {
-                    {
-                        var __tmp__ = _i._step(_pos_3755642);
-                        _r_3757250 = @:tmpset0 __tmp__._0;
-                        _width_3757253 = @:tmpset0 __tmp__._1;
-                    };
-                    if (!@:check2r _inst_3756069.matchRune(_r_3757250)) {
-                        _gotoNext = 3757299i32;
-                    } else {
-                        _gotoNext = 3757322i32;
-                    };
-                } else if (__value__ == (3757299i32)) {
-                    var __blank__ = 0i32;
-                    _gotoNext = 3755546i32;
-                } else if (__value__ == (3757322i32)) {
-                    _pos_3755642 = (_pos_3755642 + (_width_3757253) : stdgo.GoInt);
-                    _pc_3755621 = (@:checkr _inst_3756069 ?? throw "null pointer dereference").out;
-                    _gotoNext = 3755998i32;
-                } else if (__value__ == (3757376i32)) {
-                    {
-                        var __tmp__ = _i._step(_pos_3755642);
-                        _r_3757402 = @:tmpset0 __tmp__._0;
-                        _width_3757405 = @:tmpset0 __tmp__._1;
-                    };
-                    if (_r_3757402 != ((@:checkr _inst_3756069 ?? throw "null pointer dereference").rune[((0 : stdgo.GoInt) : stdgo.GoInt)])) {
-                        _gotoNext = 3757450i32;
-                    } else {
-                        _gotoNext = 3757473i32;
-                    };
-                } else if (__value__ == (3757450i32)) {
-                    var __blank__ = 0i32;
-                    _gotoNext = 3755546i32;
-                } else if (__value__ == (3757473i32)) {
-                    _pos_3755642 = (_pos_3755642 + (_width_3757405) : stdgo.GoInt);
-                    _pc_3755621 = (@:checkr _inst_3756069 ?? throw "null pointer dereference").out;
-                    _gotoNext = 3755998i32;
-                } else if (__value__ == (3757527i32)) {
-                    {
-                        var __tmp__ = _i._step(_pos_3755642);
-                        _r_3757560 = @:tmpset0 __tmp__._0;
-                        _width_3757563 = @:tmpset0 __tmp__._1;
-                    };
-                    if (((_r_3757560 == (10 : stdgo.GoInt32)) || (_r_3757560 == (-1 : stdgo.GoInt32)) : Bool)) {
-                        _gotoNext = 3757618i32;
-                    } else {
-                        _gotoNext = 3757641i32;
-                    };
-                } else if (__value__ == (3757618i32)) {
-                    var __blank__ = 0i32;
-                    _gotoNext = 3755546i32;
-                } else if (__value__ == (3757641i32)) {
-                    _pos_3755642 = (_pos_3755642 + (_width_3757563) : stdgo.GoInt);
-                    _pc_3755621 = (@:checkr _inst_3756069 ?? throw "null pointer dereference").out;
-                    _gotoNext = 3755998i32;
-                } else if (__value__ == (3757695i32)) {
-                    {
-                        var __tmp__ = _i._step(_pos_3755642);
-                        _r_3757723 = @:tmpset0 __tmp__._0;
-                        _width_3757726 = @:tmpset0 __tmp__._1;
-                    };
-                    if (_r_3757723 == ((-1 : stdgo.GoInt32))) {
-                        _gotoNext = 3757768i32;
-                    } else {
-                        _gotoNext = 3757791i32;
-                    };
-                } else if (__value__ == (3757768i32)) {
-                    var __blank__ = 0i32;
-                    _gotoNext = 3755546i32;
-                } else if (__value__ == (3757791i32)) {
-                    _pos_3755642 = (_pos_3755642 + (_width_3757726) : stdgo.GoInt);
-                    _pc_3755621 = (@:checkr _inst_3756069 ?? throw "null pointer dereference").out;
-                    _gotoNext = 3755998i32;
-                } else if (__value__ == (3757845i32)) {
-                    if (_arg_3755665) {
-                        _gotoNext = 3757880i32;
-                    } else {
-                        _gotoNext = 3757980i32;
-                    };
-                } else if (__value__ == (3757880i32)) {
-                    (@:checkr _b ?? throw "null pointer dereference")._cap[((@:checkr _inst_3756069 ?? throw "null pointer dereference").arg : stdgo.GoInt)] = _pos_3755642;
-                    var __blank__ = 0i32;
-                    _gotoNext = 3755546i32;
-                } else if (__value__ == (3757980i32)) {
-                    _gotoNext = 3757980i32;
-                    if (((@:checkr _inst_3756069 ?? throw "null pointer dereference").arg < ((@:checkr _b ?? throw "null pointer dereference")._cap.length : stdgo.GoUInt32) : Bool)) {
-                        _gotoNext = 3758019i32;
-                    } else {
-                        _gotoNext = 3758184i32;
-                    };
-                } else if (__value__ == (3758019i32)) {
-                    @:check2r _b._push(_re, _pc_3755621, (@:checkr _b ?? throw "null pointer dereference")._cap[((@:checkr _inst_3756069 ?? throw "null pointer dereference").arg : stdgo.GoInt)], true);
-                    (@:checkr _b ?? throw "null pointer dereference")._cap[((@:checkr _inst_3756069 ?? throw "null pointer dereference").arg : stdgo.GoInt)] = _pos_3755642;
-                    _gotoNext = 3758184i32;
-                } else if (__value__ == (3758184i32)) {
-                    _pc_3755621 = (@:checkr _inst_3756069 ?? throw "null pointer dereference").out;
-                    _gotoNext = 3755998i32;
-                } else if (__value__ == (3758228i32)) {
-                    _flag_3758259 = _i._context(_pos_3755642);
-                    if (!_flag_3758259._match(((@:checkr _inst_3756069 ?? throw "null pointer dereference").arg : stdgo._internal.regexp.syntax.Syntax_emptyop.EmptyOp))) {
-                        _gotoNext = 3758326i32;
-                    } else {
-                        _gotoNext = 3758349i32;
-                    };
-                } else if (__value__ == (3758326i32)) {
-                    var __blank__ = 0i32;
-                    _gotoNext = 3755546i32;
-                } else if (__value__ == (3758349i32)) {
-                    _pc_3755621 = (@:checkr _inst_3756069 ?? throw "null pointer dereference").out;
-                    _gotoNext = 3755998i32;
-                } else if (__value__ == (3758387i32)) {
-                    _pc_3755621 = (@:checkr _inst_3756069 ?? throw "null pointer dereference").out;
-                    _gotoNext = 3755998i32;
-                } else if (__value__ == (3758449i32)) {
-                    if (((@:checkr _b ?? throw "null pointer dereference")._cap.length) == ((0 : stdgo.GoInt))) {
-                        _gotoNext = 3758595i32;
-                    } else {
-                        _gotoNext = 3758761i32;
-                    };
-                } else if (__value__ == (3758595i32)) {
-                    return true;
-                    _gotoNext = 3758761i32;
-                } else if (__value__ == (3758761i32)) {
-                    if ((((@:checkr _b ?? throw "null pointer dereference")._cap.length) > (1 : stdgo.GoInt) : Bool)) {
-                        _gotoNext = 3758779i32;
-                    } else {
-                        _gotoNext = 3758808i32;
-                    };
-                } else if (__value__ == (3758779i32)) {
-                    (@:checkr _b ?? throw "null pointer dereference")._cap[(1 : stdgo.GoInt)] = _pos_3755642;
-                    _gotoNext = 3758808i32;
-                } else if (__value__ == (3758808i32)) {
-                    {
-                        _old_3758811 = (@:checkr _b ?? throw "null pointer dereference")._matchcap[(1 : stdgo.GoInt)];
-                        if (((_old_3758811 == (-1 : stdgo.GoInt)) || (((_longest_3755494 && (_pos_3755642 > (0 : stdgo.GoInt) : Bool) : Bool) && (_pos_3755642 > _old_3758811 : Bool) : Bool)) : Bool)) {
-                            _gotoNext = 3758880i32;
-                        } else {
-                            _gotoNext = 3758963i32;
-                        };
-                    };
-                } else if (__value__ == (3758880i32)) {
-                    (@:checkr _b ?? throw "null pointer dereference")._matchcap.__copyTo__((@:checkr _b ?? throw "null pointer dereference")._cap);
-                    _gotoNext = 3758963i32;
-                } else if (__value__ == (3758963i32)) {
-                    if (!_longest_3755494) {
-                        _gotoNext = 3758975i32;
-                    } else {
-                        _gotoNext = 3759065i32;
-                    };
-                } else if (__value__ == (3758975i32)) {
-                    return true;
-                    _gotoNext = 3759065i32;
-                } else if (__value__ == (3759065i32)) {
-                    if (_pos_3755642 == ((@:checkr _b ?? throw "null pointer dereference")._end)) {
-                        _gotoNext = 3759081i32;
-                    } else {
-                        _gotoNext = 3759164i32;
-                    };
-                } else if (__value__ == (3759081i32)) {
-                    return true;
-                    _gotoNext = 3759164i32;
-                } else if (__value__ == (3759164i32)) {
-                    var __blank__ = 0i32;
-                    _gotoNext = 3755546i32;
-                } else if (__value__ == (3759182i32)) {
-                    return ((_longest_3755494 && (((@:checkr _b ?? throw "null pointer dereference")._matchcap.length) > (1 : stdgo.GoInt) : Bool) : Bool) && ((@:checkr _b ?? throw "null pointer dereference")._matchcap[(1 : stdgo.GoInt)] >= (0 : stdgo.GoInt) : Bool) : Bool);
-=======
                     _longest_3691009 = (@:checkr _re ?? throw "null pointer dereference")._longest;
                     @:check2r _b._push(_re, _pc, _pos, false);
                     var __blank__ = 0i32;
@@ -2146,7 +1439,6 @@
                     _gotoNext = 3691061i32;
                 } else if (__value__ == (3694697i32)) {
                     return ((_longest_3691009 && (((@:checkr _b ?? throw "null pointer dereference")._matchcap.length) > (1 : stdgo.GoInt) : Bool) : Bool) && ((@:checkr _b ?? throw "null pointer dereference")._matchcap[(1 : stdgo.GoInt)] >= (0 : stdgo.GoInt) : Bool) : Bool);
->>>>>>> 1598d646
                     _gotoNext = -1i32;
                 };
             };
