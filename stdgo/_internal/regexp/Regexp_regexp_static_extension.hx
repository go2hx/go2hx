--- conflicted
+++ resolved
@@ -707,20 +707,6 @@
     @:tdfield
     static public function _doOnePass( _re:stdgo.Ref<stdgo._internal.regexp.Regexp_regexp.Regexp>, _ir:stdgo._internal.io.Io_runereader.RuneReader, _ib:stdgo.Slice<stdgo.GoUInt8>, _is:stdgo.GoString, _pos:stdgo.GoInt, _ncap:stdgo.GoInt, _dstCap:stdgo.Slice<stdgo.GoInt>):stdgo.Slice<stdgo.GoInt> {
         @:recv var _re:stdgo.Ref<stdgo._internal.regexp.Regexp_regexp.Regexp> = _re;
-<<<<<<< HEAD
-        var _r1_3851772:stdgo.GoInt32 = (0 : stdgo.GoInt32);
-        var _width1_3851807:stdgo.GoInt = (0 : stdgo.GoInt);
-        var _pc_3852005:stdgo.GoInt = (0 : stdgo.GoInt);
-        var _inst_3852029:stdgo.Ref<stdgo._internal.regexp.Regexp_t_onepassinst.T_onePassInst> = (null : stdgo.Ref<stdgo._internal.regexp.Regexp_t_onepassinst.T_onePassInst>);
-        var _startCond_3851435:stdgo._internal.regexp.syntax.Syntax_emptyop.EmptyOp = ((0 : stdgo.GoUInt8) : stdgo._internal.regexp.syntax.Syntax_emptyop.EmptyOp);
-        var _flag_3851910:stdgo._internal.regexp.Regexp_t_lazyflag.T_lazyFlag = ((0 : stdgo.GoUInt64) : stdgo._internal.regexp.Regexp_t_lazyflag.T_lazyFlag);
-        var _width_3851800:stdgo.GoInt = (0 : stdgo.GoInt);
-        var _r_3851769:stdgo.GoInt32 = (0 : stdgo.GoInt32);
-        var _i_3851733:stdgo._internal.regexp.Regexp_t_input.T_input = (null : stdgo._internal.regexp.Regexp_t_input.T_input);
-        var _i_3851683:stdgo.GoInt = (0 : stdgo.GoInt);
-        var _matched_3851661:Bool = false;
-        var _m_3851526:stdgo.Ref<stdgo._internal.regexp.Regexp_t_onepassmachine.T_onePassMachine> = (null : stdgo.Ref<stdgo._internal.regexp.Regexp_t_onepassmachine.T_onePassMachine>);
-=======
         var _i_3874399:stdgo._internal.regexp.Regexp_t_input.T_input = (null : stdgo._internal.regexp.Regexp_t_input.T_input);
         var _i_3874349:stdgo.GoInt = (0 : stdgo.GoInt);
         var _startCond_3874101:stdgo._internal.regexp.syntax.Syntax_emptyop.EmptyOp = ((0 : stdgo.GoUInt8) : stdgo._internal.regexp.syntax.Syntax_emptyop.EmptyOp);
@@ -733,63 +719,12 @@
         var _m_3874192:stdgo.Ref<stdgo._internal.regexp.Regexp_t_onepassmachine.T_onePassMachine> = (null : stdgo.Ref<stdgo._internal.regexp.Regexp_t_onepassmachine.T_onePassMachine>);
         var _inst_3874695:stdgo.Ref<stdgo._internal.regexp.Regexp_t_onepassinst.T_onePassInst> = (null : stdgo.Ref<stdgo._internal.regexp.Regexp_t_onepassinst.T_onePassInst>);
         var _pc_3874671:stdgo.GoInt = (0 : stdgo.GoInt);
->>>>>>> 75a1cf92
         var _gotoNext = 0i32;
         var __blank__ = _gotoNext == ((0i32 : stdgo.GoInt));
         while (_gotoNext != ((-1i32 : stdgo.GoInt))) {
             {
                 final __value__ = _gotoNext;
                 if (__value__ == (0i32)) {
-<<<<<<< HEAD
-                    _startCond_3851435 = (@:checkr _re ?? throw "null pointer dereference")._cond;
-                    if (_startCond_3851435 == ((255 : stdgo._internal.regexp.syntax.Syntax_emptyop.EmptyOp))) {
-                        _gotoNext = 3851492i32;
-                    } else {
-                        _gotoNext = 3851526i32;
-                    };
-                } else if (__value__ == (3851492i32)) {
-                    return (null : stdgo.Slice<stdgo.GoInt>);
-                    _gotoNext = 3851526i32;
-                } else if (__value__ == (3851526i32)) {
-                    _m_3851526 = stdgo._internal.regexp.Regexp__newonepassmachine._newOnePassMachine();
-                    if (((@:checkr _m_3851526 ?? throw "null pointer dereference")._matchcap.capacity < _ncap : Bool)) {
-                        _gotoNext = 3851578i32;
-                    } else {
-                        _gotoNext = 3851621i32;
-                    };
-                } else if (__value__ == (3851578i32)) {
-                    (@:checkr _m_3851526 ?? throw "null pointer dereference")._matchcap = (new stdgo.Slice<stdgo.GoInt>((_ncap : stdgo.GoInt).toBasic(), 0).__setNumber32__() : stdgo.Slice<stdgo.GoInt>);
-                    _gotoNext = 3851661i32;
-                } else if (__value__ == (3851621i32)) {
-                    _gotoNext = 3851621i32;
-                    (@:checkr _m_3851526 ?? throw "null pointer dereference")._matchcap = ((@:checkr _m_3851526 ?? throw "null pointer dereference")._matchcap.__slice__(0, _ncap) : stdgo.Slice<stdgo.GoInt>);
-                    var __blank__ = 0i32;
-                    _gotoNext = 3851661i32;
-                } else if (__value__ == (3851661i32)) {
-                    _matched_3851661 = false;
-                    if ((0i32 : stdgo.GoInt) < ((@:checkr _m_3851526 ?? throw "null pointer dereference")._matchcap.length)) {
-                        _gotoNext = 3851728i32;
-                    } else {
-                        _gotoNext = 3851733i32;
-                    };
-                } else if (__value__ == (3851705i32)) {
-                    (@:checkr _m_3851526 ?? throw "null pointer dereference")._matchcap[(_i_3851683 : stdgo.GoInt)] = (-1 : stdgo.GoInt);
-                    _i_3851683++;
-                    _gotoNext = 3851729i32;
-                } else if (__value__ == (3851728i32)) {
-                    _i_3851683 = 0i32;
-                    _gotoNext = 3851729i32;
-                } else if (__value__ == (3851729i32)) {
-                    if (_i_3851683 < ((@:checkr _m_3851526 ?? throw "null pointer dereference")._matchcap.length)) {
-                        _gotoNext = 3851705i32;
-                    } else {
-                        _gotoNext = 3851733i32;
-                    };
-                } else if (__value__ == (3851733i32)) {
-                    {
-                        var __tmp__ = @:check2 (@:checkr _m_3851526 ?? throw "null pointer dereference")._inputs._init(_ir, _ib, _is?.__copy__());
-                        _i_3851733 = @:tmpset0 __tmp__._0;
-=======
                     _startCond_3874101 = (@:checkr _re ?? throw "null pointer dereference")._cond;
                     if (_startCond_3874101 == ((255 : stdgo._internal.regexp.syntax.Syntax_emptyop.EmptyOp))) {
                         _gotoNext = 3874158i32;
@@ -838,245 +773,16 @@
                     {
                         var __tmp__ = @:check2 (@:checkr _m_3874192 ?? throw "null pointer dereference")._inputs._init(_ir, _ib, _is?.__copy__());
                         _i_3874399 = @:tmpset0 __tmp__._0;
->>>>>>> 75a1cf92
                     };
                     {
                         final __tmp__0 = (-1 : stdgo.GoInt32);
                         final __tmp__1 = (-1 : stdgo.GoInt32);
-<<<<<<< HEAD
-                        _r_3851769 = __tmp__0;
-                        _r1_3851772 = __tmp__1;
-=======
                         _r_3874435 = __tmp__0;
                         _r1_3874438 = __tmp__1;
->>>>>>> 75a1cf92
                     };
                     {
                         final __tmp__0 = (0 : stdgo.GoInt);
                         final __tmp__1 = (0 : stdgo.GoInt);
-<<<<<<< HEAD
-                        _width_3851800 = __tmp__0;
-                        _width1_3851807 = __tmp__1;
-                    };
-                    {
-                        var __tmp__ = _i_3851733._step(_pos);
-                        _r_3851769 = @:tmpset0 __tmp__._0;
-                        _width_3851800 = @:tmpset0 __tmp__._1;
-                    };
-                    if (_r_3851769 != ((-1 : stdgo.GoInt32))) {
-                        _gotoNext = 3851865i32;
-                    } else {
-                        _gotoNext = 3851906i32;
-                    };
-                } else if (__value__ == (3851865i32)) {
-                    {
-                        var __tmp__ = _i_3851733._step((_pos + _width_3851800 : stdgo.GoInt));
-                        _r1_3851772 = @:tmpset0 __tmp__._0;
-                        _width1_3851807 = @:tmpset0 __tmp__._1;
-                    };
-                    _gotoNext = 3851906i32;
-                } else if (__value__ == (3851906i32)) {
-                    if (_pos == ((0 : stdgo.GoInt))) {
-                        _gotoNext = 3851937i32;
-                    } else {
-                        _gotoNext = 3851975i32;
-                    };
-                } else if (__value__ == (3851937i32)) {
-                    _flag_3851910 = stdgo._internal.regexp.Regexp__newlazyflag._newLazyFlag((-1 : stdgo.GoInt32), _r_3851769);
-                    _gotoNext = 3852005i32;
-                } else if (__value__ == (3851975i32)) {
-                    _gotoNext = 3851975i32;
-                    _flag_3851910 = _i_3851733._context(_pos);
-                    var __blank__ = 0i32;
-                    _gotoNext = 3852005i32;
-                } else if (__value__ == (3852005i32)) {
-                    _pc_3852005 = (@:checkr (@:checkr _re ?? throw "null pointer dereference")._onepass ?? throw "null pointer dereference").start;
-                    _inst_3852029 = (stdgo.Go.setRef((@:checkr (@:checkr _re ?? throw "null pointer dereference")._onepass ?? throw "null pointer dereference").inst[(_pc_3852005 : stdgo.GoInt)]) : stdgo.Ref<stdgo._internal.regexp.Regexp_t_onepassinst.T_onePassInst>);
-                    if ((((_pos == ((0 : stdgo.GoInt)) && _flag_3851910._match(((@:checkr _inst_3852029 ?? throw "null pointer dereference").inst.arg : stdgo._internal.regexp.syntax.Syntax_emptyop.EmptyOp)) : Bool) && (((@:checkr _re ?? throw "null pointer dereference")._prefix.length) > (0 : stdgo.GoInt) : Bool) : Bool) && _i_3851733._canCheckPrefix() : Bool)) {
-                        _gotoNext = 3852212i32;
-                    } else {
-                        _gotoNext = 3852450i32;
-                    };
-                } else if (__value__ == (3852212i32)) {
-                    if (!_i_3851733._hasPrefix(_re)) {
-                        _gotoNext = 3852292i32;
-                    } else {
-                        _gotoNext = 3852315i32;
-                    };
-                } else if (__value__ == (3852292i32)) {
-                    _gotoNext = 3853574i32;
-                } else if (__value__ == (3852315i32)) {
-                    _pos = (_pos + (((@:checkr _re ?? throw "null pointer dereference")._prefix.length)) : stdgo.GoInt);
-                    {
-                        var __tmp__ = _i_3851733._step(_pos);
-                        _r_3851769 = @:tmpset0 __tmp__._0;
-                        _width_3851800 = @:tmpset0 __tmp__._1;
-                    };
-                    {
-                        var __tmp__ = _i_3851733._step((_pos + _width_3851800 : stdgo.GoInt));
-                        _r1_3851772 = @:tmpset0 __tmp__._0;
-                        _width1_3851807 = @:tmpset0 __tmp__._1;
-                    };
-                    _flag_3851910 = _i_3851733._context(_pos);
-                    _pc_3852005 = ((@:checkr _re ?? throw "null pointer dereference")._prefixEnd : stdgo.GoInt);
-                    _gotoNext = 3852450i32;
-                } else if (__value__ == (3852450i32)) {
-                    var __blank__ = 0i32;
-                    _gotoNext = 3852450i32;
-                    if (true) {
-                        _gotoNext = 3852454i32;
-                    } else {
-                        _gotoNext = 3853574i32;
-                    };
-                } else if (__value__ == (3852454i32)) {
-                    _inst_3852029 = (stdgo.Go.setRef((@:checkr (@:checkr _re ?? throw "null pointer dereference")._onepass ?? throw "null pointer dereference").inst[(_pc_3852005 : stdgo.GoInt)]) : stdgo.Ref<stdgo._internal.regexp.Regexp_t_onepassinst.T_onePassInst>);
-                    _pc_3852005 = ((@:checkr _inst_3852029 ?? throw "null pointer dereference").inst.out : stdgo.GoInt);
-                    _gotoNext = 3852509i32;
-                } else if (__value__ == (3852509i32)) {
-                    {
-                        final __value__ = (@:checkr _inst_3852029 ?? throw "null pointer dereference").inst.op;
-                        if (__value__ == ((4 : stdgo._internal.regexp.syntax.Syntax_instop.InstOp))) {
-                            _gotoNext = 3852560i32;
-                        } else if (__value__ == ((7 : stdgo._internal.regexp.syntax.Syntax_instop.InstOp))) {
-                            _gotoNext = 3852697i32;
-                        } else if (__value__ == ((8 : stdgo._internal.regexp.syntax.Syntax_instop.InstOp))) {
-                            _gotoNext = 3852769i32;
-                        } else if (__value__ == ((9 : stdgo._internal.regexp.syntax.Syntax_instop.InstOp))) {
-                            _gotoNext = 3852841i32;
-                        } else if (__value__ == ((10 : stdgo._internal.regexp.syntax.Syntax_instop.InstOp))) {
-                            _gotoNext = 3852882i32;
-                        } else if (__value__ == ((0 : stdgo._internal.regexp.syntax.Syntax_instop.InstOp)) || __value__ == ((1 : stdgo._internal.regexp.syntax.Syntax_instop.InstOp))) {
-                            _gotoNext = 3853020i32;
-                        } else if (__value__ == ((5 : stdgo._internal.regexp.syntax.Syntax_instop.InstOp))) {
-                            _gotoNext = 3853110i32;
-                        } else if (__value__ == ((6 : stdgo._internal.regexp.syntax.Syntax_instop.InstOp))) {
-                            _gotoNext = 3853149i32;
-                        } else if (__value__ == ((3 : stdgo._internal.regexp.syntax.Syntax_instop.InstOp))) {
-                            _gotoNext = 3853184i32;
-                        } else if (__value__ == ((2 : stdgo._internal.regexp.syntax.Syntax_instop.InstOp))) {
-                            _gotoNext = 3853293i32;
-                        } else {
-                            _gotoNext = 3852528i32;
-                        };
-                    };
-                } else if (__value__ == (3852528i32)) {
-                    throw stdgo.Go.toInterface(("bad inst" : stdgo.GoString));
-                    _gotoNext = 3853412i32;
-                } else if (__value__ == (3852560i32)) {
-                    _matched_3851661 = true;
-                    if ((((@:checkr _m_3851526 ?? throw "null pointer dereference")._matchcap.length) > (0 : stdgo.GoInt) : Bool)) {
-                        _gotoNext = 3852627i32;
-                    } else {
-                        _gotoNext = 3852683i32;
-                    };
-                } else if (__value__ == (3852627i32)) {
-                    (@:checkr _m_3851526 ?? throw "null pointer dereference")._matchcap[(0 : stdgo.GoInt)] = (0 : stdgo.GoInt);
-                    (@:checkr _m_3851526 ?? throw "null pointer dereference")._matchcap[(1 : stdgo.GoInt)] = _pos;
-                    _gotoNext = 3852683i32;
-                } else if (__value__ == (3852683i32)) {
-                    _gotoNext = 3853574i32;
-                } else if (__value__ == (3852697i32)) {
-                    if (!@:check2r _inst_3852029.matchRune(_r_3851769)) {
-                        _gotoNext = 3852744i32;
-                    } else {
-                        _gotoNext = 3853412i32;
-                    };
-                } else if (__value__ == (3852744i32)) {
-                    _gotoNext = 3853574i32;
-                } else if (__value__ == (3852769i32)) {
-                    if (_r_3851769 != ((@:checkr _inst_3852029 ?? throw "null pointer dereference").inst.rune[((0 : stdgo.GoInt) : stdgo.GoInt)])) {
-                        _gotoNext = 3852816i32;
-                    } else {
-                        _gotoNext = 3853412i32;
-                    };
-                } else if (__value__ == (3852816i32)) {
-                    _gotoNext = 3853574i32;
-                } else if (__value__ == (3852841i32)) {
-                    _gotoNext = 3853412i32;
-                } else if (__value__ == (3852882i32)) {
-                    if (_r_3851769 == ((10 : stdgo.GoInt32))) {
-                        _gotoNext = 3852928i32;
-                    } else {
-                        _gotoNext = 3853412i32;
-                    };
-                } else if (__value__ == (3852928i32)) {
-                    _gotoNext = 3853574i32;
-                } else if (__value__ == (3853020i32)) {
-                    _pc_3852005 = (stdgo._internal.regexp.Regexp__onepassnext._onePassNext(_inst_3852029, _r_3851769) : stdgo.GoInt);
-                    var __blank__ = 0i32;
-                    _gotoNext = 3852450i32;
-                } else if (__value__ == (3853110i32)) {
-                    _gotoNext = 3853574i32;
-                } else if (__value__ == (3853149i32)) {
-                    var __blank__ = 0i32;
-                    _gotoNext = 3852450i32;
-                } else if (__value__ == (3853184i32)) {
-                    if (!_flag_3851910._match(((@:checkr _inst_3852029 ?? throw "null pointer dereference").inst.arg : stdgo._internal.regexp.syntax.Syntax_emptyop.EmptyOp))) {
-                        _gotoNext = 3853256i32;
-                    } else {
-                        _gotoNext = 3853282i32;
-                    };
-                } else if (__value__ == (3853256i32)) {
-                    _gotoNext = 3853574i32;
-                } else if (__value__ == (3853282i32)) {
-                    var __blank__ = 0i32;
-                    _gotoNext = 3852450i32;
-                } else if (__value__ == (3853293i32)) {
-                    if ((((@:checkr _inst_3852029 ?? throw "null pointer dereference").inst.arg : stdgo.GoInt) < ((@:checkr _m_3851526 ?? throw "null pointer dereference")._matchcap.length) : Bool)) {
-                        _gotoNext = 3853356i32;
-                    } else {
-                        _gotoNext = 3853397i32;
-                    };
-                } else if (__value__ == (3853356i32)) {
-                    (@:checkr _m_3851526 ?? throw "null pointer dereference")._matchcap[((@:checkr _inst_3852029 ?? throw "null pointer dereference").inst.arg : stdgo.GoInt)] = _pos;
-                    _gotoNext = 3853397i32;
-                } else if (__value__ == (3853397i32)) {
-                    var __blank__ = 0i32;
-                    _gotoNext = 3852450i32;
-                } else if (__value__ == (3853412i32)) {
-                    if (_width_3851800 == ((0 : stdgo.GoInt))) {
-                        _gotoNext = 3853426i32;
-                    } else {
-                        _gotoNext = 3853443i32;
-                    };
-                } else if (__value__ == (3853426i32)) {
-                    _gotoNext = 3853574i32;
-                } else if (__value__ == (3853443i32)) {
-                    _flag_3851910 = stdgo._internal.regexp.Regexp__newlazyflag._newLazyFlag(_r_3851769, _r1_3851772);
-                    _pos = (_pos + (_width_3851800) : stdgo.GoInt);
-                    {
-                        final __tmp__0 = _r1_3851772;
-                        final __tmp__1 = _width1_3851807;
-                        _r_3851769 = __tmp__0;
-                        _width_3851800 = __tmp__1;
-                    };
-                    if (_r_3851769 != ((-1 : stdgo.GoInt32))) {
-                        _gotoNext = 3853528i32;
-                    } else {
-                        _gotoNext = 3852450i32;
-                    };
-                } else if (__value__ == (3853528i32)) {
-                    {
-                        var __tmp__ = _i_3851733._step((_pos + _width_3851800 : stdgo.GoInt));
-                        _r1_3851772 = @:tmpset0 __tmp__._0;
-                        _width1_3851807 = @:tmpset0 __tmp__._1;
-                    };
-                    _gotoNext = 3852450i32;
-                } else if (__value__ == (3853574i32)) {
-                    _gotoNext = 3853574i32;
-                    if (!_matched_3851661) {
-                        _gotoNext = 3853595i32;
-                    } else {
-                        _gotoNext = 3853639i32;
-                    };
-                } else if (__value__ == (3853595i32)) {
-                    stdgo._internal.regexp.Regexp__freeonepassmachine._freeOnePassMachine(_m_3851526);
-                    return (null : stdgo.Slice<stdgo.GoInt>);
-                    _gotoNext = 3853639i32;
-                } else if (__value__ == (3853639i32)) {
-                    _dstCap = (_dstCap.__append__(...((@:checkr _m_3851526 ?? throw "null pointer dereference")._matchcap : Array<stdgo.GoInt>)));
-                    stdgo._internal.regexp.Regexp__freeonepassmachine._freeOnePassMachine(_m_3851526);
-=======
                         _width_3874466 = __tmp__0;
                         _width1_3874473 = __tmp__1;
                     };
@@ -1298,7 +1004,6 @@
                 } else if (__value__ == (3876305i32)) {
                     _dstCap = (_dstCap.__append__(...((@:checkr _m_3874192 ?? throw "null pointer dereference")._matchcap : Array<stdgo.GoInt>)));
                     stdgo._internal.regexp.Regexp__freeonepassmachine._freeOnePassMachine(_m_3874192);
->>>>>>> 75a1cf92
                     return _dstCap;
                     _gotoNext = -1i32;
                 };
@@ -1310,143 +1015,18 @@
     @:tdfield
     static public function _backtrack( _re:stdgo.Ref<stdgo._internal.regexp.Regexp_regexp.Regexp>, _ib:stdgo.Slice<stdgo.GoUInt8>, _is:stdgo.GoString, _pos:stdgo.GoInt, _ncap:stdgo.GoInt, _dstCap:stdgo.Slice<stdgo.GoInt>):stdgo.Slice<stdgo.GoInt> {
         @:recv var _re:stdgo.Ref<stdgo._internal.regexp.Regexp_regexp.Regexp> = _re;
-<<<<<<< HEAD
-        var _advance_3841861:stdgo.GoInt = (0 : stdgo.GoInt);
-        var _width_3841711:stdgo.GoInt = (0 : stdgo.GoInt);
-        var _end_3841003:stdgo.GoInt = (0 : stdgo.GoInt);
-        var _i_3841000:stdgo._internal.regexp.Regexp_t_input.T_input = (null : stdgo._internal.regexp.Regexp_t_input.T_input);
-        var _b_3840980:stdgo.Ref<stdgo._internal.regexp.Regexp_t_bitstate.T_bitState> = (null : stdgo.Ref<stdgo._internal.regexp.Regexp_t_bitstate.T_bitState>);
-        var _startCond_3840773:stdgo._internal.regexp.syntax.Syntax_emptyop.EmptyOp = ((0 : stdgo.GoUInt8) : stdgo._internal.regexp.syntax.Syntax_emptyop.EmptyOp);
-=======
         var _b_3885216:stdgo.Ref<stdgo._internal.regexp.Regexp_t_bitstate.T_bitState> = (null : stdgo.Ref<stdgo._internal.regexp.Regexp_t_bitstate.T_bitState>);
         var _startCond_3885009:stdgo._internal.regexp.syntax.Syntax_emptyop.EmptyOp = ((0 : stdgo.GoUInt8) : stdgo._internal.regexp.syntax.Syntax_emptyop.EmptyOp);
         var _advance_3886097:stdgo.GoInt = (0 : stdgo.GoInt);
         var _width_3885947:stdgo.GoInt = (0 : stdgo.GoInt);
         var _end_3885239:stdgo.GoInt = (0 : stdgo.GoInt);
         var _i_3885236:stdgo._internal.regexp.Regexp_t_input.T_input = (null : stdgo._internal.regexp.Regexp_t_input.T_input);
->>>>>>> 75a1cf92
         var _gotoNext = 0i32;
         var __blank__ = _gotoNext == ((0i32 : stdgo.GoInt));
         while (_gotoNext != ((-1i32 : stdgo.GoInt))) {
             {
                 final __value__ = _gotoNext;
                 if (__value__ == (0i32)) {
-<<<<<<< HEAD
-                    _startCond_3840773 = (@:checkr _re ?? throw "null pointer dereference")._cond;
-                    if (_startCond_3840773 == ((255 : stdgo._internal.regexp.syntax.Syntax_emptyop.EmptyOp))) {
-                        _gotoNext = 3840830i32;
-                    } else {
-                        _gotoNext = 3840863i32;
-                    };
-                } else if (__value__ == (3840830i32)) {
-                    return (null : stdgo.Slice<stdgo.GoInt>);
-                    _gotoNext = 3840863i32;
-                } else if (__value__ == (3840863i32)) {
-                    if ((((_startCond_3840773 & (4 : stdgo._internal.regexp.syntax.Syntax_emptyop.EmptyOp) : stdgo._internal.regexp.syntax.Syntax_emptyop.EmptyOp) != (0 : stdgo._internal.regexp.syntax.Syntax_emptyop.EmptyOp)) && (_pos != (0 : stdgo.GoInt)) : Bool)) {
-                        _gotoNext = 3840915i32;
-                    } else {
-                        _gotoNext = 3840980i32;
-                    };
-                } else if (__value__ == (3840915i32)) {
-                    return (null : stdgo.Slice<stdgo.GoInt>);
-                    _gotoNext = 3840980i32;
-                } else if (__value__ == (3840980i32)) {
-                    _b_3840980 = stdgo._internal.regexp.Regexp__newbitstate._newBitState();
-                    {
-                        var __tmp__ = @:check2 (@:checkr _b_3840980 ?? throw "null pointer dereference")._inputs._init((null : stdgo._internal.io.Io_runereader.RuneReader), _ib, _is?.__copy__());
-                        _i_3841000 = @:tmpset0 __tmp__._0;
-                        _end_3841003 = @:tmpset0 __tmp__._1;
-                    };
-                    @:check2r _b_3840980._reset((@:checkr _re ?? throw "null pointer dereference")._prog, _end_3841003, _ncap);
-                    if ((_startCond_3840773 & (4 : stdgo._internal.regexp.syntax.Syntax_emptyop.EmptyOp) : stdgo._internal.regexp.syntax.Syntax_emptyop.EmptyOp) != ((0 : stdgo._internal.regexp.syntax.Syntax_emptyop.EmptyOp))) {
-                        _gotoNext = 3841169i32;
-                    } else {
-                        _gotoNext = 3841318i32;
-                    };
-                } else if (__value__ == (3841169i32)) {
-                    if ((((@:checkr _b_3840980 ?? throw "null pointer dereference")._cap.length) > (0 : stdgo.GoInt) : Bool)) {
-                        _gotoNext = 3841191i32;
-                    } else {
-                        _gotoNext = 3841217i32;
-                    };
-                } else if (__value__ == (3841191i32)) {
-                    (@:checkr _b_3840980 ?? throw "null pointer dereference")._cap[(0 : stdgo.GoInt)] = _pos;
-                    _gotoNext = 3841217i32;
-                } else if (__value__ == (3841217i32)) {
-                    if (!@:check2r _re._tryBacktrack(_b_3840980, _i_3841000, ((@:checkr (@:checkr _re ?? throw "null pointer dereference")._prog ?? throw "null pointer dereference").start : stdgo.GoUInt32), _pos)) {
-                        _gotoNext = 3841271i32;
-                    } else {
-                        _gotoNext = 3842205i32;
-                    };
-                } else if (__value__ == (3841271i32)) {
-                    stdgo._internal.regexp.Regexp__freebitstate._freeBitState(_b_3840980);
-                    return (null : stdgo.Slice<stdgo.GoInt>);
-                    _gotoNext = 3842205i32;
-                } else if (__value__ == (3841318i32)) {
-                    _gotoNext = 3841318i32;
-                    _width_3841711 = (-1 : stdgo.GoInt);
-                    var __blank__ = 0i32;
-                    _gotoNext = 3841725i32;
-                } else if (__value__ == (3841725i32)) {
-                    if (((_pos <= _end_3841003 : Bool) && (_width_3841711 != (0 : stdgo.GoInt)) : Bool)) {
-                        _gotoNext = 3841770i32;
-                    } else {
-                        _gotoNext = 3842172i32;
-                    };
-                } else if (__value__ == (3841770i32)) {
-                    if ((((@:checkr _re ?? throw "null pointer dereference")._prefix.length) > (0 : stdgo.GoInt) : Bool)) {
-                        _gotoNext = 3841797i32;
-                    } else {
-                        _gotoNext = 3841981i32;
-                    };
-                } else if (__value__ == (3841797i32)) {
-                    _advance_3841861 = _i_3841000._index(_re, _pos);
-                    if ((_advance_3841861 < (0 : stdgo.GoInt) : Bool)) {
-                        _gotoNext = 3841908i32;
-                    } else {
-                        _gotoNext = 3841957i32;
-                    };
-                } else if (__value__ == (3841908i32)) {
-                    stdgo._internal.regexp.Regexp__freebitstate._freeBitState(_b_3840980);
-                    return (null : stdgo.Slice<stdgo.GoInt>);
-                    _gotoNext = 3841957i32;
-                } else if (__value__ == (3841957i32)) {
-                    _pos = (_pos + (_advance_3841861) : stdgo.GoInt);
-                    _gotoNext = 3841981i32;
-                } else if (__value__ == (3841981i32)) {
-                    if ((((@:checkr _b_3840980 ?? throw "null pointer dereference")._cap.length) > (0 : stdgo.GoInt) : Bool)) {
-                        _gotoNext = 3841999i32;
-                    } else {
-                        _gotoNext = 3842028i32;
-                    };
-                } else if (__value__ == (3841999i32)) {
-                    (@:checkr _b_3840980 ?? throw "null pointer dereference")._cap[(0 : stdgo.GoInt)] = _pos;
-                    _gotoNext = 3842028i32;
-                } else if (__value__ == (3842028i32)) {
-                    if (@:check2r _re._tryBacktrack(_b_3840980, _i_3841000, ((@:checkr (@:checkr _re ?? throw "null pointer dereference")._prog ?? throw "null pointer dereference").start : stdgo.GoUInt32), _pos)) {
-                        _gotoNext = 3842081i32;
-                    } else {
-                        _gotoNext = 3842143i32;
-                    };
-                } else if (__value__ == (3842081i32)) {
-                    _gotoNext = 3842205i32;
-                } else if (__value__ == (3842143i32)) {
-                    {
-                        var __tmp__ = _i_3841000._step(_pos);
-                        _width_3841711 = @:tmpset0 __tmp__._1;
-                    };
-                    _pos = (_pos + (_width_3841711) : stdgo.GoInt);
-                    _gotoNext = 3841725i32;
-                } else if (__value__ == (3842172i32)) {
-                    stdgo._internal.regexp.Regexp__freebitstate._freeBitState(_b_3840980);
-                    return (null : stdgo.Slice<stdgo.GoInt>);
-                    var __blank__ = 0i32;
-                    _gotoNext = 3842205i32;
-                } else if (__value__ == (3842205i32)) {
-                    _gotoNext = 3842205i32;
-                    _dstCap = (_dstCap.__append__(...((@:checkr _b_3840980 ?? throw "null pointer dereference")._matchcap : Array<stdgo.GoInt>)));
-                    stdgo._internal.regexp.Regexp__freebitstate._freeBitState(_b_3840980);
-=======
                     _startCond_3885009 = (@:checkr _re ?? throw "null pointer dereference")._cond;
                     if (_startCond_3885009 == ((255 : stdgo._internal.regexp.syntax.Syntax_emptyop.EmptyOp))) {
                         _gotoNext = 3885066i32;
@@ -1561,7 +1141,6 @@
                     _gotoNext = 3886441i32;
                     _dstCap = (_dstCap.__append__(...((@:checkr _b_3885216 ?? throw "null pointer dereference")._matchcap : Array<stdgo.GoInt>)));
                     stdgo._internal.regexp.Regexp__freebitstate._freeBitState(_b_3885216);
->>>>>>> 75a1cf92
                     return _dstCap;
                     _gotoNext = -1i32;
                 };
@@ -1573,24 +1152,6 @@
     @:tdfield
     static public function _tryBacktrack( _re:stdgo.Ref<stdgo._internal.regexp.Regexp_regexp.Regexp>, _b:stdgo.Ref<stdgo._internal.regexp.Regexp_t_bitstate.T_bitState>, _i:stdgo._internal.regexp.Regexp_t_input.T_input, _pc:stdgo.GoUInt32, _pos:stdgo.GoInt):Bool {
         @:recv var _re:stdgo.Ref<stdgo._internal.regexp.Regexp_regexp.Regexp> = _re;
-<<<<<<< HEAD
-        var _width_3839084:stdgo.GoInt = (0 : stdgo.GoInt);
-        var _r_3838918:stdgo.GoInt32 = (0 : stdgo.GoInt32);
-        var _old_3840169:stdgo.GoInt = (0 : stdgo.GoInt);
-        var _flag_3839617:stdgo._internal.regexp.Regexp_t_lazyflag.T_lazyFlag = ((0 : stdgo.GoUInt64) : stdgo._internal.regexp.Regexp_t_lazyflag.T_lazyFlag);
-        var _width_3838763:stdgo.GoInt = (0 : stdgo.GoInt);
-        var _pos_3837000:stdgo.GoInt = (0 : stdgo.GoInt);
-        var _width_3838611:stdgo.GoInt = (0 : stdgo.GoInt);
-        var _inst_3837427:stdgo.Ref<stdgo._internal.regexp.syntax.Syntax_inst.Inst> = (null : stdgo.Ref<stdgo._internal.regexp.syntax.Syntax_inst.Inst>);
-        var _l_3836928:stdgo.GoInt = (0 : stdgo.GoInt);
-        var _longest_3836852:Bool = false;
-        var _r_3839081:stdgo.GoInt32 = (0 : stdgo.GoInt32);
-        var _r_3838760:stdgo.GoInt32 = (0 : stdgo.GoInt32);
-        var _width_3838921:stdgo.GoInt = (0 : stdgo.GoInt);
-        var _r_3838608:stdgo.GoInt32 = (0 : stdgo.GoInt32);
-        var _arg_3837023:Bool = false;
-        var _pc_3836979:stdgo.GoUInt32 = (0 : stdgo.GoUInt32);
-=======
         var _width_3883320:stdgo.GoInt = (0 : stdgo.GoInt);
         var _l_3881164:stdgo.GoInt = (0 : stdgo.GoInt);
         var _inst_3881663:stdgo.Ref<stdgo._internal.regexp.syntax.Syntax_inst.Inst> = (null : stdgo.Ref<stdgo._internal.regexp.syntax.Syntax_inst.Inst>);
@@ -1607,280 +1168,12 @@
         var _r_3882844:stdgo.GoInt32 = (0 : stdgo.GoInt32);
         var _old_3884405:stdgo.GoInt = (0 : stdgo.GoInt);
         var _flag_3883853:stdgo._internal.regexp.Regexp_t_lazyflag.T_lazyFlag = ((0 : stdgo.GoUInt64) : stdgo._internal.regexp.Regexp_t_lazyflag.T_lazyFlag);
->>>>>>> 75a1cf92
         var _gotoNext = 0i32;
         var __blank__ = _gotoNext == ((0i32 : stdgo.GoInt));
         while (_gotoNext != ((-1i32 : stdgo.GoInt))) {
             {
                 final __value__ = _gotoNext;
                 if (__value__ == (0i32)) {
-<<<<<<< HEAD
-                    _longest_3836852 = (@:checkr _re ?? throw "null pointer dereference")._longest;
-                    @:check2r _b._push(_re, _pc, _pos, false);
-                    var __blank__ = 0i32;
-                    _gotoNext = 3836904i32;
-                } else if (__value__ == (3836904i32)) {
-                    if ((((@:checkr _b ?? throw "null pointer dereference")._jobs.length) > (0 : stdgo.GoInt) : Bool)) {
-                        _gotoNext = 3836924i32;
-                    } else {
-                        _gotoNext = 3840540i32;
-                    };
-                } else if (__value__ == (3836924i32)) {
-                    _l_3836928 = (((@:checkr _b ?? throw "null pointer dereference")._jobs.length) - (1 : stdgo.GoInt) : stdgo.GoInt);
-                    _pc_3836979 = (@:checkr _b ?? throw "null pointer dereference")._jobs[(_l_3836928 : stdgo.GoInt)]._pc;
-                    _pos_3837000 = (@:checkr _b ?? throw "null pointer dereference")._jobs[(_l_3836928 : stdgo.GoInt)]._pos;
-                    _arg_3837023 = (@:checkr _b ?? throw "null pointer dereference")._jobs[(_l_3836928 : stdgo.GoInt)]._arg;
-                    (@:checkr _b ?? throw "null pointer dereference")._jobs = ((@:checkr _b ?? throw "null pointer dereference")._jobs.__slice__(0, _l_3836928) : stdgo.Slice<stdgo._internal.regexp.Regexp_t_job.T_job>);
-                    _gotoNext = 3837418i32;
-                } else if (__value__ == (3837356i32)) {
-                    if (!@:check2r _b._shouldVisit(_pc_3836979, _pos_3837000)) {
-                        _gotoNext = 3837399i32;
-                    } else {
-                        _gotoNext = 3837418i32;
-                    };
-                } else if (__value__ == (3837399i32)) {
-                    var __blank__ = 0i32;
-                    _gotoNext = 3836904i32;
-                } else if (__value__ == (3837418i32)) {
-                    _gotoNext = 3837418i32;
-                    _inst_3837427 = (stdgo.Go.setRef((@:checkr (@:checkr _re ?? throw "null pointer dereference")._prog ?? throw "null pointer dereference").inst[(_pc_3836979 : stdgo.GoInt)]) : stdgo.Ref<stdgo._internal.regexp.syntax.Syntax_inst.Inst>);
-                    _gotoNext = 3837456i32;
-                } else if (__value__ == (3837456i32)) {
-                    {
-                        final __value__ = (@:checkr _inst_3837427 ?? throw "null pointer dereference").op;
-                        if (__value__ == ((5 : stdgo._internal.regexp.syntax.Syntax_instop.InstOp))) {
-                            _gotoNext = 3837507i32;
-                        } else if (__value__ == ((0 : stdgo._internal.regexp.syntax.Syntax_instop.InstOp))) {
-                            _gotoNext = 3837563i32;
-                        } else if (__value__ == ((1 : stdgo._internal.regexp.syntax.Syntax_instop.InstOp))) {
-                            _gotoNext = 3838124i32;
-                        } else if (__value__ == ((7 : stdgo._internal.regexp.syntax.Syntax_instop.InstOp))) {
-                            _gotoNext = 3838583i32;
-                        } else if (__value__ == ((8 : stdgo._internal.regexp.syntax.Syntax_instop.InstOp))) {
-                            _gotoNext = 3838734i32;
-                        } else if (__value__ == ((10 : stdgo._internal.regexp.syntax.Syntax_instop.InstOp))) {
-                            _gotoNext = 3838885i32;
-                        } else if (__value__ == ((9 : stdgo._internal.regexp.syntax.Syntax_instop.InstOp))) {
-                            _gotoNext = 3839053i32;
-                        } else if (__value__ == ((2 : stdgo._internal.regexp.syntax.Syntax_instop.InstOp))) {
-                            _gotoNext = 3839203i32;
-                        } else if (__value__ == ((3 : stdgo._internal.regexp.syntax.Syntax_instop.InstOp))) {
-                            _gotoNext = 3839586i32;
-                        } else if (__value__ == ((6 : stdgo._internal.regexp.syntax.Syntax_instop.InstOp))) {
-                            _gotoNext = 3839745i32;
-                        } else if (__value__ == ((4 : stdgo._internal.regexp.syntax.Syntax_instop.InstOp))) {
-                            _gotoNext = 3839807i32;
-                        } else {
-                            _gotoNext = 3837475i32;
-                        };
-                    };
-                } else if (__value__ == (3837475i32)) {
-                    throw stdgo.Go.toInterface(("bad inst" : stdgo.GoString));
-                    _gotoNext = 3836904i32;
-                } else if (__value__ == (3837507i32)) {
-                    throw stdgo.Go.toInterface(("unexpected InstFail" : stdgo.GoString));
-                    _gotoNext = 3836904i32;
-                } else if (__value__ == (3837563i32)) {
-                    if (_arg_3837023) {
-                        _gotoNext = 3837936i32;
-                    } else {
-                        _gotoNext = 3838044i32;
-                    };
-                } else if (__value__ == (3837936i32)) {
-                    _arg_3837023 = false;
-                    _pc_3836979 = (@:checkr _inst_3837427 ?? throw "null pointer dereference").arg;
-                    _gotoNext = 3837356i32;
-                } else if (__value__ == (3838044i32)) {
-                    _gotoNext = 3838044i32;
-                    @:check2r _b._push(_re, _pc_3836979, _pos_3837000, true);
-                    _pc_3836979 = (@:checkr _inst_3837427 ?? throw "null pointer dereference").out;
-                    _gotoNext = 3837356i32;
-                } else if (__value__ == (3838124i32)) {
-                    _gotoNext = 3838212i32;
-                } else if (__value__ == (3838212i32)) {
-                    {
-                        final __value__ = (@:checkr (@:checkr _re ?? throw "null pointer dereference")._prog ?? throw "null pointer dereference").inst[((@:checkr _inst_3837427 ?? throw "null pointer dereference").out : stdgo.GoInt)].op;
-                        if (__value__ == ((7 : stdgo._internal.regexp.syntax.Syntax_instop.InstOp)) || __value__ == ((8 : stdgo._internal.regexp.syntax.Syntax_instop.InstOp)) || __value__ == ((9 : stdgo._internal.regexp.syntax.Syntax_instop.InstOp)) || __value__ == ((10 : stdgo._internal.regexp.syntax.Syntax_instop.InstOp))) {
-                            _gotoNext = 3838250i32;
-                        } else {
-                            _gotoNext = 3838507i32;
-                        };
-                    };
-                } else if (__value__ == (3838250i32)) {
-                    @:check2r _b._push(_re, (@:checkr _inst_3837427 ?? throw "null pointer dereference").arg, _pos_3837000, false);
-                    _pc_3836979 = (@:checkr _inst_3837427 ?? throw "null pointer dereference").arg;
-                    _pos_3837000 = (@:checkr _b ?? throw "null pointer dereference")._end;
-                    _gotoNext = 3837356i32;
-                } else if (__value__ == (3838507i32)) {
-                    @:check2r _b._push(_re, (@:checkr _inst_3837427 ?? throw "null pointer dereference").out, (@:checkr _b ?? throw "null pointer dereference")._end, false);
-                    _pc_3836979 = (@:checkr _inst_3837427 ?? throw "null pointer dereference").out;
-                    _gotoNext = 3837356i32;
-                } else if (__value__ == (3838583i32)) {
-                    {
-                        var __tmp__ = _i._step(_pos_3837000);
-                        _r_3838608 = @:tmpset0 __tmp__._0;
-                        _width_3838611 = @:tmpset0 __tmp__._1;
-                    };
-                    if (!@:check2r _inst_3837427.matchRune(_r_3838608)) {
-                        _gotoNext = 3838657i32;
-                    } else {
-                        _gotoNext = 3838680i32;
-                    };
-                } else if (__value__ == (3838657i32)) {
-                    var __blank__ = 0i32;
-                    _gotoNext = 3836904i32;
-                } else if (__value__ == (3838680i32)) {
-                    _pos_3837000 = (_pos_3837000 + (_width_3838611) : stdgo.GoInt);
-                    _pc_3836979 = (@:checkr _inst_3837427 ?? throw "null pointer dereference").out;
-                    _gotoNext = 3837356i32;
-                } else if (__value__ == (3838734i32)) {
-                    {
-                        var __tmp__ = _i._step(_pos_3837000);
-                        _r_3838760 = @:tmpset0 __tmp__._0;
-                        _width_3838763 = @:tmpset0 __tmp__._1;
-                    };
-                    if (_r_3838760 != ((@:checkr _inst_3837427 ?? throw "null pointer dereference").rune[((0 : stdgo.GoInt) : stdgo.GoInt)])) {
-                        _gotoNext = 3838808i32;
-                    } else {
-                        _gotoNext = 3838831i32;
-                    };
-                } else if (__value__ == (3838808i32)) {
-                    var __blank__ = 0i32;
-                    _gotoNext = 3836904i32;
-                } else if (__value__ == (3838831i32)) {
-                    _pos_3837000 = (_pos_3837000 + (_width_3838763) : stdgo.GoInt);
-                    _pc_3836979 = (@:checkr _inst_3837427 ?? throw "null pointer dereference").out;
-                    _gotoNext = 3837356i32;
-                } else if (__value__ == (3838885i32)) {
-                    {
-                        var __tmp__ = _i._step(_pos_3837000);
-                        _r_3838918 = @:tmpset0 __tmp__._0;
-                        _width_3838921 = @:tmpset0 __tmp__._1;
-                    };
-                    if (((_r_3838918 == (10 : stdgo.GoInt32)) || (_r_3838918 == (-1 : stdgo.GoInt32)) : Bool)) {
-                        _gotoNext = 3838976i32;
-                    } else {
-                        _gotoNext = 3838999i32;
-                    };
-                } else if (__value__ == (3838976i32)) {
-                    var __blank__ = 0i32;
-                    _gotoNext = 3836904i32;
-                } else if (__value__ == (3838999i32)) {
-                    _pos_3837000 = (_pos_3837000 + (_width_3838921) : stdgo.GoInt);
-                    _pc_3836979 = (@:checkr _inst_3837427 ?? throw "null pointer dereference").out;
-                    _gotoNext = 3837356i32;
-                } else if (__value__ == (3839053i32)) {
-                    {
-                        var __tmp__ = _i._step(_pos_3837000);
-                        _r_3839081 = @:tmpset0 __tmp__._0;
-                        _width_3839084 = @:tmpset0 __tmp__._1;
-                    };
-                    if (_r_3839081 == ((-1 : stdgo.GoInt32))) {
-                        _gotoNext = 3839126i32;
-                    } else {
-                        _gotoNext = 3839149i32;
-                    };
-                } else if (__value__ == (3839126i32)) {
-                    var __blank__ = 0i32;
-                    _gotoNext = 3836904i32;
-                } else if (__value__ == (3839149i32)) {
-                    _pos_3837000 = (_pos_3837000 + (_width_3839084) : stdgo.GoInt);
-                    _pc_3836979 = (@:checkr _inst_3837427 ?? throw "null pointer dereference").out;
-                    _gotoNext = 3837356i32;
-                } else if (__value__ == (3839203i32)) {
-                    if (_arg_3837023) {
-                        _gotoNext = 3839238i32;
-                    } else {
-                        _gotoNext = 3839338i32;
-                    };
-                } else if (__value__ == (3839238i32)) {
-                    (@:checkr _b ?? throw "null pointer dereference")._cap[((@:checkr _inst_3837427 ?? throw "null pointer dereference").arg : stdgo.GoInt)] = _pos_3837000;
-                    var __blank__ = 0i32;
-                    _gotoNext = 3836904i32;
-                } else if (__value__ == (3839338i32)) {
-                    _gotoNext = 3839338i32;
-                    if (((@:checkr _inst_3837427 ?? throw "null pointer dereference").arg < ((@:checkr _b ?? throw "null pointer dereference")._cap.length : stdgo.GoUInt32) : Bool)) {
-                        _gotoNext = 3839377i32;
-                    } else {
-                        _gotoNext = 3839542i32;
-                    };
-                } else if (__value__ == (3839377i32)) {
-                    @:check2r _b._push(_re, _pc_3836979, (@:checkr _b ?? throw "null pointer dereference")._cap[((@:checkr _inst_3837427 ?? throw "null pointer dereference").arg : stdgo.GoInt)], true);
-                    (@:checkr _b ?? throw "null pointer dereference")._cap[((@:checkr _inst_3837427 ?? throw "null pointer dereference").arg : stdgo.GoInt)] = _pos_3837000;
-                    _gotoNext = 3839542i32;
-                } else if (__value__ == (3839542i32)) {
-                    _pc_3836979 = (@:checkr _inst_3837427 ?? throw "null pointer dereference").out;
-                    _gotoNext = 3837356i32;
-                } else if (__value__ == (3839586i32)) {
-                    _flag_3839617 = _i._context(_pos_3837000);
-                    if (!_flag_3839617._match(((@:checkr _inst_3837427 ?? throw "null pointer dereference").arg : stdgo._internal.regexp.syntax.Syntax_emptyop.EmptyOp))) {
-                        _gotoNext = 3839684i32;
-                    } else {
-                        _gotoNext = 3839707i32;
-                    };
-                } else if (__value__ == (3839684i32)) {
-                    var __blank__ = 0i32;
-                    _gotoNext = 3836904i32;
-                } else if (__value__ == (3839707i32)) {
-                    _pc_3836979 = (@:checkr _inst_3837427 ?? throw "null pointer dereference").out;
-                    _gotoNext = 3837356i32;
-                } else if (__value__ == (3839745i32)) {
-                    _pc_3836979 = (@:checkr _inst_3837427 ?? throw "null pointer dereference").out;
-                    _gotoNext = 3837356i32;
-                } else if (__value__ == (3839807i32)) {
-                    if (((@:checkr _b ?? throw "null pointer dereference")._cap.length) == ((0 : stdgo.GoInt))) {
-                        _gotoNext = 3839953i32;
-                    } else {
-                        _gotoNext = 3840119i32;
-                    };
-                } else if (__value__ == (3839953i32)) {
-                    return true;
-                    _gotoNext = 3840119i32;
-                } else if (__value__ == (3840119i32)) {
-                    if ((((@:checkr _b ?? throw "null pointer dereference")._cap.length) > (1 : stdgo.GoInt) : Bool)) {
-                        _gotoNext = 3840137i32;
-                    } else {
-                        _gotoNext = 3840166i32;
-                    };
-                } else if (__value__ == (3840137i32)) {
-                    (@:checkr _b ?? throw "null pointer dereference")._cap[(1 : stdgo.GoInt)] = _pos_3837000;
-                    _gotoNext = 3840166i32;
-                } else if (__value__ == (3840166i32)) {
-                    {
-                        _old_3840169 = (@:checkr _b ?? throw "null pointer dereference")._matchcap[(1 : stdgo.GoInt)];
-                        if (((_old_3840169 == (-1 : stdgo.GoInt)) || (((_longest_3836852 && (_pos_3837000 > (0 : stdgo.GoInt) : Bool) : Bool) && (_pos_3837000 > _old_3840169 : Bool) : Bool)) : Bool)) {
-                            _gotoNext = 3840238i32;
-                        } else {
-                            _gotoNext = 3840321i32;
-                        };
-                    };
-                } else if (__value__ == (3840238i32)) {
-                    (@:checkr _b ?? throw "null pointer dereference")._matchcap.__copyTo__((@:checkr _b ?? throw "null pointer dereference")._cap);
-                    _gotoNext = 3840321i32;
-                } else if (__value__ == (3840321i32)) {
-                    if (!_longest_3836852) {
-                        _gotoNext = 3840333i32;
-                    } else {
-                        _gotoNext = 3840423i32;
-                    };
-                } else if (__value__ == (3840333i32)) {
-                    return true;
-                    _gotoNext = 3840423i32;
-                } else if (__value__ == (3840423i32)) {
-                    if (_pos_3837000 == ((@:checkr _b ?? throw "null pointer dereference")._end)) {
-                        _gotoNext = 3840439i32;
-                    } else {
-                        _gotoNext = 3840522i32;
-                    };
-                } else if (__value__ == (3840439i32)) {
-                    return true;
-                    _gotoNext = 3840522i32;
-                } else if (__value__ == (3840522i32)) {
-                    var __blank__ = 0i32;
-                    _gotoNext = 3836904i32;
-                } else if (__value__ == (3840540i32)) {
-                    return ((_longest_3836852 && (((@:checkr _b ?? throw "null pointer dereference")._matchcap.length) > (1 : stdgo.GoInt) : Bool) : Bool) && ((@:checkr _b ?? throw "null pointer dereference")._matchcap[(1 : stdgo.GoInt)] >= (0 : stdgo.GoInt) : Bool) : Bool);
-=======
                     _longest_3881088 = (@:checkr _re ?? throw "null pointer dereference")._longest;
                     @:check2r _b._push(_re, _pc, _pos, false);
                     var __blank__ = 0i32;
@@ -2146,7 +1439,6 @@
                     _gotoNext = 3881140i32;
                 } else if (__value__ == (3884776i32)) {
                     return ((_longest_3881088 && (((@:checkr _b ?? throw "null pointer dereference")._matchcap.length) > (1 : stdgo.GoInt) : Bool) : Bool) && ((@:checkr _b ?? throw "null pointer dereference")._matchcap[(1 : stdgo.GoInt)] >= (0 : stdgo.GoInt) : Bool) : Bool);
->>>>>>> 75a1cf92
                     _gotoNext = -1i32;
                 };
             };
