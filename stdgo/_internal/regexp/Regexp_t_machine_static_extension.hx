package stdgo._internal.regexp;
@:keep @:allow(stdgo._internal.regexp.Regexp.T_machine_asInterface) class T_machine_static_extension {
    @:keep
    @:tdfield
    static public function _add( _m:stdgo.Ref<stdgo._internal.regexp.Regexp_t_machine.T_machine>, _q:stdgo.Ref<stdgo._internal.regexp.Regexp_t_queue.T_queue>, _pc:stdgo.GoUInt32, _pos:stdgo.GoInt, _cap:stdgo.Slice<stdgo.GoInt>, _cond:stdgo.Pointer<stdgo._internal.regexp.Regexp_t_lazyflag.T_lazyFlag>, _t:stdgo.Ref<stdgo._internal.regexp.Regexp_t_thread.T_thread>):stdgo.Ref<stdgo._internal.regexp.Regexp_t_thread.T_thread> {
        @:recv var _m:stdgo.Ref<stdgo._internal.regexp.Regexp_t_machine.T_machine> = _m;
<<<<<<< HEAD
        var _opos_3850991:stdgo.GoInt = (0 : stdgo.GoInt);
        var _i_3850572:stdgo.Ref<stdgo._internal.regexp.syntax.Syntax_inst.Inst> = (null : stdgo.Ref<stdgo._internal.regexp.syntax.Syntax_inst.Inst>);
        var _d_3850505:stdgo.Ref<stdgo._internal.regexp.Regexp_t_entry.T_entry> = (null : stdgo.Ref<stdgo._internal.regexp.Regexp_t_entry.T_entry>);
        var _j_3850461:stdgo.GoInt = (0 : stdgo.GoInt);
        var _j_3850376:stdgo.GoUInt32 = (0 : stdgo.GoUInt32);
=======
        var _j_3704065:stdgo.GoUInt32 = (0 : stdgo.GoUInt32);
        var _opos_3704680:stdgo.GoInt = (0 : stdgo.GoInt);
        var _i_3704261:stdgo.Ref<stdgo._internal.regexp.syntax.Syntax_inst.Inst> = (null : stdgo.Ref<stdgo._internal.regexp.syntax.Syntax_inst.Inst>);
        var _d_3704194:stdgo.Ref<stdgo._internal.regexp.Regexp_t_entry.T_entry> = (null : stdgo.Ref<stdgo._internal.regexp.Regexp_t_entry.T_entry>);
        var _j_3704150:stdgo.GoInt = (0 : stdgo.GoInt);
>>>>>>> 5c6bc43f
        var _gotoNext = 0i32;
        var __blank__ = _gotoNext == ((0i32 : stdgo.GoInt));
        while (_gotoNext != ((-1i32 : stdgo.GoInt))) {
            {
                final __value__ = _gotoNext;
                if (__value__ == (0i32)) {
<<<<<<< HEAD
                    _gotoNext = 3850337i32;
                } else if (__value__ == (3850337i32)) {
                    if (_pc == ((0u32 : stdgo.GoUInt32))) {
                        _gotoNext = 3850356i32;
                    } else {
                        _gotoNext = 3850373i32;
                    };
                } else if (__value__ == (3850356i32)) {
                    return _t;
                    _gotoNext = 3850373i32;
                } else if (__value__ == (3850373i32)) {
                    {
                        _j_3850376 = (@:checkr _q ?? throw "null pointer dereference")._sparse[(_pc : stdgo.GoInt)];
                        if (((_j_3850376 < ((@:checkr _q ?? throw "null pointer dereference")._dense.length : stdgo.GoUInt32) : Bool) && ((@:checkr _q ?? throw "null pointer dereference")._dense[(_j_3850376 : stdgo.GoInt)]._pc == _pc) : Bool)) {
                            _gotoNext = 3850443i32;
                        } else {
                            _gotoNext = 3850461i32;
                        };
                    };
                } else if (__value__ == (3850443i32)) {
                    return _t;
                    _gotoNext = 3850461i32;
                } else if (__value__ == (3850461i32)) {
                    _j_3850461 = ((@:checkr _q ?? throw "null pointer dereference")._dense.length);
                    (@:checkr _q ?? throw "null pointer dereference")._dense = ((@:checkr _q ?? throw "null pointer dereference")._dense.__slice__(0, (_j_3850461 + (1 : stdgo.GoInt) : stdgo.GoInt)) : stdgo.Slice<stdgo._internal.regexp.Regexp_t_entry.T_entry>);
                    _d_3850505 = (stdgo.Go.setRef((@:checkr _q ?? throw "null pointer dereference")._dense[(_j_3850461 : stdgo.GoInt)]) : stdgo.Ref<stdgo._internal.regexp.Regexp_t_entry.T_entry>);
                    (@:checkr _d_3850505 ?? throw "null pointer dereference")._t = null;
                    (@:checkr _d_3850505 ?? throw "null pointer dereference")._pc = _pc;
                    (@:checkr _q ?? throw "null pointer dereference")._sparse[(_pc : stdgo.GoInt)] = (_j_3850461 : stdgo.GoUInt32);
                    _i_3850572 = (stdgo.Go.setRef((@:checkr (@:checkr _m ?? throw "null pointer dereference")._p ?? throw "null pointer dereference").inst[(_pc : stdgo.GoInt)]) : stdgo.Ref<stdgo._internal.regexp.syntax.Syntax_inst.Inst>);
                    _gotoNext = 3850592i32;
                } else if (__value__ == (3850592i32)) {
                    {
                        final __value__ = (@:checkr _i_3850572 ?? throw "null pointer dereference").op;
                        if (__value__ == ((5 : stdgo._internal.regexp.syntax.Syntax_instop.InstOp))) {
                            _gotoNext = 3850638i32;
                        } else if (__value__ == ((0 : stdgo._internal.regexp.syntax.Syntax_instop.InstOp)) || __value__ == ((1 : stdgo._internal.regexp.syntax.Syntax_instop.InstOp))) {
                            _gotoNext = 3850674i32;
                        } else if (__value__ == ((3 : stdgo._internal.regexp.syntax.Syntax_instop.InstOp))) {
                            _gotoNext = 3850784i32;
                        } else if (__value__ == ((6 : stdgo._internal.regexp.syntax.Syntax_instop.InstOp))) {
                            _gotoNext = 3850886i32;
                        } else if (__value__ == ((2 : stdgo._internal.regexp.syntax.Syntax_instop.InstOp))) {
                            _gotoNext = 3850934i32;
                        } else if (__value__ == ((4 : stdgo._internal.regexp.syntax.Syntax_instop.InstOp)) || __value__ == ((7 : stdgo._internal.regexp.syntax.Syntax_instop.InstOp)) || __value__ == ((8 : stdgo._internal.regexp.syntax.Syntax_instop.InstOp)) || __value__ == ((9 : stdgo._internal.regexp.syntax.Syntax_instop.InstOp)) || __value__ == ((10 : stdgo._internal.regexp.syntax.Syntax_instop.InstOp))) {
                            _gotoNext = 3851135i32;
                        } else {
                            _gotoNext = 3850607i32;
                        };
                    };
                } else if (__value__ == (3850607i32)) {
                    throw stdgo.Go.toInterface(("unhandled" : stdgo.GoString));
                    _gotoNext = 3851393i32;
                } else if (__value__ == (3850638i32)) {
                    _gotoNext = 3851393i32;
                } else if (__value__ == (3850674i32)) {
                    _t = @:check2r _m._add(_q, (@:checkr _i_3850572 ?? throw "null pointer dereference").out, _pos, _cap, _cond, _t);
                    _pc = (@:checkr _i_3850572 ?? throw "null pointer dereference").arg;
                    _gotoNext = 3850337i32;
                } else if (__value__ == (3850784i32)) {
                    if (_cond.value._match(((@:checkr _i_3850572 ?? throw "null pointer dereference").arg : stdgo._internal.regexp.syntax.Syntax_emptyop.EmptyOp))) {
                        _gotoNext = 3850851i32;
                    } else {
                        _gotoNext = 3851393i32;
                    };
                } else if (__value__ == (3850851i32)) {
                    _pc = (@:checkr _i_3850572 ?? throw "null pointer dereference").out;
                    _gotoNext = 3850337i32;
                } else if (__value__ == (3850886i32)) {
                    _pc = (@:checkr _i_3850572 ?? throw "null pointer dereference").out;
                    _gotoNext = 3850337i32;
                } else if (__value__ == (3850934i32)) {
                    if ((((@:checkr _i_3850572 ?? throw "null pointer dereference").arg : stdgo.GoInt) < (_cap.length) : Bool)) {
                        _gotoNext = 3850986i32;
                    } else {
                        _gotoNext = 3851100i32;
                    };
                } else if (__value__ == (3850986i32)) {
                    _opos_3850991 = _cap[((@:checkr _i_3850572 ?? throw "null pointer dereference").arg : stdgo.GoInt)];
                    _cap[((@:checkr _i_3850572 ?? throw "null pointer dereference").arg : stdgo.GoInt)] = _pos;
                    @:check2r _m._add(_q, (@:checkr _i_3850572 ?? throw "null pointer dereference").out, _pos, _cap, _cond, null);
                    _cap[((@:checkr _i_3850572 ?? throw "null pointer dereference").arg : stdgo.GoInt)] = _opos_3850991;
                    _gotoNext = 3851393i32;
                } else if (__value__ == (3851100i32)) {
                    _gotoNext = 3851100i32;
                    _pc = (@:checkr _i_3850572 ?? throw "null pointer dereference").out;
                    _gotoNext = 3850337i32;
                } else if (__value__ == (3851135i32)) {
                    if ((_t == null || (_t : Dynamic).__nil__)) {
                        _gotoNext = 3851252i32;
                    } else {
                        _gotoNext = 3851281i32;
                    };
                } else if (__value__ == (3851252i32)) {
                    _t = @:check2r _m._alloc(_i_3850572);
                    _gotoNext = 3851303i32;
                } else if (__value__ == (3851281i32)) {
                    _gotoNext = 3851281i32;
                    (@:checkr _t ?? throw "null pointer dereference")._inst = _i_3850572;
                    var __blank__ = 0i32;
                    _gotoNext = 3851303i32;
                } else if (__value__ == (3851303i32)) {
                    if ((((_cap.length) > (0 : stdgo.GoInt) : Bool) && (stdgo.Go.pointer((@:checkr _t ?? throw "null pointer dereference")._cap[(0 : stdgo.GoInt)]) != stdgo.Go.pointer(_cap[(0 : stdgo.GoInt)])) : Bool)) {
                        _gotoNext = 3851343i32;
                    } else {
                        _gotoNext = 3851371i32;
                    };
                } else if (__value__ == (3851343i32)) {
                    (@:checkr _t ?? throw "null pointer dereference")._cap.__copyTo__(_cap);
                    _gotoNext = 3851371i32;
                } else if (__value__ == (3851371i32)) {
                    (@:checkr _d_3850505 ?? throw "null pointer dereference")._t = _t;
                    _t = null;
                    _gotoNext = 3851393i32;
                } else if (__value__ == (3851393i32)) {
=======
                    _gotoNext = 3704026i32;
                } else if (__value__ == (3704026i32)) {
                    if (_pc == ((0u32 : stdgo.GoUInt32))) {
                        _gotoNext = 3704045i32;
                    } else {
                        _gotoNext = 3704062i32;
                    };
                } else if (__value__ == (3704045i32)) {
                    return _t;
                    _gotoNext = 3704062i32;
                } else if (__value__ == (3704062i32)) {
                    {
                        _j_3704065 = (@:checkr _q ?? throw "null pointer dereference")._sparse[(_pc : stdgo.GoInt)];
                        if (((_j_3704065 < ((@:checkr _q ?? throw "null pointer dereference")._dense.length : stdgo.GoUInt32) : Bool) && ((@:checkr _q ?? throw "null pointer dereference")._dense[(_j_3704065 : stdgo.GoInt)]._pc == _pc) : Bool)) {
                            _gotoNext = 3704132i32;
                        } else {
                            _gotoNext = 3704150i32;
                        };
                    };
                } else if (__value__ == (3704132i32)) {
                    return _t;
                    _gotoNext = 3704150i32;
                } else if (__value__ == (3704150i32)) {
                    _j_3704150 = ((@:checkr _q ?? throw "null pointer dereference")._dense.length);
                    (@:checkr _q ?? throw "null pointer dereference")._dense = ((@:checkr _q ?? throw "null pointer dereference")._dense.__slice__(0, (_j_3704150 + (1 : stdgo.GoInt) : stdgo.GoInt)) : stdgo.Slice<stdgo._internal.regexp.Regexp_t_entry.T_entry>);
                    _d_3704194 = (stdgo.Go.setRef((@:checkr _q ?? throw "null pointer dereference")._dense[(_j_3704150 : stdgo.GoInt)]) : stdgo.Ref<stdgo._internal.regexp.Regexp_t_entry.T_entry>);
                    (@:checkr _d_3704194 ?? throw "null pointer dereference")._t = null;
                    (@:checkr _d_3704194 ?? throw "null pointer dereference")._pc = _pc;
                    (@:checkr _q ?? throw "null pointer dereference")._sparse[(_pc : stdgo.GoInt)] = (_j_3704150 : stdgo.GoUInt32);
                    _i_3704261 = (stdgo.Go.setRef((@:checkr (@:checkr _m ?? throw "null pointer dereference")._p ?? throw "null pointer dereference").inst[(_pc : stdgo.GoInt)]) : stdgo.Ref<stdgo._internal.regexp.syntax.Syntax_inst.Inst>);
                    _gotoNext = 3704281i32;
                } else if (__value__ == (3704281i32)) {
                    {
                        final __value__ = (@:checkr _i_3704261 ?? throw "null pointer dereference").op;
                        if (__value__ == ((5 : stdgo._internal.regexp.syntax.Syntax_instop.InstOp))) {
                            _gotoNext = 3704327i32;
                        } else if (__value__ == ((0 : stdgo._internal.regexp.syntax.Syntax_instop.InstOp)) || __value__ == ((1 : stdgo._internal.regexp.syntax.Syntax_instop.InstOp))) {
                            _gotoNext = 3704363i32;
                        } else if (__value__ == ((3 : stdgo._internal.regexp.syntax.Syntax_instop.InstOp))) {
                            _gotoNext = 3704473i32;
                        } else if (__value__ == ((6 : stdgo._internal.regexp.syntax.Syntax_instop.InstOp))) {
                            _gotoNext = 3704575i32;
                        } else if (__value__ == ((2 : stdgo._internal.regexp.syntax.Syntax_instop.InstOp))) {
                            _gotoNext = 3704623i32;
                        } else if (__value__ == ((4 : stdgo._internal.regexp.syntax.Syntax_instop.InstOp)) || __value__ == ((7 : stdgo._internal.regexp.syntax.Syntax_instop.InstOp)) || __value__ == ((8 : stdgo._internal.regexp.syntax.Syntax_instop.InstOp)) || __value__ == ((9 : stdgo._internal.regexp.syntax.Syntax_instop.InstOp)) || __value__ == ((10 : stdgo._internal.regexp.syntax.Syntax_instop.InstOp))) {
                            _gotoNext = 3704824i32;
                        } else {
                            _gotoNext = 3704296i32;
                        };
                    };
                } else if (__value__ == (3704296i32)) {
                    throw stdgo.Go.toInterface(("unhandled" : stdgo.GoString));
                    _gotoNext = 3705082i32;
                } else if (__value__ == (3704327i32)) {
                    _gotoNext = 3705082i32;
                } else if (__value__ == (3704363i32)) {
                    _t = @:check2r _m._add(_q, (@:checkr _i_3704261 ?? throw "null pointer dereference").out, _pos, _cap, _cond, _t);
                    _pc = (@:checkr _i_3704261 ?? throw "null pointer dereference").arg;
                    _gotoNext = 3704026i32;
                } else if (__value__ == (3704473i32)) {
                    if (_cond.value._match(((@:checkr _i_3704261 ?? throw "null pointer dereference").arg : stdgo._internal.regexp.syntax.Syntax_emptyop.EmptyOp))) {
                        _gotoNext = 3704540i32;
                    } else {
                        _gotoNext = 3705082i32;
                    };
                } else if (__value__ == (3704540i32)) {
                    _pc = (@:checkr _i_3704261 ?? throw "null pointer dereference").out;
                    _gotoNext = 3704026i32;
                } else if (__value__ == (3704575i32)) {
                    _pc = (@:checkr _i_3704261 ?? throw "null pointer dereference").out;
                    _gotoNext = 3704026i32;
                } else if (__value__ == (3704623i32)) {
                    if ((((@:checkr _i_3704261 ?? throw "null pointer dereference").arg : stdgo.GoInt) < (_cap.length) : Bool)) {
                        _gotoNext = 3704675i32;
                    } else {
                        _gotoNext = 3704789i32;
                    };
                } else if (__value__ == (3704675i32)) {
                    _opos_3704680 = _cap[((@:checkr _i_3704261 ?? throw "null pointer dereference").arg : stdgo.GoInt)];
                    _cap[((@:checkr _i_3704261 ?? throw "null pointer dereference").arg : stdgo.GoInt)] = _pos;
                    @:check2r _m._add(_q, (@:checkr _i_3704261 ?? throw "null pointer dereference").out, _pos, _cap, _cond, null);
                    _cap[((@:checkr _i_3704261 ?? throw "null pointer dereference").arg : stdgo.GoInt)] = _opos_3704680;
                    _gotoNext = 3705082i32;
                } else if (__value__ == (3704789i32)) {
                    _gotoNext = 3704789i32;
                    _pc = (@:checkr _i_3704261 ?? throw "null pointer dereference").out;
                    _gotoNext = 3704026i32;
                } else if (__value__ == (3704824i32)) {
                    if ((_t == null || (_t : Dynamic).__nil__)) {
                        _gotoNext = 3704941i32;
                    } else {
                        _gotoNext = 3704970i32;
                    };
                } else if (__value__ == (3704941i32)) {
                    _t = @:check2r _m._alloc(_i_3704261);
                    _gotoNext = 3704992i32;
                } else if (__value__ == (3704970i32)) {
                    _gotoNext = 3704970i32;
                    (@:checkr _t ?? throw "null pointer dereference")._inst = _i_3704261;
                    var __blank__ = 0i32;
                    _gotoNext = 3704992i32;
                } else if (__value__ == (3704992i32)) {
                    if ((((_cap.length) > (0 : stdgo.GoInt) : Bool) && (stdgo.Go.pointer((@:checkr _t ?? throw "null pointer dereference")._cap[(0 : stdgo.GoInt)]) != stdgo.Go.pointer(_cap[(0 : stdgo.GoInt)])) : Bool)) {
                        _gotoNext = 3705032i32;
                    } else {
                        _gotoNext = 3705060i32;
                    };
                } else if (__value__ == (3705032i32)) {
                    (@:checkr _t ?? throw "null pointer dereference")._cap.__copyTo__(_cap);
                    _gotoNext = 3705060i32;
                } else if (__value__ == (3705060i32)) {
                    (@:checkr _d_3704194 ?? throw "null pointer dereference")._t = _t;
                    _t = null;
                    _gotoNext = 3705082i32;
                } else if (__value__ == (3705082i32)) {
>>>>>>> 5c6bc43f
                    return _t;
                    _gotoNext = -1i32;
                };
            };
        };
        throw stdgo.Go.toInterface(("unreachable goto control flow" : stdgo.GoString));
    }
    @:keep
    @:tdfield
    static public function _step( _m:stdgo.Ref<stdgo._internal.regexp.Regexp_t_machine.T_machine>, _runq:stdgo.Ref<stdgo._internal.regexp.Regexp_t_queue.T_queue>, _nextq:stdgo.Ref<stdgo._internal.regexp.Regexp_t_queue.T_queue>, _pos:stdgo.GoInt, _nextPos:stdgo.GoInt, _c:stdgo.GoInt32, _nextCond:stdgo.Pointer<stdgo._internal.regexp.Regexp_t_lazyflag.T_lazyFlag>):Void {
        @:recv var _m:stdgo.Ref<stdgo._internal.regexp.Regexp_t_machine.T_machine> = _m;
        var _longest = ((@:checkr (@:checkr _m ?? throw "null pointer dereference")._re ?? throw "null pointer dereference")._longest : Bool);
        {
            var _j = (0 : stdgo.GoInt);
            while ((_j < ((@:checkr _runq ?? throw "null pointer dereference")._dense.length) : Bool)) {
                var _d = (stdgo.Go.setRef((@:checkr _runq ?? throw "null pointer dereference")._dense[(_j : stdgo.GoInt)]) : stdgo.Ref<stdgo._internal.regexp.Regexp_t_entry.T_entry>);
var _t = (@:checkr _d ?? throw "null pointer dereference")._t;
if ((_t == null || (_t : Dynamic).__nil__)) {
                    {
                        _j++;
                        continue;
                    };
                };
if ((((_longest && (@:checkr _m ?? throw "null pointer dereference")._matched : Bool) && (((@:checkr _t ?? throw "null pointer dereference")._cap.length) > (0 : stdgo.GoInt) : Bool) : Bool) && ((@:checkr _m ?? throw "null pointer dereference")._matchcap[(0 : stdgo.GoInt)] < (@:checkr _t ?? throw "null pointer dereference")._cap[(0 : stdgo.GoInt)] : Bool) : Bool)) {
                    (@:checkr _m ?? throw "null pointer dereference")._pool = ((@:checkr _m ?? throw "null pointer dereference")._pool.__append__(_t));
                    {
                        _j++;
                        continue;
                    };
                };
var _i = (@:checkr _t ?? throw "null pointer dereference")._inst;
var _add = (false : Bool);
{
                    final __value__ = (@:checkr _i ?? throw "null pointer dereference").op;
                    if (__value__ == ((4 : stdgo._internal.regexp.syntax.Syntax_instop.InstOp))) {
                        if (((((@:checkr _t ?? throw "null pointer dereference")._cap.length) > (0 : stdgo.GoInt) : Bool) && (((!_longest || !(@:checkr _m ?? throw "null pointer dereference")._matched : Bool) || ((@:checkr _m ?? throw "null pointer dereference")._matchcap[(1 : stdgo.GoInt)] < _pos : Bool) : Bool)) : Bool)) {
                            (@:checkr _t ?? throw "null pointer dereference")._cap[(1 : stdgo.GoInt)] = _pos;
                            (@:checkr _m ?? throw "null pointer dereference")._matchcap.__copyTo__((@:checkr _t ?? throw "null pointer dereference")._cap);
                        };
                        if (!_longest) {
                            for (__0 => _d in ((@:checkr _runq ?? throw "null pointer dereference")._dense.__slice__((_j + (1 : stdgo.GoInt) : stdgo.GoInt)) : stdgo.Slice<stdgo._internal.regexp.Regexp_t_entry.T_entry>)) {
                                if ((_d._t != null && ((_d._t : Dynamic).__nil__ == null || !(_d._t : Dynamic).__nil__))) {
                                    (@:checkr _m ?? throw "null pointer dereference")._pool = ((@:checkr _m ?? throw "null pointer dereference")._pool.__append__(_d._t));
                                };
                            };
                            (@:checkr _runq ?? throw "null pointer dereference")._dense = ((@:checkr _runq ?? throw "null pointer dereference")._dense.__slice__(0, (0 : stdgo.GoInt)) : stdgo.Slice<stdgo._internal.regexp.Regexp_t_entry.T_entry>);
                        };
                        (@:checkr _m ?? throw "null pointer dereference")._matched = true;
                    } else if (__value__ == ((7 : stdgo._internal.regexp.syntax.Syntax_instop.InstOp))) {
                        _add = @:check2r _i.matchRune(_c);
                    } else if (__value__ == ((8 : stdgo._internal.regexp.syntax.Syntax_instop.InstOp))) {
                        _add = _c == ((@:checkr _i ?? throw "null pointer dereference").rune[((0 : stdgo.GoInt) : stdgo.GoInt)]);
                    } else if (__value__ == ((9 : stdgo._internal.regexp.syntax.Syntax_instop.InstOp))) {
                        _add = true;
                    } else if (__value__ == ((10 : stdgo._internal.regexp.syntax.Syntax_instop.InstOp))) {
                        _add = _c != ((10 : stdgo.GoInt32));
                    } else {
                        throw stdgo.Go.toInterface(("bad inst" : stdgo.GoString));
                    };
                };
if (_add) {
                    _t = @:check2r _m._add(_nextq, (@:checkr _i ?? throw "null pointer dereference").out, _nextPos, (@:checkr _t ?? throw "null pointer dereference")._cap, _nextCond, _t);
                };
if ((_t != null && ((_t : Dynamic).__nil__ == null || !(_t : Dynamic).__nil__))) {
                    (@:checkr _m ?? throw "null pointer dereference")._pool = ((@:checkr _m ?? throw "null pointer dereference")._pool.__append__(_t));
                };
                _j++;
            };
        };
        (@:checkr _runq ?? throw "null pointer dereference")._dense = ((@:checkr _runq ?? throw "null pointer dereference")._dense.__slice__(0, (0 : stdgo.GoInt)) : stdgo.Slice<stdgo._internal.regexp.Regexp_t_entry.T_entry>);
    }
    @:keep
    @:tdfield
    static public function _clear( _m:stdgo.Ref<stdgo._internal.regexp.Regexp_t_machine.T_machine>, _q:stdgo.Ref<stdgo._internal.regexp.Regexp_t_queue.T_queue>):Void {
        @:recv var _m:stdgo.Ref<stdgo._internal.regexp.Regexp_t_machine.T_machine> = _m;
        for (__0 => _d in (@:checkr _q ?? throw "null pointer dereference")._dense) {
            if ((_d._t != null && ((_d._t : Dynamic).__nil__ == null || !(_d._t : Dynamic).__nil__))) {
                (@:checkr _m ?? throw "null pointer dereference")._pool = ((@:checkr _m ?? throw "null pointer dereference")._pool.__append__(_d._t));
            };
        };
        (@:checkr _q ?? throw "null pointer dereference")._dense = ((@:checkr _q ?? throw "null pointer dereference")._dense.__slice__(0, (0 : stdgo.GoInt)) : stdgo.Slice<stdgo._internal.regexp.Regexp_t_entry.T_entry>);
    }
    @:keep
    @:tdfield
    static public function _match( _m:stdgo.Ref<stdgo._internal.regexp.Regexp_t_machine.T_machine>, _i:stdgo._internal.regexp.Regexp_t_input.T_input, _pos:stdgo.GoInt):Bool {
        @:recv var _m:stdgo.Ref<stdgo._internal.regexp.Regexp_t_machine.T_machine> = _m;
        var _startCond = ((@:checkr (@:checkr _m ?? throw "null pointer dereference")._re ?? throw "null pointer dereference")._cond : stdgo._internal.regexp.syntax.Syntax_emptyop.EmptyOp);
        if (_startCond == ((255 : stdgo._internal.regexp.syntax.Syntax_emptyop.EmptyOp))) {
            return false;
        };
        (@:checkr _m ?? throw "null pointer dereference")._matched = false;
        for (_i => _ in (@:checkr _m ?? throw "null pointer dereference")._matchcap) {
            (@:checkr _m ?? throw "null pointer dereference")._matchcap[(_i : stdgo.GoInt)] = (-1 : stdgo.GoInt);
        };
        var __0 = (stdgo.Go.setRef((@:checkr _m ?? throw "null pointer dereference")._q0) : stdgo.Ref<stdgo._internal.regexp.Regexp_t_queue.T_queue>), __1 = (stdgo.Go.setRef((@:checkr _m ?? throw "null pointer dereference")._q1) : stdgo.Ref<stdgo._internal.regexp.Regexp_t_queue.T_queue>);
var _nextq = __1, _runq = __0;
        var __0 = (-1 : stdgo.GoInt32), __1 = (-1 : stdgo.GoInt32);
var _r1 = __1, _r = __0;
        var __0 = (0 : stdgo.GoInt), __1 = (0 : stdgo.GoInt);
var _width1 = __1, _width = __0;
        {
            var __tmp__ = _i._step(_pos);
            _r = @:tmpset0 __tmp__._0;
            _width = @:tmpset0 __tmp__._1;
        };
        if (_r != ((-1 : stdgo.GoInt32))) {
            {
                var __tmp__ = _i._step((_pos + _width : stdgo.GoInt));
                _r1 = @:tmpset0 __tmp__._0;
                _width1 = @:tmpset0 __tmp__._1;
            };
        };
        var _flag:stdgo._internal.regexp.Regexp_t_lazyflag.T_lazyFlag = ((0 : stdgo.GoUInt64) : stdgo._internal.regexp.Regexp_t_lazyflag.T_lazyFlag);
        var _flag__pointer__ = stdgo.Go.pointer(_flag);
        var _flag__pointer__ = stdgo.Go.pointer(_flag);
        var _flag__pointer__ = stdgo.Go.pointer(_flag);
        var _flag__pointer__ = stdgo.Go.pointer(_flag);
        if (_pos == ((0 : stdgo.GoInt))) {
            _flag = stdgo._internal.regexp.Regexp__newlazyflag._newLazyFlag((-1 : stdgo.GoInt32), _r);
        } else {
            _flag = _i._context(_pos);
        };
        while (true) {
            if (((@:checkr _runq ?? throw "null pointer dereference")._dense.length) == ((0 : stdgo.GoInt))) {
                if ((((_startCond & (4 : stdgo._internal.regexp.syntax.Syntax_emptyop.EmptyOp) : stdgo._internal.regexp.syntax.Syntax_emptyop.EmptyOp) != (0 : stdgo._internal.regexp.syntax.Syntax_emptyop.EmptyOp)) && (_pos != (0 : stdgo.GoInt)) : Bool)) {
                    break;
                };
                if ((@:checkr _m ?? throw "null pointer dereference")._matched) {
                    break;
                };
                if ((((((@:checkr (@:checkr _m ?? throw "null pointer dereference")._re ?? throw "null pointer dereference")._prefix.length) > (0 : stdgo.GoInt) : Bool) && _r1 != ((@:checkr (@:checkr _m ?? throw "null pointer dereference")._re ?? throw "null pointer dereference")._prefixRune) : Bool) && _i._canCheckPrefix() : Bool)) {
                    var _advance = (_i._index((@:checkr _m ?? throw "null pointer dereference")._re, _pos) : stdgo.GoInt);
                    if ((_advance < (0 : stdgo.GoInt) : Bool)) {
                        break;
                    };
                    _pos = (_pos + (_advance) : stdgo.GoInt);
                    {
                        var __tmp__ = _i._step(_pos);
                        _r = @:tmpset0 __tmp__._0;
                        _width = @:tmpset0 __tmp__._1;
                    };
                    {
                        var __tmp__ = _i._step((_pos + _width : stdgo.GoInt));
                        _r1 = @:tmpset0 __tmp__._0;
                        _width1 = @:tmpset0 __tmp__._1;
                    };
                };
            };
            if (!(@:checkr _m ?? throw "null pointer dereference")._matched) {
                if ((((@:checkr _m ?? throw "null pointer dereference")._matchcap.length) > (0 : stdgo.GoInt) : Bool)) {
                    (@:checkr _m ?? throw "null pointer dereference")._matchcap[(0 : stdgo.GoInt)] = _pos;
                };
                @:check2r _m._add(_runq, ((@:checkr (@:checkr _m ?? throw "null pointer dereference")._p ?? throw "null pointer dereference").start : stdgo.GoUInt32), _pos, (@:checkr _m ?? throw "null pointer dereference")._matchcap, _flag__pointer__, null);
            };
            _flag = stdgo._internal.regexp.Regexp__newlazyflag._newLazyFlag(_r, _r1);
            @:check2r _m._step(_runq, _nextq, _pos, (_pos + _width : stdgo.GoInt), _r, _flag__pointer__);
            if (_width == ((0 : stdgo.GoInt))) {
                break;
            };
            if ((((@:checkr _m ?? throw "null pointer dereference")._matchcap.length == (0 : stdgo.GoInt)) && (@:checkr _m ?? throw "null pointer dereference")._matched : Bool)) {
                break;
            };
            _pos = (_pos + (_width) : stdgo.GoInt);
            {
                final __tmp__0 = _r1;
                final __tmp__1 = _width1;
                _r = __tmp__0;
                _width = __tmp__1;
            };
            if (_r != ((-1 : stdgo.GoInt32))) {
                {
                    var __tmp__ = _i._step((_pos + _width : stdgo.GoInt));
                    _r1 = @:tmpset0 __tmp__._0;
                    _width1 = @:tmpset0 __tmp__._1;
                };
            };
            {
                final __tmp__0 = _nextq;
                final __tmp__1 = _runq;
                _runq = __tmp__0;
                _nextq = __tmp__1;
            };
        };
        @:check2r _m._clear(_nextq);
        return (@:checkr _m ?? throw "null pointer dereference")._matched;
    }
    @:keep
    @:tdfield
    static public function _alloc( _m:stdgo.Ref<stdgo._internal.regexp.Regexp_t_machine.T_machine>, _i:stdgo.Ref<stdgo._internal.regexp.syntax.Syntax_inst.Inst>):stdgo.Ref<stdgo._internal.regexp.Regexp_t_thread.T_thread> {
        @:recv var _m:stdgo.Ref<stdgo._internal.regexp.Regexp_t_machine.T_machine> = _m;
        var _t:stdgo.Ref<stdgo._internal.regexp.Regexp_t_thread.T_thread> = (null : stdgo.Ref<stdgo._internal.regexp.Regexp_t_thread.T_thread>);
        {
            var _n = ((@:checkr _m ?? throw "null pointer dereference")._pool.length : stdgo.GoInt);
            if ((_n > (0 : stdgo.GoInt) : Bool)) {
                _t = (@:checkr _m ?? throw "null pointer dereference")._pool[(_n - (1 : stdgo.GoInt) : stdgo.GoInt)];
                (@:checkr _m ?? throw "null pointer dereference")._pool = ((@:checkr _m ?? throw "null pointer dereference")._pool.__slice__(0, (_n - (1 : stdgo.GoInt) : stdgo.GoInt)) : stdgo.Slice<stdgo.Ref<stdgo._internal.regexp.Regexp_t_thread.T_thread>>);
            } else {
                _t = (stdgo.Go.setRef(({} : stdgo._internal.regexp.Regexp_t_thread.T_thread)) : stdgo.Ref<stdgo._internal.regexp.Regexp_t_thread.T_thread>);
                (@:checkr _t ?? throw "null pointer dereference")._cap = (new stdgo.Slice<stdgo.GoInt>(((@:checkr _m ?? throw "null pointer dereference")._matchcap.length : stdgo.GoInt).toBasic(), (@:checkr _m ?? throw "null pointer dereference")._matchcap.capacity).__setNumber32__() : stdgo.Slice<stdgo.GoInt>);
            };
        };
        (@:checkr _t ?? throw "null pointer dereference")._inst = _i;
        return _t;
    }
    @:keep
    @:tdfield
    static public function _init( _m:stdgo.Ref<stdgo._internal.regexp.Regexp_t_machine.T_machine>, _ncap:stdgo.GoInt):Void {
        @:recv var _m:stdgo.Ref<stdgo._internal.regexp.Regexp_t_machine.T_machine> = _m;
        for (__0 => _t in (@:checkr _m ?? throw "null pointer dereference")._pool) {
            (@:checkr _t ?? throw "null pointer dereference")._cap = ((@:checkr _t ?? throw "null pointer dereference")._cap.__slice__(0, _ncap) : stdgo.Slice<stdgo.GoInt>);
        };
        (@:checkr _m ?? throw "null pointer dereference")._matchcap = ((@:checkr _m ?? throw "null pointer dereference")._matchcap.__slice__(0, _ncap) : stdgo.Slice<stdgo.GoInt>);
    }
}<|MERGE_RESOLUTION|>--- conflicted
+++ resolved
@@ -4,142 +4,17 @@
     @:tdfield
     static public function _add( _m:stdgo.Ref<stdgo._internal.regexp.Regexp_t_machine.T_machine>, _q:stdgo.Ref<stdgo._internal.regexp.Regexp_t_queue.T_queue>, _pc:stdgo.GoUInt32, _pos:stdgo.GoInt, _cap:stdgo.Slice<stdgo.GoInt>, _cond:stdgo.Pointer<stdgo._internal.regexp.Regexp_t_lazyflag.T_lazyFlag>, _t:stdgo.Ref<stdgo._internal.regexp.Regexp_t_thread.T_thread>):stdgo.Ref<stdgo._internal.regexp.Regexp_t_thread.T_thread> {
         @:recv var _m:stdgo.Ref<stdgo._internal.regexp.Regexp_t_machine.T_machine> = _m;
-<<<<<<< HEAD
-        var _opos_3850991:stdgo.GoInt = (0 : stdgo.GoInt);
-        var _i_3850572:stdgo.Ref<stdgo._internal.regexp.syntax.Syntax_inst.Inst> = (null : stdgo.Ref<stdgo._internal.regexp.syntax.Syntax_inst.Inst>);
-        var _d_3850505:stdgo.Ref<stdgo._internal.regexp.Regexp_t_entry.T_entry> = (null : stdgo.Ref<stdgo._internal.regexp.Regexp_t_entry.T_entry>);
-        var _j_3850461:stdgo.GoInt = (0 : stdgo.GoInt);
-        var _j_3850376:stdgo.GoUInt32 = (0 : stdgo.GoUInt32);
-=======
         var _j_3704065:stdgo.GoUInt32 = (0 : stdgo.GoUInt32);
         var _opos_3704680:stdgo.GoInt = (0 : stdgo.GoInt);
         var _i_3704261:stdgo.Ref<stdgo._internal.regexp.syntax.Syntax_inst.Inst> = (null : stdgo.Ref<stdgo._internal.regexp.syntax.Syntax_inst.Inst>);
         var _d_3704194:stdgo.Ref<stdgo._internal.regexp.Regexp_t_entry.T_entry> = (null : stdgo.Ref<stdgo._internal.regexp.Regexp_t_entry.T_entry>);
         var _j_3704150:stdgo.GoInt = (0 : stdgo.GoInt);
->>>>>>> 5c6bc43f
         var _gotoNext = 0i32;
         var __blank__ = _gotoNext == ((0i32 : stdgo.GoInt));
         while (_gotoNext != ((-1i32 : stdgo.GoInt))) {
             {
                 final __value__ = _gotoNext;
                 if (__value__ == (0i32)) {
-<<<<<<< HEAD
-                    _gotoNext = 3850337i32;
-                } else if (__value__ == (3850337i32)) {
-                    if (_pc == ((0u32 : stdgo.GoUInt32))) {
-                        _gotoNext = 3850356i32;
-                    } else {
-                        _gotoNext = 3850373i32;
-                    };
-                } else if (__value__ == (3850356i32)) {
-                    return _t;
-                    _gotoNext = 3850373i32;
-                } else if (__value__ == (3850373i32)) {
-                    {
-                        _j_3850376 = (@:checkr _q ?? throw "null pointer dereference")._sparse[(_pc : stdgo.GoInt)];
-                        if (((_j_3850376 < ((@:checkr _q ?? throw "null pointer dereference")._dense.length : stdgo.GoUInt32) : Bool) && ((@:checkr _q ?? throw "null pointer dereference")._dense[(_j_3850376 : stdgo.GoInt)]._pc == _pc) : Bool)) {
-                            _gotoNext = 3850443i32;
-                        } else {
-                            _gotoNext = 3850461i32;
-                        };
-                    };
-                } else if (__value__ == (3850443i32)) {
-                    return _t;
-                    _gotoNext = 3850461i32;
-                } else if (__value__ == (3850461i32)) {
-                    _j_3850461 = ((@:checkr _q ?? throw "null pointer dereference")._dense.length);
-                    (@:checkr _q ?? throw "null pointer dereference")._dense = ((@:checkr _q ?? throw "null pointer dereference")._dense.__slice__(0, (_j_3850461 + (1 : stdgo.GoInt) : stdgo.GoInt)) : stdgo.Slice<stdgo._internal.regexp.Regexp_t_entry.T_entry>);
-                    _d_3850505 = (stdgo.Go.setRef((@:checkr _q ?? throw "null pointer dereference")._dense[(_j_3850461 : stdgo.GoInt)]) : stdgo.Ref<stdgo._internal.regexp.Regexp_t_entry.T_entry>);
-                    (@:checkr _d_3850505 ?? throw "null pointer dereference")._t = null;
-                    (@:checkr _d_3850505 ?? throw "null pointer dereference")._pc = _pc;
-                    (@:checkr _q ?? throw "null pointer dereference")._sparse[(_pc : stdgo.GoInt)] = (_j_3850461 : stdgo.GoUInt32);
-                    _i_3850572 = (stdgo.Go.setRef((@:checkr (@:checkr _m ?? throw "null pointer dereference")._p ?? throw "null pointer dereference").inst[(_pc : stdgo.GoInt)]) : stdgo.Ref<stdgo._internal.regexp.syntax.Syntax_inst.Inst>);
-                    _gotoNext = 3850592i32;
-                } else if (__value__ == (3850592i32)) {
-                    {
-                        final __value__ = (@:checkr _i_3850572 ?? throw "null pointer dereference").op;
-                        if (__value__ == ((5 : stdgo._internal.regexp.syntax.Syntax_instop.InstOp))) {
-                            _gotoNext = 3850638i32;
-                        } else if (__value__ == ((0 : stdgo._internal.regexp.syntax.Syntax_instop.InstOp)) || __value__ == ((1 : stdgo._internal.regexp.syntax.Syntax_instop.InstOp))) {
-                            _gotoNext = 3850674i32;
-                        } else if (__value__ == ((3 : stdgo._internal.regexp.syntax.Syntax_instop.InstOp))) {
-                            _gotoNext = 3850784i32;
-                        } else if (__value__ == ((6 : stdgo._internal.regexp.syntax.Syntax_instop.InstOp))) {
-                            _gotoNext = 3850886i32;
-                        } else if (__value__ == ((2 : stdgo._internal.regexp.syntax.Syntax_instop.InstOp))) {
-                            _gotoNext = 3850934i32;
-                        } else if (__value__ == ((4 : stdgo._internal.regexp.syntax.Syntax_instop.InstOp)) || __value__ == ((7 : stdgo._internal.regexp.syntax.Syntax_instop.InstOp)) || __value__ == ((8 : stdgo._internal.regexp.syntax.Syntax_instop.InstOp)) || __value__ == ((9 : stdgo._internal.regexp.syntax.Syntax_instop.InstOp)) || __value__ == ((10 : stdgo._internal.regexp.syntax.Syntax_instop.InstOp))) {
-                            _gotoNext = 3851135i32;
-                        } else {
-                            _gotoNext = 3850607i32;
-                        };
-                    };
-                } else if (__value__ == (3850607i32)) {
-                    throw stdgo.Go.toInterface(("unhandled" : stdgo.GoString));
-                    _gotoNext = 3851393i32;
-                } else if (__value__ == (3850638i32)) {
-                    _gotoNext = 3851393i32;
-                } else if (__value__ == (3850674i32)) {
-                    _t = @:check2r _m._add(_q, (@:checkr _i_3850572 ?? throw "null pointer dereference").out, _pos, _cap, _cond, _t);
-                    _pc = (@:checkr _i_3850572 ?? throw "null pointer dereference").arg;
-                    _gotoNext = 3850337i32;
-                } else if (__value__ == (3850784i32)) {
-                    if (_cond.value._match(((@:checkr _i_3850572 ?? throw "null pointer dereference").arg : stdgo._internal.regexp.syntax.Syntax_emptyop.EmptyOp))) {
-                        _gotoNext = 3850851i32;
-                    } else {
-                        _gotoNext = 3851393i32;
-                    };
-                } else if (__value__ == (3850851i32)) {
-                    _pc = (@:checkr _i_3850572 ?? throw "null pointer dereference").out;
-                    _gotoNext = 3850337i32;
-                } else if (__value__ == (3850886i32)) {
-                    _pc = (@:checkr _i_3850572 ?? throw "null pointer dereference").out;
-                    _gotoNext = 3850337i32;
-                } else if (__value__ == (3850934i32)) {
-                    if ((((@:checkr _i_3850572 ?? throw "null pointer dereference").arg : stdgo.GoInt) < (_cap.length) : Bool)) {
-                        _gotoNext = 3850986i32;
-                    } else {
-                        _gotoNext = 3851100i32;
-                    };
-                } else if (__value__ == (3850986i32)) {
-                    _opos_3850991 = _cap[((@:checkr _i_3850572 ?? throw "null pointer dereference").arg : stdgo.GoInt)];
-                    _cap[((@:checkr _i_3850572 ?? throw "null pointer dereference").arg : stdgo.GoInt)] = _pos;
-                    @:check2r _m._add(_q, (@:checkr _i_3850572 ?? throw "null pointer dereference").out, _pos, _cap, _cond, null);
-                    _cap[((@:checkr _i_3850572 ?? throw "null pointer dereference").arg : stdgo.GoInt)] = _opos_3850991;
-                    _gotoNext = 3851393i32;
-                } else if (__value__ == (3851100i32)) {
-                    _gotoNext = 3851100i32;
-                    _pc = (@:checkr _i_3850572 ?? throw "null pointer dereference").out;
-                    _gotoNext = 3850337i32;
-                } else if (__value__ == (3851135i32)) {
-                    if ((_t == null || (_t : Dynamic).__nil__)) {
-                        _gotoNext = 3851252i32;
-                    } else {
-                        _gotoNext = 3851281i32;
-                    };
-                } else if (__value__ == (3851252i32)) {
-                    _t = @:check2r _m._alloc(_i_3850572);
-                    _gotoNext = 3851303i32;
-                } else if (__value__ == (3851281i32)) {
-                    _gotoNext = 3851281i32;
-                    (@:checkr _t ?? throw "null pointer dereference")._inst = _i_3850572;
-                    var __blank__ = 0i32;
-                    _gotoNext = 3851303i32;
-                } else if (__value__ == (3851303i32)) {
-                    if ((((_cap.length) > (0 : stdgo.GoInt) : Bool) && (stdgo.Go.pointer((@:checkr _t ?? throw "null pointer dereference")._cap[(0 : stdgo.GoInt)]) != stdgo.Go.pointer(_cap[(0 : stdgo.GoInt)])) : Bool)) {
-                        _gotoNext = 3851343i32;
-                    } else {
-                        _gotoNext = 3851371i32;
-                    };
-                } else if (__value__ == (3851343i32)) {
-                    (@:checkr _t ?? throw "null pointer dereference")._cap.__copyTo__(_cap);
-                    _gotoNext = 3851371i32;
-                } else if (__value__ == (3851371i32)) {
-                    (@:checkr _d_3850505 ?? throw "null pointer dereference")._t = _t;
-                    _t = null;
-                    _gotoNext = 3851393i32;
-                } else if (__value__ == (3851393i32)) {
-=======
                     _gotoNext = 3704026i32;
                 } else if (__value__ == (3704026i32)) {
                     if (_pc == ((0u32 : stdgo.GoUInt32))) {
@@ -255,7 +130,6 @@
                     _t = null;
                     _gotoNext = 3705082i32;
                 } else if (__value__ == (3705082i32)) {
->>>>>>> 5c6bc43f
                     return _t;
                     _gotoNext = -1i32;
                 };
