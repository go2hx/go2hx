package stdgo._internal.regexp;
@:keep @:allow(stdgo._internal.regexp.Regexp.T_machine_asInterface) class T_machine_static_extension {
    @:keep
    @:tdfield
    static public function _add( _m:stdgo.Ref<stdgo._internal.regexp.Regexp_t_machine.T_machine>, _q:stdgo.Ref<stdgo._internal.regexp.Regexp_t_queue.T_queue>, _pc:stdgo.GoUInt32, _pos:stdgo.GoInt, _cap:stdgo.Slice<stdgo.GoInt>, _cond:stdgo.Pointer<stdgo._internal.regexp.Regexp_t_lazyflag.T_lazyFlag>, _t:stdgo.Ref<stdgo._internal.regexp.Regexp_t_thread.T_thread>):stdgo.Ref<stdgo._internal.regexp.Regexp_t_thread.T_thread> {
        @:recv var _m:stdgo.Ref<stdgo._internal.regexp.Regexp_t_machine.T_machine> = _m;
<<<<<<< HEAD
        var _j_3924693:stdgo.GoInt = (0 : stdgo.GoInt);
        var _j_3924608:stdgo.GoUInt32 = (0 : stdgo.GoUInt32);
        var _opos_3925223:stdgo.GoInt = (0 : stdgo.GoInt);
        var _i_3924804:stdgo.Ref<stdgo._internal.regexp.syntax.Syntax_inst.Inst> = (null : stdgo.Ref<stdgo._internal.regexp.syntax.Syntax_inst.Inst>);
        var _d_3924737:stdgo.Ref<stdgo._internal.regexp.Regexp_t_entry.T_entry> = (null : stdgo.Ref<stdgo._internal.regexp.Regexp_t_entry.T_entry>);
=======
        var _j_3729189:stdgo.GoUInt32 = (0 : stdgo.GoUInt32);
        var _opos_3729804:stdgo.GoInt = (0 : stdgo.GoInt);
        var _i_3729385:stdgo.Ref<stdgo._internal.regexp.syntax.Syntax_inst.Inst> = (null : stdgo.Ref<stdgo._internal.regexp.syntax.Syntax_inst.Inst>);
        var _d_3729318:stdgo.Ref<stdgo._internal.regexp.Regexp_t_entry.T_entry> = (null : stdgo.Ref<stdgo._internal.regexp.Regexp_t_entry.T_entry>);
        var _j_3729274:stdgo.GoInt = (0 : stdgo.GoInt);
>>>>>>> 97b0842d
        var _gotoNext = 0i32;
        var __blank__ = _gotoNext == ((0i32 : stdgo.GoInt));
        while (_gotoNext != ((-1i32 : stdgo.GoInt))) {
            {
                final __value__ = _gotoNext;
                if (__value__ == (0i32)) {
<<<<<<< HEAD
                    _gotoNext = 3924569i32;
                } else if (__value__ == (3924569i32)) {
                    if (_pc == ((0u32 : stdgo.GoUInt32))) {
                        _gotoNext = 3924588i32;
                    } else {
                        _gotoNext = 3924605i32;
                    };
                } else if (__value__ == (3924588i32)) {
                    return _t;
                    _gotoNext = 3924605i32;
                } else if (__value__ == (3924605i32)) {
                    {
                        _j_3924608 = (@:checkr _q ?? throw "null pointer dereference")._sparse[(_pc : stdgo.GoInt)];
                        if (((_j_3924608 < ((@:checkr _q ?? throw "null pointer dereference")._dense.length : stdgo.GoUInt32) : Bool) && ((@:checkr _q ?? throw "null pointer dereference")._dense[(_j_3924608 : stdgo.GoInt)]._pc == _pc) : Bool)) {
                            _gotoNext = 3924675i32;
                        } else {
                            _gotoNext = 3924693i32;
                        };
                    };
                } else if (__value__ == (3924675i32)) {
                    return _t;
                    _gotoNext = 3924693i32;
                } else if (__value__ == (3924693i32)) {
                    _j_3924693 = ((@:checkr _q ?? throw "null pointer dereference")._dense.length);
                    (@:checkr _q ?? throw "null pointer dereference")._dense = ((@:checkr _q ?? throw "null pointer dereference")._dense.__slice__(0, (_j_3924693 + (1 : stdgo.GoInt) : stdgo.GoInt)) : stdgo.Slice<stdgo._internal.regexp.Regexp_t_entry.T_entry>);
                    _d_3924737 = (stdgo.Go.setRef((@:checkr _q ?? throw "null pointer dereference")._dense[(_j_3924693 : stdgo.GoInt)]) : stdgo.Ref<stdgo._internal.regexp.Regexp_t_entry.T_entry>);
                    (@:checkr _d_3924737 ?? throw "null pointer dereference")._t = null;
                    (@:checkr _d_3924737 ?? throw "null pointer dereference")._pc = _pc;
                    (@:checkr _q ?? throw "null pointer dereference")._sparse[(_pc : stdgo.GoInt)] = (_j_3924693 : stdgo.GoUInt32);
                    _i_3924804 = (stdgo.Go.setRef((@:checkr (@:checkr _m ?? throw "null pointer dereference")._p ?? throw "null pointer dereference").inst[(_pc : stdgo.GoInt)]) : stdgo.Ref<stdgo._internal.regexp.syntax.Syntax_inst.Inst>);
                    _gotoNext = 3924824i32;
                } else if (__value__ == (3924824i32)) {
                    {
                        final __value__ = (@:checkr _i_3924804 ?? throw "null pointer dereference").op;
                        if (__value__ == ((5 : stdgo._internal.regexp.syntax.Syntax_instop.InstOp))) {
                            _gotoNext = 3924870i32;
                        } else if (__value__ == ((0 : stdgo._internal.regexp.syntax.Syntax_instop.InstOp)) || __value__ == ((1 : stdgo._internal.regexp.syntax.Syntax_instop.InstOp))) {
                            _gotoNext = 3924906i32;
                        } else if (__value__ == ((3 : stdgo._internal.regexp.syntax.Syntax_instop.InstOp))) {
                            _gotoNext = 3925016i32;
                        } else if (__value__ == ((6 : stdgo._internal.regexp.syntax.Syntax_instop.InstOp))) {
                            _gotoNext = 3925118i32;
                        } else if (__value__ == ((2 : stdgo._internal.regexp.syntax.Syntax_instop.InstOp))) {
                            _gotoNext = 3925166i32;
                        } else if (__value__ == ((4 : stdgo._internal.regexp.syntax.Syntax_instop.InstOp)) || __value__ == ((7 : stdgo._internal.regexp.syntax.Syntax_instop.InstOp)) || __value__ == ((8 : stdgo._internal.regexp.syntax.Syntax_instop.InstOp)) || __value__ == ((9 : stdgo._internal.regexp.syntax.Syntax_instop.InstOp)) || __value__ == ((10 : stdgo._internal.regexp.syntax.Syntax_instop.InstOp))) {
                            _gotoNext = 3925367i32;
                        } else {
                            _gotoNext = 3924839i32;
                        };
                    };
                } else if (__value__ == (3924839i32)) {
                    throw stdgo.Go.toInterface(("unhandled" : stdgo.GoString));
                    _gotoNext = 3925625i32;
                } else if (__value__ == (3924870i32)) {
                    _gotoNext = 3925625i32;
                } else if (__value__ == (3924906i32)) {
                    _t = @:check2r _m._add(_q, (@:checkr _i_3924804 ?? throw "null pointer dereference").out, _pos, _cap, _cond, _t);
                    _pc = (@:checkr _i_3924804 ?? throw "null pointer dereference").arg;
                    _gotoNext = 3924569i32;
                } else if (__value__ == (3925016i32)) {
                    if (_cond.value._match(((@:checkr _i_3924804 ?? throw "null pointer dereference").arg : stdgo._internal.regexp.syntax.Syntax_emptyop.EmptyOp))) {
                        _gotoNext = 3925083i32;
                    } else {
                        _gotoNext = 3925625i32;
                    };
                } else if (__value__ == (3925083i32)) {
                    _pc = (@:checkr _i_3924804 ?? throw "null pointer dereference").out;
                    _gotoNext = 3924569i32;
                } else if (__value__ == (3925118i32)) {
                    _pc = (@:checkr _i_3924804 ?? throw "null pointer dereference").out;
                    _gotoNext = 3924569i32;
                } else if (__value__ == (3925166i32)) {
                    if ((((@:checkr _i_3924804 ?? throw "null pointer dereference").arg : stdgo.GoInt) < (_cap.length) : Bool)) {
                        _gotoNext = 3925218i32;
                    } else {
                        _gotoNext = 3925332i32;
                    };
                } else if (__value__ == (3925218i32)) {
                    _opos_3925223 = _cap[((@:checkr _i_3924804 ?? throw "null pointer dereference").arg : stdgo.GoInt)];
                    _cap[((@:checkr _i_3924804 ?? throw "null pointer dereference").arg : stdgo.GoInt)] = _pos;
                    @:check2r _m._add(_q, (@:checkr _i_3924804 ?? throw "null pointer dereference").out, _pos, _cap, _cond, null);
                    _cap[((@:checkr _i_3924804 ?? throw "null pointer dereference").arg : stdgo.GoInt)] = _opos_3925223;
                    _gotoNext = 3925625i32;
                } else if (__value__ == (3925332i32)) {
                    _gotoNext = 3925332i32;
                    _pc = (@:checkr _i_3924804 ?? throw "null pointer dereference").out;
                    _gotoNext = 3924569i32;
                } else if (__value__ == (3925367i32)) {
                    if ((_t == null || (_t : Dynamic).__nil__)) {
                        _gotoNext = 3925484i32;
                    } else {
                        _gotoNext = 3925513i32;
                    };
                } else if (__value__ == (3925484i32)) {
                    _t = @:check2r _m._alloc(_i_3924804);
                    _gotoNext = 3925535i32;
                } else if (__value__ == (3925513i32)) {
                    _gotoNext = 3925513i32;
                    (@:checkr _t ?? throw "null pointer dereference")._inst = _i_3924804;
                    var __blank__ = 0i32;
                    _gotoNext = 3925535i32;
                } else if (__value__ == (3925535i32)) {
                    if ((((_cap.length) > (0 : stdgo.GoInt) : Bool) && (stdgo.Go.pointer((@:checkr _t ?? throw "null pointer dereference")._cap[(0 : stdgo.GoInt)]) != stdgo.Go.pointer(_cap[(0 : stdgo.GoInt)])) : Bool)) {
                        _gotoNext = 3925575i32;
                    } else {
                        _gotoNext = 3925603i32;
                    };
                } else if (__value__ == (3925575i32)) {
                    (@:checkr _t ?? throw "null pointer dereference")._cap.__copyTo__(_cap);
                    _gotoNext = 3925603i32;
                } else if (__value__ == (3925603i32)) {
                    (@:checkr _d_3924737 ?? throw "null pointer dereference")._t = _t;
                    _t = null;
                    _gotoNext = 3925625i32;
                } else if (__value__ == (3925625i32)) {
=======
                    _gotoNext = 3729150i32;
                } else if (__value__ == (3729150i32)) {
                    if (_pc == ((0u32 : stdgo.GoUInt32))) {
                        _gotoNext = 3729169i32;
                    } else {
                        _gotoNext = 3729186i32;
                    };
                } else if (__value__ == (3729169i32)) {
                    return _t;
                    _gotoNext = 3729186i32;
                } else if (__value__ == (3729186i32)) {
                    {
                        _j_3729189 = (@:checkr _q ?? throw "null pointer dereference")._sparse[(_pc : stdgo.GoInt)];
                        if (((_j_3729189 < ((@:checkr _q ?? throw "null pointer dereference")._dense.length : stdgo.GoUInt32) : Bool) && ((@:checkr _q ?? throw "null pointer dereference")._dense[(_j_3729189 : stdgo.GoInt)]._pc == _pc) : Bool)) {
                            _gotoNext = 3729256i32;
                        } else {
                            _gotoNext = 3729274i32;
                        };
                    };
                } else if (__value__ == (3729256i32)) {
                    return _t;
                    _gotoNext = 3729274i32;
                } else if (__value__ == (3729274i32)) {
                    _j_3729274 = ((@:checkr _q ?? throw "null pointer dereference")._dense.length);
                    (@:checkr _q ?? throw "null pointer dereference")._dense = ((@:checkr _q ?? throw "null pointer dereference")._dense.__slice__(0, (_j_3729274 + (1 : stdgo.GoInt) : stdgo.GoInt)) : stdgo.Slice<stdgo._internal.regexp.Regexp_t_entry.T_entry>);
                    _d_3729318 = (stdgo.Go.setRef((@:checkr _q ?? throw "null pointer dereference")._dense[(_j_3729274 : stdgo.GoInt)]) : stdgo.Ref<stdgo._internal.regexp.Regexp_t_entry.T_entry>);
                    (@:checkr _d_3729318 ?? throw "null pointer dereference")._t = null;
                    (@:checkr _d_3729318 ?? throw "null pointer dereference")._pc = _pc;
                    (@:checkr _q ?? throw "null pointer dereference")._sparse[(_pc : stdgo.GoInt)] = (_j_3729274 : stdgo.GoUInt32);
                    _i_3729385 = (stdgo.Go.setRef((@:checkr (@:checkr _m ?? throw "null pointer dereference")._p ?? throw "null pointer dereference").inst[(_pc : stdgo.GoInt)]) : stdgo.Ref<stdgo._internal.regexp.syntax.Syntax_inst.Inst>);
                    _gotoNext = 3729405i32;
                } else if (__value__ == (3729405i32)) {
                    {
                        final __value__ = (@:checkr _i_3729385 ?? throw "null pointer dereference").op;
                        if (__value__ == ((5 : stdgo._internal.regexp.syntax.Syntax_instop.InstOp))) {
                            _gotoNext = 3729451i32;
                        } else if (__value__ == ((0 : stdgo._internal.regexp.syntax.Syntax_instop.InstOp)) || __value__ == ((1 : stdgo._internal.regexp.syntax.Syntax_instop.InstOp))) {
                            _gotoNext = 3729487i32;
                        } else if (__value__ == ((3 : stdgo._internal.regexp.syntax.Syntax_instop.InstOp))) {
                            _gotoNext = 3729597i32;
                        } else if (__value__ == ((6 : stdgo._internal.regexp.syntax.Syntax_instop.InstOp))) {
                            _gotoNext = 3729699i32;
                        } else if (__value__ == ((2 : stdgo._internal.regexp.syntax.Syntax_instop.InstOp))) {
                            _gotoNext = 3729747i32;
                        } else if (__value__ == ((4 : stdgo._internal.regexp.syntax.Syntax_instop.InstOp)) || __value__ == ((7 : stdgo._internal.regexp.syntax.Syntax_instop.InstOp)) || __value__ == ((8 : stdgo._internal.regexp.syntax.Syntax_instop.InstOp)) || __value__ == ((9 : stdgo._internal.regexp.syntax.Syntax_instop.InstOp)) || __value__ == ((10 : stdgo._internal.regexp.syntax.Syntax_instop.InstOp))) {
                            _gotoNext = 3729948i32;
                        } else {
                            _gotoNext = 3729420i32;
                        };
                    };
                } else if (__value__ == (3729420i32)) {
                    throw stdgo.Go.toInterface(("unhandled" : stdgo.GoString));
                    _gotoNext = 3730206i32;
                } else if (__value__ == (3729451i32)) {
                    _gotoNext = 3730206i32;
                } else if (__value__ == (3729487i32)) {
                    _t = @:check2r _m._add(_q, (@:checkr _i_3729385 ?? throw "null pointer dereference").out, _pos, _cap, _cond, _t);
                    _pc = (@:checkr _i_3729385 ?? throw "null pointer dereference").arg;
                    _gotoNext = 3729150i32;
                } else if (__value__ == (3729597i32)) {
                    if (_cond.value._match(((@:checkr _i_3729385 ?? throw "null pointer dereference").arg : stdgo._internal.regexp.syntax.Syntax_emptyop.EmptyOp))) {
                        _gotoNext = 3729664i32;
                    } else {
                        _gotoNext = 3730206i32;
                    };
                } else if (__value__ == (3729664i32)) {
                    _pc = (@:checkr _i_3729385 ?? throw "null pointer dereference").out;
                    _gotoNext = 3729150i32;
                } else if (__value__ == (3729699i32)) {
                    _pc = (@:checkr _i_3729385 ?? throw "null pointer dereference").out;
                    _gotoNext = 3729150i32;
                } else if (__value__ == (3729747i32)) {
                    if ((((@:checkr _i_3729385 ?? throw "null pointer dereference").arg : stdgo.GoInt) < (_cap.length) : Bool)) {
                        _gotoNext = 3729799i32;
                    } else {
                        _gotoNext = 3729913i32;
                    };
                } else if (__value__ == (3729799i32)) {
                    _opos_3729804 = _cap[((@:checkr _i_3729385 ?? throw "null pointer dereference").arg : stdgo.GoInt)];
                    _cap[((@:checkr _i_3729385 ?? throw "null pointer dereference").arg : stdgo.GoInt)] = _pos;
                    @:check2r _m._add(_q, (@:checkr _i_3729385 ?? throw "null pointer dereference").out, _pos, _cap, _cond, null);
                    _cap[((@:checkr _i_3729385 ?? throw "null pointer dereference").arg : stdgo.GoInt)] = _opos_3729804;
                    _gotoNext = 3730206i32;
                } else if (__value__ == (3729913i32)) {
                    _gotoNext = 3729913i32;
                    _pc = (@:checkr _i_3729385 ?? throw "null pointer dereference").out;
                    _gotoNext = 3729150i32;
                } else if (__value__ == (3729948i32)) {
                    if ((_t == null || (_t : Dynamic).__nil__)) {
                        _gotoNext = 3730065i32;
                    } else {
                        _gotoNext = 3730094i32;
                    };
                } else if (__value__ == (3730065i32)) {
                    _t = @:check2r _m._alloc(_i_3729385);
                    _gotoNext = 3730116i32;
                } else if (__value__ == (3730094i32)) {
                    _gotoNext = 3730094i32;
                    (@:checkr _t ?? throw "null pointer dereference")._inst = _i_3729385;
                    var __blank__ = 0i32;
                    _gotoNext = 3730116i32;
                } else if (__value__ == (3730116i32)) {
                    if ((((_cap.length) > (0 : stdgo.GoInt) : Bool) && (stdgo.Go.pointer((@:checkr _t ?? throw "null pointer dereference")._cap[(0 : stdgo.GoInt)]) != stdgo.Go.pointer(_cap[(0 : stdgo.GoInt)])) : Bool)) {
                        _gotoNext = 3730156i32;
                    } else {
                        _gotoNext = 3730184i32;
                    };
                } else if (__value__ == (3730156i32)) {
                    (@:checkr _t ?? throw "null pointer dereference")._cap.__copyTo__(_cap);
                    _gotoNext = 3730184i32;
                } else if (__value__ == (3730184i32)) {
                    (@:checkr _d_3729318 ?? throw "null pointer dereference")._t = _t;
                    _t = null;
                    _gotoNext = 3730206i32;
                } else if (__value__ == (3730206i32)) {
>>>>>>> 97b0842d
                    return _t;
                    _gotoNext = -1i32;
                };
            };
        };
        throw stdgo.Go.toInterface(("unreachable goto control flow" : stdgo.GoString));
    }
    @:keep
    @:tdfield
    static public function _step( _m:stdgo.Ref<stdgo._internal.regexp.Regexp_t_machine.T_machine>, _runq:stdgo.Ref<stdgo._internal.regexp.Regexp_t_queue.T_queue>, _nextq:stdgo.Ref<stdgo._internal.regexp.Regexp_t_queue.T_queue>, _pos:stdgo.GoInt, _nextPos:stdgo.GoInt, _c:stdgo.GoInt32, _nextCond:stdgo.Pointer<stdgo._internal.regexp.Regexp_t_lazyflag.T_lazyFlag>):Void {
        @:recv var _m:stdgo.Ref<stdgo._internal.regexp.Regexp_t_machine.T_machine> = _m;
        var _longest = ((@:checkr (@:checkr _m ?? throw "null pointer dereference")._re ?? throw "null pointer dereference")._longest : Bool);
        {
            var _j = (0 : stdgo.GoInt);
            while ((_j < ((@:checkr _runq ?? throw "null pointer dereference")._dense.length) : Bool)) {
                var _d = (stdgo.Go.setRef((@:checkr _runq ?? throw "null pointer dereference")._dense[(_j : stdgo.GoInt)]) : stdgo.Ref<stdgo._internal.regexp.Regexp_t_entry.T_entry>);
var _t = (@:checkr _d ?? throw "null pointer dereference")._t;
if ((_t == null || (_t : Dynamic).__nil__)) {
                    {
                        _j++;
                        continue;
                    };
                };
if ((((_longest && (@:checkr _m ?? throw "null pointer dereference")._matched : Bool) && (((@:checkr _t ?? throw "null pointer dereference")._cap.length) > (0 : stdgo.GoInt) : Bool) : Bool) && ((@:checkr _m ?? throw "null pointer dereference")._matchcap[(0 : stdgo.GoInt)] < (@:checkr _t ?? throw "null pointer dereference")._cap[(0 : stdgo.GoInt)] : Bool) : Bool)) {
                    (@:checkr _m ?? throw "null pointer dereference")._pool = ((@:checkr _m ?? throw "null pointer dereference")._pool.__append__(_t));
                    {
                        _j++;
                        continue;
                    };
                };
var _i = (@:checkr _t ?? throw "null pointer dereference")._inst;
var _add = (false : Bool);
{
                    final __value__ = (@:checkr _i ?? throw "null pointer dereference").op;
                    if (__value__ == ((4 : stdgo._internal.regexp.syntax.Syntax_instop.InstOp))) {
                        if (((((@:checkr _t ?? throw "null pointer dereference")._cap.length) > (0 : stdgo.GoInt) : Bool) && (((!_longest || !(@:checkr _m ?? throw "null pointer dereference")._matched : Bool) || ((@:checkr _m ?? throw "null pointer dereference")._matchcap[(1 : stdgo.GoInt)] < _pos : Bool) : Bool)) : Bool)) {
                            (@:checkr _t ?? throw "null pointer dereference")._cap[(1 : stdgo.GoInt)] = _pos;
                            (@:checkr _m ?? throw "null pointer dereference")._matchcap.__copyTo__((@:checkr _t ?? throw "null pointer dereference")._cap);
                        };
                        if (!_longest) {
                            for (__0 => _d in ((@:checkr _runq ?? throw "null pointer dereference")._dense.__slice__((_j + (1 : stdgo.GoInt) : stdgo.GoInt)) : stdgo.Slice<stdgo._internal.regexp.Regexp_t_entry.T_entry>)) {
                                if ((_d._t != null && ((_d._t : Dynamic).__nil__ == null || !(_d._t : Dynamic).__nil__))) {
                                    (@:checkr _m ?? throw "null pointer dereference")._pool = ((@:checkr _m ?? throw "null pointer dereference")._pool.__append__(_d._t));
                                };
                            };
                            (@:checkr _runq ?? throw "null pointer dereference")._dense = ((@:checkr _runq ?? throw "null pointer dereference")._dense.__slice__(0, (0 : stdgo.GoInt)) : stdgo.Slice<stdgo._internal.regexp.Regexp_t_entry.T_entry>);
                        };
                        (@:checkr _m ?? throw "null pointer dereference")._matched = true;
                    } else if (__value__ == ((7 : stdgo._internal.regexp.syntax.Syntax_instop.InstOp))) {
                        _add = @:check2r _i.matchRune(_c);
                    } else if (__value__ == ((8 : stdgo._internal.regexp.syntax.Syntax_instop.InstOp))) {
                        _add = _c == ((@:checkr _i ?? throw "null pointer dereference").rune[((0 : stdgo.GoInt) : stdgo.GoInt)]);
                    } else if (__value__ == ((9 : stdgo._internal.regexp.syntax.Syntax_instop.InstOp))) {
                        _add = true;
                    } else if (__value__ == ((10 : stdgo._internal.regexp.syntax.Syntax_instop.InstOp))) {
                        _add = _c != ((10 : stdgo.GoInt32));
                    } else {
                        throw stdgo.Go.toInterface(("bad inst" : stdgo.GoString));
                    };
                };
if (_add) {
                    _t = @:check2r _m._add(_nextq, (@:checkr _i ?? throw "null pointer dereference").out, _nextPos, (@:checkr _t ?? throw "null pointer dereference")._cap, _nextCond, _t);
                };
if ((_t != null && ((_t : Dynamic).__nil__ == null || !(_t : Dynamic).__nil__))) {
                    (@:checkr _m ?? throw "null pointer dereference")._pool = ((@:checkr _m ?? throw "null pointer dereference")._pool.__append__(_t));
                };
                _j++;
            };
        };
        (@:checkr _runq ?? throw "null pointer dereference")._dense = ((@:checkr _runq ?? throw "null pointer dereference")._dense.__slice__(0, (0 : stdgo.GoInt)) : stdgo.Slice<stdgo._internal.regexp.Regexp_t_entry.T_entry>);
    }
    @:keep
    @:tdfield
    static public function _clear( _m:stdgo.Ref<stdgo._internal.regexp.Regexp_t_machine.T_machine>, _q:stdgo.Ref<stdgo._internal.regexp.Regexp_t_queue.T_queue>):Void {
        @:recv var _m:stdgo.Ref<stdgo._internal.regexp.Regexp_t_machine.T_machine> = _m;
        for (__0 => _d in (@:checkr _q ?? throw "null pointer dereference")._dense) {
            if ((_d._t != null && ((_d._t : Dynamic).__nil__ == null || !(_d._t : Dynamic).__nil__))) {
                (@:checkr _m ?? throw "null pointer dereference")._pool = ((@:checkr _m ?? throw "null pointer dereference")._pool.__append__(_d._t));
            };
        };
        (@:checkr _q ?? throw "null pointer dereference")._dense = ((@:checkr _q ?? throw "null pointer dereference")._dense.__slice__(0, (0 : stdgo.GoInt)) : stdgo.Slice<stdgo._internal.regexp.Regexp_t_entry.T_entry>);
    }
    @:keep
    @:tdfield
    static public function _match( _m:stdgo.Ref<stdgo._internal.regexp.Regexp_t_machine.T_machine>, _i:stdgo._internal.regexp.Regexp_t_input.T_input, _pos:stdgo.GoInt):Bool {
        @:recv var _m:stdgo.Ref<stdgo._internal.regexp.Regexp_t_machine.T_machine> = _m;
        var _startCond = ((@:checkr (@:checkr _m ?? throw "null pointer dereference")._re ?? throw "null pointer dereference")._cond : stdgo._internal.regexp.syntax.Syntax_emptyop.EmptyOp);
        if (_startCond == ((255 : stdgo._internal.regexp.syntax.Syntax_emptyop.EmptyOp))) {
            return false;
        };
        (@:checkr _m ?? throw "null pointer dereference")._matched = false;
        for (_i => _ in (@:checkr _m ?? throw "null pointer dereference")._matchcap) {
            (@:checkr _m ?? throw "null pointer dereference")._matchcap[(_i : stdgo.GoInt)] = (-1 : stdgo.GoInt);
        };
        var __0 = (stdgo.Go.setRef((@:checkr _m ?? throw "null pointer dereference")._q0) : stdgo.Ref<stdgo._internal.regexp.Regexp_t_queue.T_queue>), __1 = (stdgo.Go.setRef((@:checkr _m ?? throw "null pointer dereference")._q1) : stdgo.Ref<stdgo._internal.regexp.Regexp_t_queue.T_queue>);
var _nextq = __1, _runq = __0;
        var __0 = (-1 : stdgo.GoInt32), __1 = (-1 : stdgo.GoInt32);
var _r1 = __1, _r = __0;
        var __0 = (0 : stdgo.GoInt), __1 = (0 : stdgo.GoInt);
var _width1 = __1, _width = __0;
        {
            var __tmp__ = _i._step(_pos);
            _r = @:tmpset0 __tmp__._0;
            _width = @:tmpset0 __tmp__._1;
        };
        if (_r != ((-1 : stdgo.GoInt32))) {
            {
                var __tmp__ = _i._step((_pos + _width : stdgo.GoInt));
                _r1 = @:tmpset0 __tmp__._0;
                _width1 = @:tmpset0 __tmp__._1;
            };
        };
        var _flag:stdgo._internal.regexp.Regexp_t_lazyflag.T_lazyFlag = ((0 : stdgo.GoUInt64) : stdgo._internal.regexp.Regexp_t_lazyflag.T_lazyFlag);
        var _flag__pointer__ = stdgo.Go.pointer(_flag);
        var _flag__pointer__ = stdgo.Go.pointer(_flag);
        var _flag__pointer__ = stdgo.Go.pointer(_flag);
        var _flag__pointer__ = stdgo.Go.pointer(_flag);
        if (_pos == ((0 : stdgo.GoInt))) {
            _flag = stdgo._internal.regexp.Regexp__newlazyflag._newLazyFlag((-1 : stdgo.GoInt32), _r);
        } else {
            _flag = _i._context(_pos);
        };
        while (true) {
            if (((@:checkr _runq ?? throw "null pointer dereference")._dense.length) == ((0 : stdgo.GoInt))) {
                if ((((_startCond & (4 : stdgo._internal.regexp.syntax.Syntax_emptyop.EmptyOp) : stdgo._internal.regexp.syntax.Syntax_emptyop.EmptyOp) != (0 : stdgo._internal.regexp.syntax.Syntax_emptyop.EmptyOp)) && (_pos != (0 : stdgo.GoInt)) : Bool)) {
                    break;
                };
                if ((@:checkr _m ?? throw "null pointer dereference")._matched) {
                    break;
                };
                if ((((((@:checkr (@:checkr _m ?? throw "null pointer dereference")._re ?? throw "null pointer dereference")._prefix.length) > (0 : stdgo.GoInt) : Bool) && _r1 != ((@:checkr (@:checkr _m ?? throw "null pointer dereference")._re ?? throw "null pointer dereference")._prefixRune) : Bool) && _i._canCheckPrefix() : Bool)) {
                    var _advance = (_i._index((@:checkr _m ?? throw "null pointer dereference")._re, _pos) : stdgo.GoInt);
                    if ((_advance < (0 : stdgo.GoInt) : Bool)) {
                        break;
                    };
                    _pos = (_pos + (_advance) : stdgo.GoInt);
                    {
                        var __tmp__ = _i._step(_pos);
                        _r = @:tmpset0 __tmp__._0;
                        _width = @:tmpset0 __tmp__._1;
                    };
                    {
                        var __tmp__ = _i._step((_pos + _width : stdgo.GoInt));
                        _r1 = @:tmpset0 __tmp__._0;
                        _width1 = @:tmpset0 __tmp__._1;
                    };
                };
            };
            if (!(@:checkr _m ?? throw "null pointer dereference")._matched) {
                if ((((@:checkr _m ?? throw "null pointer dereference")._matchcap.length) > (0 : stdgo.GoInt) : Bool)) {
                    (@:checkr _m ?? throw "null pointer dereference")._matchcap[(0 : stdgo.GoInt)] = _pos;
                };
                @:check2r _m._add(_runq, ((@:checkr (@:checkr _m ?? throw "null pointer dereference")._p ?? throw "null pointer dereference").start : stdgo.GoUInt32), _pos, (@:checkr _m ?? throw "null pointer dereference")._matchcap, _flag__pointer__, null);
            };
            _flag = stdgo._internal.regexp.Regexp__newlazyflag._newLazyFlag(_r, _r1);
            @:check2r _m._step(_runq, _nextq, _pos, (_pos + _width : stdgo.GoInt), _r, _flag__pointer__);
            if (_width == ((0 : stdgo.GoInt))) {
                break;
            };
            if ((((@:checkr _m ?? throw "null pointer dereference")._matchcap.length == (0 : stdgo.GoInt)) && (@:checkr _m ?? throw "null pointer dereference")._matched : Bool)) {
                break;
            };
            _pos = (_pos + (_width) : stdgo.GoInt);
            {
                final __tmp__0 = _r1;
                final __tmp__1 = _width1;
                _r = __tmp__0;
                _width = __tmp__1;
            };
            if (_r != ((-1 : stdgo.GoInt32))) {
                {
                    var __tmp__ = _i._step((_pos + _width : stdgo.GoInt));
                    _r1 = @:tmpset0 __tmp__._0;
                    _width1 = @:tmpset0 __tmp__._1;
                };
            };
            {
                final __tmp__0 = _nextq;
                final __tmp__1 = _runq;
                _runq = __tmp__0;
                _nextq = __tmp__1;
            };
        };
        @:check2r _m._clear(_nextq);
        return (@:checkr _m ?? throw "null pointer dereference")._matched;
    }
    @:keep
    @:tdfield
    static public function _alloc( _m:stdgo.Ref<stdgo._internal.regexp.Regexp_t_machine.T_machine>, _i:stdgo.Ref<stdgo._internal.regexp.syntax.Syntax_inst.Inst>):stdgo.Ref<stdgo._internal.regexp.Regexp_t_thread.T_thread> {
        @:recv var _m:stdgo.Ref<stdgo._internal.regexp.Regexp_t_machine.T_machine> = _m;
        var _t:stdgo.Ref<stdgo._internal.regexp.Regexp_t_thread.T_thread> = (null : stdgo.Ref<stdgo._internal.regexp.Regexp_t_thread.T_thread>);
        {
            var _n = ((@:checkr _m ?? throw "null pointer dereference")._pool.length : stdgo.GoInt);
            if ((_n > (0 : stdgo.GoInt) : Bool)) {
                _t = (@:checkr _m ?? throw "null pointer dereference")._pool[(_n - (1 : stdgo.GoInt) : stdgo.GoInt)];
                (@:checkr _m ?? throw "null pointer dereference")._pool = ((@:checkr _m ?? throw "null pointer dereference")._pool.__slice__(0, (_n - (1 : stdgo.GoInt) : stdgo.GoInt)) : stdgo.Slice<stdgo.Ref<stdgo._internal.regexp.Regexp_t_thread.T_thread>>);
            } else {
                _t = (stdgo.Go.setRef(({} : stdgo._internal.regexp.Regexp_t_thread.T_thread)) : stdgo.Ref<stdgo._internal.regexp.Regexp_t_thread.T_thread>);
                (@:checkr _t ?? throw "null pointer dereference")._cap = (new stdgo.Slice<stdgo.GoInt>(((@:checkr _m ?? throw "null pointer dereference")._matchcap.length : stdgo.GoInt).toBasic(), (@:checkr _m ?? throw "null pointer dereference")._matchcap.capacity).__setNumber32__() : stdgo.Slice<stdgo.GoInt>);
            };
        };
        (@:checkr _t ?? throw "null pointer dereference")._inst = _i;
        return _t;
    }
    @:keep
    @:tdfield
    static public function _init( _m:stdgo.Ref<stdgo._internal.regexp.Regexp_t_machine.T_machine>, _ncap:stdgo.GoInt):Void {
        @:recv var _m:stdgo.Ref<stdgo._internal.regexp.Regexp_t_machine.T_machine> = _m;
        for (__0 => _t in (@:checkr _m ?? throw "null pointer dereference")._pool) {
            (@:checkr _t ?? throw "null pointer dereference")._cap = ((@:checkr _t ?? throw "null pointer dereference")._cap.__slice__(0, _ncap) : stdgo.Slice<stdgo.GoInt>);
        };
        (@:checkr _m ?? throw "null pointer dereference")._matchcap = ((@:checkr _m ?? throw "null pointer dereference")._matchcap.__slice__(0, _ncap) : stdgo.Slice<stdgo.GoInt>);
    }
}<|MERGE_RESOLUTION|>--- conflicted
+++ resolved
@@ -4,142 +4,17 @@
     @:tdfield
     static public function _add( _m:stdgo.Ref<stdgo._internal.regexp.Regexp_t_machine.T_machine>, _q:stdgo.Ref<stdgo._internal.regexp.Regexp_t_queue.T_queue>, _pc:stdgo.GoUInt32, _pos:stdgo.GoInt, _cap:stdgo.Slice<stdgo.GoInt>, _cond:stdgo.Pointer<stdgo._internal.regexp.Regexp_t_lazyflag.T_lazyFlag>, _t:stdgo.Ref<stdgo._internal.regexp.Regexp_t_thread.T_thread>):stdgo.Ref<stdgo._internal.regexp.Regexp_t_thread.T_thread> {
         @:recv var _m:stdgo.Ref<stdgo._internal.regexp.Regexp_t_machine.T_machine> = _m;
-<<<<<<< HEAD
-        var _j_3924693:stdgo.GoInt = (0 : stdgo.GoInt);
-        var _j_3924608:stdgo.GoUInt32 = (0 : stdgo.GoUInt32);
-        var _opos_3925223:stdgo.GoInt = (0 : stdgo.GoInt);
-        var _i_3924804:stdgo.Ref<stdgo._internal.regexp.syntax.Syntax_inst.Inst> = (null : stdgo.Ref<stdgo._internal.regexp.syntax.Syntax_inst.Inst>);
-        var _d_3924737:stdgo.Ref<stdgo._internal.regexp.Regexp_t_entry.T_entry> = (null : stdgo.Ref<stdgo._internal.regexp.Regexp_t_entry.T_entry>);
-=======
         var _j_3729189:stdgo.GoUInt32 = (0 : stdgo.GoUInt32);
         var _opos_3729804:stdgo.GoInt = (0 : stdgo.GoInt);
         var _i_3729385:stdgo.Ref<stdgo._internal.regexp.syntax.Syntax_inst.Inst> = (null : stdgo.Ref<stdgo._internal.regexp.syntax.Syntax_inst.Inst>);
         var _d_3729318:stdgo.Ref<stdgo._internal.regexp.Regexp_t_entry.T_entry> = (null : stdgo.Ref<stdgo._internal.regexp.Regexp_t_entry.T_entry>);
         var _j_3729274:stdgo.GoInt = (0 : stdgo.GoInt);
->>>>>>> 97b0842d
         var _gotoNext = 0i32;
         var __blank__ = _gotoNext == ((0i32 : stdgo.GoInt));
         while (_gotoNext != ((-1i32 : stdgo.GoInt))) {
             {
                 final __value__ = _gotoNext;
                 if (__value__ == (0i32)) {
-<<<<<<< HEAD
-                    _gotoNext = 3924569i32;
-                } else if (__value__ == (3924569i32)) {
-                    if (_pc == ((0u32 : stdgo.GoUInt32))) {
-                        _gotoNext = 3924588i32;
-                    } else {
-                        _gotoNext = 3924605i32;
-                    };
-                } else if (__value__ == (3924588i32)) {
-                    return _t;
-                    _gotoNext = 3924605i32;
-                } else if (__value__ == (3924605i32)) {
-                    {
-                        _j_3924608 = (@:checkr _q ?? throw "null pointer dereference")._sparse[(_pc : stdgo.GoInt)];
-                        if (((_j_3924608 < ((@:checkr _q ?? throw "null pointer dereference")._dense.length : stdgo.GoUInt32) : Bool) && ((@:checkr _q ?? throw "null pointer dereference")._dense[(_j_3924608 : stdgo.GoInt)]._pc == _pc) : Bool)) {
-                            _gotoNext = 3924675i32;
-                        } else {
-                            _gotoNext = 3924693i32;
-                        };
-                    };
-                } else if (__value__ == (3924675i32)) {
-                    return _t;
-                    _gotoNext = 3924693i32;
-                } else if (__value__ == (3924693i32)) {
-                    _j_3924693 = ((@:checkr _q ?? throw "null pointer dereference")._dense.length);
-                    (@:checkr _q ?? throw "null pointer dereference")._dense = ((@:checkr _q ?? throw "null pointer dereference")._dense.__slice__(0, (_j_3924693 + (1 : stdgo.GoInt) : stdgo.GoInt)) : stdgo.Slice<stdgo._internal.regexp.Regexp_t_entry.T_entry>);
-                    _d_3924737 = (stdgo.Go.setRef((@:checkr _q ?? throw "null pointer dereference")._dense[(_j_3924693 : stdgo.GoInt)]) : stdgo.Ref<stdgo._internal.regexp.Regexp_t_entry.T_entry>);
-                    (@:checkr _d_3924737 ?? throw "null pointer dereference")._t = null;
-                    (@:checkr _d_3924737 ?? throw "null pointer dereference")._pc = _pc;
-                    (@:checkr _q ?? throw "null pointer dereference")._sparse[(_pc : stdgo.GoInt)] = (_j_3924693 : stdgo.GoUInt32);
-                    _i_3924804 = (stdgo.Go.setRef((@:checkr (@:checkr _m ?? throw "null pointer dereference")._p ?? throw "null pointer dereference").inst[(_pc : stdgo.GoInt)]) : stdgo.Ref<stdgo._internal.regexp.syntax.Syntax_inst.Inst>);
-                    _gotoNext = 3924824i32;
-                } else if (__value__ == (3924824i32)) {
-                    {
-                        final __value__ = (@:checkr _i_3924804 ?? throw "null pointer dereference").op;
-                        if (__value__ == ((5 : stdgo._internal.regexp.syntax.Syntax_instop.InstOp))) {
-                            _gotoNext = 3924870i32;
-                        } else if (__value__ == ((0 : stdgo._internal.regexp.syntax.Syntax_instop.InstOp)) || __value__ == ((1 : stdgo._internal.regexp.syntax.Syntax_instop.InstOp))) {
-                            _gotoNext = 3924906i32;
-                        } else if (__value__ == ((3 : stdgo._internal.regexp.syntax.Syntax_instop.InstOp))) {
-                            _gotoNext = 3925016i32;
-                        } else if (__value__ == ((6 : stdgo._internal.regexp.syntax.Syntax_instop.InstOp))) {
-                            _gotoNext = 3925118i32;
-                        } else if (__value__ == ((2 : stdgo._internal.regexp.syntax.Syntax_instop.InstOp))) {
-                            _gotoNext = 3925166i32;
-                        } else if (__value__ == ((4 : stdgo._internal.regexp.syntax.Syntax_instop.InstOp)) || __value__ == ((7 : stdgo._internal.regexp.syntax.Syntax_instop.InstOp)) || __value__ == ((8 : stdgo._internal.regexp.syntax.Syntax_instop.InstOp)) || __value__ == ((9 : stdgo._internal.regexp.syntax.Syntax_instop.InstOp)) || __value__ == ((10 : stdgo._internal.regexp.syntax.Syntax_instop.InstOp))) {
-                            _gotoNext = 3925367i32;
-                        } else {
-                            _gotoNext = 3924839i32;
-                        };
-                    };
-                } else if (__value__ == (3924839i32)) {
-                    throw stdgo.Go.toInterface(("unhandled" : stdgo.GoString));
-                    _gotoNext = 3925625i32;
-                } else if (__value__ == (3924870i32)) {
-                    _gotoNext = 3925625i32;
-                } else if (__value__ == (3924906i32)) {
-                    _t = @:check2r _m._add(_q, (@:checkr _i_3924804 ?? throw "null pointer dereference").out, _pos, _cap, _cond, _t);
-                    _pc = (@:checkr _i_3924804 ?? throw "null pointer dereference").arg;
-                    _gotoNext = 3924569i32;
-                } else if (__value__ == (3925016i32)) {
-                    if (_cond.value._match(((@:checkr _i_3924804 ?? throw "null pointer dereference").arg : stdgo._internal.regexp.syntax.Syntax_emptyop.EmptyOp))) {
-                        _gotoNext = 3925083i32;
-                    } else {
-                        _gotoNext = 3925625i32;
-                    };
-                } else if (__value__ == (3925083i32)) {
-                    _pc = (@:checkr _i_3924804 ?? throw "null pointer dereference").out;
-                    _gotoNext = 3924569i32;
-                } else if (__value__ == (3925118i32)) {
-                    _pc = (@:checkr _i_3924804 ?? throw "null pointer dereference").out;
-                    _gotoNext = 3924569i32;
-                } else if (__value__ == (3925166i32)) {
-                    if ((((@:checkr _i_3924804 ?? throw "null pointer dereference").arg : stdgo.GoInt) < (_cap.length) : Bool)) {
-                        _gotoNext = 3925218i32;
-                    } else {
-                        _gotoNext = 3925332i32;
-                    };
-                } else if (__value__ == (3925218i32)) {
-                    _opos_3925223 = _cap[((@:checkr _i_3924804 ?? throw "null pointer dereference").arg : stdgo.GoInt)];
-                    _cap[((@:checkr _i_3924804 ?? throw "null pointer dereference").arg : stdgo.GoInt)] = _pos;
-                    @:check2r _m._add(_q, (@:checkr _i_3924804 ?? throw "null pointer dereference").out, _pos, _cap, _cond, null);
-                    _cap[((@:checkr _i_3924804 ?? throw "null pointer dereference").arg : stdgo.GoInt)] = _opos_3925223;
-                    _gotoNext = 3925625i32;
-                } else if (__value__ == (3925332i32)) {
-                    _gotoNext = 3925332i32;
-                    _pc = (@:checkr _i_3924804 ?? throw "null pointer dereference").out;
-                    _gotoNext = 3924569i32;
-                } else if (__value__ == (3925367i32)) {
-                    if ((_t == null || (_t : Dynamic).__nil__)) {
-                        _gotoNext = 3925484i32;
-                    } else {
-                        _gotoNext = 3925513i32;
-                    };
-                } else if (__value__ == (3925484i32)) {
-                    _t = @:check2r _m._alloc(_i_3924804);
-                    _gotoNext = 3925535i32;
-                } else if (__value__ == (3925513i32)) {
-                    _gotoNext = 3925513i32;
-                    (@:checkr _t ?? throw "null pointer dereference")._inst = _i_3924804;
-                    var __blank__ = 0i32;
-                    _gotoNext = 3925535i32;
-                } else if (__value__ == (3925535i32)) {
-                    if ((((_cap.length) > (0 : stdgo.GoInt) : Bool) && (stdgo.Go.pointer((@:checkr _t ?? throw "null pointer dereference")._cap[(0 : stdgo.GoInt)]) != stdgo.Go.pointer(_cap[(0 : stdgo.GoInt)])) : Bool)) {
-                        _gotoNext = 3925575i32;
-                    } else {
-                        _gotoNext = 3925603i32;
-                    };
-                } else if (__value__ == (3925575i32)) {
-                    (@:checkr _t ?? throw "null pointer dereference")._cap.__copyTo__(_cap);
-                    _gotoNext = 3925603i32;
-                } else if (__value__ == (3925603i32)) {
-                    (@:checkr _d_3924737 ?? throw "null pointer dereference")._t = _t;
-                    _t = null;
-                    _gotoNext = 3925625i32;
-                } else if (__value__ == (3925625i32)) {
-=======
                     _gotoNext = 3729150i32;
                 } else if (__value__ == (3729150i32)) {
                     if (_pc == ((0u32 : stdgo.GoUInt32))) {
@@ -255,7 +130,6 @@
                     _t = null;
                     _gotoNext = 3730206i32;
                 } else if (__value__ == (3730206i32)) {
->>>>>>> 97b0842d
                     return _t;
                     _gotoNext = -1i32;
                 };
