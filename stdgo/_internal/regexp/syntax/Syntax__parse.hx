--- conflicted
+++ resolved
@@ -3,34 +3,6 @@
         var __deferstack__:Array<{ var ran : Bool; var f : Void -> Void; }> = [];
         var _0 = (null : stdgo.Ref<stdgo._internal.regexp.syntax.Syntax_regexp.Regexp>), _err = (null : stdgo.Error);
         try {
-<<<<<<< HEAD
-            var _err_3335042:stdgo.Error = (null : stdgo.Error);
-            var _lit_3334953:stdgo.GoString = ("" : stdgo.GoString);
-            var _ok_3333997:Bool = false;
-            var _repeat_3332590:stdgo.GoString = ("" : stdgo.GoString);
-            var _t_3332566:stdgo.GoString = ("" : stdgo.GoString);
-            var _c_3332474:stdgo.GoInt32 = (0 : stdgo.GoInt32);
-            var _max_3333985:stdgo.GoInt = (0 : stdgo.GoInt);
-            var _rest_3335036:stdgo.GoString = ("" : stdgo.GoString);
-            var _lastRepeat_3332508:stdgo.GoString = ("" : stdgo.GoString);
-            var _rest_3335431:stdgo.GoString = ("" : stdgo.GoString);
-            var _re_3335266:stdgo.Ref<stdgo._internal.regexp.syntax.Syntax_regexp.Regexp> = (null : stdgo.Ref<stdgo._internal.regexp.syntax.Syntax_regexp.Regexp>);
-            var _r_3335667:stdgo.Slice<stdgo.GoInt32> = (null : stdgo.Slice<stdgo.GoInt32>);
-            var _c_3335033:stdgo.GoInt32 = (0 : stdgo.GoInt32);
-            var _after_3333990:stdgo.GoString = ("" : stdgo.GoString);
-            var _err_3332312:stdgo.Error = (null : stdgo.Error);
-            var _rest_3335670:stdgo.GoString = ("" : stdgo.GoString);
-            var _err_3335437:stdgo.Error = (null : stdgo.Error);
-            var _r_3335428:stdgo.Slice<stdgo.GoInt32> = (null : stdgo.Slice<stdgo.GoInt32>);
-            var _min_3333980:stdgo.GoInt = (0 : stdgo.GoInt);
-            var _after_3333782:stdgo.GoString = ("" : stdgo.GoString);
-            var _before_3333657:stdgo.GoString = ("" : stdgo.GoString);
-            var _p_3332454:stdgo._internal.regexp.syntax.Syntax_t_parser.T_parser = ({} : stdgo._internal.regexp.syntax.Syntax_t_parser.T_parser);
-            var bigSwitchBreak = false;
-            var _n_3336092:stdgo.GoInt = (0 : stdgo.GoInt);
-            var _before_3333965:stdgo.GoString = ("" : stdgo.GoString);
-            var _op_3332492:stdgo._internal.regexp.syntax.Syntax_op.Op = ((0 : stdgo.GoUInt8) : stdgo._internal.regexp.syntax.Syntax_op.Op);
-=======
             var _r_3448891:stdgo.Slice<stdgo.GoInt32> = (null : stdgo.Slice<stdgo.GoInt32>);
             var _r_3448652:stdgo.Slice<stdgo.GoInt32> = (null : stdgo.Slice<stdgo.GoInt32>);
             var _err_3448266:stdgo.Error = (null : stdgo.Error);
@@ -57,7 +29,6 @@
             var _rest_3448894:stdgo.GoString = ("" : stdgo.GoString);
             var _rest_3448260:stdgo.GoString = ("" : stdgo.GoString);
             var _after_3447006:stdgo.GoString = ("" : stdgo.GoString);
->>>>>>> 2dc985c5
             var _gotoNext = 0i32;
             var __blank__ = _gotoNext == ((0i32 : stdgo.GoInt));
             while (_gotoNext != ((-1i32 : stdgo.GoInt))) {
@@ -89,25 +60,6 @@
                             }) });
                         };
                         if ((_flags & (2 : stdgo._internal.regexp.syntax.Syntax_flags.Flags) : stdgo._internal.regexp.syntax.Syntax_flags.Flags) != ((0 : stdgo._internal.regexp.syntax.Syntax_flags.Flags))) {
-<<<<<<< HEAD
-                            _gotoNext = 3332265i32;
-                        } else {
-                            _gotoNext = 3332446i32;
-                        };
-                    } else if (__value__ == (3332265i32)) {
-                        {
-                            _err_3332312 = stdgo._internal.regexp.syntax.Syntax__checkutf8._checkUTF8(_s?.__copy__());
-                            if (_err_3332312 != null) {
-                                _gotoNext = 3332344i32;
-                            } else {
-                                _gotoNext = 3332371i32;
-                            };
-                        };
-                    } else if (__value__ == (3332344i32)) {
-                        {
-                            final __ret__:{ var _0 : stdgo.Ref<stdgo._internal.regexp.syntax.Syntax_regexp.Regexp>; var _1 : stdgo.Error; } = {
-                                final __tmp__:{ var _0 : stdgo.Ref<stdgo._internal.regexp.syntax.Syntax_regexp.Regexp>; var _1 : stdgo.Error; } = { _0 : null, _1 : _err_3332312 };
-=======
                             _gotoNext = 3445489i32;
                         } else {
                             _gotoNext = 3445670i32;
@@ -125,25 +77,19 @@
                         {
                             final __ret__:{ var _0 : stdgo.Ref<stdgo._internal.regexp.syntax.Syntax_regexp.Regexp>; var _1 : stdgo.Error; } = {
                                 final __tmp__:{ var _0 : stdgo.Ref<stdgo._internal.regexp.syntax.Syntax_regexp.Regexp>; var _1 : stdgo.Error; } = { _0 : null, _1 : _err_3445536 };
->>>>>>> 2dc985c5
-                                _0 = __tmp__._0;
-                                _err = __tmp__._1;
-                                __tmp__;
-                            };
-                            for (defer in __deferstack__) {
-                                if (defer.ran) continue;
-                                defer.ran = true;
-                                defer.f();
-                            };
-                            return __ret__;
-                        };
-<<<<<<< HEAD
-                        _gotoNext = 3332371i32;
-                    } else if (__value__ == (3332371i32)) {
-=======
+                                _0 = __tmp__._0;
+                                _err = __tmp__._1;
+                                __tmp__;
+                            };
+                            for (defer in __deferstack__) {
+                                if (defer.ran) continue;
+                                defer.ran = true;
+                                defer.f();
+                            };
+                            return __ret__;
+                        };
                         _gotoNext = 3445595i32;
                     } else if (__value__ == (3445595i32)) {
->>>>>>> 2dc985c5
                         {
                             final __ret__:{ var _0 : stdgo.Ref<stdgo._internal.regexp.syntax.Syntax_regexp.Regexp>; var _1 : stdgo.Error; } = {
                                 final __tmp__:{ var _0 : stdgo.Ref<stdgo._internal.regexp.syntax.Syntax_regexp.Regexp>; var _1 : stdgo.Error; } = { _0 : stdgo._internal.regexp.syntax.Syntax__literalregexp._literalRegexp(_s?.__copy__(), _flags), _1 : (null : stdgo.Error) };
@@ -158,73 +104,6 @@
                             };
                             return __ret__;
                         };
-<<<<<<< HEAD
-                        _gotoNext = 3332446i32;
-                    } else if (__value__ == (3332446i32)) {
-                        _p_3332454._flags = _flags;
-                        _p_3332454._wholeRegexp = _s?.__copy__();
-                        _t_3332566 = _s?.__copy__();
-                        var __blank__ = 0i32;
-                        _gotoNext = 3332574i32;
-                    } else if (__value__ == (3332574i32)) {
-                        if (_t_3332566 != ((stdgo.Go.str() : stdgo.GoString))) {
-                            _gotoNext = 3332586i32;
-                        } else {
-                            _gotoNext = 3335976i32;
-                        };
-                    } else if (__value__ == (3332586i32)) {
-                        _repeat_3332590 = (stdgo.Go.str() : stdgo.GoString)?.__copy__();
-                        _gotoNext = 3332604i32;
-                    } else if (__value__ == (3332604i32)) {
-                        bigSwitchBreak = false;
-                        _gotoNext = 3332617i32;
-                    } else if (__value__ == (3332617i32)) {
-                        if (!bigSwitchBreak) {
-                            {
-                                final __value__ = _t_3332566[(0 : stdgo.GoInt)];
-                                if (__value__ == ((40 : stdgo.GoUInt8))) {
-                                    _gotoNext = 3332730i32;
-                                } else if (__value__ == ((124 : stdgo.GoUInt8))) {
-                                    _gotoNext = 3333000i32;
-                                } else if (__value__ == ((41 : stdgo.GoUInt8))) {
-                                    _gotoNext = 3333097i32;
-                                } else if (__value__ == ((94 : stdgo.GoUInt8))) {
-                                    _gotoNext = 3333193i32;
-                                } else if (__value__ == ((36 : stdgo.GoUInt8))) {
-                                    _gotoNext = 3333308i32;
-                                } else if (__value__ == ((46 : stdgo.GoUInt8))) {
-                                    _gotoNext = 3333438i32;
-                                } else if (__value__ == ((91 : stdgo.GoUInt8))) {
-                                    _gotoNext = 3333552i32;
-                                } else if (__value__ == ((42 : stdgo.GoUInt8)) || __value__ == ((43 : stdgo.GoUInt8)) || __value__ == ((63 : stdgo.GoUInt8))) {
-                                    _gotoNext = 3333634i32;
-                                } else if (__value__ == ((123 : stdgo.GoUInt8))) {
-                                    _gotoNext = 3333935i32;
-                                } else if (__value__ == ((92 : stdgo.GoUInt8))) {
-                                    _gotoNext = 3334491i32;
-                                } else {
-                                    _gotoNext = 3332633i32;
-                                };
-                            };
-                        } else {
-                            _gotoNext = 3335951i32;
-                        };
-                    } else if (__value__ == (3332633i32)) {
-                        {
-                            {
-                                var __tmp__ = stdgo._internal.regexp.syntax.Syntax__nextrune._nextRune(_t_3332566?.__copy__());
-                                _c_3332474 = @:tmpset0 __tmp__._0;
-                                _t_3332566 = @:tmpset0 __tmp__._1?.__copy__();
-                                _err = @:tmpset0 __tmp__._2;
-                            };
-                            if (_err != null) {
-                                _gotoNext = 3332684i32;
-                            } else {
-                                _gotoNext = 3332714i32;
-                            };
-                        };
-                    } else if (__value__ == (3332684i32)) {
-=======
                         _gotoNext = 3445670i32;
                     } else if (__value__ == (3445670i32)) {
                         _p_3445678._flags = _flags;
@@ -290,7 +169,6 @@
                             };
                         };
                     } else if (__value__ == (3445908i32)) {
->>>>>>> 2dc985c5
                         {
                             final __ret__:{ var _0 : stdgo.Ref<stdgo._internal.regexp.syntax.Syntax_regexp.Regexp>; var _1 : stdgo.Error; } = {
                                 final __tmp__:{ var _0 : stdgo.Ref<stdgo._internal.regexp.syntax.Syntax_regexp.Regexp>; var _1 : stdgo.Error; } = { _0 : null, _1 : _err };
@@ -305,32 +183,6 @@
                             };
                             return __ret__;
                         };
-<<<<<<< HEAD
-                        _gotoNext = 3332714i32;
-                    } else if (__value__ == (3332714i32)) {
-                        @:check2 _p_3332454._literal(_c_3332474);
-                        _gotoNext = 3335951i32;
-                    } else if (__value__ == (3332730i32)) {
-                        if ((((_p_3332454._flags & (64 : stdgo._internal.regexp.syntax.Syntax_flags.Flags) : stdgo._internal.regexp.syntax.Syntax_flags.Flags) != ((0 : stdgo._internal.regexp.syntax.Syntax_flags.Flags)) && ((_t_3332566.length) >= (2 : stdgo.GoInt) : Bool) : Bool) && (_t_3332566[(1 : stdgo.GoInt)] == (63 : stdgo.GoUInt8)) : Bool)) {
-                            _gotoNext = 3332795i32;
-                        } else {
-                            _gotoNext = 3332938i32;
-                        };
-                    } else if (__value__ == (3332795i32)) {
-                        {
-                            {
-                                var __tmp__ = @:check2 _p_3332454._parsePerlFlags(_t_3332566?.__copy__());
-                                _t_3332566 = @:tmpset0 __tmp__._0?.__copy__();
-                                _err = @:tmpset0 __tmp__._1;
-                            };
-                            if (_err != null) {
-                                _gotoNext = 3332891i32;
-                            } else {
-                                _gotoNext = 3332924i32;
-                            };
-                        };
-                    } else if (__value__ == (3332891i32)) {
-=======
                         _gotoNext = 3445938i32;
                     } else if (__value__ == (3445938i32)) {
                         @:check2 _p_3445678._literal(_c_3445698);
@@ -355,7 +207,6 @@
                             };
                         };
                     } else if (__value__ == (3446115i32)) {
->>>>>>> 2dc985c5
                         {
                             final __ret__:{ var _0 : stdgo.Ref<stdgo._internal.regexp.syntax.Syntax_regexp.Regexp>; var _1 : stdgo.Error; } = {
                                 final __tmp__:{ var _0 : stdgo.Ref<stdgo._internal.regexp.syntax.Syntax_regexp.Regexp>; var _1 : stdgo.Error; } = { _0 : null, _1 : _err };
@@ -370,26 +221,6 @@
                             };
                             return __ret__;
                         };
-<<<<<<< HEAD
-                        _gotoNext = 3332924i32;
-                    } else if (__value__ == (3332924i32)) {
-                        _gotoNext = 3335951i32;
-                    } else if (__value__ == (3332938i32)) {
-                        _p_3332454._numCap++;
-                        @:check2 _p_3332454._op((128 : stdgo._internal.regexp.syntax.Syntax_op.Op)).cap = _p_3332454._numCap;
-                        _t_3332566 = (_t_3332566.__slice__((1 : stdgo.GoInt)) : stdgo.GoString)?.__copy__();
-                        _gotoNext = 3335951i32;
-                    } else if (__value__ == (3333000i32)) {
-                        {
-                            _err = @:check2 _p_3332454._parseVerticalBar();
-                            if (_err != null) {
-                                _gotoNext = 3333055i32;
-                            } else {
-                                _gotoNext = 3333085i32;
-                            };
-                        };
-                    } else if (__value__ == (3333055i32)) {
-=======
                         _gotoNext = 3446148i32;
                     } else if (__value__ == (3446148i32)) {
                         _gotoNext = 3449175i32;
@@ -408,7 +239,6 @@
                             };
                         };
                     } else if (__value__ == (3446279i32)) {
->>>>>>> 2dc985c5
                         {
                             final __ret__:{ var _0 : stdgo.Ref<stdgo._internal.regexp.syntax.Syntax_regexp.Regexp>; var _1 : stdgo.Error; } = {
                                 final __tmp__:{ var _0 : stdgo.Ref<stdgo._internal.regexp.syntax.Syntax_regexp.Regexp>; var _1 : stdgo.Error; } = { _0 : null, _1 : _err };
@@ -423,22 +253,6 @@
                             };
                             return __ret__;
                         };
-<<<<<<< HEAD
-                        _gotoNext = 3333085i32;
-                    } else if (__value__ == (3333085i32)) {
-                        _t_3332566 = (_t_3332566.__slice__((1 : stdgo.GoInt)) : stdgo.GoString)?.__copy__();
-                        _gotoNext = 3335951i32;
-                    } else if (__value__ == (3333097i32)) {
-                        {
-                            _err = @:check2 _p_3332454._parseRightParen();
-                            if (_err != null) {
-                                _gotoNext = 3333151i32;
-                            } else {
-                                _gotoNext = 3333181i32;
-                            };
-                        };
-                    } else if (__value__ == (3333151i32)) {
-=======
                         _gotoNext = 3446309i32;
                     } else if (__value__ == (3446309i32)) {
                         _t_3445790 = (_t_3445790.__slice__((1 : stdgo.GoInt)) : stdgo.GoString)?.__copy__();
@@ -453,7 +267,6 @@
                             };
                         };
                     } else if (__value__ == (3446375i32)) {
->>>>>>> 2dc985c5
                         {
                             final __ret__:{ var _0 : stdgo.Ref<stdgo._internal.regexp.syntax.Syntax_regexp.Regexp>; var _1 : stdgo.Error; } = {
                                 final __tmp__:{ var _0 : stdgo.Ref<stdgo._internal.regexp.syntax.Syntax_regexp.Regexp>; var _1 : stdgo.Error; } = { _0 : null, _1 : _err };
@@ -468,80 +281,6 @@
                             };
                             return __ret__;
                         };
-<<<<<<< HEAD
-                        _gotoNext = 3333181i32;
-                    } else if (__value__ == (3333181i32)) {
-                        _t_3332566 = (_t_3332566.__slice__((1 : stdgo.GoInt)) : stdgo.GoString)?.__copy__();
-                        _gotoNext = 3335951i32;
-                    } else if (__value__ == (3333193i32)) {
-                        if ((_p_3332454._flags & (16 : stdgo._internal.regexp.syntax.Syntax_flags.Flags) : stdgo._internal.regexp.syntax.Syntax_flags.Flags) != ((0 : stdgo._internal.regexp.syntax.Syntax_flags.Flags))) {
-                            _gotoNext = 3333230i32;
-                        } else {
-                            _gotoNext = 3333264i32;
-                        };
-                    } else if (__value__ == (3333230i32)) {
-                        @:check2 _p_3332454._op((9 : stdgo._internal.regexp.syntax.Syntax_op.Op));
-                        _gotoNext = 3333296i32;
-                    } else if (__value__ == (3333264i32)) {
-                        _gotoNext = 3333264i32;
-                        @:check2 _p_3332454._op((7 : stdgo._internal.regexp.syntax.Syntax_op.Op));
-                        var __blank__ = 0i32;
-                        _gotoNext = 3333296i32;
-                    } else if (__value__ == (3333296i32)) {
-                        _t_3332566 = (_t_3332566.__slice__((1 : stdgo.GoInt)) : stdgo.GoString)?.__copy__();
-                        _gotoNext = 3335951i32;
-                    } else if (__value__ == (3333308i32)) {
-                        if ((_p_3332454._flags & (16 : stdgo._internal.regexp.syntax.Syntax_flags.Flags) : stdgo._internal.regexp.syntax.Syntax_flags.Flags) != ((0 : stdgo._internal.regexp.syntax.Syntax_flags.Flags))) {
-                            _gotoNext = 3333345i32;
-                        } else {
-                            _gotoNext = 3333396i32;
-                        };
-                    } else if (__value__ == (3333345i32)) {
-                        {
-                            final __t__ = @:check2 _p_3332454._op((10 : stdgo._internal.regexp.syntax.Syntax_op.Op));
-                            __t__.flags = __t__.flags | ((256 : stdgo._internal.regexp.syntax.Syntax_flags.Flags));
-                        };
-                        _gotoNext = 3333426i32;
-                    } else if (__value__ == (3333396i32)) {
-                        _gotoNext = 3333396i32;
-                        @:check2 _p_3332454._op((8 : stdgo._internal.regexp.syntax.Syntax_op.Op));
-                        var __blank__ = 0i32;
-                        _gotoNext = 3333426i32;
-                    } else if (__value__ == (3333426i32)) {
-                        _t_3332566 = (_t_3332566.__slice__((1 : stdgo.GoInt)) : stdgo.GoString)?.__copy__();
-                        _gotoNext = 3335951i32;
-                    } else if (__value__ == (3333438i32)) {
-                        if ((_p_3332454._flags & (8 : stdgo._internal.regexp.syntax.Syntax_flags.Flags) : stdgo._internal.regexp.syntax.Syntax_flags.Flags) != ((0 : stdgo._internal.regexp.syntax.Syntax_flags.Flags))) {
-                            _gotoNext = 3333473i32;
-                        } else {
-                            _gotoNext = 3333505i32;
-                        };
-                    } else if (__value__ == (3333473i32)) {
-                        @:check2 _p_3332454._op((6 : stdgo._internal.regexp.syntax.Syntax_op.Op));
-                        _gotoNext = 3333540i32;
-                    } else if (__value__ == (3333505i32)) {
-                        _gotoNext = 3333505i32;
-                        @:check2 _p_3332454._op((5 : stdgo._internal.regexp.syntax.Syntax_op.Op));
-                        var __blank__ = 0i32;
-                        _gotoNext = 3333540i32;
-                    } else if (__value__ == (3333540i32)) {
-                        _t_3332566 = (_t_3332566.__slice__((1 : stdgo.GoInt)) : stdgo.GoString)?.__copy__();
-                        _gotoNext = 3335951i32;
-                    } else if (__value__ == (3333552i32)) {
-                        {
-                            {
-                                var __tmp__ = @:check2 _p_3332454._parseClass(_t_3332566?.__copy__());
-                                _t_3332566 = @:tmpset0 __tmp__._0?.__copy__();
-                                _err = @:tmpset0 __tmp__._1;
-                            };
-                            if (_err != null) {
-                                _gotoNext = 3333605i32;
-                            } else {
-                                _gotoNext = 3335951i32;
-                            };
-                        };
-                    } else if (__value__ == (3333605i32)) {
-=======
                         _gotoNext = 3446405i32;
                     } else if (__value__ == (3446405i32)) {
                         _t_3445790 = (_t_3445790.__slice__((1 : stdgo.GoInt)) : stdgo.GoString)?.__copy__();
@@ -614,7 +353,6 @@
                             };
                         };
                     } else if (__value__ == (3446829i32)) {
->>>>>>> 2dc985c5
                         {
                             final __ret__:{ var _0 : stdgo.Ref<stdgo._internal.regexp.syntax.Syntax_regexp.Regexp>; var _1 : stdgo.Error; } = {
                                 final __tmp__:{ var _0 : stdgo.Ref<stdgo._internal.regexp.syntax.Syntax_regexp.Regexp>; var _1 : stdgo.Error; } = { _0 : null, _1 : _err };
@@ -629,49 +367,6 @@
                             };
                             return __ret__;
                         };
-<<<<<<< HEAD
-                        _gotoNext = 3335951i32;
-                    } else if (__value__ == (3333634i32)) {
-                        _before_3333657 = _t_3332566?.__copy__();
-                        _gotoNext = 3333672i32;
-                    } else if (__value__ == (3333672i32)) {
-                        {
-                            final __value__ = _t_3332566[(0 : stdgo.GoInt)];
-                            if (__value__ == ((42 : stdgo.GoUInt8))) {
-                                _gotoNext = 3333689i32;
-                            } else if (__value__ == ((43 : stdgo.GoUInt8))) {
-                                _gotoNext = 3333718i32;
-                            } else if (__value__ == ((63 : stdgo.GoUInt8))) {
-                                _gotoNext = 3333747i32;
-                            } else {
-                                _gotoNext = 3333782i32;
-                            };
-                        };
-                    } else if (__value__ == (3333689i32)) {
-                        _op_3332492 = (14 : stdgo._internal.regexp.syntax.Syntax_op.Op);
-                        _gotoNext = 3333782i32;
-                    } else if (__value__ == (3333718i32)) {
-                        _op_3332492 = (15 : stdgo._internal.regexp.syntax.Syntax_op.Op);
-                        _gotoNext = 3333782i32;
-                    } else if (__value__ == (3333747i32)) {
-                        _op_3332492 = (16 : stdgo._internal.regexp.syntax.Syntax_op.Op);
-                        _gotoNext = 3333782i32;
-                    } else if (__value__ == (3333782i32)) {
-                        _after_3333782 = (_t_3332566.__slice__((1 : stdgo.GoInt)) : stdgo.GoString)?.__copy__();
-                        {
-                            {
-                                var __tmp__ = @:check2 _p_3332454._repeat(_op_3332492, (0 : stdgo.GoInt), (0 : stdgo.GoInt), _before_3333657?.__copy__(), _after_3333782?.__copy__(), _lastRepeat_3332508?.__copy__());
-                                _after_3333782 = @:tmpset0 __tmp__._0?.__copy__();
-                                _err = @:tmpset0 __tmp__._1;
-                            };
-                            if (_err != null) {
-                                _gotoNext = 3333874i32;
-                            } else {
-                                _gotoNext = 3333904i32;
-                            };
-                        };
-                    } else if (__value__ == (3333874i32)) {
-=======
                         _gotoNext = 3449175i32;
                     } else if (__value__ == (3446858i32)) {
                         _before_3446881 = _t_3445790?.__copy__();
@@ -713,7 +408,6 @@
                             };
                         };
                     } else if (__value__ == (3447098i32)) {
->>>>>>> 2dc985c5
                         {
                             final __ret__:{ var _0 : stdgo.Ref<stdgo._internal.regexp.syntax.Syntax_regexp.Regexp>; var _1 : stdgo.Error; } = {
                                 final __tmp__:{ var _0 : stdgo.Ref<stdgo._internal.regexp.syntax.Syntax_regexp.Regexp>; var _1 : stdgo.Error; } = { _0 : null, _1 : _err };
@@ -728,42 +422,6 @@
                             };
                             return __ret__;
                         };
-<<<<<<< HEAD
-                        _gotoNext = 3333904i32;
-                    } else if (__value__ == (3333904i32)) {
-                        _repeat_3332590 = _before_3333657?.__copy__();
-                        _t_3332566 = _after_3333782?.__copy__();
-                        _gotoNext = 3335951i32;
-                    } else if (__value__ == (3333935i32)) {
-                        _op_3332492 = (17 : stdgo._internal.regexp.syntax.Syntax_op.Op);
-                        _before_3333965 = _t_3332566?.__copy__();
-                        {
-                            var __tmp__ = @:check2 _p_3332454._parseRepeat(_t_3332566?.__copy__());
-                            _min_3333980 = @:tmpset0 __tmp__._0;
-                            _max_3333985 = @:tmpset0 __tmp__._1;
-                            _after_3333990 = @:tmpset0 __tmp__._2?.__copy__();
-                            _ok_3333997 = @:tmpset0 __tmp__._3;
-                        };
-                        if (!_ok_3333997) {
-                            _gotoNext = 3334030i32;
-                        } else {
-                            _gotoNext = 3334138i32;
-                        };
-                    } else if (__value__ == (3334030i32)) {
-                        @:check2 _p_3332454._literal((123 : stdgo.GoInt32));
-                        _t_3332566 = (_t_3332566.__slice__((1 : stdgo.GoInt)) : stdgo.GoString)?.__copy__();
-                        _gotoNext = 3335951i32;
-                    } else if (__value__ == (3334138i32)) {
-                        if (((((_min_3333980 < (0 : stdgo.GoInt) : Bool) || (_min_3333980 > (1000 : stdgo.GoInt) : Bool) : Bool) || (_max_3333985 > (1000 : stdgo.GoInt) : Bool) : Bool) || ((_max_3333985 >= (0 : stdgo.GoInt) : Bool) && (_min_3333980 > _max_3333985 : Bool) : Bool) : Bool)) {
-                            _gotoNext = 3334202i32;
-                        } else {
-                            _gotoNext = 3334352i32;
-                        };
-                    } else if (__value__ == (3334202i32)) {
-                        {
-                            final __ret__:{ var _0 : stdgo.Ref<stdgo._internal.regexp.syntax.Syntax_regexp.Regexp>; var _1 : stdgo.Error; } = {
-                                final __tmp__:{ var _0 : stdgo.Ref<stdgo._internal.regexp.syntax.Syntax_regexp.Regexp>; var _1 : stdgo.Error; } = { _0 : null, _1 : stdgo.Go.asInterface((stdgo.Go.setRef((new stdgo._internal.regexp.syntax.Syntax_error.Error((("invalid repeat count" : stdgo.GoString) : stdgo._internal.regexp.syntax.Syntax_errorcode.ErrorCode), (_before_3333965.__slice__(0, ((_before_3333965.length) - (_after_3333990.length) : stdgo.GoInt)) : stdgo.GoString)?.__copy__()) : stdgo._internal.regexp.syntax.Syntax_error.Error)) : stdgo.Ref<stdgo._internal.regexp.syntax.Syntax_error.Error>)) };
-=======
                         _gotoNext = 3447128i32;
                     } else if (__value__ == (3447128i32)) {
                         _repeat_3445814 = _before_3446881?.__copy__();
@@ -798,35 +456,17 @@
                         {
                             final __ret__:{ var _0 : stdgo.Ref<stdgo._internal.regexp.syntax.Syntax_regexp.Regexp>; var _1 : stdgo.Error; } = {
                                 final __tmp__:{ var _0 : stdgo.Ref<stdgo._internal.regexp.syntax.Syntax_regexp.Regexp>; var _1 : stdgo.Error; } = { _0 : null, _1 : stdgo.Go.asInterface((stdgo.Go.setRef((new stdgo._internal.regexp.syntax.Syntax_error.Error((("invalid repeat count" : stdgo.GoString) : stdgo._internal.regexp.syntax.Syntax_errorcode.ErrorCode), (_before_3447189.__slice__(0, ((_before_3447189.length) - (_after_3447214.length) : stdgo.GoInt)) : stdgo.GoString)?.__copy__()) : stdgo._internal.regexp.syntax.Syntax_error.Error)) : stdgo.Ref<stdgo._internal.regexp.syntax.Syntax_error.Error>)) };
->>>>>>> 2dc985c5
-                                _0 = __tmp__._0;
-                                _err = __tmp__._1;
-                                __tmp__;
-                            };
-                            for (defer in __deferstack__) {
-                                if (defer.ran) continue;
-                                defer.ran = true;
-                                defer.f();
-                            };
-                            return __ret__;
-                        };
-<<<<<<< HEAD
-                        _gotoNext = 3334352i32;
-                    } else if (__value__ == (3334352i32)) {
-                        {
-                            {
-                                var __tmp__ = @:check2 _p_3332454._repeat(_op_3332492, _min_3333980, _max_3333985, _before_3333965?.__copy__(), _after_3333990?.__copy__(), _lastRepeat_3332508?.__copy__());
-                                _after_3333990 = @:tmpset0 __tmp__._0?.__copy__();
-                                _err = @:tmpset0 __tmp__._1;
-                            };
-                            if (_err != null) {
-                                _gotoNext = 3334430i32;
-                            } else {
-                                _gotoNext = 3334460i32;
-                            };
-                        };
-                    } else if (__value__ == (3334430i32)) {
-=======
+                                _0 = __tmp__._0;
+                                _err = __tmp__._1;
+                                __tmp__;
+                            };
+                            for (defer in __deferstack__) {
+                                if (defer.ran) continue;
+                                defer.ran = true;
+                                defer.f();
+                            };
+                            return __ret__;
+                        };
                         _gotoNext = 3447576i32;
                     } else if (__value__ == (3447576i32)) {
                         {
@@ -842,7 +482,6 @@
                             };
                         };
                     } else if (__value__ == (3447654i32)) {
->>>>>>> 2dc985c5
                         {
                             final __ret__:{ var _0 : stdgo.Ref<stdgo._internal.regexp.syntax.Syntax_regexp.Regexp>; var _1 : stdgo.Error; } = {
                                 final __tmp__:{ var _0 : stdgo.Ref<stdgo._internal.regexp.syntax.Syntax_regexp.Regexp>; var _1 : stdgo.Error; } = { _0 : null, _1 : _err };
@@ -857,59 +496,6 @@
                             };
                             return __ret__;
                         };
-<<<<<<< HEAD
-                        _gotoNext = 3334460i32;
-                    } else if (__value__ == (3334460i32)) {
-                        _repeat_3332590 = _before_3333965?.__copy__();
-                        _t_3332566 = _after_3333990?.__copy__();
-                        _gotoNext = 3335951i32;
-                    } else if (__value__ == (3334491i32)) {
-                        if ((((_p_3332454._flags & (64 : stdgo._internal.regexp.syntax.Syntax_flags.Flags) : stdgo._internal.regexp.syntax.Syntax_flags.Flags) != (0 : stdgo._internal.regexp.syntax.Syntax_flags.Flags)) && ((_t_3332566.length) >= (2 : stdgo.GoInt) : Bool) : Bool)) {
-                            _gotoNext = 3334542i32;
-                        } else {
-                            _gotoNext = 3335266i32;
-                        };
-                    } else if (__value__ == (3334542i32)) {
-                        _gotoNext = 3334548i32;
-                    } else if (__value__ == (3334548i32)) {
-                        {
-                            final __value__ = _t_3332566[(1 : stdgo.GoInt)];
-                            if (__value__ == ((65 : stdgo.GoUInt8))) {
-                                _gotoNext = 3334566i32;
-                            } else if (__value__ == ((98 : stdgo.GoUInt8))) {
-                                _gotoNext = 3334639i32;
-                            } else if (__value__ == ((66 : stdgo.GoUInt8))) {
-                                _gotoNext = 3334715i32;
-                            } else if (__value__ == ((67 : stdgo.GoUInt8))) {
-                                _gotoNext = 3334793i32;
-                            } else if (__value__ == ((81 : stdgo.GoUInt8))) {
-                                _gotoNext = 3334888i32;
-                            } else if (__value__ == ((122 : stdgo.GoUInt8))) {
-                                _gotoNext = 3335184i32;
-                            } else {
-                                _gotoNext = 3335266i32;
-                            };
-                        };
-                    } else if (__value__ == (3334566i32)) {
-                        @:check2 _p_3332454._op((9 : stdgo._internal.regexp.syntax.Syntax_op.Op));
-                        _t_3332566 = (_t_3332566.__slice__((2 : stdgo.GoInt)) : stdgo.GoString)?.__copy__();
-                        bigSwitchBreak = true;
-                        _gotoNext = 3332617i32;
-                    } else if (__value__ == (3334639i32)) {
-                        @:check2 _p_3332454._op((11 : stdgo._internal.regexp.syntax.Syntax_op.Op));
-                        _t_3332566 = (_t_3332566.__slice__((2 : stdgo.GoInt)) : stdgo.GoString)?.__copy__();
-                        bigSwitchBreak = true;
-                        _gotoNext = 3332617i32;
-                    } else if (__value__ == (3334715i32)) {
-                        @:check2 _p_3332454._op((12 : stdgo._internal.regexp.syntax.Syntax_op.Op));
-                        _t_3332566 = (_t_3332566.__slice__((2 : stdgo.GoInt)) : stdgo.GoString)?.__copy__();
-                        bigSwitchBreak = true;
-                        _gotoNext = 3332617i32;
-                    } else if (__value__ == (3334793i32)) {
-                        {
-                            final __ret__:{ var _0 : stdgo.Ref<stdgo._internal.regexp.syntax.Syntax_regexp.Regexp>; var _1 : stdgo.Error; } = {
-                                final __tmp__:{ var _0 : stdgo.Ref<stdgo._internal.regexp.syntax.Syntax_regexp.Regexp>; var _1 : stdgo.Error; } = { _0 : null, _1 : stdgo.Go.asInterface((stdgo.Go.setRef((new stdgo._internal.regexp.syntax.Syntax_error.Error((("invalid escape sequence" : stdgo.GoString) : stdgo._internal.regexp.syntax.Syntax_errorcode.ErrorCode), (_t_3332566.__slice__(0, (2 : stdgo.GoInt)) : stdgo.GoString)?.__copy__()) : stdgo._internal.regexp.syntax.Syntax_error.Error)) : stdgo.Ref<stdgo._internal.regexp.syntax.Syntax_error.Error>)) };
-=======
                         _gotoNext = 3447684i32;
                     } else if (__value__ == (3447684i32)) {
                         _repeat_3445814 = _before_3447189?.__copy__();
@@ -961,51 +547,17 @@
                         {
                             final __ret__:{ var _0 : stdgo.Ref<stdgo._internal.regexp.syntax.Syntax_regexp.Regexp>; var _1 : stdgo.Error; } = {
                                 final __tmp__:{ var _0 : stdgo.Ref<stdgo._internal.regexp.syntax.Syntax_regexp.Regexp>; var _1 : stdgo.Error; } = { _0 : null, _1 : stdgo.Go.asInterface((stdgo.Go.setRef((new stdgo._internal.regexp.syntax.Syntax_error.Error((("invalid escape sequence" : stdgo.GoString) : stdgo._internal.regexp.syntax.Syntax_errorcode.ErrorCode), (_t_3445790.__slice__(0, (2 : stdgo.GoInt)) : stdgo.GoString)?.__copy__()) : stdgo._internal.regexp.syntax.Syntax_error.Error)) : stdgo.Ref<stdgo._internal.regexp.syntax.Syntax_error.Error>)) };
->>>>>>> 2dc985c5
-                                _0 = __tmp__._0;
-                                _err = __tmp__._1;
-                                __tmp__;
-                            };
-                            for (defer in __deferstack__) {
-                                if (defer.ran) continue;
-                                defer.ran = true;
-                                defer.f();
-                            };
-                            return __ret__;
-                        };
-<<<<<<< HEAD
-                        _gotoNext = 3335266i32;
-                    } else if (__value__ == (3334888i32)) {
-                        {
-                            var __tmp__ = stdgo._internal.strings.Strings_cut.cut((_t_3332566.__slice__((2 : stdgo.GoInt)) : stdgo.GoString)?.__copy__(), ("\\E" : stdgo.GoString));
-                            _lit_3334953 = @:tmpset0 __tmp__._0?.__copy__();
-                            _t_3332566 = @:tmpset0 __tmp__._1?.__copy__();
-                        };
-                        var __blank__ = 0i32;
-                        _gotoNext = 3335011i32;
-                    } else if (__value__ == (3335011i32)) {
-                        if (_lit_3334953 != ((stdgo.Go.str() : stdgo.GoString))) {
-                            _gotoNext = 3335025i32;
-                        } else {
-                            _gotoNext = 3335164i32;
-                        };
-                    } else if (__value__ == (3335025i32)) {
-                        {
-                            var __tmp__ = stdgo._internal.regexp.syntax.Syntax__nextrune._nextRune(_lit_3334953?.__copy__());
-                            _c_3335033 = @:tmpset0 __tmp__._0;
-                            _rest_3335036 = @:tmpset0 __tmp__._1?.__copy__();
-                            _err_3335042 = @:tmpset0 __tmp__._2;
-                        };
-                        if (_err_3335042 != null) {
-                            _gotoNext = 3335083i32;
-                        } else {
-                            _gotoNext = 3335122i32;
-                        };
-                    } else if (__value__ == (3335083i32)) {
-                        {
-                            final __ret__:{ var _0 : stdgo.Ref<stdgo._internal.regexp.syntax.Syntax_regexp.Regexp>; var _1 : stdgo.Error; } = {
-                                final __tmp__:{ var _0 : stdgo.Ref<stdgo._internal.regexp.syntax.Syntax_regexp.Regexp>; var _1 : stdgo.Error; } = { _0 : null, _1 : _err_3335042 };
-=======
+                                _0 = __tmp__._0;
+                                _err = __tmp__._1;
+                                __tmp__;
+                            };
+                            for (defer in __deferstack__) {
+                                if (defer.ran) continue;
+                                defer.ran = true;
+                                defer.f();
+                            };
+                            return __ret__;
+                        };
                         _gotoNext = 3448490i32;
                     } else if (__value__ == (3448112i32)) {
                         {
@@ -1037,57 +589,17 @@
                         {
                             final __ret__:{ var _0 : stdgo.Ref<stdgo._internal.regexp.syntax.Syntax_regexp.Regexp>; var _1 : stdgo.Error; } = {
                                 final __tmp__:{ var _0 : stdgo.Ref<stdgo._internal.regexp.syntax.Syntax_regexp.Regexp>; var _1 : stdgo.Error; } = { _0 : null, _1 : _err_3448266 };
->>>>>>> 2dc985c5
-                                _0 = __tmp__._0;
-                                _err = __tmp__._1;
-                                __tmp__;
-                            };
-                            for (defer in __deferstack__) {
-                                if (defer.ran) continue;
-                                defer.ran = true;
-                                defer.f();
-                            };
-                            return __ret__;
-                        };
-<<<<<<< HEAD
-                        _gotoNext = 3335122i32;
-                    } else if (__value__ == (3335122i32)) {
-                        @:check2 _p_3332454._literal(_c_3335033);
-                        _lit_3334953 = _rest_3335036?.__copy__();
-                        _gotoNext = 3335011i32;
-                    } else if (__value__ == (3335164i32)) {
-                        bigSwitchBreak = true;
-                        _gotoNext = 3332617i32;
-                    } else if (__value__ == (3335184i32)) {
-                        @:check2 _p_3332454._op((10 : stdgo._internal.regexp.syntax.Syntax_op.Op));
-                        _t_3332566 = (_t_3332566.__slice__((2 : stdgo.GoInt)) : stdgo.GoString)?.__copy__();
-                        bigSwitchBreak = true;
-                        _gotoNext = 3332617i32;
-                    } else if (__value__ == (3335266i32)) {
-                        _re_3335266 = @:check2 _p_3332454._newRegexp((4 : stdgo._internal.regexp.syntax.Syntax_op.Op));
-                        (@:checkr _re_3335266 ?? throw "null pointer dereference").flags = _p_3332454._flags;
-                        if ((((_t_3332566.length) >= (2 : stdgo.GoInt) : Bool) && (((_t_3332566[(1 : stdgo.GoInt)] == (112 : stdgo.GoUInt8)) || (_t_3332566[(1 : stdgo.GoInt)] == (80 : stdgo.GoUInt8)) : Bool)) : Bool)) {
-                            _gotoNext = 3335422i32;
-                        } else {
-                            _gotoNext = 3335664i32;
-                        };
-                    } else if (__value__ == (3335422i32)) {
-                        {
-                            var __tmp__ = @:check2 _p_3332454._parseUnicodeClass(_t_3332566?.__copy__(), ((@:checkr _re_3335266 ?? throw "null pointer dereference").rune0.__slice__(0, (0 : stdgo.GoInt)) : stdgo.Slice<stdgo.GoInt32>));
-                            _r_3335428 = @:tmpset0 __tmp__._0;
-                            _rest_3335431 = @:tmpset0 __tmp__._1?.__copy__();
-                            _err_3335437 = @:tmpset0 __tmp__._2;
-                        };
-                        if (_err_3335437 != null) {
-                            _gotoNext = 3335499i32;
-                        } else {
-                            _gotoNext = 3335532i32;
-                        };
-                    } else if (__value__ == (3335499i32)) {
-                        {
-                            final __ret__:{ var _0 : stdgo.Ref<stdgo._internal.regexp.syntax.Syntax_regexp.Regexp>; var _1 : stdgo.Error; } = {
-                                final __tmp__:{ var _0 : stdgo.Ref<stdgo._internal.regexp.syntax.Syntax_regexp.Regexp>; var _1 : stdgo.Error; } = { _0 : null, _1 : _err_3335437 };
-=======
+                                _0 = __tmp__._0;
+                                _err = __tmp__._1;
+                                __tmp__;
+                            };
+                            for (defer in __deferstack__) {
+                                if (defer.ran) continue;
+                                defer.ran = true;
+                                defer.f();
+                            };
+                            return __ret__;
+                        };
                         _gotoNext = 3448346i32;
                     } else if (__value__ == (3448346i32)) {
                         @:check2 _p_3445678._literal(_c_3448257);
@@ -1125,68 +637,17 @@
                         {
                             final __ret__:{ var _0 : stdgo.Ref<stdgo._internal.regexp.syntax.Syntax_regexp.Regexp>; var _1 : stdgo.Error; } = {
                                 final __tmp__:{ var _0 : stdgo.Ref<stdgo._internal.regexp.syntax.Syntax_regexp.Regexp>; var _1 : stdgo.Error; } = { _0 : null, _1 : _err_3448661 };
->>>>>>> 2dc985c5
-                                _0 = __tmp__._0;
-                                _err = __tmp__._1;
-                                __tmp__;
-                            };
-                            for (defer in __deferstack__) {
-                                if (defer.ran) continue;
-                                defer.ran = true;
-                                defer.f();
-                            };
-                            return __ret__;
-                        };
-<<<<<<< HEAD
-                        _gotoNext = 3335532i32;
-                    } else if (__value__ == (3335532i32)) {
-                        if (_r_3335428 != null) {
-                            _gotoNext = 3335544i32;
-                        } else {
-                            _gotoNext = 3335664i32;
-                        };
-                    } else if (__value__ == (3335544i32)) {
-                        (@:checkr _re_3335266 ?? throw "null pointer dereference").rune = _r_3335428;
-                        _t_3332566 = _rest_3335431?.__copy__();
-                        @:check2 _p_3332454._push(_re_3335266);
-                        bigSwitchBreak = true;
-                        _gotoNext = 3332617i32;
-                    } else if (__value__ == (3335664i32)) {
-                        {
-                            {
-                                var __tmp__ = @:check2 _p_3332454._parsePerlClassEscape(_t_3332566?.__copy__(), ((@:checkr _re_3335266 ?? throw "null pointer dereference").rune0.__slice__(0, (0 : stdgo.GoInt)) : stdgo.Slice<stdgo.GoInt32>));
-                                _r_3335667 = @:tmpset0 __tmp__._0;
-                                _rest_3335670 = @:tmpset0 __tmp__._1?.__copy__();
-                            };
-                            if (_r_3335667 != null) {
-                                _gotoNext = 3335728i32;
-                            } else {
-                                _gotoNext = 3335802i32;
-                            };
-                        };
-                    } else if (__value__ == (3335728i32)) {
-                        (@:checkr _re_3335266 ?? throw "null pointer dereference").rune = _r_3335667;
-                        _t_3332566 = _rest_3335670?.__copy__();
-                        @:check2 _p_3332454._push(_re_3335266);
-                        bigSwitchBreak = true;
-                        _gotoNext = 3332617i32;
-                    } else if (__value__ == (3335802i32)) {
-                        @:check2 _p_3332454._reuse(_re_3335266);
-                        {
-                            {
-                                var __tmp__ = @:check2 _p_3332454._parseEscape(_t_3332566?.__copy__());
-                                _c_3332474 = @:tmpset0 __tmp__._0;
-                                _t_3332566 = @:tmpset0 __tmp__._1?.__copy__();
-                                _err = @:tmpset0 __tmp__._2;
-                            };
-                            if (_err != null) {
-                                _gotoNext = 3335902i32;
-                            } else {
-                                _gotoNext = 3335932i32;
-                            };
-                        };
-                    } else if (__value__ == (3335902i32)) {
-=======
+                                _0 = __tmp__._0;
+                                _err = __tmp__._1;
+                                __tmp__;
+                            };
+                            for (defer in __deferstack__) {
+                                if (defer.ran) continue;
+                                defer.ran = true;
+                                defer.f();
+                            };
+                            return __ret__;
+                        };
                         _gotoNext = 3448756i32;
                     } else if (__value__ == (3448756i32)) {
                         if (_r_3448652 != null) {
@@ -1235,7 +696,6 @@
                             };
                         };
                     } else if (__value__ == (3449126i32)) {
->>>>>>> 2dc985c5
                         {
                             final __ret__:{ var _0 : stdgo.Ref<stdgo._internal.regexp.syntax.Syntax_regexp.Regexp>; var _1 : stdgo.Error; } = {
                                 final __tmp__:{ var _0 : stdgo.Ref<stdgo._internal.regexp.syntax.Syntax_regexp.Regexp>; var _1 : stdgo.Error; } = { _0 : null, _1 : _err };
@@ -1250,34 +710,6 @@
                             };
                             return __ret__;
                         };
-<<<<<<< HEAD
-                        _gotoNext = 3335932i32;
-                    } else if (__value__ == (3335932i32)) {
-                        @:check2 _p_3332454._literal(_c_3332474);
-                        _gotoNext = 3335951i32;
-                    } else if (__value__ == (3335951i32)) {
-                        _lastRepeat_3332508 = _repeat_3332590?.__copy__();
-                        _gotoNext = 3332574i32;
-                    } else if (__value__ == (3335976i32)) {
-                        @:check2 _p_3332454._concat();
-                        if (@:check2 _p_3332454._swapVerticalBar()) {
-                            _gotoNext = 3336011i32;
-                        } else {
-                            _gotoNext = 3336076i32;
-                        };
-                    } else if (__value__ == (3336011i32)) {
-                        _p_3332454._stack = (_p_3332454._stack.__slice__(0, ((_p_3332454._stack.length) - (1 : stdgo.GoInt) : stdgo.GoInt)) : stdgo.Slice<stdgo.Ref<stdgo._internal.regexp.syntax.Syntax_regexp.Regexp>>);
-                        _gotoNext = 3336076i32;
-                    } else if (__value__ == (3336076i32)) {
-                        @:check2 _p_3332454._alternate();
-                        _n_3336092 = (_p_3332454._stack.length);
-                        if (_n_3336092 != ((1 : stdgo.GoInt))) {
-                            _gotoNext = 3336121i32;
-                        } else {
-                            _gotoNext = 3336168i32;
-                        };
-                    } else if (__value__ == (3336121i32)) {
-=======
                         _gotoNext = 3449156i32;
                     } else if (__value__ == (3449156i32)) {
                         @:check2 _p_3445678._literal(_c_3445698);
@@ -1304,7 +736,6 @@
                             _gotoNext = 3449392i32;
                         };
                     } else if (__value__ == (3449345i32)) {
->>>>>>> 2dc985c5
                         {
                             final __ret__:{ var _0 : stdgo.Ref<stdgo._internal.regexp.syntax.Syntax_regexp.Regexp>; var _1 : stdgo.Error; } = {
                                 final __tmp__:{ var _0 : stdgo.Ref<stdgo._internal.regexp.syntax.Syntax_regexp.Regexp>; var _1 : stdgo.Error; } = { _0 : null, _1 : stdgo.Go.asInterface((stdgo.Go.setRef((new stdgo._internal.regexp.syntax.Syntax_error.Error((("missing closing )" : stdgo.GoString) : stdgo._internal.regexp.syntax.Syntax_errorcode.ErrorCode), _s?.__copy__()) : stdgo._internal.regexp.syntax.Syntax_error.Error)) : stdgo.Ref<stdgo._internal.regexp.syntax.Syntax_error.Error>)) };
@@ -1319,19 +750,11 @@
                             };
                             return __ret__;
                         };
-<<<<<<< HEAD
-                        _gotoNext = 3336168i32;
-                    } else if (__value__ == (3336168i32)) {
-                        {
-                            final __ret__:{ var _0 : stdgo.Ref<stdgo._internal.regexp.syntax.Syntax_regexp.Regexp>; var _1 : stdgo.Error; } = {
-                                final __tmp__:{ var _0 : stdgo.Ref<stdgo._internal.regexp.syntax.Syntax_regexp.Regexp>; var _1 : stdgo.Error; } = { _0 : _p_3332454._stack[(0 : stdgo.GoInt)], _1 : (null : stdgo.Error) };
-=======
                         _gotoNext = 3449392i32;
                     } else if (__value__ == (3449392i32)) {
                         {
                             final __ret__:{ var _0 : stdgo.Ref<stdgo._internal.regexp.syntax.Syntax_regexp.Regexp>; var _1 : stdgo.Error; } = {
                                 final __tmp__:{ var _0 : stdgo.Ref<stdgo._internal.regexp.syntax.Syntax_regexp.Regexp>; var _1 : stdgo.Error; } = { _0 : _p_3445678._stack[(0 : stdgo.GoInt)], _1 : (null : stdgo.Error) };
->>>>>>> 2dc985c5
                                 _0 = __tmp__._0;
                                 _err = __tmp__._1;
                                 __tmp__;
