package stdgo._internal.regexp.syntax;
function _parse(_s:stdgo.GoString, _flags:stdgo._internal.regexp.syntax.Syntax_flags.Flags):{ var _0 : stdgo.Ref<stdgo._internal.regexp.syntax.Syntax_regexp.Regexp>; var _1 : stdgo.Error; } {
        var __deferstack__:Array<{ var ran : Bool; var f : Void -> Void; }> = [];
        var _0 = (null : stdgo.Ref<stdgo._internal.regexp.syntax.Syntax_regexp.Regexp>), _err = (null : stdgo.Error);
        try {
<<<<<<< HEAD
            var _c_3531451:stdgo.GoInt32 = (0 : stdgo.GoInt32);
            var _r_3531846:stdgo.Slice<stdgo.GoInt32> = (null : stdgo.Slice<stdgo.GoInt32>);
            var _before_3530383:stdgo.GoString = ("" : stdgo.GoString);
            var _max_3530403:stdgo.GoInt = (0 : stdgo.GoInt);
            var _c_3528892:stdgo.GoInt32 = (0 : stdgo.GoInt32);
            var bigSwitchBreak = false;
            var _rest_3531849:stdgo.GoString = ("" : stdgo.GoString);
            var _ok_3530415:Bool = false;
            var _after_3530408:stdgo.GoString = ("" : stdgo.GoString);
            var _n_3532510:stdgo.GoInt = (0 : stdgo.GoInt);
            var _lastRepeat_3528926:stdgo.GoString = ("" : stdgo.GoString);
            var _lit_3531371:stdgo.GoString = ("" : stdgo.GoString);
            var _before_3530075:stdgo.GoString = ("" : stdgo.GoString);
            var _re_3531684:stdgo.Ref<stdgo._internal.regexp.syntax.Syntax_regexp.Regexp> = (null : stdgo.Ref<stdgo._internal.regexp.syntax.Syntax_regexp.Regexp>);
            var _err_3531460:stdgo.Error = (null : stdgo.Error);
            var _p_3528872:stdgo._internal.regexp.syntax.Syntax_t_parser.T_parser = ({} : stdgo._internal.regexp.syntax.Syntax_t_parser.T_parser);
            var _rest_3531454:stdgo.GoString = ("" : stdgo.GoString);
            var _after_3530200:stdgo.GoString = ("" : stdgo.GoString);
            var _rest_3532088:stdgo.GoString = ("" : stdgo.GoString);
            var _err_3531855:stdgo.Error = (null : stdgo.Error);
            var _op_3528910:stdgo._internal.regexp.syntax.Syntax_op.Op = ((0 : stdgo.GoUInt8) : stdgo._internal.regexp.syntax.Syntax_op.Op);
            var _err_3528730:stdgo.Error = (null : stdgo.Error);
            var _r_3532085:stdgo.Slice<stdgo.GoInt32> = (null : stdgo.Slice<stdgo.GoInt32>);
            var _min_3530398:stdgo.GoInt = (0 : stdgo.GoInt);
            var _repeat_3529008:stdgo.GoString = ("" : stdgo.GoString);
            var _t_3528984:stdgo.GoString = ("" : stdgo.GoString);
=======
            var _err_3335042:stdgo.Error = (null : stdgo.Error);
            var _lit_3334953:stdgo.GoString = ("" : stdgo.GoString);
            var _ok_3333997:Bool = false;
            var _repeat_3332590:stdgo.GoString = ("" : stdgo.GoString);
            var _t_3332566:stdgo.GoString = ("" : stdgo.GoString);
            var _c_3332474:stdgo.GoInt32 = (0 : stdgo.GoInt32);
            var _max_3333985:stdgo.GoInt = (0 : stdgo.GoInt);
            var _rest_3335036:stdgo.GoString = ("" : stdgo.GoString);
            var _lastRepeat_3332508:stdgo.GoString = ("" : stdgo.GoString);
            var _rest_3335431:stdgo.GoString = ("" : stdgo.GoString);
            var _re_3335266:stdgo.Ref<stdgo._internal.regexp.syntax.Syntax_regexp.Regexp> = (null : stdgo.Ref<stdgo._internal.regexp.syntax.Syntax_regexp.Regexp>);
            var _r_3335667:stdgo.Slice<stdgo.GoInt32> = (null : stdgo.Slice<stdgo.GoInt32>);
            var _c_3335033:stdgo.GoInt32 = (0 : stdgo.GoInt32);
            var _after_3333990:stdgo.GoString = ("" : stdgo.GoString);
            var _err_3332312:stdgo.Error = (null : stdgo.Error);
            var _rest_3335670:stdgo.GoString = ("" : stdgo.GoString);
            var _err_3335437:stdgo.Error = (null : stdgo.Error);
            var _r_3335428:stdgo.Slice<stdgo.GoInt32> = (null : stdgo.Slice<stdgo.GoInt32>);
            var _min_3333980:stdgo.GoInt = (0 : stdgo.GoInt);
            var _after_3333782:stdgo.GoString = ("" : stdgo.GoString);
            var _before_3333657:stdgo.GoString = ("" : stdgo.GoString);
            var _p_3332454:stdgo._internal.regexp.syntax.Syntax_t_parser.T_parser = ({} : stdgo._internal.regexp.syntax.Syntax_t_parser.T_parser);
            var bigSwitchBreak = false;
            var _n_3336092:stdgo.GoInt = (0 : stdgo.GoInt);
            var _before_3333965:stdgo.GoString = ("" : stdgo.GoString);
            var _op_3332492:stdgo._internal.regexp.syntax.Syntax_op.Op = ((0 : stdgo.GoUInt8) : stdgo._internal.regexp.syntax.Syntax_op.Op);
>>>>>>> 75a1cf92
            var _gotoNext = 0i32;
            var __blank__ = _gotoNext == ((0i32 : stdgo.GoInt));
            while (_gotoNext != ((-1i32 : stdgo.GoInt))) {
                {
                    final __value__ = _gotoNext;
                    if (__value__ == (0i32)) {
                        {
                            __deferstack__.unshift({ ran : false, f : () -> ({
                                var a = function():Void {
                                    {
                                        var _r = ({
                                            final r = stdgo.Go.recover_exception;
                                            stdgo.Go.recover_exception = null;
                                            r;
                                        } : stdgo.AnyInterface);
                                        {
                                            final __value__ = _r;
                                            if (__value__ == null) {} else if (__value__ == (stdgo.Go.toInterface(stdgo.Go.asInterface((("expression too large" : stdgo.GoString) : stdgo._internal.regexp.syntax.Syntax_errorcode.ErrorCode))))) {
                                                _err = stdgo.Go.asInterface((stdgo.Go.setRef(({ code : (("expression too large" : stdgo.GoString) : stdgo._internal.regexp.syntax.Syntax_errorcode.ErrorCode), expr : _s?.__copy__() } : stdgo._internal.regexp.syntax.Syntax_error.Error)) : stdgo.Ref<stdgo._internal.regexp.syntax.Syntax_error.Error>));
                                            } else if (__value__ == (stdgo.Go.toInterface(stdgo.Go.asInterface((("expression nests too deeply" : stdgo.GoString) : stdgo._internal.regexp.syntax.Syntax_errorcode.ErrorCode))))) {
                                                _err = stdgo.Go.asInterface((stdgo.Go.setRef(({ code : (("expression nests too deeply" : stdgo.GoString) : stdgo._internal.regexp.syntax.Syntax_errorcode.ErrorCode), expr : _s?.__copy__() } : stdgo._internal.regexp.syntax.Syntax_error.Error)) : stdgo.Ref<stdgo._internal.regexp.syntax.Syntax_error.Error>));
                                            } else {
                                                throw stdgo.Go.toInterface(_r);
                                            };
                                        };
                                    };
                                };
                                a();
                            }) });
                        };
                        if ((_flags & (2 : stdgo._internal.regexp.syntax.Syntax_flags.Flags) : stdgo._internal.regexp.syntax.Syntax_flags.Flags) != ((0 : stdgo._internal.regexp.syntax.Syntax_flags.Flags))) {
<<<<<<< HEAD
                            _gotoNext = 3528683i32;
                        } else {
                            _gotoNext = 3528864i32;
                        };
                    } else if (__value__ == (3528683i32)) {
                        {
                            _err_3528730 = stdgo._internal.regexp.syntax.Syntax__checkutf8._checkUTF8(_s?.__copy__());
                            if (_err_3528730 != null) {
                                _gotoNext = 3528762i32;
                            } else {
                                _gotoNext = 3528789i32;
                            };
                        };
                    } else if (__value__ == (3528762i32)) {
                        {
                            final __ret__:{ var _0 : stdgo.Ref<stdgo._internal.regexp.syntax.Syntax_regexp.Regexp>; var _1 : stdgo.Error; } = {
                                final __tmp__:{ var _0 : stdgo.Ref<stdgo._internal.regexp.syntax.Syntax_regexp.Regexp>; var _1 : stdgo.Error; } = { _0 : null, _1 : _err_3528730 };
=======
                            _gotoNext = 3332265i32;
                        } else {
                            _gotoNext = 3332446i32;
                        };
                    } else if (__value__ == (3332265i32)) {
                        {
                            _err_3332312 = stdgo._internal.regexp.syntax.Syntax__checkutf8._checkUTF8(_s?.__copy__());
                            if (_err_3332312 != null) {
                                _gotoNext = 3332344i32;
                            } else {
                                _gotoNext = 3332371i32;
                            };
                        };
                    } else if (__value__ == (3332344i32)) {
                        {
                            final __ret__:{ var _0 : stdgo.Ref<stdgo._internal.regexp.syntax.Syntax_regexp.Regexp>; var _1 : stdgo.Error; } = {
                                final __tmp__:{ var _0 : stdgo.Ref<stdgo._internal.regexp.syntax.Syntax_regexp.Regexp>; var _1 : stdgo.Error; } = { _0 : null, _1 : _err_3332312 };
>>>>>>> 75a1cf92
                                _0 = __tmp__._0;
                                _err = __tmp__._1;
                                __tmp__;
                            };
                            for (defer in __deferstack__) {
                                if (defer.ran) continue;
                                defer.ran = true;
                                defer.f();
                            };
                            return __ret__;
                        };
<<<<<<< HEAD
                        _gotoNext = 3528789i32;
                    } else if (__value__ == (3528789i32)) {
=======
                        _gotoNext = 3332371i32;
                    } else if (__value__ == (3332371i32)) {
>>>>>>> 75a1cf92
                        {
                            final __ret__:{ var _0 : stdgo.Ref<stdgo._internal.regexp.syntax.Syntax_regexp.Regexp>; var _1 : stdgo.Error; } = {
                                final __tmp__:{ var _0 : stdgo.Ref<stdgo._internal.regexp.syntax.Syntax_regexp.Regexp>; var _1 : stdgo.Error; } = { _0 : stdgo._internal.regexp.syntax.Syntax__literalregexp._literalRegexp(_s?.__copy__(), _flags), _1 : (null : stdgo.Error) };
                                _0 = __tmp__._0;
                                _err = __tmp__._1;
                                __tmp__;
                            };
                            for (defer in __deferstack__) {
                                if (defer.ran) continue;
                                defer.ran = true;
                                defer.f();
                            };
                            return __ret__;
                        };
<<<<<<< HEAD
                        _gotoNext = 3528864i32;
                    } else if (__value__ == (3528864i32)) {
                        _p_3528872._flags = _flags;
                        _p_3528872._wholeRegexp = _s?.__copy__();
                        _t_3528984 = _s?.__copy__();
                        var __blank__ = 0i32;
                        _gotoNext = 3528992i32;
                    } else if (__value__ == (3528992i32)) {
                        if (_t_3528984 != ((stdgo.Go.str() : stdgo.GoString))) {
                            _gotoNext = 3529004i32;
                        } else {
                            _gotoNext = 3532394i32;
                        };
                    } else if (__value__ == (3529004i32)) {
                        _repeat_3529008 = (stdgo.Go.str() : stdgo.GoString)?.__copy__();
                        _gotoNext = 3529022i32;
                    } else if (__value__ == (3529022i32)) {
                        bigSwitchBreak = false;
                        _gotoNext = 3529035i32;
                    } else if (__value__ == (3529035i32)) {
                        if (!bigSwitchBreak) {
                            {
                                final __value__ = _t_3528984[(0 : stdgo.GoInt)];
                                if (__value__ == ((40 : stdgo.GoUInt8))) {
                                    _gotoNext = 3529148i32;
                                } else if (__value__ == ((124 : stdgo.GoUInt8))) {
                                    _gotoNext = 3529418i32;
                                } else if (__value__ == ((41 : stdgo.GoUInt8))) {
                                    _gotoNext = 3529515i32;
                                } else if (__value__ == ((94 : stdgo.GoUInt8))) {
                                    _gotoNext = 3529611i32;
                                } else if (__value__ == ((36 : stdgo.GoUInt8))) {
                                    _gotoNext = 3529726i32;
                                } else if (__value__ == ((46 : stdgo.GoUInt8))) {
                                    _gotoNext = 3529856i32;
                                } else if (__value__ == ((91 : stdgo.GoUInt8))) {
                                    _gotoNext = 3529970i32;
                                } else if (__value__ == ((42 : stdgo.GoUInt8)) || __value__ == ((43 : stdgo.GoUInt8)) || __value__ == ((63 : stdgo.GoUInt8))) {
                                    _gotoNext = 3530052i32;
                                } else if (__value__ == ((123 : stdgo.GoUInt8))) {
                                    _gotoNext = 3530353i32;
                                } else if (__value__ == ((92 : stdgo.GoUInt8))) {
                                    _gotoNext = 3530909i32;
                                } else {
                                    _gotoNext = 3529051i32;
                                };
                            };
                        } else {
                            _gotoNext = 3532369i32;
                        };
                    } else if (__value__ == (3529051i32)) {
                        {
                            {
                                var __tmp__ = stdgo._internal.regexp.syntax.Syntax__nextrune._nextRune(_t_3528984?.__copy__());
                                _c_3528892 = @:tmpset0 __tmp__._0;
                                _t_3528984 = @:tmpset0 __tmp__._1?.__copy__();
                                _err = @:tmpset0 __tmp__._2;
                            };
                            if (_err != null) {
                                _gotoNext = 3529102i32;
                            } else {
                                _gotoNext = 3529132i32;
                            };
                        };
                    } else if (__value__ == (3529102i32)) {
=======
                        _gotoNext = 3332446i32;
                    } else if (__value__ == (3332446i32)) {
                        _p_3332454._flags = _flags;
                        _p_3332454._wholeRegexp = _s?.__copy__();
                        _t_3332566 = _s?.__copy__();
                        var __blank__ = 0i32;
                        _gotoNext = 3332574i32;
                    } else if (__value__ == (3332574i32)) {
                        if (_t_3332566 != ((stdgo.Go.str() : stdgo.GoString))) {
                            _gotoNext = 3332586i32;
                        } else {
                            _gotoNext = 3335976i32;
                        };
                    } else if (__value__ == (3332586i32)) {
                        _repeat_3332590 = (stdgo.Go.str() : stdgo.GoString)?.__copy__();
                        _gotoNext = 3332604i32;
                    } else if (__value__ == (3332604i32)) {
                        bigSwitchBreak = false;
                        _gotoNext = 3332617i32;
                    } else if (__value__ == (3332617i32)) {
                        if (!bigSwitchBreak) {
                            {
                                final __value__ = _t_3332566[(0 : stdgo.GoInt)];
                                if (__value__ == ((40 : stdgo.GoUInt8))) {
                                    _gotoNext = 3332730i32;
                                } else if (__value__ == ((124 : stdgo.GoUInt8))) {
                                    _gotoNext = 3333000i32;
                                } else if (__value__ == ((41 : stdgo.GoUInt8))) {
                                    _gotoNext = 3333097i32;
                                } else if (__value__ == ((94 : stdgo.GoUInt8))) {
                                    _gotoNext = 3333193i32;
                                } else if (__value__ == ((36 : stdgo.GoUInt8))) {
                                    _gotoNext = 3333308i32;
                                } else if (__value__ == ((46 : stdgo.GoUInt8))) {
                                    _gotoNext = 3333438i32;
                                } else if (__value__ == ((91 : stdgo.GoUInt8))) {
                                    _gotoNext = 3333552i32;
                                } else if (__value__ == ((42 : stdgo.GoUInt8)) || __value__ == ((43 : stdgo.GoUInt8)) || __value__ == ((63 : stdgo.GoUInt8))) {
                                    _gotoNext = 3333634i32;
                                } else if (__value__ == ((123 : stdgo.GoUInt8))) {
                                    _gotoNext = 3333935i32;
                                } else if (__value__ == ((92 : stdgo.GoUInt8))) {
                                    _gotoNext = 3334491i32;
                                } else {
                                    _gotoNext = 3332633i32;
                                };
                            };
                        } else {
                            _gotoNext = 3335951i32;
                        };
                    } else if (__value__ == (3332633i32)) {
                        {
                            {
                                var __tmp__ = stdgo._internal.regexp.syntax.Syntax__nextrune._nextRune(_t_3332566?.__copy__());
                                _c_3332474 = @:tmpset0 __tmp__._0;
                                _t_3332566 = @:tmpset0 __tmp__._1?.__copy__();
                                _err = @:tmpset0 __tmp__._2;
                            };
                            if (_err != null) {
                                _gotoNext = 3332684i32;
                            } else {
                                _gotoNext = 3332714i32;
                            };
                        };
                    } else if (__value__ == (3332684i32)) {
>>>>>>> 75a1cf92
                        {
                            final __ret__:{ var _0 : stdgo.Ref<stdgo._internal.regexp.syntax.Syntax_regexp.Regexp>; var _1 : stdgo.Error; } = {
                                final __tmp__:{ var _0 : stdgo.Ref<stdgo._internal.regexp.syntax.Syntax_regexp.Regexp>; var _1 : stdgo.Error; } = { _0 : null, _1 : _err };
                                _0 = __tmp__._0;
                                _err = __tmp__._1;
                                __tmp__;
                            };
                            for (defer in __deferstack__) {
                                if (defer.ran) continue;
                                defer.ran = true;
                                defer.f();
                            };
                            return __ret__;
                        };
<<<<<<< HEAD
                        _gotoNext = 3529132i32;
                    } else if (__value__ == (3529132i32)) {
                        @:check2 _p_3528872._literal(_c_3528892);
                        _gotoNext = 3532369i32;
                    } else if (__value__ == (3529148i32)) {
                        if ((((_p_3528872._flags & (64 : stdgo._internal.regexp.syntax.Syntax_flags.Flags) : stdgo._internal.regexp.syntax.Syntax_flags.Flags) != ((0 : stdgo._internal.regexp.syntax.Syntax_flags.Flags)) && ((_t_3528984.length) >= (2 : stdgo.GoInt) : Bool) : Bool) && (_t_3528984[(1 : stdgo.GoInt)] == (63 : stdgo.GoUInt8)) : Bool)) {
                            _gotoNext = 3529213i32;
                        } else {
                            _gotoNext = 3529356i32;
                        };
                    } else if (__value__ == (3529213i32)) {
                        {
                            {
                                var __tmp__ = @:check2 _p_3528872._parsePerlFlags(_t_3528984?.__copy__());
                                _t_3528984 = @:tmpset0 __tmp__._0?.__copy__();
                                _err = @:tmpset0 __tmp__._1;
                            };
                            if (_err != null) {
                                _gotoNext = 3529309i32;
                            } else {
                                _gotoNext = 3529342i32;
                            };
                        };
                    } else if (__value__ == (3529309i32)) {
=======
                        _gotoNext = 3332714i32;
                    } else if (__value__ == (3332714i32)) {
                        @:check2 _p_3332454._literal(_c_3332474);
                        _gotoNext = 3335951i32;
                    } else if (__value__ == (3332730i32)) {
                        if ((((_p_3332454._flags & (64 : stdgo._internal.regexp.syntax.Syntax_flags.Flags) : stdgo._internal.regexp.syntax.Syntax_flags.Flags) != ((0 : stdgo._internal.regexp.syntax.Syntax_flags.Flags)) && ((_t_3332566.length) >= (2 : stdgo.GoInt) : Bool) : Bool) && (_t_3332566[(1 : stdgo.GoInt)] == (63 : stdgo.GoUInt8)) : Bool)) {
                            _gotoNext = 3332795i32;
                        } else {
                            _gotoNext = 3332938i32;
                        };
                    } else if (__value__ == (3332795i32)) {
                        {
                            {
                                var __tmp__ = @:check2 _p_3332454._parsePerlFlags(_t_3332566?.__copy__());
                                _t_3332566 = @:tmpset0 __tmp__._0?.__copy__();
                                _err = @:tmpset0 __tmp__._1;
                            };
                            if (_err != null) {
                                _gotoNext = 3332891i32;
                            } else {
                                _gotoNext = 3332924i32;
                            };
                        };
                    } else if (__value__ == (3332891i32)) {
>>>>>>> 75a1cf92
                        {
                            final __ret__:{ var _0 : stdgo.Ref<stdgo._internal.regexp.syntax.Syntax_regexp.Regexp>; var _1 : stdgo.Error; } = {
                                final __tmp__:{ var _0 : stdgo.Ref<stdgo._internal.regexp.syntax.Syntax_regexp.Regexp>; var _1 : stdgo.Error; } = { _0 : null, _1 : _err };
                                _0 = __tmp__._0;
                                _err = __tmp__._1;
                                __tmp__;
                            };
                            for (defer in __deferstack__) {
                                if (defer.ran) continue;
                                defer.ran = true;
                                defer.f();
                            };
                            return __ret__;
                        };
<<<<<<< HEAD
                        _gotoNext = 3529342i32;
                    } else if (__value__ == (3529342i32)) {
                        _gotoNext = 3532369i32;
                    } else if (__value__ == (3529356i32)) {
                        _p_3528872._numCap++;
                        @:check2 _p_3528872._op((128 : stdgo._internal.regexp.syntax.Syntax_op.Op)).cap = _p_3528872._numCap;
                        _t_3528984 = (_t_3528984.__slice__((1 : stdgo.GoInt)) : stdgo.GoString)?.__copy__();
                        _gotoNext = 3532369i32;
                    } else if (__value__ == (3529418i32)) {
                        {
                            _err = @:check2 _p_3528872._parseVerticalBar();
                            if (_err != null) {
                                _gotoNext = 3529473i32;
                            } else {
                                _gotoNext = 3529503i32;
                            };
                        };
                    } else if (__value__ == (3529473i32)) {
=======
                        _gotoNext = 3332924i32;
                    } else if (__value__ == (3332924i32)) {
                        _gotoNext = 3335951i32;
                    } else if (__value__ == (3332938i32)) {
                        _p_3332454._numCap++;
                        @:check2 _p_3332454._op((128 : stdgo._internal.regexp.syntax.Syntax_op.Op)).cap = _p_3332454._numCap;
                        _t_3332566 = (_t_3332566.__slice__((1 : stdgo.GoInt)) : stdgo.GoString)?.__copy__();
                        _gotoNext = 3335951i32;
                    } else if (__value__ == (3333000i32)) {
                        {
                            _err = @:check2 _p_3332454._parseVerticalBar();
                            if (_err != null) {
                                _gotoNext = 3333055i32;
                            } else {
                                _gotoNext = 3333085i32;
                            };
                        };
                    } else if (__value__ == (3333055i32)) {
>>>>>>> 75a1cf92
                        {
                            final __ret__:{ var _0 : stdgo.Ref<stdgo._internal.regexp.syntax.Syntax_regexp.Regexp>; var _1 : stdgo.Error; } = {
                                final __tmp__:{ var _0 : stdgo.Ref<stdgo._internal.regexp.syntax.Syntax_regexp.Regexp>; var _1 : stdgo.Error; } = { _0 : null, _1 : _err };
                                _0 = __tmp__._0;
                                _err = __tmp__._1;
                                __tmp__;
                            };
                            for (defer in __deferstack__) {
                                if (defer.ran) continue;
                                defer.ran = true;
                                defer.f();
                            };
                            return __ret__;
                        };
<<<<<<< HEAD
                        _gotoNext = 3529503i32;
                    } else if (__value__ == (3529503i32)) {
                        _t_3528984 = (_t_3528984.__slice__((1 : stdgo.GoInt)) : stdgo.GoString)?.__copy__();
                        _gotoNext = 3532369i32;
                    } else if (__value__ == (3529515i32)) {
                        {
                            _err = @:check2 _p_3528872._parseRightParen();
                            if (_err != null) {
                                _gotoNext = 3529569i32;
                            } else {
                                _gotoNext = 3529599i32;
                            };
                        };
                    } else if (__value__ == (3529569i32)) {
=======
                        _gotoNext = 3333085i32;
                    } else if (__value__ == (3333085i32)) {
                        _t_3332566 = (_t_3332566.__slice__((1 : stdgo.GoInt)) : stdgo.GoString)?.__copy__();
                        _gotoNext = 3335951i32;
                    } else if (__value__ == (3333097i32)) {
                        {
                            _err = @:check2 _p_3332454._parseRightParen();
                            if (_err != null) {
                                _gotoNext = 3333151i32;
                            } else {
                                _gotoNext = 3333181i32;
                            };
                        };
                    } else if (__value__ == (3333151i32)) {
>>>>>>> 75a1cf92
                        {
                            final __ret__:{ var _0 : stdgo.Ref<stdgo._internal.regexp.syntax.Syntax_regexp.Regexp>; var _1 : stdgo.Error; } = {
                                final __tmp__:{ var _0 : stdgo.Ref<stdgo._internal.regexp.syntax.Syntax_regexp.Regexp>; var _1 : stdgo.Error; } = { _0 : null, _1 : _err };
                                _0 = __tmp__._0;
                                _err = __tmp__._1;
                                __tmp__;
                            };
                            for (defer in __deferstack__) {
                                if (defer.ran) continue;
                                defer.ran = true;
                                defer.f();
                            };
                            return __ret__;
                        };
<<<<<<< HEAD
                        _gotoNext = 3529599i32;
                    } else if (__value__ == (3529599i32)) {
                        _t_3528984 = (_t_3528984.__slice__((1 : stdgo.GoInt)) : stdgo.GoString)?.__copy__();
                        _gotoNext = 3532369i32;
                    } else if (__value__ == (3529611i32)) {
                        if ((_p_3528872._flags & (16 : stdgo._internal.regexp.syntax.Syntax_flags.Flags) : stdgo._internal.regexp.syntax.Syntax_flags.Flags) != ((0 : stdgo._internal.regexp.syntax.Syntax_flags.Flags))) {
                            _gotoNext = 3529648i32;
                        } else {
                            _gotoNext = 3529682i32;
                        };
                    } else if (__value__ == (3529648i32)) {
                        @:check2 _p_3528872._op((9 : stdgo._internal.regexp.syntax.Syntax_op.Op));
                        _gotoNext = 3529714i32;
                    } else if (__value__ == (3529682i32)) {
                        _gotoNext = 3529682i32;
                        @:check2 _p_3528872._op((7 : stdgo._internal.regexp.syntax.Syntax_op.Op));
                        var __blank__ = 0i32;
                        _gotoNext = 3529714i32;
                    } else if (__value__ == (3529714i32)) {
                        _t_3528984 = (_t_3528984.__slice__((1 : stdgo.GoInt)) : stdgo.GoString)?.__copy__();
                        _gotoNext = 3532369i32;
                    } else if (__value__ == (3529726i32)) {
                        if ((_p_3528872._flags & (16 : stdgo._internal.regexp.syntax.Syntax_flags.Flags) : stdgo._internal.regexp.syntax.Syntax_flags.Flags) != ((0 : stdgo._internal.regexp.syntax.Syntax_flags.Flags))) {
                            _gotoNext = 3529763i32;
                        } else {
                            _gotoNext = 3529814i32;
                        };
                    } else if (__value__ == (3529763i32)) {
                        {
                            final __t__ = @:check2 _p_3528872._op((10 : stdgo._internal.regexp.syntax.Syntax_op.Op));
                            __t__.flags = __t__.flags | ((256 : stdgo._internal.regexp.syntax.Syntax_flags.Flags));
                        };
                        _gotoNext = 3529844i32;
                    } else if (__value__ == (3529814i32)) {
                        _gotoNext = 3529814i32;
                        @:check2 _p_3528872._op((8 : stdgo._internal.regexp.syntax.Syntax_op.Op));
                        var __blank__ = 0i32;
                        _gotoNext = 3529844i32;
                    } else if (__value__ == (3529844i32)) {
                        _t_3528984 = (_t_3528984.__slice__((1 : stdgo.GoInt)) : stdgo.GoString)?.__copy__();
                        _gotoNext = 3532369i32;
                    } else if (__value__ == (3529856i32)) {
                        if ((_p_3528872._flags & (8 : stdgo._internal.regexp.syntax.Syntax_flags.Flags) : stdgo._internal.regexp.syntax.Syntax_flags.Flags) != ((0 : stdgo._internal.regexp.syntax.Syntax_flags.Flags))) {
                            _gotoNext = 3529891i32;
                        } else {
                            _gotoNext = 3529923i32;
                        };
                    } else if (__value__ == (3529891i32)) {
                        @:check2 _p_3528872._op((6 : stdgo._internal.regexp.syntax.Syntax_op.Op));
                        _gotoNext = 3529958i32;
                    } else if (__value__ == (3529923i32)) {
                        _gotoNext = 3529923i32;
                        @:check2 _p_3528872._op((5 : stdgo._internal.regexp.syntax.Syntax_op.Op));
                        var __blank__ = 0i32;
                        _gotoNext = 3529958i32;
                    } else if (__value__ == (3529958i32)) {
                        _t_3528984 = (_t_3528984.__slice__((1 : stdgo.GoInt)) : stdgo.GoString)?.__copy__();
                        _gotoNext = 3532369i32;
                    } else if (__value__ == (3529970i32)) {
                        {
                            {
                                var __tmp__ = @:check2 _p_3528872._parseClass(_t_3528984?.__copy__());
                                _t_3528984 = @:tmpset0 __tmp__._0?.__copy__();
                                _err = @:tmpset0 __tmp__._1;
                            };
                            if (_err != null) {
                                _gotoNext = 3530023i32;
                            } else {
                                _gotoNext = 3532369i32;
                            };
                        };
                    } else if (__value__ == (3530023i32)) {
=======
                        _gotoNext = 3333181i32;
                    } else if (__value__ == (3333181i32)) {
                        _t_3332566 = (_t_3332566.__slice__((1 : stdgo.GoInt)) : stdgo.GoString)?.__copy__();
                        _gotoNext = 3335951i32;
                    } else if (__value__ == (3333193i32)) {
                        if ((_p_3332454._flags & (16 : stdgo._internal.regexp.syntax.Syntax_flags.Flags) : stdgo._internal.regexp.syntax.Syntax_flags.Flags) != ((0 : stdgo._internal.regexp.syntax.Syntax_flags.Flags))) {
                            _gotoNext = 3333230i32;
                        } else {
                            _gotoNext = 3333264i32;
                        };
                    } else if (__value__ == (3333230i32)) {
                        @:check2 _p_3332454._op((9 : stdgo._internal.regexp.syntax.Syntax_op.Op));
                        _gotoNext = 3333296i32;
                    } else if (__value__ == (3333264i32)) {
                        _gotoNext = 3333264i32;
                        @:check2 _p_3332454._op((7 : stdgo._internal.regexp.syntax.Syntax_op.Op));
                        var __blank__ = 0i32;
                        _gotoNext = 3333296i32;
                    } else if (__value__ == (3333296i32)) {
                        _t_3332566 = (_t_3332566.__slice__((1 : stdgo.GoInt)) : stdgo.GoString)?.__copy__();
                        _gotoNext = 3335951i32;
                    } else if (__value__ == (3333308i32)) {
                        if ((_p_3332454._flags & (16 : stdgo._internal.regexp.syntax.Syntax_flags.Flags) : stdgo._internal.regexp.syntax.Syntax_flags.Flags) != ((0 : stdgo._internal.regexp.syntax.Syntax_flags.Flags))) {
                            _gotoNext = 3333345i32;
                        } else {
                            _gotoNext = 3333396i32;
                        };
                    } else if (__value__ == (3333345i32)) {
                        {
                            final __t__ = @:check2 _p_3332454._op((10 : stdgo._internal.regexp.syntax.Syntax_op.Op));
                            __t__.flags = __t__.flags | ((256 : stdgo._internal.regexp.syntax.Syntax_flags.Flags));
                        };
                        _gotoNext = 3333426i32;
                    } else if (__value__ == (3333396i32)) {
                        _gotoNext = 3333396i32;
                        @:check2 _p_3332454._op((8 : stdgo._internal.regexp.syntax.Syntax_op.Op));
                        var __blank__ = 0i32;
                        _gotoNext = 3333426i32;
                    } else if (__value__ == (3333426i32)) {
                        _t_3332566 = (_t_3332566.__slice__((1 : stdgo.GoInt)) : stdgo.GoString)?.__copy__();
                        _gotoNext = 3335951i32;
                    } else if (__value__ == (3333438i32)) {
                        if ((_p_3332454._flags & (8 : stdgo._internal.regexp.syntax.Syntax_flags.Flags) : stdgo._internal.regexp.syntax.Syntax_flags.Flags) != ((0 : stdgo._internal.regexp.syntax.Syntax_flags.Flags))) {
                            _gotoNext = 3333473i32;
                        } else {
                            _gotoNext = 3333505i32;
                        };
                    } else if (__value__ == (3333473i32)) {
                        @:check2 _p_3332454._op((6 : stdgo._internal.regexp.syntax.Syntax_op.Op));
                        _gotoNext = 3333540i32;
                    } else if (__value__ == (3333505i32)) {
                        _gotoNext = 3333505i32;
                        @:check2 _p_3332454._op((5 : stdgo._internal.regexp.syntax.Syntax_op.Op));
                        var __blank__ = 0i32;
                        _gotoNext = 3333540i32;
                    } else if (__value__ == (3333540i32)) {
                        _t_3332566 = (_t_3332566.__slice__((1 : stdgo.GoInt)) : stdgo.GoString)?.__copy__();
                        _gotoNext = 3335951i32;
                    } else if (__value__ == (3333552i32)) {
                        {
                            {
                                var __tmp__ = @:check2 _p_3332454._parseClass(_t_3332566?.__copy__());
                                _t_3332566 = @:tmpset0 __tmp__._0?.__copy__();
                                _err = @:tmpset0 __tmp__._1;
                            };
                            if (_err != null) {
                                _gotoNext = 3333605i32;
                            } else {
                                _gotoNext = 3335951i32;
                            };
                        };
                    } else if (__value__ == (3333605i32)) {
>>>>>>> 75a1cf92
                        {
                            final __ret__:{ var _0 : stdgo.Ref<stdgo._internal.regexp.syntax.Syntax_regexp.Regexp>; var _1 : stdgo.Error; } = {
                                final __tmp__:{ var _0 : stdgo.Ref<stdgo._internal.regexp.syntax.Syntax_regexp.Regexp>; var _1 : stdgo.Error; } = { _0 : null, _1 : _err };
                                _0 = __tmp__._0;
                                _err = __tmp__._1;
                                __tmp__;
                            };
                            for (defer in __deferstack__) {
                                if (defer.ran) continue;
                                defer.ran = true;
                                defer.f();
                            };
                            return __ret__;
                        };
<<<<<<< HEAD
                        _gotoNext = 3532369i32;
                    } else if (__value__ == (3530052i32)) {
                        _before_3530075 = _t_3528984?.__copy__();
                        _gotoNext = 3530090i32;
                    } else if (__value__ == (3530090i32)) {
                        {
                            final __value__ = _t_3528984[(0 : stdgo.GoInt)];
                            if (__value__ == ((42 : stdgo.GoUInt8))) {
                                _gotoNext = 3530107i32;
                            } else if (__value__ == ((43 : stdgo.GoUInt8))) {
                                _gotoNext = 3530136i32;
                            } else if (__value__ == ((63 : stdgo.GoUInt8))) {
                                _gotoNext = 3530165i32;
                            } else {
                                _gotoNext = 3530200i32;
                            };
                        };
                    } else if (__value__ == (3530107i32)) {
                        _op_3528910 = (14 : stdgo._internal.regexp.syntax.Syntax_op.Op);
                        _gotoNext = 3530200i32;
                    } else if (__value__ == (3530136i32)) {
                        _op_3528910 = (15 : stdgo._internal.regexp.syntax.Syntax_op.Op);
                        _gotoNext = 3530200i32;
                    } else if (__value__ == (3530165i32)) {
                        _op_3528910 = (16 : stdgo._internal.regexp.syntax.Syntax_op.Op);
                        _gotoNext = 3530200i32;
                    } else if (__value__ == (3530200i32)) {
                        _after_3530200 = (_t_3528984.__slice__((1 : stdgo.GoInt)) : stdgo.GoString)?.__copy__();
                        {
                            {
                                var __tmp__ = @:check2 _p_3528872._repeat(_op_3528910, (0 : stdgo.GoInt), (0 : stdgo.GoInt), _before_3530075?.__copy__(), _after_3530200?.__copy__(), _lastRepeat_3528926?.__copy__());
                                _after_3530200 = @:tmpset0 __tmp__._0?.__copy__();
                                _err = @:tmpset0 __tmp__._1;
                            };
                            if (_err != null) {
                                _gotoNext = 3530292i32;
                            } else {
                                _gotoNext = 3530322i32;
                            };
                        };
                    } else if (__value__ == (3530292i32)) {
=======
                        _gotoNext = 3335951i32;
                    } else if (__value__ == (3333634i32)) {
                        _before_3333657 = _t_3332566?.__copy__();
                        _gotoNext = 3333672i32;
                    } else if (__value__ == (3333672i32)) {
                        {
                            final __value__ = _t_3332566[(0 : stdgo.GoInt)];
                            if (__value__ == ((42 : stdgo.GoUInt8))) {
                                _gotoNext = 3333689i32;
                            } else if (__value__ == ((43 : stdgo.GoUInt8))) {
                                _gotoNext = 3333718i32;
                            } else if (__value__ == ((63 : stdgo.GoUInt8))) {
                                _gotoNext = 3333747i32;
                            } else {
                                _gotoNext = 3333782i32;
                            };
                        };
                    } else if (__value__ == (3333689i32)) {
                        _op_3332492 = (14 : stdgo._internal.regexp.syntax.Syntax_op.Op);
                        _gotoNext = 3333782i32;
                    } else if (__value__ == (3333718i32)) {
                        _op_3332492 = (15 : stdgo._internal.regexp.syntax.Syntax_op.Op);
                        _gotoNext = 3333782i32;
                    } else if (__value__ == (3333747i32)) {
                        _op_3332492 = (16 : stdgo._internal.regexp.syntax.Syntax_op.Op);
                        _gotoNext = 3333782i32;
                    } else if (__value__ == (3333782i32)) {
                        _after_3333782 = (_t_3332566.__slice__((1 : stdgo.GoInt)) : stdgo.GoString)?.__copy__();
                        {
                            {
                                var __tmp__ = @:check2 _p_3332454._repeat(_op_3332492, (0 : stdgo.GoInt), (0 : stdgo.GoInt), _before_3333657?.__copy__(), _after_3333782?.__copy__(), _lastRepeat_3332508?.__copy__());
                                _after_3333782 = @:tmpset0 __tmp__._0?.__copy__();
                                _err = @:tmpset0 __tmp__._1;
                            };
                            if (_err != null) {
                                _gotoNext = 3333874i32;
                            } else {
                                _gotoNext = 3333904i32;
                            };
                        };
                    } else if (__value__ == (3333874i32)) {
>>>>>>> 75a1cf92
                        {
                            final __ret__:{ var _0 : stdgo.Ref<stdgo._internal.regexp.syntax.Syntax_regexp.Regexp>; var _1 : stdgo.Error; } = {
                                final __tmp__:{ var _0 : stdgo.Ref<stdgo._internal.regexp.syntax.Syntax_regexp.Regexp>; var _1 : stdgo.Error; } = { _0 : null, _1 : _err };
                                _0 = __tmp__._0;
                                _err = __tmp__._1;
                                __tmp__;
                            };
                            for (defer in __deferstack__) {
                                if (defer.ran) continue;
                                defer.ran = true;
                                defer.f();
                            };
                            return __ret__;
                        };
<<<<<<< HEAD
                        _gotoNext = 3530322i32;
                    } else if (__value__ == (3530322i32)) {
                        _repeat_3529008 = _before_3530075?.__copy__();
                        _t_3528984 = _after_3530200?.__copy__();
                        _gotoNext = 3532369i32;
                    } else if (__value__ == (3530353i32)) {
                        _op_3528910 = (17 : stdgo._internal.regexp.syntax.Syntax_op.Op);
                        _before_3530383 = _t_3528984?.__copy__();
                        {
                            var __tmp__ = @:check2 _p_3528872._parseRepeat(_t_3528984?.__copy__());
                            _min_3530398 = @:tmpset0 __tmp__._0;
                            _max_3530403 = @:tmpset0 __tmp__._1;
                            _after_3530408 = @:tmpset0 __tmp__._2?.__copy__();
                            _ok_3530415 = @:tmpset0 __tmp__._3;
                        };
                        if (!_ok_3530415) {
                            _gotoNext = 3530448i32;
                        } else {
                            _gotoNext = 3530556i32;
                        };
                    } else if (__value__ == (3530448i32)) {
                        @:check2 _p_3528872._literal((123 : stdgo.GoInt32));
                        _t_3528984 = (_t_3528984.__slice__((1 : stdgo.GoInt)) : stdgo.GoString)?.__copy__();
                        _gotoNext = 3532369i32;
                    } else if (__value__ == (3530556i32)) {
                        if (((((_min_3530398 < (0 : stdgo.GoInt) : Bool) || (_min_3530398 > (1000 : stdgo.GoInt) : Bool) : Bool) || (_max_3530403 > (1000 : stdgo.GoInt) : Bool) : Bool) || ((_max_3530403 >= (0 : stdgo.GoInt) : Bool) && (_min_3530398 > _max_3530403 : Bool) : Bool) : Bool)) {
                            _gotoNext = 3530620i32;
                        } else {
                            _gotoNext = 3530770i32;
                        };
                    } else if (__value__ == (3530620i32)) {
                        {
                            final __ret__:{ var _0 : stdgo.Ref<stdgo._internal.regexp.syntax.Syntax_regexp.Regexp>; var _1 : stdgo.Error; } = {
                                final __tmp__:{ var _0 : stdgo.Ref<stdgo._internal.regexp.syntax.Syntax_regexp.Regexp>; var _1 : stdgo.Error; } = { _0 : null, _1 : stdgo.Go.asInterface((stdgo.Go.setRef((new stdgo._internal.regexp.syntax.Syntax_error.Error((("invalid repeat count" : stdgo.GoString) : stdgo._internal.regexp.syntax.Syntax_errorcode.ErrorCode), (_before_3530383.__slice__(0, ((_before_3530383.length) - (_after_3530408.length) : stdgo.GoInt)) : stdgo.GoString)?.__copy__()) : stdgo._internal.regexp.syntax.Syntax_error.Error)) : stdgo.Ref<stdgo._internal.regexp.syntax.Syntax_error.Error>)) };
=======
                        _gotoNext = 3333904i32;
                    } else if (__value__ == (3333904i32)) {
                        _repeat_3332590 = _before_3333657?.__copy__();
                        _t_3332566 = _after_3333782?.__copy__();
                        _gotoNext = 3335951i32;
                    } else if (__value__ == (3333935i32)) {
                        _op_3332492 = (17 : stdgo._internal.regexp.syntax.Syntax_op.Op);
                        _before_3333965 = _t_3332566?.__copy__();
                        {
                            var __tmp__ = @:check2 _p_3332454._parseRepeat(_t_3332566?.__copy__());
                            _min_3333980 = @:tmpset0 __tmp__._0;
                            _max_3333985 = @:tmpset0 __tmp__._1;
                            _after_3333990 = @:tmpset0 __tmp__._2?.__copy__();
                            _ok_3333997 = @:tmpset0 __tmp__._3;
                        };
                        if (!_ok_3333997) {
                            _gotoNext = 3334030i32;
                        } else {
                            _gotoNext = 3334138i32;
                        };
                    } else if (__value__ == (3334030i32)) {
                        @:check2 _p_3332454._literal((123 : stdgo.GoInt32));
                        _t_3332566 = (_t_3332566.__slice__((1 : stdgo.GoInt)) : stdgo.GoString)?.__copy__();
                        _gotoNext = 3335951i32;
                    } else if (__value__ == (3334138i32)) {
                        if (((((_min_3333980 < (0 : stdgo.GoInt) : Bool) || (_min_3333980 > (1000 : stdgo.GoInt) : Bool) : Bool) || (_max_3333985 > (1000 : stdgo.GoInt) : Bool) : Bool) || ((_max_3333985 >= (0 : stdgo.GoInt) : Bool) && (_min_3333980 > _max_3333985 : Bool) : Bool) : Bool)) {
                            _gotoNext = 3334202i32;
                        } else {
                            _gotoNext = 3334352i32;
                        };
                    } else if (__value__ == (3334202i32)) {
                        {
                            final __ret__:{ var _0 : stdgo.Ref<stdgo._internal.regexp.syntax.Syntax_regexp.Regexp>; var _1 : stdgo.Error; } = {
                                final __tmp__:{ var _0 : stdgo.Ref<stdgo._internal.regexp.syntax.Syntax_regexp.Regexp>; var _1 : stdgo.Error; } = { _0 : null, _1 : stdgo.Go.asInterface((stdgo.Go.setRef((new stdgo._internal.regexp.syntax.Syntax_error.Error((("invalid repeat count" : stdgo.GoString) : stdgo._internal.regexp.syntax.Syntax_errorcode.ErrorCode), (_before_3333965.__slice__(0, ((_before_3333965.length) - (_after_3333990.length) : stdgo.GoInt)) : stdgo.GoString)?.__copy__()) : stdgo._internal.regexp.syntax.Syntax_error.Error)) : stdgo.Ref<stdgo._internal.regexp.syntax.Syntax_error.Error>)) };
>>>>>>> 75a1cf92
                                _0 = __tmp__._0;
                                _err = __tmp__._1;
                                __tmp__;
                            };
                            for (defer in __deferstack__) {
                                if (defer.ran) continue;
                                defer.ran = true;
                                defer.f();
                            };
                            return __ret__;
                        };
<<<<<<< HEAD
                        _gotoNext = 3530770i32;
                    } else if (__value__ == (3530770i32)) {
                        {
                            {
                                var __tmp__ = @:check2 _p_3528872._repeat(_op_3528910, _min_3530398, _max_3530403, _before_3530383?.__copy__(), _after_3530408?.__copy__(), _lastRepeat_3528926?.__copy__());
                                _after_3530408 = @:tmpset0 __tmp__._0?.__copy__();
                                _err = @:tmpset0 __tmp__._1;
                            };
                            if (_err != null) {
                                _gotoNext = 3530848i32;
                            } else {
                                _gotoNext = 3530878i32;
                            };
                        };
                    } else if (__value__ == (3530848i32)) {
=======
                        _gotoNext = 3334352i32;
                    } else if (__value__ == (3334352i32)) {
                        {
                            {
                                var __tmp__ = @:check2 _p_3332454._repeat(_op_3332492, _min_3333980, _max_3333985, _before_3333965?.__copy__(), _after_3333990?.__copy__(), _lastRepeat_3332508?.__copy__());
                                _after_3333990 = @:tmpset0 __tmp__._0?.__copy__();
                                _err = @:tmpset0 __tmp__._1;
                            };
                            if (_err != null) {
                                _gotoNext = 3334430i32;
                            } else {
                                _gotoNext = 3334460i32;
                            };
                        };
                    } else if (__value__ == (3334430i32)) {
>>>>>>> 75a1cf92
                        {
                            final __ret__:{ var _0 : stdgo.Ref<stdgo._internal.regexp.syntax.Syntax_regexp.Regexp>; var _1 : stdgo.Error; } = {
                                final __tmp__:{ var _0 : stdgo.Ref<stdgo._internal.regexp.syntax.Syntax_regexp.Regexp>; var _1 : stdgo.Error; } = { _0 : null, _1 : _err };
                                _0 = __tmp__._0;
                                _err = __tmp__._1;
                                __tmp__;
                            };
                            for (defer in __deferstack__) {
                                if (defer.ran) continue;
                                defer.ran = true;
                                defer.f();
                            };
                            return __ret__;
                        };
<<<<<<< HEAD
                        _gotoNext = 3530878i32;
                    } else if (__value__ == (3530878i32)) {
                        _repeat_3529008 = _before_3530383?.__copy__();
                        _t_3528984 = _after_3530408?.__copy__();
                        _gotoNext = 3532369i32;
                    } else if (__value__ == (3530909i32)) {
                        if ((((_p_3528872._flags & (64 : stdgo._internal.regexp.syntax.Syntax_flags.Flags) : stdgo._internal.regexp.syntax.Syntax_flags.Flags) != (0 : stdgo._internal.regexp.syntax.Syntax_flags.Flags)) && ((_t_3528984.length) >= (2 : stdgo.GoInt) : Bool) : Bool)) {
                            _gotoNext = 3530960i32;
                        } else {
                            _gotoNext = 3531684i32;
                        };
                    } else if (__value__ == (3530960i32)) {
                        _gotoNext = 3530966i32;
                    } else if (__value__ == (3530966i32)) {
                        {
                            final __value__ = _t_3528984[(1 : stdgo.GoInt)];
                            if (__value__ == ((65 : stdgo.GoUInt8))) {
                                _gotoNext = 3530984i32;
                            } else if (__value__ == ((98 : stdgo.GoUInt8))) {
                                _gotoNext = 3531057i32;
                            } else if (__value__ == ((66 : stdgo.GoUInt8))) {
                                _gotoNext = 3531133i32;
                            } else if (__value__ == ((67 : stdgo.GoUInt8))) {
                                _gotoNext = 3531211i32;
                            } else if (__value__ == ((81 : stdgo.GoUInt8))) {
                                _gotoNext = 3531306i32;
                            } else if (__value__ == ((122 : stdgo.GoUInt8))) {
                                _gotoNext = 3531602i32;
                            } else {
                                _gotoNext = 3531684i32;
                            };
                        };
                    } else if (__value__ == (3530984i32)) {
                        @:check2 _p_3528872._op((9 : stdgo._internal.regexp.syntax.Syntax_op.Op));
                        _t_3528984 = (_t_3528984.__slice__((2 : stdgo.GoInt)) : stdgo.GoString)?.__copy__();
                        bigSwitchBreak = true;
                        _gotoNext = 3529035i32;
                    } else if (__value__ == (3531057i32)) {
                        @:check2 _p_3528872._op((11 : stdgo._internal.regexp.syntax.Syntax_op.Op));
                        _t_3528984 = (_t_3528984.__slice__((2 : stdgo.GoInt)) : stdgo.GoString)?.__copy__();
                        bigSwitchBreak = true;
                        _gotoNext = 3529035i32;
                    } else if (__value__ == (3531133i32)) {
                        @:check2 _p_3528872._op((12 : stdgo._internal.regexp.syntax.Syntax_op.Op));
                        _t_3528984 = (_t_3528984.__slice__((2 : stdgo.GoInt)) : stdgo.GoString)?.__copy__();
                        bigSwitchBreak = true;
                        _gotoNext = 3529035i32;
                    } else if (__value__ == (3531211i32)) {
                        {
                            final __ret__:{ var _0 : stdgo.Ref<stdgo._internal.regexp.syntax.Syntax_regexp.Regexp>; var _1 : stdgo.Error; } = {
                                final __tmp__:{ var _0 : stdgo.Ref<stdgo._internal.regexp.syntax.Syntax_regexp.Regexp>; var _1 : stdgo.Error; } = { _0 : null, _1 : stdgo.Go.asInterface((stdgo.Go.setRef((new stdgo._internal.regexp.syntax.Syntax_error.Error((("invalid escape sequence" : stdgo.GoString) : stdgo._internal.regexp.syntax.Syntax_errorcode.ErrorCode), (_t_3528984.__slice__(0, (2 : stdgo.GoInt)) : stdgo.GoString)?.__copy__()) : stdgo._internal.regexp.syntax.Syntax_error.Error)) : stdgo.Ref<stdgo._internal.regexp.syntax.Syntax_error.Error>)) };
=======
                        _gotoNext = 3334460i32;
                    } else if (__value__ == (3334460i32)) {
                        _repeat_3332590 = _before_3333965?.__copy__();
                        _t_3332566 = _after_3333990?.__copy__();
                        _gotoNext = 3335951i32;
                    } else if (__value__ == (3334491i32)) {
                        if ((((_p_3332454._flags & (64 : stdgo._internal.regexp.syntax.Syntax_flags.Flags) : stdgo._internal.regexp.syntax.Syntax_flags.Flags) != (0 : stdgo._internal.regexp.syntax.Syntax_flags.Flags)) && ((_t_3332566.length) >= (2 : stdgo.GoInt) : Bool) : Bool)) {
                            _gotoNext = 3334542i32;
                        } else {
                            _gotoNext = 3335266i32;
                        };
                    } else if (__value__ == (3334542i32)) {
                        _gotoNext = 3334548i32;
                    } else if (__value__ == (3334548i32)) {
                        {
                            final __value__ = _t_3332566[(1 : stdgo.GoInt)];
                            if (__value__ == ((65 : stdgo.GoUInt8))) {
                                _gotoNext = 3334566i32;
                            } else if (__value__ == ((98 : stdgo.GoUInt8))) {
                                _gotoNext = 3334639i32;
                            } else if (__value__ == ((66 : stdgo.GoUInt8))) {
                                _gotoNext = 3334715i32;
                            } else if (__value__ == ((67 : stdgo.GoUInt8))) {
                                _gotoNext = 3334793i32;
                            } else if (__value__ == ((81 : stdgo.GoUInt8))) {
                                _gotoNext = 3334888i32;
                            } else if (__value__ == ((122 : stdgo.GoUInt8))) {
                                _gotoNext = 3335184i32;
                            } else {
                                _gotoNext = 3335266i32;
                            };
                        };
                    } else if (__value__ == (3334566i32)) {
                        @:check2 _p_3332454._op((9 : stdgo._internal.regexp.syntax.Syntax_op.Op));
                        _t_3332566 = (_t_3332566.__slice__((2 : stdgo.GoInt)) : stdgo.GoString)?.__copy__();
                        bigSwitchBreak = true;
                        _gotoNext = 3332617i32;
                    } else if (__value__ == (3334639i32)) {
                        @:check2 _p_3332454._op((11 : stdgo._internal.regexp.syntax.Syntax_op.Op));
                        _t_3332566 = (_t_3332566.__slice__((2 : stdgo.GoInt)) : stdgo.GoString)?.__copy__();
                        bigSwitchBreak = true;
                        _gotoNext = 3332617i32;
                    } else if (__value__ == (3334715i32)) {
                        @:check2 _p_3332454._op((12 : stdgo._internal.regexp.syntax.Syntax_op.Op));
                        _t_3332566 = (_t_3332566.__slice__((2 : stdgo.GoInt)) : stdgo.GoString)?.__copy__();
                        bigSwitchBreak = true;
                        _gotoNext = 3332617i32;
                    } else if (__value__ == (3334793i32)) {
                        {
                            final __ret__:{ var _0 : stdgo.Ref<stdgo._internal.regexp.syntax.Syntax_regexp.Regexp>; var _1 : stdgo.Error; } = {
                                final __tmp__:{ var _0 : stdgo.Ref<stdgo._internal.regexp.syntax.Syntax_regexp.Regexp>; var _1 : stdgo.Error; } = { _0 : null, _1 : stdgo.Go.asInterface((stdgo.Go.setRef((new stdgo._internal.regexp.syntax.Syntax_error.Error((("invalid escape sequence" : stdgo.GoString) : stdgo._internal.regexp.syntax.Syntax_errorcode.ErrorCode), (_t_3332566.__slice__(0, (2 : stdgo.GoInt)) : stdgo.GoString)?.__copy__()) : stdgo._internal.regexp.syntax.Syntax_error.Error)) : stdgo.Ref<stdgo._internal.regexp.syntax.Syntax_error.Error>)) };
>>>>>>> 75a1cf92
                                _0 = __tmp__._0;
                                _err = __tmp__._1;
                                __tmp__;
                            };
                            for (defer in __deferstack__) {
                                if (defer.ran) continue;
                                defer.ran = true;
                                defer.f();
                            };
                            return __ret__;
                        };
<<<<<<< HEAD
                        _gotoNext = 3531684i32;
                    } else if (__value__ == (3531306i32)) {
                        {
                            var __tmp__ = stdgo._internal.strings.Strings_cut.cut((_t_3528984.__slice__((2 : stdgo.GoInt)) : stdgo.GoString)?.__copy__(), ("\\E" : stdgo.GoString));
                            _lit_3531371 = @:tmpset0 __tmp__._0?.__copy__();
                            _t_3528984 = @:tmpset0 __tmp__._1?.__copy__();
                        };
                        var __blank__ = 0i32;
                        _gotoNext = 3531429i32;
                    } else if (__value__ == (3531429i32)) {
                        if (_lit_3531371 != ((stdgo.Go.str() : stdgo.GoString))) {
                            _gotoNext = 3531443i32;
                        } else {
                            _gotoNext = 3531582i32;
                        };
                    } else if (__value__ == (3531443i32)) {
                        {
                            var __tmp__ = stdgo._internal.regexp.syntax.Syntax__nextrune._nextRune(_lit_3531371?.__copy__());
                            _c_3531451 = @:tmpset0 __tmp__._0;
                            _rest_3531454 = @:tmpset0 __tmp__._1?.__copy__();
                            _err_3531460 = @:tmpset0 __tmp__._2;
                        };
                        if (_err_3531460 != null) {
                            _gotoNext = 3531501i32;
                        } else {
                            _gotoNext = 3531540i32;
                        };
                    } else if (__value__ == (3531501i32)) {
                        {
                            final __ret__:{ var _0 : stdgo.Ref<stdgo._internal.regexp.syntax.Syntax_regexp.Regexp>; var _1 : stdgo.Error; } = {
                                final __tmp__:{ var _0 : stdgo.Ref<stdgo._internal.regexp.syntax.Syntax_regexp.Regexp>; var _1 : stdgo.Error; } = { _0 : null, _1 : _err_3531460 };
=======
                        _gotoNext = 3335266i32;
                    } else if (__value__ == (3334888i32)) {
                        {
                            var __tmp__ = stdgo._internal.strings.Strings_cut.cut((_t_3332566.__slice__((2 : stdgo.GoInt)) : stdgo.GoString)?.__copy__(), ("\\E" : stdgo.GoString));
                            _lit_3334953 = @:tmpset0 __tmp__._0?.__copy__();
                            _t_3332566 = @:tmpset0 __tmp__._1?.__copy__();
                        };
                        var __blank__ = 0i32;
                        _gotoNext = 3335011i32;
                    } else if (__value__ == (3335011i32)) {
                        if (_lit_3334953 != ((stdgo.Go.str() : stdgo.GoString))) {
                            _gotoNext = 3335025i32;
                        } else {
                            _gotoNext = 3335164i32;
                        };
                    } else if (__value__ == (3335025i32)) {
                        {
                            var __tmp__ = stdgo._internal.regexp.syntax.Syntax__nextrune._nextRune(_lit_3334953?.__copy__());
                            _c_3335033 = @:tmpset0 __tmp__._0;
                            _rest_3335036 = @:tmpset0 __tmp__._1?.__copy__();
                            _err_3335042 = @:tmpset0 __tmp__._2;
                        };
                        if (_err_3335042 != null) {
                            _gotoNext = 3335083i32;
                        } else {
                            _gotoNext = 3335122i32;
                        };
                    } else if (__value__ == (3335083i32)) {
                        {
                            final __ret__:{ var _0 : stdgo.Ref<stdgo._internal.regexp.syntax.Syntax_regexp.Regexp>; var _1 : stdgo.Error; } = {
                                final __tmp__:{ var _0 : stdgo.Ref<stdgo._internal.regexp.syntax.Syntax_regexp.Regexp>; var _1 : stdgo.Error; } = { _0 : null, _1 : _err_3335042 };
>>>>>>> 75a1cf92
                                _0 = __tmp__._0;
                                _err = __tmp__._1;
                                __tmp__;
                            };
                            for (defer in __deferstack__) {
                                if (defer.ran) continue;
                                defer.ran = true;
                                defer.f();
                            };
                            return __ret__;
                        };
<<<<<<< HEAD
                        _gotoNext = 3531540i32;
                    } else if (__value__ == (3531540i32)) {
                        @:check2 _p_3528872._literal(_c_3531451);
                        _lit_3531371 = _rest_3531454?.__copy__();
                        _gotoNext = 3531429i32;
                    } else if (__value__ == (3531582i32)) {
                        bigSwitchBreak = true;
                        _gotoNext = 3529035i32;
                    } else if (__value__ == (3531602i32)) {
                        @:check2 _p_3528872._op((10 : stdgo._internal.regexp.syntax.Syntax_op.Op));
                        _t_3528984 = (_t_3528984.__slice__((2 : stdgo.GoInt)) : stdgo.GoString)?.__copy__();
                        bigSwitchBreak = true;
                        _gotoNext = 3529035i32;
                    } else if (__value__ == (3531684i32)) {
                        _re_3531684 = @:check2 _p_3528872._newRegexp((4 : stdgo._internal.regexp.syntax.Syntax_op.Op));
                        (@:checkr _re_3531684 ?? throw "null pointer dereference").flags = _p_3528872._flags;
                        if ((((_t_3528984.length) >= (2 : stdgo.GoInt) : Bool) && (((_t_3528984[(1 : stdgo.GoInt)] == (112 : stdgo.GoUInt8)) || (_t_3528984[(1 : stdgo.GoInt)] == (80 : stdgo.GoUInt8)) : Bool)) : Bool)) {
                            _gotoNext = 3531840i32;
                        } else {
                            _gotoNext = 3532082i32;
                        };
                    } else if (__value__ == (3531840i32)) {
                        {
                            var __tmp__ = @:check2 _p_3528872._parseUnicodeClass(_t_3528984?.__copy__(), ((@:checkr _re_3531684 ?? throw "null pointer dereference").rune0.__slice__(0, (0 : stdgo.GoInt)) : stdgo.Slice<stdgo.GoInt32>));
                            _r_3531846 = @:tmpset0 __tmp__._0;
                            _rest_3531849 = @:tmpset0 __tmp__._1?.__copy__();
                            _err_3531855 = @:tmpset0 __tmp__._2;
                        };
                        if (_err_3531855 != null) {
                            _gotoNext = 3531917i32;
                        } else {
                            _gotoNext = 3531950i32;
                        };
                    } else if (__value__ == (3531917i32)) {
                        {
                            final __ret__:{ var _0 : stdgo.Ref<stdgo._internal.regexp.syntax.Syntax_regexp.Regexp>; var _1 : stdgo.Error; } = {
                                final __tmp__:{ var _0 : stdgo.Ref<stdgo._internal.regexp.syntax.Syntax_regexp.Regexp>; var _1 : stdgo.Error; } = { _0 : null, _1 : _err_3531855 };
=======
                        _gotoNext = 3335122i32;
                    } else if (__value__ == (3335122i32)) {
                        @:check2 _p_3332454._literal(_c_3335033);
                        _lit_3334953 = _rest_3335036?.__copy__();
                        _gotoNext = 3335011i32;
                    } else if (__value__ == (3335164i32)) {
                        bigSwitchBreak = true;
                        _gotoNext = 3332617i32;
                    } else if (__value__ == (3335184i32)) {
                        @:check2 _p_3332454._op((10 : stdgo._internal.regexp.syntax.Syntax_op.Op));
                        _t_3332566 = (_t_3332566.__slice__((2 : stdgo.GoInt)) : stdgo.GoString)?.__copy__();
                        bigSwitchBreak = true;
                        _gotoNext = 3332617i32;
                    } else if (__value__ == (3335266i32)) {
                        _re_3335266 = @:check2 _p_3332454._newRegexp((4 : stdgo._internal.regexp.syntax.Syntax_op.Op));
                        (@:checkr _re_3335266 ?? throw "null pointer dereference").flags = _p_3332454._flags;
                        if ((((_t_3332566.length) >= (2 : stdgo.GoInt) : Bool) && (((_t_3332566[(1 : stdgo.GoInt)] == (112 : stdgo.GoUInt8)) || (_t_3332566[(1 : stdgo.GoInt)] == (80 : stdgo.GoUInt8)) : Bool)) : Bool)) {
                            _gotoNext = 3335422i32;
                        } else {
                            _gotoNext = 3335664i32;
                        };
                    } else if (__value__ == (3335422i32)) {
                        {
                            var __tmp__ = @:check2 _p_3332454._parseUnicodeClass(_t_3332566?.__copy__(), ((@:checkr _re_3335266 ?? throw "null pointer dereference").rune0.__slice__(0, (0 : stdgo.GoInt)) : stdgo.Slice<stdgo.GoInt32>));
                            _r_3335428 = @:tmpset0 __tmp__._0;
                            _rest_3335431 = @:tmpset0 __tmp__._1?.__copy__();
                            _err_3335437 = @:tmpset0 __tmp__._2;
                        };
                        if (_err_3335437 != null) {
                            _gotoNext = 3335499i32;
                        } else {
                            _gotoNext = 3335532i32;
                        };
                    } else if (__value__ == (3335499i32)) {
                        {
                            final __ret__:{ var _0 : stdgo.Ref<stdgo._internal.regexp.syntax.Syntax_regexp.Regexp>; var _1 : stdgo.Error; } = {
                                final __tmp__:{ var _0 : stdgo.Ref<stdgo._internal.regexp.syntax.Syntax_regexp.Regexp>; var _1 : stdgo.Error; } = { _0 : null, _1 : _err_3335437 };
>>>>>>> 75a1cf92
                                _0 = __tmp__._0;
                                _err = __tmp__._1;
                                __tmp__;
                            };
                            for (defer in __deferstack__) {
                                if (defer.ran) continue;
                                defer.ran = true;
                                defer.f();
                            };
                            return __ret__;
                        };
<<<<<<< HEAD
                        _gotoNext = 3531950i32;
                    } else if (__value__ == (3531950i32)) {
                        if (_r_3531846 != null) {
                            _gotoNext = 3531962i32;
                        } else {
                            _gotoNext = 3532082i32;
                        };
                    } else if (__value__ == (3531962i32)) {
                        (@:checkr _re_3531684 ?? throw "null pointer dereference").rune = _r_3531846;
                        _t_3528984 = _rest_3531849?.__copy__();
                        @:check2 _p_3528872._push(_re_3531684);
                        bigSwitchBreak = true;
                        _gotoNext = 3529035i32;
                    } else if (__value__ == (3532082i32)) {
                        {
                            {
                                var __tmp__ = @:check2 _p_3528872._parsePerlClassEscape(_t_3528984?.__copy__(), ((@:checkr _re_3531684 ?? throw "null pointer dereference").rune0.__slice__(0, (0 : stdgo.GoInt)) : stdgo.Slice<stdgo.GoInt32>));
                                _r_3532085 = @:tmpset0 __tmp__._0;
                                _rest_3532088 = @:tmpset0 __tmp__._1?.__copy__();
                            };
                            if (_r_3532085 != null) {
                                _gotoNext = 3532146i32;
                            } else {
                                _gotoNext = 3532220i32;
                            };
                        };
                    } else if (__value__ == (3532146i32)) {
                        (@:checkr _re_3531684 ?? throw "null pointer dereference").rune = _r_3532085;
                        _t_3528984 = _rest_3532088?.__copy__();
                        @:check2 _p_3528872._push(_re_3531684);
                        bigSwitchBreak = true;
                        _gotoNext = 3529035i32;
                    } else if (__value__ == (3532220i32)) {
                        @:check2 _p_3528872._reuse(_re_3531684);
                        {
                            {
                                var __tmp__ = @:check2 _p_3528872._parseEscape(_t_3528984?.__copy__());
                                _c_3528892 = @:tmpset0 __tmp__._0;
                                _t_3528984 = @:tmpset0 __tmp__._1?.__copy__();
                                _err = @:tmpset0 __tmp__._2;
                            };
                            if (_err != null) {
                                _gotoNext = 3532320i32;
                            } else {
                                _gotoNext = 3532350i32;
                            };
                        };
                    } else if (__value__ == (3532320i32)) {
=======
                        _gotoNext = 3335532i32;
                    } else if (__value__ == (3335532i32)) {
                        if (_r_3335428 != null) {
                            _gotoNext = 3335544i32;
                        } else {
                            _gotoNext = 3335664i32;
                        };
                    } else if (__value__ == (3335544i32)) {
                        (@:checkr _re_3335266 ?? throw "null pointer dereference").rune = _r_3335428;
                        _t_3332566 = _rest_3335431?.__copy__();
                        @:check2 _p_3332454._push(_re_3335266);
                        bigSwitchBreak = true;
                        _gotoNext = 3332617i32;
                    } else if (__value__ == (3335664i32)) {
                        {
                            {
                                var __tmp__ = @:check2 _p_3332454._parsePerlClassEscape(_t_3332566?.__copy__(), ((@:checkr _re_3335266 ?? throw "null pointer dereference").rune0.__slice__(0, (0 : stdgo.GoInt)) : stdgo.Slice<stdgo.GoInt32>));
                                _r_3335667 = @:tmpset0 __tmp__._0;
                                _rest_3335670 = @:tmpset0 __tmp__._1?.__copy__();
                            };
                            if (_r_3335667 != null) {
                                _gotoNext = 3335728i32;
                            } else {
                                _gotoNext = 3335802i32;
                            };
                        };
                    } else if (__value__ == (3335728i32)) {
                        (@:checkr _re_3335266 ?? throw "null pointer dereference").rune = _r_3335667;
                        _t_3332566 = _rest_3335670?.__copy__();
                        @:check2 _p_3332454._push(_re_3335266);
                        bigSwitchBreak = true;
                        _gotoNext = 3332617i32;
                    } else if (__value__ == (3335802i32)) {
                        @:check2 _p_3332454._reuse(_re_3335266);
                        {
                            {
                                var __tmp__ = @:check2 _p_3332454._parseEscape(_t_3332566?.__copy__());
                                _c_3332474 = @:tmpset0 __tmp__._0;
                                _t_3332566 = @:tmpset0 __tmp__._1?.__copy__();
                                _err = @:tmpset0 __tmp__._2;
                            };
                            if (_err != null) {
                                _gotoNext = 3335902i32;
                            } else {
                                _gotoNext = 3335932i32;
                            };
                        };
                    } else if (__value__ == (3335902i32)) {
>>>>>>> 75a1cf92
                        {
                            final __ret__:{ var _0 : stdgo.Ref<stdgo._internal.regexp.syntax.Syntax_regexp.Regexp>; var _1 : stdgo.Error; } = {
                                final __tmp__:{ var _0 : stdgo.Ref<stdgo._internal.regexp.syntax.Syntax_regexp.Regexp>; var _1 : stdgo.Error; } = { _0 : null, _1 : _err };
                                _0 = __tmp__._0;
                                _err = __tmp__._1;
                                __tmp__;
                            };
                            for (defer in __deferstack__) {
                                if (defer.ran) continue;
                                defer.ran = true;
                                defer.f();
                            };
                            return __ret__;
                        };
<<<<<<< HEAD
                        _gotoNext = 3532350i32;
                    } else if (__value__ == (3532350i32)) {
                        @:check2 _p_3528872._literal(_c_3528892);
                        _gotoNext = 3532369i32;
                    } else if (__value__ == (3532369i32)) {
                        _lastRepeat_3528926 = _repeat_3529008?.__copy__();
                        _gotoNext = 3528992i32;
                    } else if (__value__ == (3532394i32)) {
                        @:check2 _p_3528872._concat();
                        if (@:check2 _p_3528872._swapVerticalBar()) {
                            _gotoNext = 3532429i32;
                        } else {
                            _gotoNext = 3532494i32;
                        };
                    } else if (__value__ == (3532429i32)) {
                        _p_3528872._stack = (_p_3528872._stack.__slice__(0, ((_p_3528872._stack.length) - (1 : stdgo.GoInt) : stdgo.GoInt)) : stdgo.Slice<stdgo.Ref<stdgo._internal.regexp.syntax.Syntax_regexp.Regexp>>);
                        _gotoNext = 3532494i32;
                    } else if (__value__ == (3532494i32)) {
                        @:check2 _p_3528872._alternate();
                        _n_3532510 = (_p_3528872._stack.length);
                        if (_n_3532510 != ((1 : stdgo.GoInt))) {
                            _gotoNext = 3532539i32;
                        } else {
                            _gotoNext = 3532586i32;
                        };
                    } else if (__value__ == (3532539i32)) {
=======
                        _gotoNext = 3335932i32;
                    } else if (__value__ == (3335932i32)) {
                        @:check2 _p_3332454._literal(_c_3332474);
                        _gotoNext = 3335951i32;
                    } else if (__value__ == (3335951i32)) {
                        _lastRepeat_3332508 = _repeat_3332590?.__copy__();
                        _gotoNext = 3332574i32;
                    } else if (__value__ == (3335976i32)) {
                        @:check2 _p_3332454._concat();
                        if (@:check2 _p_3332454._swapVerticalBar()) {
                            _gotoNext = 3336011i32;
                        } else {
                            _gotoNext = 3336076i32;
                        };
                    } else if (__value__ == (3336011i32)) {
                        _p_3332454._stack = (_p_3332454._stack.__slice__(0, ((_p_3332454._stack.length) - (1 : stdgo.GoInt) : stdgo.GoInt)) : stdgo.Slice<stdgo.Ref<stdgo._internal.regexp.syntax.Syntax_regexp.Regexp>>);
                        _gotoNext = 3336076i32;
                    } else if (__value__ == (3336076i32)) {
                        @:check2 _p_3332454._alternate();
                        _n_3336092 = (_p_3332454._stack.length);
                        if (_n_3336092 != ((1 : stdgo.GoInt))) {
                            _gotoNext = 3336121i32;
                        } else {
                            _gotoNext = 3336168i32;
                        };
                    } else if (__value__ == (3336121i32)) {
>>>>>>> 75a1cf92
                        {
                            final __ret__:{ var _0 : stdgo.Ref<stdgo._internal.regexp.syntax.Syntax_regexp.Regexp>; var _1 : stdgo.Error; } = {
                                final __tmp__:{ var _0 : stdgo.Ref<stdgo._internal.regexp.syntax.Syntax_regexp.Regexp>; var _1 : stdgo.Error; } = { _0 : null, _1 : stdgo.Go.asInterface((stdgo.Go.setRef((new stdgo._internal.regexp.syntax.Syntax_error.Error((("missing closing )" : stdgo.GoString) : stdgo._internal.regexp.syntax.Syntax_errorcode.ErrorCode), _s?.__copy__()) : stdgo._internal.regexp.syntax.Syntax_error.Error)) : stdgo.Ref<stdgo._internal.regexp.syntax.Syntax_error.Error>)) };
                                _0 = __tmp__._0;
                                _err = __tmp__._1;
                                __tmp__;
                            };
                            for (defer in __deferstack__) {
                                if (defer.ran) continue;
                                defer.ran = true;
                                defer.f();
                            };
                            return __ret__;
                        };
<<<<<<< HEAD
                        _gotoNext = 3532586i32;
                    } else if (__value__ == (3532586i32)) {
                        {
                            final __ret__:{ var _0 : stdgo.Ref<stdgo._internal.regexp.syntax.Syntax_regexp.Regexp>; var _1 : stdgo.Error; } = {
                                final __tmp__:{ var _0 : stdgo.Ref<stdgo._internal.regexp.syntax.Syntax_regexp.Regexp>; var _1 : stdgo.Error; } = { _0 : _p_3528872._stack[(0 : stdgo.GoInt)], _1 : (null : stdgo.Error) };
=======
                        _gotoNext = 3336168i32;
                    } else if (__value__ == (3336168i32)) {
                        {
                            final __ret__:{ var _0 : stdgo.Ref<stdgo._internal.regexp.syntax.Syntax_regexp.Regexp>; var _1 : stdgo.Error; } = {
                                final __tmp__:{ var _0 : stdgo.Ref<stdgo._internal.regexp.syntax.Syntax_regexp.Regexp>; var _1 : stdgo.Error; } = { _0 : _p_3332454._stack[(0 : stdgo.GoInt)], _1 : (null : stdgo.Error) };
>>>>>>> 75a1cf92
                                _0 = __tmp__._0;
                                _err = __tmp__._1;
                                __tmp__;
                            };
                            for (defer in __deferstack__) {
                                if (defer.ran) continue;
                                defer.ran = true;
                                defer.f();
                            };
                            return __ret__;
                        };
                        _gotoNext = -1i32;
                    };
                };
            };
            throw stdgo.Go.toInterface(("unreachable goto control flow" : stdgo.GoString));
            {
                for (defer in __deferstack__) {
                    if (defer.ran) continue;
                    defer.ran = true;
                    defer.f();
                };
                if (stdgo.Go.recover_exception != null) {
                    final e = stdgo.Go.recover_exception;
                    stdgo.Go.recover_exception = null;
                    throw e;
                };
                return { _0 : _0, _1 : _err };
            };
        } catch(__exception__) {
            {
                var exe:Dynamic = __exception__.native;
                if ((exe is haxe.ValueException)) exe = exe.value;
                if (!(exe is stdgo.AnyInterface.AnyInterfaceData)) {
                    if (__exception__.message == "__return__") throw "__return__";
                    exe = stdgo.Go.toInterface(__exception__.message);
                };
                stdgo.Go.recover_exception = exe;
                {
                    function f() {
                        try {
                            {
                                for (defer in __deferstack__) {
                                    if (defer.ran) continue;
                                    defer.ran = true;
                                    defer.f();
                                };
                            };
                        } catch(__exception__2) {
                            var exe:Dynamic = __exception__2.native;
                            if ((exe is haxe.ValueException)) exe = exe.value;
                            if (!(exe is stdgo.AnyInterface.AnyInterfaceData)) {
                                if (__exception__.message == "__return__") throw "__return__";
                                exe = stdgo.Go.toInterface(__exception__.message);
                            };
                            stdgo.Go.recover_exception = exe;
                            f();
                        };
                    };
                    f();
                };
                if (stdgo.Go.recover_exception != null) {
                    final e = stdgo.Go.recover_exception;
                    stdgo.Go.recover_exception = null;
                    throw e;
                };
                return { _0 : _0, _1 : _err };
            };
        };
    }<|MERGE_RESOLUTION|>--- conflicted
+++ resolved
@@ -3,34 +3,6 @@
         var __deferstack__:Array<{ var ran : Bool; var f : Void -> Void; }> = [];
         var _0 = (null : stdgo.Ref<stdgo._internal.regexp.syntax.Syntax_regexp.Regexp>), _err = (null : stdgo.Error);
         try {
-<<<<<<< HEAD
-            var _c_3531451:stdgo.GoInt32 = (0 : stdgo.GoInt32);
-            var _r_3531846:stdgo.Slice<stdgo.GoInt32> = (null : stdgo.Slice<stdgo.GoInt32>);
-            var _before_3530383:stdgo.GoString = ("" : stdgo.GoString);
-            var _max_3530403:stdgo.GoInt = (0 : stdgo.GoInt);
-            var _c_3528892:stdgo.GoInt32 = (0 : stdgo.GoInt32);
-            var bigSwitchBreak = false;
-            var _rest_3531849:stdgo.GoString = ("" : stdgo.GoString);
-            var _ok_3530415:Bool = false;
-            var _after_3530408:stdgo.GoString = ("" : stdgo.GoString);
-            var _n_3532510:stdgo.GoInt = (0 : stdgo.GoInt);
-            var _lastRepeat_3528926:stdgo.GoString = ("" : stdgo.GoString);
-            var _lit_3531371:stdgo.GoString = ("" : stdgo.GoString);
-            var _before_3530075:stdgo.GoString = ("" : stdgo.GoString);
-            var _re_3531684:stdgo.Ref<stdgo._internal.regexp.syntax.Syntax_regexp.Regexp> = (null : stdgo.Ref<stdgo._internal.regexp.syntax.Syntax_regexp.Regexp>);
-            var _err_3531460:stdgo.Error = (null : stdgo.Error);
-            var _p_3528872:stdgo._internal.regexp.syntax.Syntax_t_parser.T_parser = ({} : stdgo._internal.regexp.syntax.Syntax_t_parser.T_parser);
-            var _rest_3531454:stdgo.GoString = ("" : stdgo.GoString);
-            var _after_3530200:stdgo.GoString = ("" : stdgo.GoString);
-            var _rest_3532088:stdgo.GoString = ("" : stdgo.GoString);
-            var _err_3531855:stdgo.Error = (null : stdgo.Error);
-            var _op_3528910:stdgo._internal.regexp.syntax.Syntax_op.Op = ((0 : stdgo.GoUInt8) : stdgo._internal.regexp.syntax.Syntax_op.Op);
-            var _err_3528730:stdgo.Error = (null : stdgo.Error);
-            var _r_3532085:stdgo.Slice<stdgo.GoInt32> = (null : stdgo.Slice<stdgo.GoInt32>);
-            var _min_3530398:stdgo.GoInt = (0 : stdgo.GoInt);
-            var _repeat_3529008:stdgo.GoString = ("" : stdgo.GoString);
-            var _t_3528984:stdgo.GoString = ("" : stdgo.GoString);
-=======
             var _err_3335042:stdgo.Error = (null : stdgo.Error);
             var _lit_3334953:stdgo.GoString = ("" : stdgo.GoString);
             var _ok_3333997:Bool = false;
@@ -57,7 +29,6 @@
             var _n_3336092:stdgo.GoInt = (0 : stdgo.GoInt);
             var _before_3333965:stdgo.GoString = ("" : stdgo.GoString);
             var _op_3332492:stdgo._internal.regexp.syntax.Syntax_op.Op = ((0 : stdgo.GoUInt8) : stdgo._internal.regexp.syntax.Syntax_op.Op);
->>>>>>> 75a1cf92
             var _gotoNext = 0i32;
             var __blank__ = _gotoNext == ((0i32 : stdgo.GoInt));
             while (_gotoNext != ((-1i32 : stdgo.GoInt))) {
@@ -89,25 +60,6 @@
                             }) });
                         };
                         if ((_flags & (2 : stdgo._internal.regexp.syntax.Syntax_flags.Flags) : stdgo._internal.regexp.syntax.Syntax_flags.Flags) != ((0 : stdgo._internal.regexp.syntax.Syntax_flags.Flags))) {
-<<<<<<< HEAD
-                            _gotoNext = 3528683i32;
-                        } else {
-                            _gotoNext = 3528864i32;
-                        };
-                    } else if (__value__ == (3528683i32)) {
-                        {
-                            _err_3528730 = stdgo._internal.regexp.syntax.Syntax__checkutf8._checkUTF8(_s?.__copy__());
-                            if (_err_3528730 != null) {
-                                _gotoNext = 3528762i32;
-                            } else {
-                                _gotoNext = 3528789i32;
-                            };
-                        };
-                    } else if (__value__ == (3528762i32)) {
-                        {
-                            final __ret__:{ var _0 : stdgo.Ref<stdgo._internal.regexp.syntax.Syntax_regexp.Regexp>; var _1 : stdgo.Error; } = {
-                                final __tmp__:{ var _0 : stdgo.Ref<stdgo._internal.regexp.syntax.Syntax_regexp.Regexp>; var _1 : stdgo.Error; } = { _0 : null, _1 : _err_3528730 };
-=======
                             _gotoNext = 3332265i32;
                         } else {
                             _gotoNext = 3332446i32;
@@ -125,25 +77,19 @@
                         {
                             final __ret__:{ var _0 : stdgo.Ref<stdgo._internal.regexp.syntax.Syntax_regexp.Regexp>; var _1 : stdgo.Error; } = {
                                 final __tmp__:{ var _0 : stdgo.Ref<stdgo._internal.regexp.syntax.Syntax_regexp.Regexp>; var _1 : stdgo.Error; } = { _0 : null, _1 : _err_3332312 };
->>>>>>> 75a1cf92
-                                _0 = __tmp__._0;
-                                _err = __tmp__._1;
-                                __tmp__;
-                            };
-                            for (defer in __deferstack__) {
-                                if (defer.ran) continue;
-                                defer.ran = true;
-                                defer.f();
-                            };
-                            return __ret__;
-                        };
-<<<<<<< HEAD
-                        _gotoNext = 3528789i32;
-                    } else if (__value__ == (3528789i32)) {
-=======
+                                _0 = __tmp__._0;
+                                _err = __tmp__._1;
+                                __tmp__;
+                            };
+                            for (defer in __deferstack__) {
+                                if (defer.ran) continue;
+                                defer.ran = true;
+                                defer.f();
+                            };
+                            return __ret__;
+                        };
                         _gotoNext = 3332371i32;
                     } else if (__value__ == (3332371i32)) {
->>>>>>> 75a1cf92
                         {
                             final __ret__:{ var _0 : stdgo.Ref<stdgo._internal.regexp.syntax.Syntax_regexp.Regexp>; var _1 : stdgo.Error; } = {
                                 final __tmp__:{ var _0 : stdgo.Ref<stdgo._internal.regexp.syntax.Syntax_regexp.Regexp>; var _1 : stdgo.Error; } = { _0 : stdgo._internal.regexp.syntax.Syntax__literalregexp._literalRegexp(_s?.__copy__(), _flags), _1 : (null : stdgo.Error) };
@@ -158,73 +104,6 @@
                             };
                             return __ret__;
                         };
-<<<<<<< HEAD
-                        _gotoNext = 3528864i32;
-                    } else if (__value__ == (3528864i32)) {
-                        _p_3528872._flags = _flags;
-                        _p_3528872._wholeRegexp = _s?.__copy__();
-                        _t_3528984 = _s?.__copy__();
-                        var __blank__ = 0i32;
-                        _gotoNext = 3528992i32;
-                    } else if (__value__ == (3528992i32)) {
-                        if (_t_3528984 != ((stdgo.Go.str() : stdgo.GoString))) {
-                            _gotoNext = 3529004i32;
-                        } else {
-                            _gotoNext = 3532394i32;
-                        };
-                    } else if (__value__ == (3529004i32)) {
-                        _repeat_3529008 = (stdgo.Go.str() : stdgo.GoString)?.__copy__();
-                        _gotoNext = 3529022i32;
-                    } else if (__value__ == (3529022i32)) {
-                        bigSwitchBreak = false;
-                        _gotoNext = 3529035i32;
-                    } else if (__value__ == (3529035i32)) {
-                        if (!bigSwitchBreak) {
-                            {
-                                final __value__ = _t_3528984[(0 : stdgo.GoInt)];
-                                if (__value__ == ((40 : stdgo.GoUInt8))) {
-                                    _gotoNext = 3529148i32;
-                                } else if (__value__ == ((124 : stdgo.GoUInt8))) {
-                                    _gotoNext = 3529418i32;
-                                } else if (__value__ == ((41 : stdgo.GoUInt8))) {
-                                    _gotoNext = 3529515i32;
-                                } else if (__value__ == ((94 : stdgo.GoUInt8))) {
-                                    _gotoNext = 3529611i32;
-                                } else if (__value__ == ((36 : stdgo.GoUInt8))) {
-                                    _gotoNext = 3529726i32;
-                                } else if (__value__ == ((46 : stdgo.GoUInt8))) {
-                                    _gotoNext = 3529856i32;
-                                } else if (__value__ == ((91 : stdgo.GoUInt8))) {
-                                    _gotoNext = 3529970i32;
-                                } else if (__value__ == ((42 : stdgo.GoUInt8)) || __value__ == ((43 : stdgo.GoUInt8)) || __value__ == ((63 : stdgo.GoUInt8))) {
-                                    _gotoNext = 3530052i32;
-                                } else if (__value__ == ((123 : stdgo.GoUInt8))) {
-                                    _gotoNext = 3530353i32;
-                                } else if (__value__ == ((92 : stdgo.GoUInt8))) {
-                                    _gotoNext = 3530909i32;
-                                } else {
-                                    _gotoNext = 3529051i32;
-                                };
-                            };
-                        } else {
-                            _gotoNext = 3532369i32;
-                        };
-                    } else if (__value__ == (3529051i32)) {
-                        {
-                            {
-                                var __tmp__ = stdgo._internal.regexp.syntax.Syntax__nextrune._nextRune(_t_3528984?.__copy__());
-                                _c_3528892 = @:tmpset0 __tmp__._0;
-                                _t_3528984 = @:tmpset0 __tmp__._1?.__copy__();
-                                _err = @:tmpset0 __tmp__._2;
-                            };
-                            if (_err != null) {
-                                _gotoNext = 3529102i32;
-                            } else {
-                                _gotoNext = 3529132i32;
-                            };
-                        };
-                    } else if (__value__ == (3529102i32)) {
-=======
                         _gotoNext = 3332446i32;
                     } else if (__value__ == (3332446i32)) {
                         _p_3332454._flags = _flags;
@@ -290,7 +169,6 @@
                             };
                         };
                     } else if (__value__ == (3332684i32)) {
->>>>>>> 75a1cf92
                         {
                             final __ret__:{ var _0 : stdgo.Ref<stdgo._internal.regexp.syntax.Syntax_regexp.Regexp>; var _1 : stdgo.Error; } = {
                                 final __tmp__:{ var _0 : stdgo.Ref<stdgo._internal.regexp.syntax.Syntax_regexp.Regexp>; var _1 : stdgo.Error; } = { _0 : null, _1 : _err };
@@ -305,32 +183,6 @@
                             };
                             return __ret__;
                         };
-<<<<<<< HEAD
-                        _gotoNext = 3529132i32;
-                    } else if (__value__ == (3529132i32)) {
-                        @:check2 _p_3528872._literal(_c_3528892);
-                        _gotoNext = 3532369i32;
-                    } else if (__value__ == (3529148i32)) {
-                        if ((((_p_3528872._flags & (64 : stdgo._internal.regexp.syntax.Syntax_flags.Flags) : stdgo._internal.regexp.syntax.Syntax_flags.Flags) != ((0 : stdgo._internal.regexp.syntax.Syntax_flags.Flags)) && ((_t_3528984.length) >= (2 : stdgo.GoInt) : Bool) : Bool) && (_t_3528984[(1 : stdgo.GoInt)] == (63 : stdgo.GoUInt8)) : Bool)) {
-                            _gotoNext = 3529213i32;
-                        } else {
-                            _gotoNext = 3529356i32;
-                        };
-                    } else if (__value__ == (3529213i32)) {
-                        {
-                            {
-                                var __tmp__ = @:check2 _p_3528872._parsePerlFlags(_t_3528984?.__copy__());
-                                _t_3528984 = @:tmpset0 __tmp__._0?.__copy__();
-                                _err = @:tmpset0 __tmp__._1;
-                            };
-                            if (_err != null) {
-                                _gotoNext = 3529309i32;
-                            } else {
-                                _gotoNext = 3529342i32;
-                            };
-                        };
-                    } else if (__value__ == (3529309i32)) {
-=======
                         _gotoNext = 3332714i32;
                     } else if (__value__ == (3332714i32)) {
                         @:check2 _p_3332454._literal(_c_3332474);
@@ -355,7 +207,6 @@
                             };
                         };
                     } else if (__value__ == (3332891i32)) {
->>>>>>> 75a1cf92
                         {
                             final __ret__:{ var _0 : stdgo.Ref<stdgo._internal.regexp.syntax.Syntax_regexp.Regexp>; var _1 : stdgo.Error; } = {
                                 final __tmp__:{ var _0 : stdgo.Ref<stdgo._internal.regexp.syntax.Syntax_regexp.Regexp>; var _1 : stdgo.Error; } = { _0 : null, _1 : _err };
@@ -370,26 +221,6 @@
                             };
                             return __ret__;
                         };
-<<<<<<< HEAD
-                        _gotoNext = 3529342i32;
-                    } else if (__value__ == (3529342i32)) {
-                        _gotoNext = 3532369i32;
-                    } else if (__value__ == (3529356i32)) {
-                        _p_3528872._numCap++;
-                        @:check2 _p_3528872._op((128 : stdgo._internal.regexp.syntax.Syntax_op.Op)).cap = _p_3528872._numCap;
-                        _t_3528984 = (_t_3528984.__slice__((1 : stdgo.GoInt)) : stdgo.GoString)?.__copy__();
-                        _gotoNext = 3532369i32;
-                    } else if (__value__ == (3529418i32)) {
-                        {
-                            _err = @:check2 _p_3528872._parseVerticalBar();
-                            if (_err != null) {
-                                _gotoNext = 3529473i32;
-                            } else {
-                                _gotoNext = 3529503i32;
-                            };
-                        };
-                    } else if (__value__ == (3529473i32)) {
-=======
                         _gotoNext = 3332924i32;
                     } else if (__value__ == (3332924i32)) {
                         _gotoNext = 3335951i32;
@@ -408,7 +239,6 @@
                             };
                         };
                     } else if (__value__ == (3333055i32)) {
->>>>>>> 75a1cf92
                         {
                             final __ret__:{ var _0 : stdgo.Ref<stdgo._internal.regexp.syntax.Syntax_regexp.Regexp>; var _1 : stdgo.Error; } = {
                                 final __tmp__:{ var _0 : stdgo.Ref<stdgo._internal.regexp.syntax.Syntax_regexp.Regexp>; var _1 : stdgo.Error; } = { _0 : null, _1 : _err };
@@ -423,22 +253,6 @@
                             };
                             return __ret__;
                         };
-<<<<<<< HEAD
-                        _gotoNext = 3529503i32;
-                    } else if (__value__ == (3529503i32)) {
-                        _t_3528984 = (_t_3528984.__slice__((1 : stdgo.GoInt)) : stdgo.GoString)?.__copy__();
-                        _gotoNext = 3532369i32;
-                    } else if (__value__ == (3529515i32)) {
-                        {
-                            _err = @:check2 _p_3528872._parseRightParen();
-                            if (_err != null) {
-                                _gotoNext = 3529569i32;
-                            } else {
-                                _gotoNext = 3529599i32;
-                            };
-                        };
-                    } else if (__value__ == (3529569i32)) {
-=======
                         _gotoNext = 3333085i32;
                     } else if (__value__ == (3333085i32)) {
                         _t_3332566 = (_t_3332566.__slice__((1 : stdgo.GoInt)) : stdgo.GoString)?.__copy__();
@@ -453,7 +267,6 @@
                             };
                         };
                     } else if (__value__ == (3333151i32)) {
->>>>>>> 75a1cf92
                         {
                             final __ret__:{ var _0 : stdgo.Ref<stdgo._internal.regexp.syntax.Syntax_regexp.Regexp>; var _1 : stdgo.Error; } = {
                                 final __tmp__:{ var _0 : stdgo.Ref<stdgo._internal.regexp.syntax.Syntax_regexp.Regexp>; var _1 : stdgo.Error; } = { _0 : null, _1 : _err };
@@ -468,80 +281,6 @@
                             };
                             return __ret__;
                         };
-<<<<<<< HEAD
-                        _gotoNext = 3529599i32;
-                    } else if (__value__ == (3529599i32)) {
-                        _t_3528984 = (_t_3528984.__slice__((1 : stdgo.GoInt)) : stdgo.GoString)?.__copy__();
-                        _gotoNext = 3532369i32;
-                    } else if (__value__ == (3529611i32)) {
-                        if ((_p_3528872._flags & (16 : stdgo._internal.regexp.syntax.Syntax_flags.Flags) : stdgo._internal.regexp.syntax.Syntax_flags.Flags) != ((0 : stdgo._internal.regexp.syntax.Syntax_flags.Flags))) {
-                            _gotoNext = 3529648i32;
-                        } else {
-                            _gotoNext = 3529682i32;
-                        };
-                    } else if (__value__ == (3529648i32)) {
-                        @:check2 _p_3528872._op((9 : stdgo._internal.regexp.syntax.Syntax_op.Op));
-                        _gotoNext = 3529714i32;
-                    } else if (__value__ == (3529682i32)) {
-                        _gotoNext = 3529682i32;
-                        @:check2 _p_3528872._op((7 : stdgo._internal.regexp.syntax.Syntax_op.Op));
-                        var __blank__ = 0i32;
-                        _gotoNext = 3529714i32;
-                    } else if (__value__ == (3529714i32)) {
-                        _t_3528984 = (_t_3528984.__slice__((1 : stdgo.GoInt)) : stdgo.GoString)?.__copy__();
-                        _gotoNext = 3532369i32;
-                    } else if (__value__ == (3529726i32)) {
-                        if ((_p_3528872._flags & (16 : stdgo._internal.regexp.syntax.Syntax_flags.Flags) : stdgo._internal.regexp.syntax.Syntax_flags.Flags) != ((0 : stdgo._internal.regexp.syntax.Syntax_flags.Flags))) {
-                            _gotoNext = 3529763i32;
-                        } else {
-                            _gotoNext = 3529814i32;
-                        };
-                    } else if (__value__ == (3529763i32)) {
-                        {
-                            final __t__ = @:check2 _p_3528872._op((10 : stdgo._internal.regexp.syntax.Syntax_op.Op));
-                            __t__.flags = __t__.flags | ((256 : stdgo._internal.regexp.syntax.Syntax_flags.Flags));
-                        };
-                        _gotoNext = 3529844i32;
-                    } else if (__value__ == (3529814i32)) {
-                        _gotoNext = 3529814i32;
-                        @:check2 _p_3528872._op((8 : stdgo._internal.regexp.syntax.Syntax_op.Op));
-                        var __blank__ = 0i32;
-                        _gotoNext = 3529844i32;
-                    } else if (__value__ == (3529844i32)) {
-                        _t_3528984 = (_t_3528984.__slice__((1 : stdgo.GoInt)) : stdgo.GoString)?.__copy__();
-                        _gotoNext = 3532369i32;
-                    } else if (__value__ == (3529856i32)) {
-                        if ((_p_3528872._flags & (8 : stdgo._internal.regexp.syntax.Syntax_flags.Flags) : stdgo._internal.regexp.syntax.Syntax_flags.Flags) != ((0 : stdgo._internal.regexp.syntax.Syntax_flags.Flags))) {
-                            _gotoNext = 3529891i32;
-                        } else {
-                            _gotoNext = 3529923i32;
-                        };
-                    } else if (__value__ == (3529891i32)) {
-                        @:check2 _p_3528872._op((6 : stdgo._internal.regexp.syntax.Syntax_op.Op));
-                        _gotoNext = 3529958i32;
-                    } else if (__value__ == (3529923i32)) {
-                        _gotoNext = 3529923i32;
-                        @:check2 _p_3528872._op((5 : stdgo._internal.regexp.syntax.Syntax_op.Op));
-                        var __blank__ = 0i32;
-                        _gotoNext = 3529958i32;
-                    } else if (__value__ == (3529958i32)) {
-                        _t_3528984 = (_t_3528984.__slice__((1 : stdgo.GoInt)) : stdgo.GoString)?.__copy__();
-                        _gotoNext = 3532369i32;
-                    } else if (__value__ == (3529970i32)) {
-                        {
-                            {
-                                var __tmp__ = @:check2 _p_3528872._parseClass(_t_3528984?.__copy__());
-                                _t_3528984 = @:tmpset0 __tmp__._0?.__copy__();
-                                _err = @:tmpset0 __tmp__._1;
-                            };
-                            if (_err != null) {
-                                _gotoNext = 3530023i32;
-                            } else {
-                                _gotoNext = 3532369i32;
-                            };
-                        };
-                    } else if (__value__ == (3530023i32)) {
-=======
                         _gotoNext = 3333181i32;
                     } else if (__value__ == (3333181i32)) {
                         _t_3332566 = (_t_3332566.__slice__((1 : stdgo.GoInt)) : stdgo.GoString)?.__copy__();
@@ -614,7 +353,6 @@
                             };
                         };
                     } else if (__value__ == (3333605i32)) {
->>>>>>> 75a1cf92
                         {
                             final __ret__:{ var _0 : stdgo.Ref<stdgo._internal.regexp.syntax.Syntax_regexp.Regexp>; var _1 : stdgo.Error; } = {
                                 final __tmp__:{ var _0 : stdgo.Ref<stdgo._internal.regexp.syntax.Syntax_regexp.Regexp>; var _1 : stdgo.Error; } = { _0 : null, _1 : _err };
@@ -629,49 +367,6 @@
                             };
                             return __ret__;
                         };
-<<<<<<< HEAD
-                        _gotoNext = 3532369i32;
-                    } else if (__value__ == (3530052i32)) {
-                        _before_3530075 = _t_3528984?.__copy__();
-                        _gotoNext = 3530090i32;
-                    } else if (__value__ == (3530090i32)) {
-                        {
-                            final __value__ = _t_3528984[(0 : stdgo.GoInt)];
-                            if (__value__ == ((42 : stdgo.GoUInt8))) {
-                                _gotoNext = 3530107i32;
-                            } else if (__value__ == ((43 : stdgo.GoUInt8))) {
-                                _gotoNext = 3530136i32;
-                            } else if (__value__ == ((63 : stdgo.GoUInt8))) {
-                                _gotoNext = 3530165i32;
-                            } else {
-                                _gotoNext = 3530200i32;
-                            };
-                        };
-                    } else if (__value__ == (3530107i32)) {
-                        _op_3528910 = (14 : stdgo._internal.regexp.syntax.Syntax_op.Op);
-                        _gotoNext = 3530200i32;
-                    } else if (__value__ == (3530136i32)) {
-                        _op_3528910 = (15 : stdgo._internal.regexp.syntax.Syntax_op.Op);
-                        _gotoNext = 3530200i32;
-                    } else if (__value__ == (3530165i32)) {
-                        _op_3528910 = (16 : stdgo._internal.regexp.syntax.Syntax_op.Op);
-                        _gotoNext = 3530200i32;
-                    } else if (__value__ == (3530200i32)) {
-                        _after_3530200 = (_t_3528984.__slice__((1 : stdgo.GoInt)) : stdgo.GoString)?.__copy__();
-                        {
-                            {
-                                var __tmp__ = @:check2 _p_3528872._repeat(_op_3528910, (0 : stdgo.GoInt), (0 : stdgo.GoInt), _before_3530075?.__copy__(), _after_3530200?.__copy__(), _lastRepeat_3528926?.__copy__());
-                                _after_3530200 = @:tmpset0 __tmp__._0?.__copy__();
-                                _err = @:tmpset0 __tmp__._1;
-                            };
-                            if (_err != null) {
-                                _gotoNext = 3530292i32;
-                            } else {
-                                _gotoNext = 3530322i32;
-                            };
-                        };
-                    } else if (__value__ == (3530292i32)) {
-=======
                         _gotoNext = 3335951i32;
                     } else if (__value__ == (3333634i32)) {
                         _before_3333657 = _t_3332566?.__copy__();
@@ -713,7 +408,6 @@
                             };
                         };
                     } else if (__value__ == (3333874i32)) {
->>>>>>> 75a1cf92
                         {
                             final __ret__:{ var _0 : stdgo.Ref<stdgo._internal.regexp.syntax.Syntax_regexp.Regexp>; var _1 : stdgo.Error; } = {
                                 final __tmp__:{ var _0 : stdgo.Ref<stdgo._internal.regexp.syntax.Syntax_regexp.Regexp>; var _1 : stdgo.Error; } = { _0 : null, _1 : _err };
@@ -728,42 +422,6 @@
                             };
                             return __ret__;
                         };
-<<<<<<< HEAD
-                        _gotoNext = 3530322i32;
-                    } else if (__value__ == (3530322i32)) {
-                        _repeat_3529008 = _before_3530075?.__copy__();
-                        _t_3528984 = _after_3530200?.__copy__();
-                        _gotoNext = 3532369i32;
-                    } else if (__value__ == (3530353i32)) {
-                        _op_3528910 = (17 : stdgo._internal.regexp.syntax.Syntax_op.Op);
-                        _before_3530383 = _t_3528984?.__copy__();
-                        {
-                            var __tmp__ = @:check2 _p_3528872._parseRepeat(_t_3528984?.__copy__());
-                            _min_3530398 = @:tmpset0 __tmp__._0;
-                            _max_3530403 = @:tmpset0 __tmp__._1;
-                            _after_3530408 = @:tmpset0 __tmp__._2?.__copy__();
-                            _ok_3530415 = @:tmpset0 __tmp__._3;
-                        };
-                        if (!_ok_3530415) {
-                            _gotoNext = 3530448i32;
-                        } else {
-                            _gotoNext = 3530556i32;
-                        };
-                    } else if (__value__ == (3530448i32)) {
-                        @:check2 _p_3528872._literal((123 : stdgo.GoInt32));
-                        _t_3528984 = (_t_3528984.__slice__((1 : stdgo.GoInt)) : stdgo.GoString)?.__copy__();
-                        _gotoNext = 3532369i32;
-                    } else if (__value__ == (3530556i32)) {
-                        if (((((_min_3530398 < (0 : stdgo.GoInt) : Bool) || (_min_3530398 > (1000 : stdgo.GoInt) : Bool) : Bool) || (_max_3530403 > (1000 : stdgo.GoInt) : Bool) : Bool) || ((_max_3530403 >= (0 : stdgo.GoInt) : Bool) && (_min_3530398 > _max_3530403 : Bool) : Bool) : Bool)) {
-                            _gotoNext = 3530620i32;
-                        } else {
-                            _gotoNext = 3530770i32;
-                        };
-                    } else if (__value__ == (3530620i32)) {
-                        {
-                            final __ret__:{ var _0 : stdgo.Ref<stdgo._internal.regexp.syntax.Syntax_regexp.Regexp>; var _1 : stdgo.Error; } = {
-                                final __tmp__:{ var _0 : stdgo.Ref<stdgo._internal.regexp.syntax.Syntax_regexp.Regexp>; var _1 : stdgo.Error; } = { _0 : null, _1 : stdgo.Go.asInterface((stdgo.Go.setRef((new stdgo._internal.regexp.syntax.Syntax_error.Error((("invalid repeat count" : stdgo.GoString) : stdgo._internal.regexp.syntax.Syntax_errorcode.ErrorCode), (_before_3530383.__slice__(0, ((_before_3530383.length) - (_after_3530408.length) : stdgo.GoInt)) : stdgo.GoString)?.__copy__()) : stdgo._internal.regexp.syntax.Syntax_error.Error)) : stdgo.Ref<stdgo._internal.regexp.syntax.Syntax_error.Error>)) };
-=======
                         _gotoNext = 3333904i32;
                     } else if (__value__ == (3333904i32)) {
                         _repeat_3332590 = _before_3333657?.__copy__();
@@ -798,35 +456,17 @@
                         {
                             final __ret__:{ var _0 : stdgo.Ref<stdgo._internal.regexp.syntax.Syntax_regexp.Regexp>; var _1 : stdgo.Error; } = {
                                 final __tmp__:{ var _0 : stdgo.Ref<stdgo._internal.regexp.syntax.Syntax_regexp.Regexp>; var _1 : stdgo.Error; } = { _0 : null, _1 : stdgo.Go.asInterface((stdgo.Go.setRef((new stdgo._internal.regexp.syntax.Syntax_error.Error((("invalid repeat count" : stdgo.GoString) : stdgo._internal.regexp.syntax.Syntax_errorcode.ErrorCode), (_before_3333965.__slice__(0, ((_before_3333965.length) - (_after_3333990.length) : stdgo.GoInt)) : stdgo.GoString)?.__copy__()) : stdgo._internal.regexp.syntax.Syntax_error.Error)) : stdgo.Ref<stdgo._internal.regexp.syntax.Syntax_error.Error>)) };
->>>>>>> 75a1cf92
-                                _0 = __tmp__._0;
-                                _err = __tmp__._1;
-                                __tmp__;
-                            };
-                            for (defer in __deferstack__) {
-                                if (defer.ran) continue;
-                                defer.ran = true;
-                                defer.f();
-                            };
-                            return __ret__;
-                        };
-<<<<<<< HEAD
-                        _gotoNext = 3530770i32;
-                    } else if (__value__ == (3530770i32)) {
-                        {
-                            {
-                                var __tmp__ = @:check2 _p_3528872._repeat(_op_3528910, _min_3530398, _max_3530403, _before_3530383?.__copy__(), _after_3530408?.__copy__(), _lastRepeat_3528926?.__copy__());
-                                _after_3530408 = @:tmpset0 __tmp__._0?.__copy__();
-                                _err = @:tmpset0 __tmp__._1;
-                            };
-                            if (_err != null) {
-                                _gotoNext = 3530848i32;
-                            } else {
-                                _gotoNext = 3530878i32;
-                            };
-                        };
-                    } else if (__value__ == (3530848i32)) {
-=======
+                                _0 = __tmp__._0;
+                                _err = __tmp__._1;
+                                __tmp__;
+                            };
+                            for (defer in __deferstack__) {
+                                if (defer.ran) continue;
+                                defer.ran = true;
+                                defer.f();
+                            };
+                            return __ret__;
+                        };
                         _gotoNext = 3334352i32;
                     } else if (__value__ == (3334352i32)) {
                         {
@@ -842,7 +482,6 @@
                             };
                         };
                     } else if (__value__ == (3334430i32)) {
->>>>>>> 75a1cf92
                         {
                             final __ret__:{ var _0 : stdgo.Ref<stdgo._internal.regexp.syntax.Syntax_regexp.Regexp>; var _1 : stdgo.Error; } = {
                                 final __tmp__:{ var _0 : stdgo.Ref<stdgo._internal.regexp.syntax.Syntax_regexp.Regexp>; var _1 : stdgo.Error; } = { _0 : null, _1 : _err };
@@ -857,59 +496,6 @@
                             };
                             return __ret__;
                         };
-<<<<<<< HEAD
-                        _gotoNext = 3530878i32;
-                    } else if (__value__ == (3530878i32)) {
-                        _repeat_3529008 = _before_3530383?.__copy__();
-                        _t_3528984 = _after_3530408?.__copy__();
-                        _gotoNext = 3532369i32;
-                    } else if (__value__ == (3530909i32)) {
-                        if ((((_p_3528872._flags & (64 : stdgo._internal.regexp.syntax.Syntax_flags.Flags) : stdgo._internal.regexp.syntax.Syntax_flags.Flags) != (0 : stdgo._internal.regexp.syntax.Syntax_flags.Flags)) && ((_t_3528984.length) >= (2 : stdgo.GoInt) : Bool) : Bool)) {
-                            _gotoNext = 3530960i32;
-                        } else {
-                            _gotoNext = 3531684i32;
-                        };
-                    } else if (__value__ == (3530960i32)) {
-                        _gotoNext = 3530966i32;
-                    } else if (__value__ == (3530966i32)) {
-                        {
-                            final __value__ = _t_3528984[(1 : stdgo.GoInt)];
-                            if (__value__ == ((65 : stdgo.GoUInt8))) {
-                                _gotoNext = 3530984i32;
-                            } else if (__value__ == ((98 : stdgo.GoUInt8))) {
-                                _gotoNext = 3531057i32;
-                            } else if (__value__ == ((66 : stdgo.GoUInt8))) {
-                                _gotoNext = 3531133i32;
-                            } else if (__value__ == ((67 : stdgo.GoUInt8))) {
-                                _gotoNext = 3531211i32;
-                            } else if (__value__ == ((81 : stdgo.GoUInt8))) {
-                                _gotoNext = 3531306i32;
-                            } else if (__value__ == ((122 : stdgo.GoUInt8))) {
-                                _gotoNext = 3531602i32;
-                            } else {
-                                _gotoNext = 3531684i32;
-                            };
-                        };
-                    } else if (__value__ == (3530984i32)) {
-                        @:check2 _p_3528872._op((9 : stdgo._internal.regexp.syntax.Syntax_op.Op));
-                        _t_3528984 = (_t_3528984.__slice__((2 : stdgo.GoInt)) : stdgo.GoString)?.__copy__();
-                        bigSwitchBreak = true;
-                        _gotoNext = 3529035i32;
-                    } else if (__value__ == (3531057i32)) {
-                        @:check2 _p_3528872._op((11 : stdgo._internal.regexp.syntax.Syntax_op.Op));
-                        _t_3528984 = (_t_3528984.__slice__((2 : stdgo.GoInt)) : stdgo.GoString)?.__copy__();
-                        bigSwitchBreak = true;
-                        _gotoNext = 3529035i32;
-                    } else if (__value__ == (3531133i32)) {
-                        @:check2 _p_3528872._op((12 : stdgo._internal.regexp.syntax.Syntax_op.Op));
-                        _t_3528984 = (_t_3528984.__slice__((2 : stdgo.GoInt)) : stdgo.GoString)?.__copy__();
-                        bigSwitchBreak = true;
-                        _gotoNext = 3529035i32;
-                    } else if (__value__ == (3531211i32)) {
-                        {
-                            final __ret__:{ var _0 : stdgo.Ref<stdgo._internal.regexp.syntax.Syntax_regexp.Regexp>; var _1 : stdgo.Error; } = {
-                                final __tmp__:{ var _0 : stdgo.Ref<stdgo._internal.regexp.syntax.Syntax_regexp.Regexp>; var _1 : stdgo.Error; } = { _0 : null, _1 : stdgo.Go.asInterface((stdgo.Go.setRef((new stdgo._internal.regexp.syntax.Syntax_error.Error((("invalid escape sequence" : stdgo.GoString) : stdgo._internal.regexp.syntax.Syntax_errorcode.ErrorCode), (_t_3528984.__slice__(0, (2 : stdgo.GoInt)) : stdgo.GoString)?.__copy__()) : stdgo._internal.regexp.syntax.Syntax_error.Error)) : stdgo.Ref<stdgo._internal.regexp.syntax.Syntax_error.Error>)) };
-=======
                         _gotoNext = 3334460i32;
                     } else if (__value__ == (3334460i32)) {
                         _repeat_3332590 = _before_3333965?.__copy__();
@@ -961,51 +547,17 @@
                         {
                             final __ret__:{ var _0 : stdgo.Ref<stdgo._internal.regexp.syntax.Syntax_regexp.Regexp>; var _1 : stdgo.Error; } = {
                                 final __tmp__:{ var _0 : stdgo.Ref<stdgo._internal.regexp.syntax.Syntax_regexp.Regexp>; var _1 : stdgo.Error; } = { _0 : null, _1 : stdgo.Go.asInterface((stdgo.Go.setRef((new stdgo._internal.regexp.syntax.Syntax_error.Error((("invalid escape sequence" : stdgo.GoString) : stdgo._internal.regexp.syntax.Syntax_errorcode.ErrorCode), (_t_3332566.__slice__(0, (2 : stdgo.GoInt)) : stdgo.GoString)?.__copy__()) : stdgo._internal.regexp.syntax.Syntax_error.Error)) : stdgo.Ref<stdgo._internal.regexp.syntax.Syntax_error.Error>)) };
->>>>>>> 75a1cf92
-                                _0 = __tmp__._0;
-                                _err = __tmp__._1;
-                                __tmp__;
-                            };
-                            for (defer in __deferstack__) {
-                                if (defer.ran) continue;
-                                defer.ran = true;
-                                defer.f();
-                            };
-                            return __ret__;
-                        };
-<<<<<<< HEAD
-                        _gotoNext = 3531684i32;
-                    } else if (__value__ == (3531306i32)) {
-                        {
-                            var __tmp__ = stdgo._internal.strings.Strings_cut.cut((_t_3528984.__slice__((2 : stdgo.GoInt)) : stdgo.GoString)?.__copy__(), ("\\E" : stdgo.GoString));
-                            _lit_3531371 = @:tmpset0 __tmp__._0?.__copy__();
-                            _t_3528984 = @:tmpset0 __tmp__._1?.__copy__();
-                        };
-                        var __blank__ = 0i32;
-                        _gotoNext = 3531429i32;
-                    } else if (__value__ == (3531429i32)) {
-                        if (_lit_3531371 != ((stdgo.Go.str() : stdgo.GoString))) {
-                            _gotoNext = 3531443i32;
-                        } else {
-                            _gotoNext = 3531582i32;
-                        };
-                    } else if (__value__ == (3531443i32)) {
-                        {
-                            var __tmp__ = stdgo._internal.regexp.syntax.Syntax__nextrune._nextRune(_lit_3531371?.__copy__());
-                            _c_3531451 = @:tmpset0 __tmp__._0;
-                            _rest_3531454 = @:tmpset0 __tmp__._1?.__copy__();
-                            _err_3531460 = @:tmpset0 __tmp__._2;
-                        };
-                        if (_err_3531460 != null) {
-                            _gotoNext = 3531501i32;
-                        } else {
-                            _gotoNext = 3531540i32;
-                        };
-                    } else if (__value__ == (3531501i32)) {
-                        {
-                            final __ret__:{ var _0 : stdgo.Ref<stdgo._internal.regexp.syntax.Syntax_regexp.Regexp>; var _1 : stdgo.Error; } = {
-                                final __tmp__:{ var _0 : stdgo.Ref<stdgo._internal.regexp.syntax.Syntax_regexp.Regexp>; var _1 : stdgo.Error; } = { _0 : null, _1 : _err_3531460 };
-=======
+                                _0 = __tmp__._0;
+                                _err = __tmp__._1;
+                                __tmp__;
+                            };
+                            for (defer in __deferstack__) {
+                                if (defer.ran) continue;
+                                defer.ran = true;
+                                defer.f();
+                            };
+                            return __ret__;
+                        };
                         _gotoNext = 3335266i32;
                     } else if (__value__ == (3334888i32)) {
                         {
@@ -1037,57 +589,17 @@
                         {
                             final __ret__:{ var _0 : stdgo.Ref<stdgo._internal.regexp.syntax.Syntax_regexp.Regexp>; var _1 : stdgo.Error; } = {
                                 final __tmp__:{ var _0 : stdgo.Ref<stdgo._internal.regexp.syntax.Syntax_regexp.Regexp>; var _1 : stdgo.Error; } = { _0 : null, _1 : _err_3335042 };
->>>>>>> 75a1cf92
-                                _0 = __tmp__._0;
-                                _err = __tmp__._1;
-                                __tmp__;
-                            };
-                            for (defer in __deferstack__) {
-                                if (defer.ran) continue;
-                                defer.ran = true;
-                                defer.f();
-                            };
-                            return __ret__;
-                        };
-<<<<<<< HEAD
-                        _gotoNext = 3531540i32;
-                    } else if (__value__ == (3531540i32)) {
-                        @:check2 _p_3528872._literal(_c_3531451);
-                        _lit_3531371 = _rest_3531454?.__copy__();
-                        _gotoNext = 3531429i32;
-                    } else if (__value__ == (3531582i32)) {
-                        bigSwitchBreak = true;
-                        _gotoNext = 3529035i32;
-                    } else if (__value__ == (3531602i32)) {
-                        @:check2 _p_3528872._op((10 : stdgo._internal.regexp.syntax.Syntax_op.Op));
-                        _t_3528984 = (_t_3528984.__slice__((2 : stdgo.GoInt)) : stdgo.GoString)?.__copy__();
-                        bigSwitchBreak = true;
-                        _gotoNext = 3529035i32;
-                    } else if (__value__ == (3531684i32)) {
-                        _re_3531684 = @:check2 _p_3528872._newRegexp((4 : stdgo._internal.regexp.syntax.Syntax_op.Op));
-                        (@:checkr _re_3531684 ?? throw "null pointer dereference").flags = _p_3528872._flags;
-                        if ((((_t_3528984.length) >= (2 : stdgo.GoInt) : Bool) && (((_t_3528984[(1 : stdgo.GoInt)] == (112 : stdgo.GoUInt8)) || (_t_3528984[(1 : stdgo.GoInt)] == (80 : stdgo.GoUInt8)) : Bool)) : Bool)) {
-                            _gotoNext = 3531840i32;
-                        } else {
-                            _gotoNext = 3532082i32;
-                        };
-                    } else if (__value__ == (3531840i32)) {
-                        {
-                            var __tmp__ = @:check2 _p_3528872._parseUnicodeClass(_t_3528984?.__copy__(), ((@:checkr _re_3531684 ?? throw "null pointer dereference").rune0.__slice__(0, (0 : stdgo.GoInt)) : stdgo.Slice<stdgo.GoInt32>));
-                            _r_3531846 = @:tmpset0 __tmp__._0;
-                            _rest_3531849 = @:tmpset0 __tmp__._1?.__copy__();
-                            _err_3531855 = @:tmpset0 __tmp__._2;
-                        };
-                        if (_err_3531855 != null) {
-                            _gotoNext = 3531917i32;
-                        } else {
-                            _gotoNext = 3531950i32;
-                        };
-                    } else if (__value__ == (3531917i32)) {
-                        {
-                            final __ret__:{ var _0 : stdgo.Ref<stdgo._internal.regexp.syntax.Syntax_regexp.Regexp>; var _1 : stdgo.Error; } = {
-                                final __tmp__:{ var _0 : stdgo.Ref<stdgo._internal.regexp.syntax.Syntax_regexp.Regexp>; var _1 : stdgo.Error; } = { _0 : null, _1 : _err_3531855 };
-=======
+                                _0 = __tmp__._0;
+                                _err = __tmp__._1;
+                                __tmp__;
+                            };
+                            for (defer in __deferstack__) {
+                                if (defer.ran) continue;
+                                defer.ran = true;
+                                defer.f();
+                            };
+                            return __ret__;
+                        };
                         _gotoNext = 3335122i32;
                     } else if (__value__ == (3335122i32)) {
                         @:check2 _p_3332454._literal(_c_3335033);
@@ -1125,68 +637,17 @@
                         {
                             final __ret__:{ var _0 : stdgo.Ref<stdgo._internal.regexp.syntax.Syntax_regexp.Regexp>; var _1 : stdgo.Error; } = {
                                 final __tmp__:{ var _0 : stdgo.Ref<stdgo._internal.regexp.syntax.Syntax_regexp.Regexp>; var _1 : stdgo.Error; } = { _0 : null, _1 : _err_3335437 };
->>>>>>> 75a1cf92
-                                _0 = __tmp__._0;
-                                _err = __tmp__._1;
-                                __tmp__;
-                            };
-                            for (defer in __deferstack__) {
-                                if (defer.ran) continue;
-                                defer.ran = true;
-                                defer.f();
-                            };
-                            return __ret__;
-                        };
-<<<<<<< HEAD
-                        _gotoNext = 3531950i32;
-                    } else if (__value__ == (3531950i32)) {
-                        if (_r_3531846 != null) {
-                            _gotoNext = 3531962i32;
-                        } else {
-                            _gotoNext = 3532082i32;
-                        };
-                    } else if (__value__ == (3531962i32)) {
-                        (@:checkr _re_3531684 ?? throw "null pointer dereference").rune = _r_3531846;
-                        _t_3528984 = _rest_3531849?.__copy__();
-                        @:check2 _p_3528872._push(_re_3531684);
-                        bigSwitchBreak = true;
-                        _gotoNext = 3529035i32;
-                    } else if (__value__ == (3532082i32)) {
-                        {
-                            {
-                                var __tmp__ = @:check2 _p_3528872._parsePerlClassEscape(_t_3528984?.__copy__(), ((@:checkr _re_3531684 ?? throw "null pointer dereference").rune0.__slice__(0, (0 : stdgo.GoInt)) : stdgo.Slice<stdgo.GoInt32>));
-                                _r_3532085 = @:tmpset0 __tmp__._0;
-                                _rest_3532088 = @:tmpset0 __tmp__._1?.__copy__();
-                            };
-                            if (_r_3532085 != null) {
-                                _gotoNext = 3532146i32;
-                            } else {
-                                _gotoNext = 3532220i32;
-                            };
-                        };
-                    } else if (__value__ == (3532146i32)) {
-                        (@:checkr _re_3531684 ?? throw "null pointer dereference").rune = _r_3532085;
-                        _t_3528984 = _rest_3532088?.__copy__();
-                        @:check2 _p_3528872._push(_re_3531684);
-                        bigSwitchBreak = true;
-                        _gotoNext = 3529035i32;
-                    } else if (__value__ == (3532220i32)) {
-                        @:check2 _p_3528872._reuse(_re_3531684);
-                        {
-                            {
-                                var __tmp__ = @:check2 _p_3528872._parseEscape(_t_3528984?.__copy__());
-                                _c_3528892 = @:tmpset0 __tmp__._0;
-                                _t_3528984 = @:tmpset0 __tmp__._1?.__copy__();
-                                _err = @:tmpset0 __tmp__._2;
-                            };
-                            if (_err != null) {
-                                _gotoNext = 3532320i32;
-                            } else {
-                                _gotoNext = 3532350i32;
-                            };
-                        };
-                    } else if (__value__ == (3532320i32)) {
-=======
+                                _0 = __tmp__._0;
+                                _err = __tmp__._1;
+                                __tmp__;
+                            };
+                            for (defer in __deferstack__) {
+                                if (defer.ran) continue;
+                                defer.ran = true;
+                                defer.f();
+                            };
+                            return __ret__;
+                        };
                         _gotoNext = 3335532i32;
                     } else if (__value__ == (3335532i32)) {
                         if (_r_3335428 != null) {
@@ -1235,7 +696,6 @@
                             };
                         };
                     } else if (__value__ == (3335902i32)) {
->>>>>>> 75a1cf92
                         {
                             final __ret__:{ var _0 : stdgo.Ref<stdgo._internal.regexp.syntax.Syntax_regexp.Regexp>; var _1 : stdgo.Error; } = {
                                 final __tmp__:{ var _0 : stdgo.Ref<stdgo._internal.regexp.syntax.Syntax_regexp.Regexp>; var _1 : stdgo.Error; } = { _0 : null, _1 : _err };
@@ -1250,34 +710,6 @@
                             };
                             return __ret__;
                         };
-<<<<<<< HEAD
-                        _gotoNext = 3532350i32;
-                    } else if (__value__ == (3532350i32)) {
-                        @:check2 _p_3528872._literal(_c_3528892);
-                        _gotoNext = 3532369i32;
-                    } else if (__value__ == (3532369i32)) {
-                        _lastRepeat_3528926 = _repeat_3529008?.__copy__();
-                        _gotoNext = 3528992i32;
-                    } else if (__value__ == (3532394i32)) {
-                        @:check2 _p_3528872._concat();
-                        if (@:check2 _p_3528872._swapVerticalBar()) {
-                            _gotoNext = 3532429i32;
-                        } else {
-                            _gotoNext = 3532494i32;
-                        };
-                    } else if (__value__ == (3532429i32)) {
-                        _p_3528872._stack = (_p_3528872._stack.__slice__(0, ((_p_3528872._stack.length) - (1 : stdgo.GoInt) : stdgo.GoInt)) : stdgo.Slice<stdgo.Ref<stdgo._internal.regexp.syntax.Syntax_regexp.Regexp>>);
-                        _gotoNext = 3532494i32;
-                    } else if (__value__ == (3532494i32)) {
-                        @:check2 _p_3528872._alternate();
-                        _n_3532510 = (_p_3528872._stack.length);
-                        if (_n_3532510 != ((1 : stdgo.GoInt))) {
-                            _gotoNext = 3532539i32;
-                        } else {
-                            _gotoNext = 3532586i32;
-                        };
-                    } else if (__value__ == (3532539i32)) {
-=======
                         _gotoNext = 3335932i32;
                     } else if (__value__ == (3335932i32)) {
                         @:check2 _p_3332454._literal(_c_3332474);
@@ -1304,7 +736,6 @@
                             _gotoNext = 3336168i32;
                         };
                     } else if (__value__ == (3336121i32)) {
->>>>>>> 75a1cf92
                         {
                             final __ret__:{ var _0 : stdgo.Ref<stdgo._internal.regexp.syntax.Syntax_regexp.Regexp>; var _1 : stdgo.Error; } = {
                                 final __tmp__:{ var _0 : stdgo.Ref<stdgo._internal.regexp.syntax.Syntax_regexp.Regexp>; var _1 : stdgo.Error; } = { _0 : null, _1 : stdgo.Go.asInterface((stdgo.Go.setRef((new stdgo._internal.regexp.syntax.Syntax_error.Error((("missing closing )" : stdgo.GoString) : stdgo._internal.regexp.syntax.Syntax_errorcode.ErrorCode), _s?.__copy__()) : stdgo._internal.regexp.syntax.Syntax_error.Error)) : stdgo.Ref<stdgo._internal.regexp.syntax.Syntax_error.Error>)) };
@@ -1319,19 +750,11 @@
                             };
                             return __ret__;
                         };
-<<<<<<< HEAD
-                        _gotoNext = 3532586i32;
-                    } else if (__value__ == (3532586i32)) {
-                        {
-                            final __ret__:{ var _0 : stdgo.Ref<stdgo._internal.regexp.syntax.Syntax_regexp.Regexp>; var _1 : stdgo.Error; } = {
-                                final __tmp__:{ var _0 : stdgo.Ref<stdgo._internal.regexp.syntax.Syntax_regexp.Regexp>; var _1 : stdgo.Error; } = { _0 : _p_3528872._stack[(0 : stdgo.GoInt)], _1 : (null : stdgo.Error) };
-=======
                         _gotoNext = 3336168i32;
                     } else if (__value__ == (3336168i32)) {
                         {
                             final __ret__:{ var _0 : stdgo.Ref<stdgo._internal.regexp.syntax.Syntax_regexp.Regexp>; var _1 : stdgo.Error; } = {
                                 final __tmp__:{ var _0 : stdgo.Ref<stdgo._internal.regexp.syntax.Syntax_regexp.Regexp>; var _1 : stdgo.Error; } = { _0 : _p_3332454._stack[(0 : stdgo.GoInt)], _1 : (null : stdgo.Error) };
->>>>>>> 75a1cf92
                                 _0 = __tmp__._0;
                                 _err = __tmp__._1;
                                 __tmp__;
