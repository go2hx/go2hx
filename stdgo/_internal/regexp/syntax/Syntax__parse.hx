package stdgo._internal.regexp.syntax;
function _parse(_s:stdgo.GoString, _flags:stdgo._internal.regexp.syntax.Syntax_flags.Flags):{ var _0 : stdgo.Ref<stdgo._internal.regexp.syntax.Syntax_regexp.Regexp>; var _1 : stdgo.Error; } {
        var __deferstack__:Array<{ var ran : Bool; var f : Void -> Void; }> = [];
        var _0 = (null : stdgo.Ref<stdgo._internal.regexp.syntax.Syntax_regexp.Regexp>), _err = (null : stdgo.Error);
        try {
<<<<<<< HEAD
            var bigSwitchBreak = false;
            var _p_3438692:stdgo._internal.regexp.syntax.Syntax_t_parser.T_parser = ({} : stdgo._internal.regexp.syntax.Syntax_t_parser.T_parser);
            var _before_3439895:stdgo.GoString = ("" : stdgo.GoString);
            var _op_3438730:stdgo._internal.regexp.syntax.Syntax_op.Op = ((0 : stdgo.GoUInt8) : stdgo._internal.regexp.syntax.Syntax_op.Op);
            var _ok_3440235:Bool = false;
            var _t_3438804:stdgo.GoString = ("" : stdgo.GoString);
            var _rest_3441908:stdgo.GoString = ("" : stdgo.GoString);
            var _err_3441675:stdgo.Error = (null : stdgo.Error);
            var _min_3440218:stdgo.GoInt = (0 : stdgo.GoInt);
            var _after_3440020:stdgo.GoString = ("" : stdgo.GoString);
            var _repeat_3438828:stdgo.GoString = ("" : stdgo.GoString);
            var _lastRepeat_3438746:stdgo.GoString = ("" : stdgo.GoString);
            var _err_3438550:stdgo.Error = (null : stdgo.Error);
            var _rest_3441274:stdgo.GoString = ("" : stdgo.GoString);
            var _lit_3441191:stdgo.GoString = ("" : stdgo.GoString);
            var _n_3442330:stdgo.GoInt = (0 : stdgo.GoInt);
            var _r_3441666:stdgo.Slice<stdgo.GoInt32> = (null : stdgo.Slice<stdgo.GoInt32>);
            var _err_3441280:stdgo.Error = (null : stdgo.Error);
            var _c_3441271:stdgo.GoInt32 = (0 : stdgo.GoInt32);
            var _after_3440228:stdgo.GoString = ("" : stdgo.GoString);
            var _max_3440223:stdgo.GoInt = (0 : stdgo.GoInt);
            var _rest_3441669:stdgo.GoString = ("" : stdgo.GoString);
            var _re_3441504:stdgo.Ref<stdgo._internal.regexp.syntax.Syntax_regexp.Regexp> = (null : stdgo.Ref<stdgo._internal.regexp.syntax.Syntax_regexp.Regexp>);
            var _c_3438712:stdgo.GoInt32 = (0 : stdgo.GoInt32);
            var _r_3441905:stdgo.Slice<stdgo.GoInt32> = (null : stdgo.Slice<stdgo.GoInt32>);
            var _before_3440203:stdgo.GoString = ("" : stdgo.GoString);
=======
            var _n_3532510:stdgo.GoInt = (0 : stdgo.GoInt);
            var bigSwitchBreak = false;
            var _err_3531460:stdgo.Error = (null : stdgo.Error);
            var _before_3530075:stdgo.GoString = ("" : stdgo.GoString);
            var _op_3528910:stdgo._internal.regexp.syntax.Syntax_op.Op = ((0 : stdgo.GoUInt8) : stdgo._internal.regexp.syntax.Syntax_op.Op);
            var _r_3531846:stdgo.Slice<stdgo.GoInt32> = (null : stdgo.Slice<stdgo.GoInt32>);
            var _after_3530200:stdgo.GoString = ("" : stdgo.GoString);
            var _rest_3531849:stdgo.GoString = ("" : stdgo.GoString);
            var _ok_3530415:Bool = false;
            var _max_3530403:stdgo.GoInt = (0 : stdgo.GoInt);
            var _rest_3531454:stdgo.GoString = ("" : stdgo.GoString);
            var _before_3530383:stdgo.GoString = ("" : stdgo.GoString);
            var _t_3528984:stdgo.GoString = ("" : stdgo.GoString);
            var _re_3531684:stdgo.Ref<stdgo._internal.regexp.syntax.Syntax_regexp.Regexp> = (null : stdgo.Ref<stdgo._internal.regexp.syntax.Syntax_regexp.Regexp>);
            var _lit_3531371:stdgo.GoString = ("" : stdgo.GoString);
            var _p_3528872:stdgo._internal.regexp.syntax.Syntax_t_parser.T_parser = ({} : stdgo._internal.regexp.syntax.Syntax_t_parser.T_parser);
            var _r_3532085:stdgo.Slice<stdgo.GoInt32> = (null : stdgo.Slice<stdgo.GoInt32>);
            var _after_3530408:stdgo.GoString = ("" : stdgo.GoString);
            var _min_3530398:stdgo.GoInt = (0 : stdgo.GoInt);
            var _repeat_3529008:stdgo.GoString = ("" : stdgo.GoString);
            var _c_3528892:stdgo.GoInt32 = (0 : stdgo.GoInt32);
            var _rest_3532088:stdgo.GoString = ("" : stdgo.GoString);
            var _err_3531855:stdgo.Error = (null : stdgo.Error);
            var _c_3531451:stdgo.GoInt32 = (0 : stdgo.GoInt32);
            var _lastRepeat_3528926:stdgo.GoString = ("" : stdgo.GoString);
            var _err_3528730:stdgo.Error = (null : stdgo.Error);
>>>>>>> 1598d646
            var _gotoNext = 0i32;
            var __blank__ = _gotoNext == ((0i32 : stdgo.GoInt));
            while (_gotoNext != ((-1i32 : stdgo.GoInt))) {
                {
                    final __value__ = _gotoNext;
                    if (__value__ == (0i32)) {
                        {
                            __deferstack__.unshift({ ran : false, f : () -> ({
                                var a = function():Void {
                                    {
                                        var _r = ({
                                            final r = stdgo.Go.recover_exception;
                                            stdgo.Go.recover_exception = null;
                                            r;
                                        } : stdgo.AnyInterface);
                                        {
                                            final __value__ = _r;
                                            if (__value__ == null) {} else if (__value__ == (stdgo.Go.toInterface(stdgo.Go.asInterface((("expression too large" : stdgo.GoString) : stdgo._internal.regexp.syntax.Syntax_errorcode.ErrorCode))))) {
                                                _err = stdgo.Go.asInterface((stdgo.Go.setRef(({ code : (("expression too large" : stdgo.GoString) : stdgo._internal.regexp.syntax.Syntax_errorcode.ErrorCode), expr : _s?.__copy__() } : stdgo._internal.regexp.syntax.Syntax_error.Error)) : stdgo.Ref<stdgo._internal.regexp.syntax.Syntax_error.Error>));
                                            } else if (__value__ == (stdgo.Go.toInterface(stdgo.Go.asInterface((("expression nests too deeply" : stdgo.GoString) : stdgo._internal.regexp.syntax.Syntax_errorcode.ErrorCode))))) {
                                                _err = stdgo.Go.asInterface((stdgo.Go.setRef(({ code : (("expression nests too deeply" : stdgo.GoString) : stdgo._internal.regexp.syntax.Syntax_errorcode.ErrorCode), expr : _s?.__copy__() } : stdgo._internal.regexp.syntax.Syntax_error.Error)) : stdgo.Ref<stdgo._internal.regexp.syntax.Syntax_error.Error>));
                                            } else {
                                                throw stdgo.Go.toInterface(_r);
                                            };
                                        };
                                    };
                                };
                                a();
                            }) });
                        };
                        if ((_flags & (2 : stdgo._internal.regexp.syntax.Syntax_flags.Flags) : stdgo._internal.regexp.syntax.Syntax_flags.Flags) != ((0 : stdgo._internal.regexp.syntax.Syntax_flags.Flags))) {
<<<<<<< HEAD
                            _gotoNext = 3438503i32;
                        } else {
                            _gotoNext = 3438684i32;
                        };
                    } else if (__value__ == (3438503i32)) {
                        {
                            _err_3438550 = stdgo._internal.regexp.syntax.Syntax__checkutf8._checkUTF8(_s?.__copy__());
                            if (_err_3438550 != null) {
                                _gotoNext = 3438582i32;
                            } else {
                                _gotoNext = 3438609i32;
                            };
                        };
                    } else if (__value__ == (3438582i32)) {
                        {
                            final __ret__:{ var _0 : stdgo.Ref<stdgo._internal.regexp.syntax.Syntax_regexp.Regexp>; var _1 : stdgo.Error; } = {
                                final __tmp__:{ var _0 : stdgo.Ref<stdgo._internal.regexp.syntax.Syntax_regexp.Regexp>; var _1 : stdgo.Error; } = { _0 : null, _1 : _err_3438550 };
=======
                            _gotoNext = 3528683i32;
                        } else {
                            _gotoNext = 3528864i32;
                        };
                    } else if (__value__ == (3528683i32)) {
                        {
                            _err_3528730 = stdgo._internal.regexp.syntax.Syntax__checkutf8._checkUTF8(_s?.__copy__());
                            if (_err_3528730 != null) {
                                _gotoNext = 3528762i32;
                            } else {
                                _gotoNext = 3528789i32;
                            };
                        };
                    } else if (__value__ == (3528762i32)) {
                        {
                            final __ret__:{ var _0 : stdgo.Ref<stdgo._internal.regexp.syntax.Syntax_regexp.Regexp>; var _1 : stdgo.Error; } = {
                                final __tmp__:{ var _0 : stdgo.Ref<stdgo._internal.regexp.syntax.Syntax_regexp.Regexp>; var _1 : stdgo.Error; } = { _0 : null, _1 : _err_3528730 };
>>>>>>> 1598d646
                                _0 = __tmp__._0;
                                _err = __tmp__._1;
                                __tmp__;
                            };
                            for (defer in __deferstack__) {
                                if (defer.ran) continue;
                                defer.ran = true;
                                defer.f();
                            };
                            return __ret__;
                        };
<<<<<<< HEAD
                        _gotoNext = 3438609i32;
                    } else if (__value__ == (3438609i32)) {
=======
                        _gotoNext = 3528789i32;
                    } else if (__value__ == (3528789i32)) {
>>>>>>> 1598d646
                        {
                            final __ret__:{ var _0 : stdgo.Ref<stdgo._internal.regexp.syntax.Syntax_regexp.Regexp>; var _1 : stdgo.Error; } = {
                                final __tmp__:{ var _0 : stdgo.Ref<stdgo._internal.regexp.syntax.Syntax_regexp.Regexp>; var _1 : stdgo.Error; } = { _0 : stdgo._internal.regexp.syntax.Syntax__literalregexp._literalRegexp(_s?.__copy__(), _flags), _1 : (null : stdgo.Error) };
                                _0 = __tmp__._0;
                                _err = __tmp__._1;
                                __tmp__;
                            };
                            for (defer in __deferstack__) {
                                if (defer.ran) continue;
                                defer.ran = true;
                                defer.f();
                            };
                            return __ret__;
                        };
<<<<<<< HEAD
                        _gotoNext = 3438684i32;
                    } else if (__value__ == (3438684i32)) {
                        _p_3438692._flags = _flags;
                        _p_3438692._wholeRegexp = _s?.__copy__();
                        _t_3438804 = _s?.__copy__();
                        var __blank__ = 0i32;
                        _gotoNext = 3438812i32;
                    } else if (__value__ == (3438812i32)) {
                        if (_t_3438804 != ((stdgo.Go.str() : stdgo.GoString))) {
                            _gotoNext = 3438824i32;
                        } else {
                            _gotoNext = 3442214i32;
                        };
                    } else if (__value__ == (3438824i32)) {
                        _repeat_3438828 = (stdgo.Go.str() : stdgo.GoString)?.__copy__();
                        _gotoNext = 3438842i32;
                    } else if (__value__ == (3438842i32)) {
                        bigSwitchBreak = false;
                        _gotoNext = 3438855i32;
                    } else if (__value__ == (3438855i32)) {
                        if (!bigSwitchBreak) {
                            {
                                final __value__ = _t_3438804[(0 : stdgo.GoInt)];
                                if (__value__ == ((40 : stdgo.GoUInt8))) {
                                    _gotoNext = 3438968i32;
                                } else if (__value__ == ((124 : stdgo.GoUInt8))) {
                                    _gotoNext = 3439238i32;
                                } else if (__value__ == ((41 : stdgo.GoUInt8))) {
                                    _gotoNext = 3439335i32;
                                } else if (__value__ == ((94 : stdgo.GoUInt8))) {
                                    _gotoNext = 3439431i32;
                                } else if (__value__ == ((36 : stdgo.GoUInt8))) {
                                    _gotoNext = 3439546i32;
                                } else if (__value__ == ((46 : stdgo.GoUInt8))) {
                                    _gotoNext = 3439676i32;
                                } else if (__value__ == ((91 : stdgo.GoUInt8))) {
                                    _gotoNext = 3439790i32;
                                } else if (__value__ == ((42 : stdgo.GoUInt8)) || __value__ == ((43 : stdgo.GoUInt8)) || __value__ == ((63 : stdgo.GoUInt8))) {
                                    _gotoNext = 3439872i32;
                                } else if (__value__ == ((123 : stdgo.GoUInt8))) {
                                    _gotoNext = 3440173i32;
                                } else if (__value__ == ((92 : stdgo.GoUInt8))) {
                                    _gotoNext = 3440729i32;
                                } else {
                                    _gotoNext = 3438871i32;
                                };
                            };
                        } else {
                            _gotoNext = 3442189i32;
                        };
                    } else if (__value__ == (3438871i32)) {
                        {
                            {
                                var __tmp__ = stdgo._internal.regexp.syntax.Syntax__nextrune._nextRune(_t_3438804?.__copy__());
                                _c_3438712 = @:tmpset0 __tmp__._0;
                                _t_3438804 = @:tmpset0 __tmp__._1?.__copy__();
                                _err = @:tmpset0 __tmp__._2;
                            };
                            if (_err != null) {
                                _gotoNext = 3438922i32;
                            } else {
                                _gotoNext = 3438952i32;
                            };
                        };
                    } else if (__value__ == (3438922i32)) {
=======
                        _gotoNext = 3528864i32;
                    } else if (__value__ == (3528864i32)) {
                        _p_3528872._flags = _flags;
                        _p_3528872._wholeRegexp = _s?.__copy__();
                        _t_3528984 = _s?.__copy__();
                        var __blank__ = 0i32;
                        _gotoNext = 3528992i32;
                    } else if (__value__ == (3528992i32)) {
                        if (_t_3528984 != ((stdgo.Go.str() : stdgo.GoString))) {
                            _gotoNext = 3529004i32;
                        } else {
                            _gotoNext = 3532394i32;
                        };
                    } else if (__value__ == (3529004i32)) {
                        _repeat_3529008 = (stdgo.Go.str() : stdgo.GoString)?.__copy__();
                        _gotoNext = 3529022i32;
                    } else if (__value__ == (3529022i32)) {
                        bigSwitchBreak = false;
                        _gotoNext = 3529035i32;
                    } else if (__value__ == (3529035i32)) {
                        if (!bigSwitchBreak) {
                            {
                                final __value__ = _t_3528984[(0 : stdgo.GoInt)];
                                if (__value__ == ((40 : stdgo.GoUInt8))) {
                                    _gotoNext = 3529148i32;
                                } else if (__value__ == ((124 : stdgo.GoUInt8))) {
                                    _gotoNext = 3529418i32;
                                } else if (__value__ == ((41 : stdgo.GoUInt8))) {
                                    _gotoNext = 3529515i32;
                                } else if (__value__ == ((94 : stdgo.GoUInt8))) {
                                    _gotoNext = 3529611i32;
                                } else if (__value__ == ((36 : stdgo.GoUInt8))) {
                                    _gotoNext = 3529726i32;
                                } else if (__value__ == ((46 : stdgo.GoUInt8))) {
                                    _gotoNext = 3529856i32;
                                } else if (__value__ == ((91 : stdgo.GoUInt8))) {
                                    _gotoNext = 3529970i32;
                                } else if (__value__ == ((42 : stdgo.GoUInt8)) || __value__ == ((43 : stdgo.GoUInt8)) || __value__ == ((63 : stdgo.GoUInt8))) {
                                    _gotoNext = 3530052i32;
                                } else if (__value__ == ((123 : stdgo.GoUInt8))) {
                                    _gotoNext = 3530353i32;
                                } else if (__value__ == ((92 : stdgo.GoUInt8))) {
                                    _gotoNext = 3530909i32;
                                } else {
                                    _gotoNext = 3529051i32;
                                };
                            };
                        } else {
                            _gotoNext = 3532369i32;
                        };
                    } else if (__value__ == (3529051i32)) {
                        {
                            {
                                var __tmp__ = stdgo._internal.regexp.syntax.Syntax__nextrune._nextRune(_t_3528984?.__copy__());
                                _c_3528892 = @:tmpset0 __tmp__._0;
                                _t_3528984 = @:tmpset0 __tmp__._1?.__copy__();
                                _err = @:tmpset0 __tmp__._2;
                            };
                            if (_err != null) {
                                _gotoNext = 3529102i32;
                            } else {
                                _gotoNext = 3529132i32;
                            };
                        };
                    } else if (__value__ == (3529102i32)) {
>>>>>>> 1598d646
                        {
                            final __ret__:{ var _0 : stdgo.Ref<stdgo._internal.regexp.syntax.Syntax_regexp.Regexp>; var _1 : stdgo.Error; } = {
                                final __tmp__:{ var _0 : stdgo.Ref<stdgo._internal.regexp.syntax.Syntax_regexp.Regexp>; var _1 : stdgo.Error; } = { _0 : null, _1 : _err };
                                _0 = __tmp__._0;
                                _err = __tmp__._1;
                                __tmp__;
                            };
                            for (defer in __deferstack__) {
                                if (defer.ran) continue;
                                defer.ran = true;
                                defer.f();
                            };
                            return __ret__;
                        };
<<<<<<< HEAD
                        _gotoNext = 3438952i32;
                    } else if (__value__ == (3438952i32)) {
                        @:check2 _p_3438692._literal(_c_3438712);
                        _gotoNext = 3442189i32;
                    } else if (__value__ == (3438968i32)) {
                        if ((((_p_3438692._flags & (64 : stdgo._internal.regexp.syntax.Syntax_flags.Flags) : stdgo._internal.regexp.syntax.Syntax_flags.Flags) != ((0 : stdgo._internal.regexp.syntax.Syntax_flags.Flags)) && ((_t_3438804.length) >= (2 : stdgo.GoInt) : Bool) : Bool) && (_t_3438804[(1 : stdgo.GoInt)] == (63 : stdgo.GoUInt8)) : Bool)) {
                            _gotoNext = 3439033i32;
                        } else {
                            _gotoNext = 3439176i32;
                        };
                    } else if (__value__ == (3439033i32)) {
                        {
                            {
                                var __tmp__ = @:check2 _p_3438692._parsePerlFlags(_t_3438804?.__copy__());
                                _t_3438804 = @:tmpset0 __tmp__._0?.__copy__();
                                _err = @:tmpset0 __tmp__._1;
                            };
                            if (_err != null) {
                                _gotoNext = 3439129i32;
                            } else {
                                _gotoNext = 3439162i32;
                            };
                        };
                    } else if (__value__ == (3439129i32)) {
=======
                        _gotoNext = 3529132i32;
                    } else if (__value__ == (3529132i32)) {
                        @:check2 _p_3528872._literal(_c_3528892);
                        _gotoNext = 3532369i32;
                    } else if (__value__ == (3529148i32)) {
                        if ((((_p_3528872._flags & (64 : stdgo._internal.regexp.syntax.Syntax_flags.Flags) : stdgo._internal.regexp.syntax.Syntax_flags.Flags) != ((0 : stdgo._internal.regexp.syntax.Syntax_flags.Flags)) && ((_t_3528984.length) >= (2 : stdgo.GoInt) : Bool) : Bool) && (_t_3528984[(1 : stdgo.GoInt)] == (63 : stdgo.GoUInt8)) : Bool)) {
                            _gotoNext = 3529213i32;
                        } else {
                            _gotoNext = 3529356i32;
                        };
                    } else if (__value__ == (3529213i32)) {
                        {
                            {
                                var __tmp__ = @:check2 _p_3528872._parsePerlFlags(_t_3528984?.__copy__());
                                _t_3528984 = @:tmpset0 __tmp__._0?.__copy__();
                                _err = @:tmpset0 __tmp__._1;
                            };
                            if (_err != null) {
                                _gotoNext = 3529309i32;
                            } else {
                                _gotoNext = 3529342i32;
                            };
                        };
                    } else if (__value__ == (3529309i32)) {
>>>>>>> 1598d646
                        {
                            final __ret__:{ var _0 : stdgo.Ref<stdgo._internal.regexp.syntax.Syntax_regexp.Regexp>; var _1 : stdgo.Error; } = {
                                final __tmp__:{ var _0 : stdgo.Ref<stdgo._internal.regexp.syntax.Syntax_regexp.Regexp>; var _1 : stdgo.Error; } = { _0 : null, _1 : _err };
                                _0 = __tmp__._0;
                                _err = __tmp__._1;
                                __tmp__;
                            };
                            for (defer in __deferstack__) {
                                if (defer.ran) continue;
                                defer.ran = true;
                                defer.f();
                            };
                            return __ret__;
                        };
<<<<<<< HEAD
                        _gotoNext = 3439162i32;
                    } else if (__value__ == (3439162i32)) {
                        _gotoNext = 3442189i32;
                    } else if (__value__ == (3439176i32)) {
                        _p_3438692._numCap++;
                        @:check2 _p_3438692._op((128 : stdgo._internal.regexp.syntax.Syntax_op.Op)).cap = _p_3438692._numCap;
                        _t_3438804 = (_t_3438804.__slice__((1 : stdgo.GoInt)) : stdgo.GoString)?.__copy__();
                        _gotoNext = 3442189i32;
                    } else if (__value__ == (3439238i32)) {
                        {
                            _err = @:check2 _p_3438692._parseVerticalBar();
                            if (_err != null) {
                                _gotoNext = 3439293i32;
                            } else {
                                _gotoNext = 3439323i32;
                            };
                        };
                    } else if (__value__ == (3439293i32)) {
=======
                        _gotoNext = 3529342i32;
                    } else if (__value__ == (3529342i32)) {
                        _gotoNext = 3532369i32;
                    } else if (__value__ == (3529356i32)) {
                        _p_3528872._numCap++;
                        @:check2 _p_3528872._op((128 : stdgo._internal.regexp.syntax.Syntax_op.Op)).cap = _p_3528872._numCap;
                        _t_3528984 = (_t_3528984.__slice__((1 : stdgo.GoInt)) : stdgo.GoString)?.__copy__();
                        _gotoNext = 3532369i32;
                    } else if (__value__ == (3529418i32)) {
                        {
                            _err = @:check2 _p_3528872._parseVerticalBar();
                            if (_err != null) {
                                _gotoNext = 3529473i32;
                            } else {
                                _gotoNext = 3529503i32;
                            };
                        };
                    } else if (__value__ == (3529473i32)) {
>>>>>>> 1598d646
                        {
                            final __ret__:{ var _0 : stdgo.Ref<stdgo._internal.regexp.syntax.Syntax_regexp.Regexp>; var _1 : stdgo.Error; } = {
                                final __tmp__:{ var _0 : stdgo.Ref<stdgo._internal.regexp.syntax.Syntax_regexp.Regexp>; var _1 : stdgo.Error; } = { _0 : null, _1 : _err };
                                _0 = __tmp__._0;
                                _err = __tmp__._1;
                                __tmp__;
                            };
                            for (defer in __deferstack__) {
                                if (defer.ran) continue;
                                defer.ran = true;
                                defer.f();
                            };
                            return __ret__;
                        };
<<<<<<< HEAD
                        _gotoNext = 3439323i32;
                    } else if (__value__ == (3439323i32)) {
                        _t_3438804 = (_t_3438804.__slice__((1 : stdgo.GoInt)) : stdgo.GoString)?.__copy__();
                        _gotoNext = 3442189i32;
                    } else if (__value__ == (3439335i32)) {
                        {
                            _err = @:check2 _p_3438692._parseRightParen();
                            if (_err != null) {
                                _gotoNext = 3439389i32;
                            } else {
                                _gotoNext = 3439419i32;
                            };
                        };
                    } else if (__value__ == (3439389i32)) {
=======
                        _gotoNext = 3529503i32;
                    } else if (__value__ == (3529503i32)) {
                        _t_3528984 = (_t_3528984.__slice__((1 : stdgo.GoInt)) : stdgo.GoString)?.__copy__();
                        _gotoNext = 3532369i32;
                    } else if (__value__ == (3529515i32)) {
                        {
                            _err = @:check2 _p_3528872._parseRightParen();
                            if (_err != null) {
                                _gotoNext = 3529569i32;
                            } else {
                                _gotoNext = 3529599i32;
                            };
                        };
                    } else if (__value__ == (3529569i32)) {
>>>>>>> 1598d646
                        {
                            final __ret__:{ var _0 : stdgo.Ref<stdgo._internal.regexp.syntax.Syntax_regexp.Regexp>; var _1 : stdgo.Error; } = {
                                final __tmp__:{ var _0 : stdgo.Ref<stdgo._internal.regexp.syntax.Syntax_regexp.Regexp>; var _1 : stdgo.Error; } = { _0 : null, _1 : _err };
                                _0 = __tmp__._0;
                                _err = __tmp__._1;
                                __tmp__;
                            };
                            for (defer in __deferstack__) {
                                if (defer.ran) continue;
                                defer.ran = true;
                                defer.f();
                            };
                            return __ret__;
                        };
<<<<<<< HEAD
                        _gotoNext = 3439419i32;
                    } else if (__value__ == (3439419i32)) {
                        _t_3438804 = (_t_3438804.__slice__((1 : stdgo.GoInt)) : stdgo.GoString)?.__copy__();
                        _gotoNext = 3442189i32;
                    } else if (__value__ == (3439431i32)) {
                        if ((_p_3438692._flags & (16 : stdgo._internal.regexp.syntax.Syntax_flags.Flags) : stdgo._internal.regexp.syntax.Syntax_flags.Flags) != ((0 : stdgo._internal.regexp.syntax.Syntax_flags.Flags))) {
                            _gotoNext = 3439468i32;
                        } else {
                            _gotoNext = 3439502i32;
                        };
                    } else if (__value__ == (3439468i32)) {
                        @:check2 _p_3438692._op((9 : stdgo._internal.regexp.syntax.Syntax_op.Op));
                        _gotoNext = 3439534i32;
                    } else if (__value__ == (3439502i32)) {
                        _gotoNext = 3439502i32;
                        @:check2 _p_3438692._op((7 : stdgo._internal.regexp.syntax.Syntax_op.Op));
                        var __blank__ = 0i32;
                        _gotoNext = 3439534i32;
                    } else if (__value__ == (3439534i32)) {
                        _t_3438804 = (_t_3438804.__slice__((1 : stdgo.GoInt)) : stdgo.GoString)?.__copy__();
                        _gotoNext = 3442189i32;
                    } else if (__value__ == (3439546i32)) {
                        if ((_p_3438692._flags & (16 : stdgo._internal.regexp.syntax.Syntax_flags.Flags) : stdgo._internal.regexp.syntax.Syntax_flags.Flags) != ((0 : stdgo._internal.regexp.syntax.Syntax_flags.Flags))) {
                            _gotoNext = 3439583i32;
                        } else {
                            _gotoNext = 3439634i32;
                        };
                    } else if (__value__ == (3439583i32)) {
                        {
                            final __t__ = @:check2 _p_3438692._op((10 : stdgo._internal.regexp.syntax.Syntax_op.Op));
                            __t__.flags = __t__.flags | ((256 : stdgo._internal.regexp.syntax.Syntax_flags.Flags));
                        };
                        _gotoNext = 3439664i32;
                    } else if (__value__ == (3439634i32)) {
                        _gotoNext = 3439634i32;
                        @:check2 _p_3438692._op((8 : stdgo._internal.regexp.syntax.Syntax_op.Op));
                        var __blank__ = 0i32;
                        _gotoNext = 3439664i32;
                    } else if (__value__ == (3439664i32)) {
                        _t_3438804 = (_t_3438804.__slice__((1 : stdgo.GoInt)) : stdgo.GoString)?.__copy__();
                        _gotoNext = 3442189i32;
                    } else if (__value__ == (3439676i32)) {
                        if ((_p_3438692._flags & (8 : stdgo._internal.regexp.syntax.Syntax_flags.Flags) : stdgo._internal.regexp.syntax.Syntax_flags.Flags) != ((0 : stdgo._internal.regexp.syntax.Syntax_flags.Flags))) {
                            _gotoNext = 3439711i32;
                        } else {
                            _gotoNext = 3439743i32;
                        };
                    } else if (__value__ == (3439711i32)) {
                        @:check2 _p_3438692._op((6 : stdgo._internal.regexp.syntax.Syntax_op.Op));
                        _gotoNext = 3439778i32;
                    } else if (__value__ == (3439743i32)) {
                        _gotoNext = 3439743i32;
                        @:check2 _p_3438692._op((5 : stdgo._internal.regexp.syntax.Syntax_op.Op));
                        var __blank__ = 0i32;
                        _gotoNext = 3439778i32;
                    } else if (__value__ == (3439778i32)) {
                        _t_3438804 = (_t_3438804.__slice__((1 : stdgo.GoInt)) : stdgo.GoString)?.__copy__();
                        _gotoNext = 3442189i32;
                    } else if (__value__ == (3439790i32)) {
                        {
                            {
                                var __tmp__ = @:check2 _p_3438692._parseClass(_t_3438804?.__copy__());
                                _t_3438804 = @:tmpset0 __tmp__._0?.__copy__();
                                _err = @:tmpset0 __tmp__._1;
                            };
                            if (_err != null) {
                                _gotoNext = 3439843i32;
                            } else {
                                _gotoNext = 3442189i32;
                            };
                        };
                    } else if (__value__ == (3439843i32)) {
=======
                        _gotoNext = 3529599i32;
                    } else if (__value__ == (3529599i32)) {
                        _t_3528984 = (_t_3528984.__slice__((1 : stdgo.GoInt)) : stdgo.GoString)?.__copy__();
                        _gotoNext = 3532369i32;
                    } else if (__value__ == (3529611i32)) {
                        if ((_p_3528872._flags & (16 : stdgo._internal.regexp.syntax.Syntax_flags.Flags) : stdgo._internal.regexp.syntax.Syntax_flags.Flags) != ((0 : stdgo._internal.regexp.syntax.Syntax_flags.Flags))) {
                            _gotoNext = 3529648i32;
                        } else {
                            _gotoNext = 3529682i32;
                        };
                    } else if (__value__ == (3529648i32)) {
                        @:check2 _p_3528872._op((9 : stdgo._internal.regexp.syntax.Syntax_op.Op));
                        _gotoNext = 3529714i32;
                    } else if (__value__ == (3529682i32)) {
                        _gotoNext = 3529682i32;
                        @:check2 _p_3528872._op((7 : stdgo._internal.regexp.syntax.Syntax_op.Op));
                        var __blank__ = 0i32;
                        _gotoNext = 3529714i32;
                    } else if (__value__ == (3529714i32)) {
                        _t_3528984 = (_t_3528984.__slice__((1 : stdgo.GoInt)) : stdgo.GoString)?.__copy__();
                        _gotoNext = 3532369i32;
                    } else if (__value__ == (3529726i32)) {
                        if ((_p_3528872._flags & (16 : stdgo._internal.regexp.syntax.Syntax_flags.Flags) : stdgo._internal.regexp.syntax.Syntax_flags.Flags) != ((0 : stdgo._internal.regexp.syntax.Syntax_flags.Flags))) {
                            _gotoNext = 3529763i32;
                        } else {
                            _gotoNext = 3529814i32;
                        };
                    } else if (__value__ == (3529763i32)) {
                        {
                            final __t__ = @:check2 _p_3528872._op((10 : stdgo._internal.regexp.syntax.Syntax_op.Op));
                            __t__.flags = __t__.flags | ((256 : stdgo._internal.regexp.syntax.Syntax_flags.Flags));
                        };
                        _gotoNext = 3529844i32;
                    } else if (__value__ == (3529814i32)) {
                        _gotoNext = 3529814i32;
                        @:check2 _p_3528872._op((8 : stdgo._internal.regexp.syntax.Syntax_op.Op));
                        var __blank__ = 0i32;
                        _gotoNext = 3529844i32;
                    } else if (__value__ == (3529844i32)) {
                        _t_3528984 = (_t_3528984.__slice__((1 : stdgo.GoInt)) : stdgo.GoString)?.__copy__();
                        _gotoNext = 3532369i32;
                    } else if (__value__ == (3529856i32)) {
                        if ((_p_3528872._flags & (8 : stdgo._internal.regexp.syntax.Syntax_flags.Flags) : stdgo._internal.regexp.syntax.Syntax_flags.Flags) != ((0 : stdgo._internal.regexp.syntax.Syntax_flags.Flags))) {
                            _gotoNext = 3529891i32;
                        } else {
                            _gotoNext = 3529923i32;
                        };
                    } else if (__value__ == (3529891i32)) {
                        @:check2 _p_3528872._op((6 : stdgo._internal.regexp.syntax.Syntax_op.Op));
                        _gotoNext = 3529958i32;
                    } else if (__value__ == (3529923i32)) {
                        _gotoNext = 3529923i32;
                        @:check2 _p_3528872._op((5 : stdgo._internal.regexp.syntax.Syntax_op.Op));
                        var __blank__ = 0i32;
                        _gotoNext = 3529958i32;
                    } else if (__value__ == (3529958i32)) {
                        _t_3528984 = (_t_3528984.__slice__((1 : stdgo.GoInt)) : stdgo.GoString)?.__copy__();
                        _gotoNext = 3532369i32;
                    } else if (__value__ == (3529970i32)) {
                        {
                            {
                                var __tmp__ = @:check2 _p_3528872._parseClass(_t_3528984?.__copy__());
                                _t_3528984 = @:tmpset0 __tmp__._0?.__copy__();
                                _err = @:tmpset0 __tmp__._1;
                            };
                            if (_err != null) {
                                _gotoNext = 3530023i32;
                            } else {
                                _gotoNext = 3532369i32;
                            };
                        };
                    } else if (__value__ == (3530023i32)) {
>>>>>>> 1598d646
                        {
                            final __ret__:{ var _0 : stdgo.Ref<stdgo._internal.regexp.syntax.Syntax_regexp.Regexp>; var _1 : stdgo.Error; } = {
                                final __tmp__:{ var _0 : stdgo.Ref<stdgo._internal.regexp.syntax.Syntax_regexp.Regexp>; var _1 : stdgo.Error; } = { _0 : null, _1 : _err };
                                _0 = __tmp__._0;
                                _err = __tmp__._1;
                                __tmp__;
                            };
                            for (defer in __deferstack__) {
                                if (defer.ran) continue;
                                defer.ran = true;
                                defer.f();
                            };
                            return __ret__;
                        };
<<<<<<< HEAD
                        _gotoNext = 3442189i32;
                    } else if (__value__ == (3439872i32)) {
                        _before_3439895 = _t_3438804?.__copy__();
                        _gotoNext = 3439910i32;
                    } else if (__value__ == (3439910i32)) {
                        {
                            final __value__ = _t_3438804[(0 : stdgo.GoInt)];
                            if (__value__ == ((42 : stdgo.GoUInt8))) {
                                _gotoNext = 3439927i32;
                            } else if (__value__ == ((43 : stdgo.GoUInt8))) {
                                _gotoNext = 3439956i32;
                            } else if (__value__ == ((63 : stdgo.GoUInt8))) {
                                _gotoNext = 3439985i32;
                            } else {
                                _gotoNext = 3440020i32;
                            };
                        };
                    } else if (__value__ == (3439927i32)) {
                        _op_3438730 = (14 : stdgo._internal.regexp.syntax.Syntax_op.Op);
                        _gotoNext = 3440020i32;
                    } else if (__value__ == (3439956i32)) {
                        _op_3438730 = (15 : stdgo._internal.regexp.syntax.Syntax_op.Op);
                        _gotoNext = 3440020i32;
                    } else if (__value__ == (3439985i32)) {
                        _op_3438730 = (16 : stdgo._internal.regexp.syntax.Syntax_op.Op);
                        _gotoNext = 3440020i32;
                    } else if (__value__ == (3440020i32)) {
                        _after_3440020 = (_t_3438804.__slice__((1 : stdgo.GoInt)) : stdgo.GoString)?.__copy__();
                        {
                            {
                                var __tmp__ = @:check2 _p_3438692._repeat(_op_3438730, (0 : stdgo.GoInt), (0 : stdgo.GoInt), _before_3439895?.__copy__(), _after_3440020?.__copy__(), _lastRepeat_3438746?.__copy__());
                                _after_3440020 = @:tmpset0 __tmp__._0?.__copy__();
                                _err = @:tmpset0 __tmp__._1;
                            };
                            if (_err != null) {
                                _gotoNext = 3440112i32;
                            } else {
                                _gotoNext = 3440142i32;
                            };
                        };
                    } else if (__value__ == (3440112i32)) {
=======
                        _gotoNext = 3532369i32;
                    } else if (__value__ == (3530052i32)) {
                        _before_3530075 = _t_3528984?.__copy__();
                        _gotoNext = 3530090i32;
                    } else if (__value__ == (3530090i32)) {
                        {
                            final __value__ = _t_3528984[(0 : stdgo.GoInt)];
                            if (__value__ == ((42 : stdgo.GoUInt8))) {
                                _gotoNext = 3530107i32;
                            } else if (__value__ == ((43 : stdgo.GoUInt8))) {
                                _gotoNext = 3530136i32;
                            } else if (__value__ == ((63 : stdgo.GoUInt8))) {
                                _gotoNext = 3530165i32;
                            } else {
                                _gotoNext = 3530200i32;
                            };
                        };
                    } else if (__value__ == (3530107i32)) {
                        _op_3528910 = (14 : stdgo._internal.regexp.syntax.Syntax_op.Op);
                        _gotoNext = 3530200i32;
                    } else if (__value__ == (3530136i32)) {
                        _op_3528910 = (15 : stdgo._internal.regexp.syntax.Syntax_op.Op);
                        _gotoNext = 3530200i32;
                    } else if (__value__ == (3530165i32)) {
                        _op_3528910 = (16 : stdgo._internal.regexp.syntax.Syntax_op.Op);
                        _gotoNext = 3530200i32;
                    } else if (__value__ == (3530200i32)) {
                        _after_3530200 = (_t_3528984.__slice__((1 : stdgo.GoInt)) : stdgo.GoString)?.__copy__();
                        {
                            {
                                var __tmp__ = @:check2 _p_3528872._repeat(_op_3528910, (0 : stdgo.GoInt), (0 : stdgo.GoInt), _before_3530075?.__copy__(), _after_3530200?.__copy__(), _lastRepeat_3528926?.__copy__());
                                _after_3530200 = @:tmpset0 __tmp__._0?.__copy__();
                                _err = @:tmpset0 __tmp__._1;
                            };
                            if (_err != null) {
                                _gotoNext = 3530292i32;
                            } else {
                                _gotoNext = 3530322i32;
                            };
                        };
                    } else if (__value__ == (3530292i32)) {
>>>>>>> 1598d646
                        {
                            final __ret__:{ var _0 : stdgo.Ref<stdgo._internal.regexp.syntax.Syntax_regexp.Regexp>; var _1 : stdgo.Error; } = {
                                final __tmp__:{ var _0 : stdgo.Ref<stdgo._internal.regexp.syntax.Syntax_regexp.Regexp>; var _1 : stdgo.Error; } = { _0 : null, _1 : _err };
                                _0 = __tmp__._0;
                                _err = __tmp__._1;
                                __tmp__;
                            };
                            for (defer in __deferstack__) {
                                if (defer.ran) continue;
                                defer.ran = true;
                                defer.f();
                            };
                            return __ret__;
                        };
<<<<<<< HEAD
                        _gotoNext = 3440142i32;
                    } else if (__value__ == (3440142i32)) {
                        _repeat_3438828 = _before_3439895?.__copy__();
                        _t_3438804 = _after_3440020?.__copy__();
                        _gotoNext = 3442189i32;
                    } else if (__value__ == (3440173i32)) {
                        _op_3438730 = (17 : stdgo._internal.regexp.syntax.Syntax_op.Op);
                        _before_3440203 = _t_3438804?.__copy__();
                        {
                            var __tmp__ = @:check2 _p_3438692._parseRepeat(_t_3438804?.__copy__());
                            _min_3440218 = @:tmpset0 __tmp__._0;
                            _max_3440223 = @:tmpset0 __tmp__._1;
                            _after_3440228 = @:tmpset0 __tmp__._2?.__copy__();
                            _ok_3440235 = @:tmpset0 __tmp__._3;
                        };
                        if (!_ok_3440235) {
                            _gotoNext = 3440268i32;
                        } else {
                            _gotoNext = 3440376i32;
                        };
                    } else if (__value__ == (3440268i32)) {
                        @:check2 _p_3438692._literal((123 : stdgo.GoInt32));
                        _t_3438804 = (_t_3438804.__slice__((1 : stdgo.GoInt)) : stdgo.GoString)?.__copy__();
                        _gotoNext = 3442189i32;
                    } else if (__value__ == (3440376i32)) {
                        if (((((_min_3440218 < (0 : stdgo.GoInt) : Bool) || (_min_3440218 > (1000 : stdgo.GoInt) : Bool) : Bool) || (_max_3440223 > (1000 : stdgo.GoInt) : Bool) : Bool) || ((_max_3440223 >= (0 : stdgo.GoInt) : Bool) && (_min_3440218 > _max_3440223 : Bool) : Bool) : Bool)) {
                            _gotoNext = 3440440i32;
                        } else {
                            _gotoNext = 3440590i32;
                        };
                    } else if (__value__ == (3440440i32)) {
                        {
                            final __ret__:{ var _0 : stdgo.Ref<stdgo._internal.regexp.syntax.Syntax_regexp.Regexp>; var _1 : stdgo.Error; } = {
                                final __tmp__:{ var _0 : stdgo.Ref<stdgo._internal.regexp.syntax.Syntax_regexp.Regexp>; var _1 : stdgo.Error; } = { _0 : null, _1 : stdgo.Go.asInterface((stdgo.Go.setRef((new stdgo._internal.regexp.syntax.Syntax_error.Error((("invalid repeat count" : stdgo.GoString) : stdgo._internal.regexp.syntax.Syntax_errorcode.ErrorCode), (_before_3440203.__slice__(0, ((_before_3440203.length) - (_after_3440228.length) : stdgo.GoInt)) : stdgo.GoString)?.__copy__()) : stdgo._internal.regexp.syntax.Syntax_error.Error)) : stdgo.Ref<stdgo._internal.regexp.syntax.Syntax_error.Error>)) };
=======
                        _gotoNext = 3530322i32;
                    } else if (__value__ == (3530322i32)) {
                        _repeat_3529008 = _before_3530075?.__copy__();
                        _t_3528984 = _after_3530200?.__copy__();
                        _gotoNext = 3532369i32;
                    } else if (__value__ == (3530353i32)) {
                        _op_3528910 = (17 : stdgo._internal.regexp.syntax.Syntax_op.Op);
                        _before_3530383 = _t_3528984?.__copy__();
                        {
                            var __tmp__ = @:check2 _p_3528872._parseRepeat(_t_3528984?.__copy__());
                            _min_3530398 = @:tmpset0 __tmp__._0;
                            _max_3530403 = @:tmpset0 __tmp__._1;
                            _after_3530408 = @:tmpset0 __tmp__._2?.__copy__();
                            _ok_3530415 = @:tmpset0 __tmp__._3;
                        };
                        if (!_ok_3530415) {
                            _gotoNext = 3530448i32;
                        } else {
                            _gotoNext = 3530556i32;
                        };
                    } else if (__value__ == (3530448i32)) {
                        @:check2 _p_3528872._literal((123 : stdgo.GoInt32));
                        _t_3528984 = (_t_3528984.__slice__((1 : stdgo.GoInt)) : stdgo.GoString)?.__copy__();
                        _gotoNext = 3532369i32;
                    } else if (__value__ == (3530556i32)) {
                        if (((((_min_3530398 < (0 : stdgo.GoInt) : Bool) || (_min_3530398 > (1000 : stdgo.GoInt) : Bool) : Bool) || (_max_3530403 > (1000 : stdgo.GoInt) : Bool) : Bool) || ((_max_3530403 >= (0 : stdgo.GoInt) : Bool) && (_min_3530398 > _max_3530403 : Bool) : Bool) : Bool)) {
                            _gotoNext = 3530620i32;
                        } else {
                            _gotoNext = 3530770i32;
                        };
                    } else if (__value__ == (3530620i32)) {
                        {
                            final __ret__:{ var _0 : stdgo.Ref<stdgo._internal.regexp.syntax.Syntax_regexp.Regexp>; var _1 : stdgo.Error; } = {
                                final __tmp__:{ var _0 : stdgo.Ref<stdgo._internal.regexp.syntax.Syntax_regexp.Regexp>; var _1 : stdgo.Error; } = { _0 : null, _1 : stdgo.Go.asInterface((stdgo.Go.setRef((new stdgo._internal.regexp.syntax.Syntax_error.Error((("invalid repeat count" : stdgo.GoString) : stdgo._internal.regexp.syntax.Syntax_errorcode.ErrorCode), (_before_3530383.__slice__(0, ((_before_3530383.length) - (_after_3530408.length) : stdgo.GoInt)) : stdgo.GoString)?.__copy__()) : stdgo._internal.regexp.syntax.Syntax_error.Error)) : stdgo.Ref<stdgo._internal.regexp.syntax.Syntax_error.Error>)) };
>>>>>>> 1598d646
                                _0 = __tmp__._0;
                                _err = __tmp__._1;
                                __tmp__;
                            };
                            for (defer in __deferstack__) {
                                if (defer.ran) continue;
                                defer.ran = true;
                                defer.f();
                            };
                            return __ret__;
                        };
<<<<<<< HEAD
                        _gotoNext = 3440590i32;
                    } else if (__value__ == (3440590i32)) {
                        {
                            {
                                var __tmp__ = @:check2 _p_3438692._repeat(_op_3438730, _min_3440218, _max_3440223, _before_3440203?.__copy__(), _after_3440228?.__copy__(), _lastRepeat_3438746?.__copy__());
                                _after_3440228 = @:tmpset0 __tmp__._0?.__copy__();
                                _err = @:tmpset0 __tmp__._1;
                            };
                            if (_err != null) {
                                _gotoNext = 3440668i32;
                            } else {
                                _gotoNext = 3440698i32;
                            };
                        };
                    } else if (__value__ == (3440668i32)) {
=======
                        _gotoNext = 3530770i32;
                    } else if (__value__ == (3530770i32)) {
                        {
                            {
                                var __tmp__ = @:check2 _p_3528872._repeat(_op_3528910, _min_3530398, _max_3530403, _before_3530383?.__copy__(), _after_3530408?.__copy__(), _lastRepeat_3528926?.__copy__());
                                _after_3530408 = @:tmpset0 __tmp__._0?.__copy__();
                                _err = @:tmpset0 __tmp__._1;
                            };
                            if (_err != null) {
                                _gotoNext = 3530848i32;
                            } else {
                                _gotoNext = 3530878i32;
                            };
                        };
                    } else if (__value__ == (3530848i32)) {
>>>>>>> 1598d646
                        {
                            final __ret__:{ var _0 : stdgo.Ref<stdgo._internal.regexp.syntax.Syntax_regexp.Regexp>; var _1 : stdgo.Error; } = {
                                final __tmp__:{ var _0 : stdgo.Ref<stdgo._internal.regexp.syntax.Syntax_regexp.Regexp>; var _1 : stdgo.Error; } = { _0 : null, _1 : _err };
                                _0 = __tmp__._0;
                                _err = __tmp__._1;
                                __tmp__;
                            };
                            for (defer in __deferstack__) {
                                if (defer.ran) continue;
                                defer.ran = true;
                                defer.f();
                            };
                            return __ret__;
                        };
<<<<<<< HEAD
                        _gotoNext = 3440698i32;
                    } else if (__value__ == (3440698i32)) {
                        _repeat_3438828 = _before_3440203?.__copy__();
                        _t_3438804 = _after_3440228?.__copy__();
                        _gotoNext = 3442189i32;
                    } else if (__value__ == (3440729i32)) {
                        if ((((_p_3438692._flags & (64 : stdgo._internal.regexp.syntax.Syntax_flags.Flags) : stdgo._internal.regexp.syntax.Syntax_flags.Flags) != (0 : stdgo._internal.regexp.syntax.Syntax_flags.Flags)) && ((_t_3438804.length) >= (2 : stdgo.GoInt) : Bool) : Bool)) {
                            _gotoNext = 3440780i32;
                        } else {
                            _gotoNext = 3441504i32;
                        };
                    } else if (__value__ == (3440780i32)) {
                        _gotoNext = 3440786i32;
                    } else if (__value__ == (3440786i32)) {
                        {
                            final __value__ = _t_3438804[(1 : stdgo.GoInt)];
                            if (__value__ == ((65 : stdgo.GoUInt8))) {
                                _gotoNext = 3440804i32;
                            } else if (__value__ == ((98 : stdgo.GoUInt8))) {
                                _gotoNext = 3440877i32;
                            } else if (__value__ == ((66 : stdgo.GoUInt8))) {
                                _gotoNext = 3440953i32;
                            } else if (__value__ == ((67 : stdgo.GoUInt8))) {
                                _gotoNext = 3441031i32;
                            } else if (__value__ == ((81 : stdgo.GoUInt8))) {
                                _gotoNext = 3441126i32;
                            } else if (__value__ == ((122 : stdgo.GoUInt8))) {
                                _gotoNext = 3441422i32;
                            } else {
                                _gotoNext = 3441504i32;
                            };
                        };
                    } else if (__value__ == (3440804i32)) {
                        @:check2 _p_3438692._op((9 : stdgo._internal.regexp.syntax.Syntax_op.Op));
                        _t_3438804 = (_t_3438804.__slice__((2 : stdgo.GoInt)) : stdgo.GoString)?.__copy__();
                        bigSwitchBreak = true;
                        _gotoNext = 3438855i32;
                    } else if (__value__ == (3440877i32)) {
                        @:check2 _p_3438692._op((11 : stdgo._internal.regexp.syntax.Syntax_op.Op));
                        _t_3438804 = (_t_3438804.__slice__((2 : stdgo.GoInt)) : stdgo.GoString)?.__copy__();
                        bigSwitchBreak = true;
                        _gotoNext = 3438855i32;
                    } else if (__value__ == (3440953i32)) {
                        @:check2 _p_3438692._op((12 : stdgo._internal.regexp.syntax.Syntax_op.Op));
                        _t_3438804 = (_t_3438804.__slice__((2 : stdgo.GoInt)) : stdgo.GoString)?.__copy__();
                        bigSwitchBreak = true;
                        _gotoNext = 3438855i32;
                    } else if (__value__ == (3441031i32)) {
                        {
                            final __ret__:{ var _0 : stdgo.Ref<stdgo._internal.regexp.syntax.Syntax_regexp.Regexp>; var _1 : stdgo.Error; } = {
                                final __tmp__:{ var _0 : stdgo.Ref<stdgo._internal.regexp.syntax.Syntax_regexp.Regexp>; var _1 : stdgo.Error; } = { _0 : null, _1 : stdgo.Go.asInterface((stdgo.Go.setRef((new stdgo._internal.regexp.syntax.Syntax_error.Error((("invalid escape sequence" : stdgo.GoString) : stdgo._internal.regexp.syntax.Syntax_errorcode.ErrorCode), (_t_3438804.__slice__(0, (2 : stdgo.GoInt)) : stdgo.GoString)?.__copy__()) : stdgo._internal.regexp.syntax.Syntax_error.Error)) : stdgo.Ref<stdgo._internal.regexp.syntax.Syntax_error.Error>)) };
=======
                        _gotoNext = 3530878i32;
                    } else if (__value__ == (3530878i32)) {
                        _repeat_3529008 = _before_3530383?.__copy__();
                        _t_3528984 = _after_3530408?.__copy__();
                        _gotoNext = 3532369i32;
                    } else if (__value__ == (3530909i32)) {
                        if ((((_p_3528872._flags & (64 : stdgo._internal.regexp.syntax.Syntax_flags.Flags) : stdgo._internal.regexp.syntax.Syntax_flags.Flags) != (0 : stdgo._internal.regexp.syntax.Syntax_flags.Flags)) && ((_t_3528984.length) >= (2 : stdgo.GoInt) : Bool) : Bool)) {
                            _gotoNext = 3530960i32;
                        } else {
                            _gotoNext = 3531684i32;
                        };
                    } else if (__value__ == (3530960i32)) {
                        _gotoNext = 3530966i32;
                    } else if (__value__ == (3530966i32)) {
                        {
                            final __value__ = _t_3528984[(1 : stdgo.GoInt)];
                            if (__value__ == ((65 : stdgo.GoUInt8))) {
                                _gotoNext = 3530984i32;
                            } else if (__value__ == ((98 : stdgo.GoUInt8))) {
                                _gotoNext = 3531057i32;
                            } else if (__value__ == ((66 : stdgo.GoUInt8))) {
                                _gotoNext = 3531133i32;
                            } else if (__value__ == ((67 : stdgo.GoUInt8))) {
                                _gotoNext = 3531211i32;
                            } else if (__value__ == ((81 : stdgo.GoUInt8))) {
                                _gotoNext = 3531306i32;
                            } else if (__value__ == ((122 : stdgo.GoUInt8))) {
                                _gotoNext = 3531602i32;
                            } else {
                                _gotoNext = 3531684i32;
                            };
                        };
                    } else if (__value__ == (3530984i32)) {
                        @:check2 _p_3528872._op((9 : stdgo._internal.regexp.syntax.Syntax_op.Op));
                        _t_3528984 = (_t_3528984.__slice__((2 : stdgo.GoInt)) : stdgo.GoString)?.__copy__();
                        bigSwitchBreak = true;
                        _gotoNext = 3529035i32;
                    } else if (__value__ == (3531057i32)) {
                        @:check2 _p_3528872._op((11 : stdgo._internal.regexp.syntax.Syntax_op.Op));
                        _t_3528984 = (_t_3528984.__slice__((2 : stdgo.GoInt)) : stdgo.GoString)?.__copy__();
                        bigSwitchBreak = true;
                        _gotoNext = 3529035i32;
                    } else if (__value__ == (3531133i32)) {
                        @:check2 _p_3528872._op((12 : stdgo._internal.regexp.syntax.Syntax_op.Op));
                        _t_3528984 = (_t_3528984.__slice__((2 : stdgo.GoInt)) : stdgo.GoString)?.__copy__();
                        bigSwitchBreak = true;
                        _gotoNext = 3529035i32;
                    } else if (__value__ == (3531211i32)) {
                        {
                            final __ret__:{ var _0 : stdgo.Ref<stdgo._internal.regexp.syntax.Syntax_regexp.Regexp>; var _1 : stdgo.Error; } = {
                                final __tmp__:{ var _0 : stdgo.Ref<stdgo._internal.regexp.syntax.Syntax_regexp.Regexp>; var _1 : stdgo.Error; } = { _0 : null, _1 : stdgo.Go.asInterface((stdgo.Go.setRef((new stdgo._internal.regexp.syntax.Syntax_error.Error((("invalid escape sequence" : stdgo.GoString) : stdgo._internal.regexp.syntax.Syntax_errorcode.ErrorCode), (_t_3528984.__slice__(0, (2 : stdgo.GoInt)) : stdgo.GoString)?.__copy__()) : stdgo._internal.regexp.syntax.Syntax_error.Error)) : stdgo.Ref<stdgo._internal.regexp.syntax.Syntax_error.Error>)) };
>>>>>>> 1598d646
                                _0 = __tmp__._0;
                                _err = __tmp__._1;
                                __tmp__;
                            };
                            for (defer in __deferstack__) {
                                if (defer.ran) continue;
                                defer.ran = true;
                                defer.f();
                            };
                            return __ret__;
                        };
<<<<<<< HEAD
                        _gotoNext = 3441504i32;
                    } else if (__value__ == (3441126i32)) {
                        {
                            var __tmp__ = stdgo._internal.strings.Strings_cut.cut((_t_3438804.__slice__((2 : stdgo.GoInt)) : stdgo.GoString)?.__copy__(), ("\\E" : stdgo.GoString));
                            _lit_3441191 = @:tmpset0 __tmp__._0?.__copy__();
                            _t_3438804 = @:tmpset0 __tmp__._1?.__copy__();
                        };
                        var __blank__ = 0i32;
                        _gotoNext = 3441249i32;
                    } else if (__value__ == (3441249i32)) {
                        if (_lit_3441191 != ((stdgo.Go.str() : stdgo.GoString))) {
                            _gotoNext = 3441263i32;
                        } else {
                            _gotoNext = 3441402i32;
                        };
                    } else if (__value__ == (3441263i32)) {
                        {
                            var __tmp__ = stdgo._internal.regexp.syntax.Syntax__nextrune._nextRune(_lit_3441191?.__copy__());
                            _c_3441271 = @:tmpset0 __tmp__._0;
                            _rest_3441274 = @:tmpset0 __tmp__._1?.__copy__();
                            _err_3441280 = @:tmpset0 __tmp__._2;
                        };
                        if (_err_3441280 != null) {
                            _gotoNext = 3441321i32;
                        } else {
                            _gotoNext = 3441360i32;
                        };
                    } else if (__value__ == (3441321i32)) {
                        {
                            final __ret__:{ var _0 : stdgo.Ref<stdgo._internal.regexp.syntax.Syntax_regexp.Regexp>; var _1 : stdgo.Error; } = {
                                final __tmp__:{ var _0 : stdgo.Ref<stdgo._internal.regexp.syntax.Syntax_regexp.Regexp>; var _1 : stdgo.Error; } = { _0 : null, _1 : _err_3441280 };
=======
                        _gotoNext = 3531684i32;
                    } else if (__value__ == (3531306i32)) {
                        {
                            var __tmp__ = stdgo._internal.strings.Strings_cut.cut((_t_3528984.__slice__((2 : stdgo.GoInt)) : stdgo.GoString)?.__copy__(), ("\\E" : stdgo.GoString));
                            _lit_3531371 = @:tmpset0 __tmp__._0?.__copy__();
                            _t_3528984 = @:tmpset0 __tmp__._1?.__copy__();
                        };
                        var __blank__ = 0i32;
                        _gotoNext = 3531429i32;
                    } else if (__value__ == (3531429i32)) {
                        if (_lit_3531371 != ((stdgo.Go.str() : stdgo.GoString))) {
                            _gotoNext = 3531443i32;
                        } else {
                            _gotoNext = 3531582i32;
                        };
                    } else if (__value__ == (3531443i32)) {
                        {
                            var __tmp__ = stdgo._internal.regexp.syntax.Syntax__nextrune._nextRune(_lit_3531371?.__copy__());
                            _c_3531451 = @:tmpset0 __tmp__._0;
                            _rest_3531454 = @:tmpset0 __tmp__._1?.__copy__();
                            _err_3531460 = @:tmpset0 __tmp__._2;
                        };
                        if (_err_3531460 != null) {
                            _gotoNext = 3531501i32;
                        } else {
                            _gotoNext = 3531540i32;
                        };
                    } else if (__value__ == (3531501i32)) {
                        {
                            final __ret__:{ var _0 : stdgo.Ref<stdgo._internal.regexp.syntax.Syntax_regexp.Regexp>; var _1 : stdgo.Error; } = {
                                final __tmp__:{ var _0 : stdgo.Ref<stdgo._internal.regexp.syntax.Syntax_regexp.Regexp>; var _1 : stdgo.Error; } = { _0 : null, _1 : _err_3531460 };
>>>>>>> 1598d646
                                _0 = __tmp__._0;
                                _err = __tmp__._1;
                                __tmp__;
                            };
                            for (defer in __deferstack__) {
                                if (defer.ran) continue;
                                defer.ran = true;
                                defer.f();
                            };
                            return __ret__;
                        };
<<<<<<< HEAD
                        _gotoNext = 3441360i32;
                    } else if (__value__ == (3441360i32)) {
                        @:check2 _p_3438692._literal(_c_3441271);
                        _lit_3441191 = _rest_3441274?.__copy__();
                        _gotoNext = 3441249i32;
                    } else if (__value__ == (3441402i32)) {
                        bigSwitchBreak = true;
                        _gotoNext = 3438855i32;
                    } else if (__value__ == (3441422i32)) {
                        @:check2 _p_3438692._op((10 : stdgo._internal.regexp.syntax.Syntax_op.Op));
                        _t_3438804 = (_t_3438804.__slice__((2 : stdgo.GoInt)) : stdgo.GoString)?.__copy__();
                        bigSwitchBreak = true;
                        _gotoNext = 3438855i32;
                    } else if (__value__ == (3441504i32)) {
                        _re_3441504 = @:check2 _p_3438692._newRegexp((4 : stdgo._internal.regexp.syntax.Syntax_op.Op));
                        (@:checkr _re_3441504 ?? throw "null pointer dereference").flags = _p_3438692._flags;
                        if ((((_t_3438804.length) >= (2 : stdgo.GoInt) : Bool) && (((_t_3438804[(1 : stdgo.GoInt)] == (112 : stdgo.GoUInt8)) || (_t_3438804[(1 : stdgo.GoInt)] == (80 : stdgo.GoUInt8)) : Bool)) : Bool)) {
                            _gotoNext = 3441660i32;
                        } else {
                            _gotoNext = 3441902i32;
                        };
                    } else if (__value__ == (3441660i32)) {
                        {
                            var __tmp__ = @:check2 _p_3438692._parseUnicodeClass(_t_3438804?.__copy__(), ((@:checkr _re_3441504 ?? throw "null pointer dereference").rune0.__slice__(0, (0 : stdgo.GoInt)) : stdgo.Slice<stdgo.GoInt32>));
                            _r_3441666 = @:tmpset0 __tmp__._0;
                            _rest_3441669 = @:tmpset0 __tmp__._1?.__copy__();
                            _err_3441675 = @:tmpset0 __tmp__._2;
                        };
                        if (_err_3441675 != null) {
                            _gotoNext = 3441737i32;
                        } else {
                            _gotoNext = 3441770i32;
                        };
                    } else if (__value__ == (3441737i32)) {
                        {
                            final __ret__:{ var _0 : stdgo.Ref<stdgo._internal.regexp.syntax.Syntax_regexp.Regexp>; var _1 : stdgo.Error; } = {
                                final __tmp__:{ var _0 : stdgo.Ref<stdgo._internal.regexp.syntax.Syntax_regexp.Regexp>; var _1 : stdgo.Error; } = { _0 : null, _1 : _err_3441675 };
=======
                        _gotoNext = 3531540i32;
                    } else if (__value__ == (3531540i32)) {
                        @:check2 _p_3528872._literal(_c_3531451);
                        _lit_3531371 = _rest_3531454?.__copy__();
                        _gotoNext = 3531429i32;
                    } else if (__value__ == (3531582i32)) {
                        bigSwitchBreak = true;
                        _gotoNext = 3529035i32;
                    } else if (__value__ == (3531602i32)) {
                        @:check2 _p_3528872._op((10 : stdgo._internal.regexp.syntax.Syntax_op.Op));
                        _t_3528984 = (_t_3528984.__slice__((2 : stdgo.GoInt)) : stdgo.GoString)?.__copy__();
                        bigSwitchBreak = true;
                        _gotoNext = 3529035i32;
                    } else if (__value__ == (3531684i32)) {
                        _re_3531684 = @:check2 _p_3528872._newRegexp((4 : stdgo._internal.regexp.syntax.Syntax_op.Op));
                        (@:checkr _re_3531684 ?? throw "null pointer dereference").flags = _p_3528872._flags;
                        if ((((_t_3528984.length) >= (2 : stdgo.GoInt) : Bool) && (((_t_3528984[(1 : stdgo.GoInt)] == (112 : stdgo.GoUInt8)) || (_t_3528984[(1 : stdgo.GoInt)] == (80 : stdgo.GoUInt8)) : Bool)) : Bool)) {
                            _gotoNext = 3531840i32;
                        } else {
                            _gotoNext = 3532082i32;
                        };
                    } else if (__value__ == (3531840i32)) {
                        {
                            var __tmp__ = @:check2 _p_3528872._parseUnicodeClass(_t_3528984?.__copy__(), ((@:checkr _re_3531684 ?? throw "null pointer dereference").rune0.__slice__(0, (0 : stdgo.GoInt)) : stdgo.Slice<stdgo.GoInt32>));
                            _r_3531846 = @:tmpset0 __tmp__._0;
                            _rest_3531849 = @:tmpset0 __tmp__._1?.__copy__();
                            _err_3531855 = @:tmpset0 __tmp__._2;
                        };
                        if (_err_3531855 != null) {
                            _gotoNext = 3531917i32;
                        } else {
                            _gotoNext = 3531950i32;
                        };
                    } else if (__value__ == (3531917i32)) {
                        {
                            final __ret__:{ var _0 : stdgo.Ref<stdgo._internal.regexp.syntax.Syntax_regexp.Regexp>; var _1 : stdgo.Error; } = {
                                final __tmp__:{ var _0 : stdgo.Ref<stdgo._internal.regexp.syntax.Syntax_regexp.Regexp>; var _1 : stdgo.Error; } = { _0 : null, _1 : _err_3531855 };
>>>>>>> 1598d646
                                _0 = __tmp__._0;
                                _err = __tmp__._1;
                                __tmp__;
                            };
                            for (defer in __deferstack__) {
                                if (defer.ran) continue;
                                defer.ran = true;
                                defer.f();
                            };
                            return __ret__;
                        };
<<<<<<< HEAD
                        _gotoNext = 3441770i32;
                    } else if (__value__ == (3441770i32)) {
                        if (_r_3441666 != null) {
                            _gotoNext = 3441782i32;
                        } else {
                            _gotoNext = 3441902i32;
                        };
                    } else if (__value__ == (3441782i32)) {
                        (@:checkr _re_3441504 ?? throw "null pointer dereference").rune = _r_3441666;
                        _t_3438804 = _rest_3441669?.__copy__();
                        @:check2 _p_3438692._push(_re_3441504);
                        bigSwitchBreak = true;
                        _gotoNext = 3438855i32;
                    } else if (__value__ == (3441902i32)) {
                        {
                            {
                                var __tmp__ = @:check2 _p_3438692._parsePerlClassEscape(_t_3438804?.__copy__(), ((@:checkr _re_3441504 ?? throw "null pointer dereference").rune0.__slice__(0, (0 : stdgo.GoInt)) : stdgo.Slice<stdgo.GoInt32>));
                                _r_3441905 = @:tmpset0 __tmp__._0;
                                _rest_3441908 = @:tmpset0 __tmp__._1?.__copy__();
                            };
                            if (_r_3441905 != null) {
                                _gotoNext = 3441966i32;
                            } else {
                                _gotoNext = 3442040i32;
                            };
                        };
                    } else if (__value__ == (3441966i32)) {
                        (@:checkr _re_3441504 ?? throw "null pointer dereference").rune = _r_3441905;
                        _t_3438804 = _rest_3441908?.__copy__();
                        @:check2 _p_3438692._push(_re_3441504);
                        bigSwitchBreak = true;
                        _gotoNext = 3438855i32;
                    } else if (__value__ == (3442040i32)) {
                        @:check2 _p_3438692._reuse(_re_3441504);
                        {
                            {
                                var __tmp__ = @:check2 _p_3438692._parseEscape(_t_3438804?.__copy__());
                                _c_3438712 = @:tmpset0 __tmp__._0;
                                _t_3438804 = @:tmpset0 __tmp__._1?.__copy__();
                                _err = @:tmpset0 __tmp__._2;
                            };
                            if (_err != null) {
                                _gotoNext = 3442140i32;
                            } else {
                                _gotoNext = 3442170i32;
                            };
                        };
                    } else if (__value__ == (3442140i32)) {
=======
                        _gotoNext = 3531950i32;
                    } else if (__value__ == (3531950i32)) {
                        if (_r_3531846 != null) {
                            _gotoNext = 3531962i32;
                        } else {
                            _gotoNext = 3532082i32;
                        };
                    } else if (__value__ == (3531962i32)) {
                        (@:checkr _re_3531684 ?? throw "null pointer dereference").rune = _r_3531846;
                        _t_3528984 = _rest_3531849?.__copy__();
                        @:check2 _p_3528872._push(_re_3531684);
                        bigSwitchBreak = true;
                        _gotoNext = 3529035i32;
                    } else if (__value__ == (3532082i32)) {
                        {
                            {
                                var __tmp__ = @:check2 _p_3528872._parsePerlClassEscape(_t_3528984?.__copy__(), ((@:checkr _re_3531684 ?? throw "null pointer dereference").rune0.__slice__(0, (0 : stdgo.GoInt)) : stdgo.Slice<stdgo.GoInt32>));
                                _r_3532085 = @:tmpset0 __tmp__._0;
                                _rest_3532088 = @:tmpset0 __tmp__._1?.__copy__();
                            };
                            if (_r_3532085 != null) {
                                _gotoNext = 3532146i32;
                            } else {
                                _gotoNext = 3532220i32;
                            };
                        };
                    } else if (__value__ == (3532146i32)) {
                        (@:checkr _re_3531684 ?? throw "null pointer dereference").rune = _r_3532085;
                        _t_3528984 = _rest_3532088?.__copy__();
                        @:check2 _p_3528872._push(_re_3531684);
                        bigSwitchBreak = true;
                        _gotoNext = 3529035i32;
                    } else if (__value__ == (3532220i32)) {
                        @:check2 _p_3528872._reuse(_re_3531684);
                        {
                            {
                                var __tmp__ = @:check2 _p_3528872._parseEscape(_t_3528984?.__copy__());
                                _c_3528892 = @:tmpset0 __tmp__._0;
                                _t_3528984 = @:tmpset0 __tmp__._1?.__copy__();
                                _err = @:tmpset0 __tmp__._2;
                            };
                            if (_err != null) {
                                _gotoNext = 3532320i32;
                            } else {
                                _gotoNext = 3532350i32;
                            };
                        };
                    } else if (__value__ == (3532320i32)) {
>>>>>>> 1598d646
                        {
                            final __ret__:{ var _0 : stdgo.Ref<stdgo._internal.regexp.syntax.Syntax_regexp.Regexp>; var _1 : stdgo.Error; } = {
                                final __tmp__:{ var _0 : stdgo.Ref<stdgo._internal.regexp.syntax.Syntax_regexp.Regexp>; var _1 : stdgo.Error; } = { _0 : null, _1 : _err };
                                _0 = __tmp__._0;
                                _err = __tmp__._1;
                                __tmp__;
                            };
                            for (defer in __deferstack__) {
                                if (defer.ran) continue;
                                defer.ran = true;
                                defer.f();
                            };
                            return __ret__;
                        };
<<<<<<< HEAD
                        _gotoNext = 3442170i32;
                    } else if (__value__ == (3442170i32)) {
                        @:check2 _p_3438692._literal(_c_3438712);
                        _gotoNext = 3442189i32;
                    } else if (__value__ == (3442189i32)) {
                        _lastRepeat_3438746 = _repeat_3438828?.__copy__();
                        _gotoNext = 3438812i32;
                    } else if (__value__ == (3442214i32)) {
                        @:check2 _p_3438692._concat();
                        if (@:check2 _p_3438692._swapVerticalBar()) {
                            _gotoNext = 3442249i32;
                        } else {
                            _gotoNext = 3442314i32;
                        };
                    } else if (__value__ == (3442249i32)) {
                        _p_3438692._stack = (_p_3438692._stack.__slice__(0, ((_p_3438692._stack.length) - (1 : stdgo.GoInt) : stdgo.GoInt)) : stdgo.Slice<stdgo.Ref<stdgo._internal.regexp.syntax.Syntax_regexp.Regexp>>);
                        _gotoNext = 3442314i32;
                    } else if (__value__ == (3442314i32)) {
                        @:check2 _p_3438692._alternate();
                        _n_3442330 = (_p_3438692._stack.length);
                        if (_n_3442330 != ((1 : stdgo.GoInt))) {
                            _gotoNext = 3442359i32;
                        } else {
                            _gotoNext = 3442406i32;
                        };
                    } else if (__value__ == (3442359i32)) {
=======
                        _gotoNext = 3532350i32;
                    } else if (__value__ == (3532350i32)) {
                        @:check2 _p_3528872._literal(_c_3528892);
                        _gotoNext = 3532369i32;
                    } else if (__value__ == (3532369i32)) {
                        _lastRepeat_3528926 = _repeat_3529008?.__copy__();
                        _gotoNext = 3528992i32;
                    } else if (__value__ == (3532394i32)) {
                        @:check2 _p_3528872._concat();
                        if (@:check2 _p_3528872._swapVerticalBar()) {
                            _gotoNext = 3532429i32;
                        } else {
                            _gotoNext = 3532494i32;
                        };
                    } else if (__value__ == (3532429i32)) {
                        _p_3528872._stack = (_p_3528872._stack.__slice__(0, ((_p_3528872._stack.length) - (1 : stdgo.GoInt) : stdgo.GoInt)) : stdgo.Slice<stdgo.Ref<stdgo._internal.regexp.syntax.Syntax_regexp.Regexp>>);
                        _gotoNext = 3532494i32;
                    } else if (__value__ == (3532494i32)) {
                        @:check2 _p_3528872._alternate();
                        _n_3532510 = (_p_3528872._stack.length);
                        if (_n_3532510 != ((1 : stdgo.GoInt))) {
                            _gotoNext = 3532539i32;
                        } else {
                            _gotoNext = 3532586i32;
                        };
                    } else if (__value__ == (3532539i32)) {
>>>>>>> 1598d646
                        {
                            final __ret__:{ var _0 : stdgo.Ref<stdgo._internal.regexp.syntax.Syntax_regexp.Regexp>; var _1 : stdgo.Error; } = {
                                final __tmp__:{ var _0 : stdgo.Ref<stdgo._internal.regexp.syntax.Syntax_regexp.Regexp>; var _1 : stdgo.Error; } = { _0 : null, _1 : stdgo.Go.asInterface((stdgo.Go.setRef((new stdgo._internal.regexp.syntax.Syntax_error.Error((("missing closing )" : stdgo.GoString) : stdgo._internal.regexp.syntax.Syntax_errorcode.ErrorCode), _s?.__copy__()) : stdgo._internal.regexp.syntax.Syntax_error.Error)) : stdgo.Ref<stdgo._internal.regexp.syntax.Syntax_error.Error>)) };
                                _0 = __tmp__._0;
                                _err = __tmp__._1;
                                __tmp__;
                            };
                            for (defer in __deferstack__) {
                                if (defer.ran) continue;
                                defer.ran = true;
                                defer.f();
                            };
                            return __ret__;
                        };
<<<<<<< HEAD
                        _gotoNext = 3442406i32;
                    } else if (__value__ == (3442406i32)) {
                        {
                            final __ret__:{ var _0 : stdgo.Ref<stdgo._internal.regexp.syntax.Syntax_regexp.Regexp>; var _1 : stdgo.Error; } = {
                                final __tmp__:{ var _0 : stdgo.Ref<stdgo._internal.regexp.syntax.Syntax_regexp.Regexp>; var _1 : stdgo.Error; } = { _0 : _p_3438692._stack[(0 : stdgo.GoInt)], _1 : (null : stdgo.Error) };
=======
                        _gotoNext = 3532586i32;
                    } else if (__value__ == (3532586i32)) {
                        {
                            final __ret__:{ var _0 : stdgo.Ref<stdgo._internal.regexp.syntax.Syntax_regexp.Regexp>; var _1 : stdgo.Error; } = {
                                final __tmp__:{ var _0 : stdgo.Ref<stdgo._internal.regexp.syntax.Syntax_regexp.Regexp>; var _1 : stdgo.Error; } = { _0 : _p_3528872._stack[(0 : stdgo.GoInt)], _1 : (null : stdgo.Error) };
>>>>>>> 1598d646
                                _0 = __tmp__._0;
                                _err = __tmp__._1;
                                __tmp__;
                            };
                            for (defer in __deferstack__) {
                                if (defer.ran) continue;
                                defer.ran = true;
                                defer.f();
                            };
                            return __ret__;
                        };
                        _gotoNext = -1i32;
                    };
                };
            };
            throw stdgo.Go.toInterface(("unreachable goto control flow" : stdgo.GoString));
            {
                for (defer in __deferstack__) {
                    if (defer.ran) continue;
                    defer.ran = true;
                    defer.f();
                };
                if (stdgo.Go.recover_exception != null) {
                    final e = stdgo.Go.recover_exception;
                    stdgo.Go.recover_exception = null;
                    throw e;
                };
                return { _0 : _0, _1 : _err };
            };
        } catch(__exception__) {
            {
                var exe:Dynamic = __exception__.native;
                if ((exe is haxe.ValueException)) exe = exe.value;
                if (!(exe is stdgo.AnyInterface.AnyInterfaceData)) {
                    if (__exception__.message == "__return__") throw "__return__";
                    exe = stdgo.Go.toInterface(__exception__.message);
                };
                stdgo.Go.recover_exception = exe;
                {
                    function f() {
                        try {
                            {
                                for (defer in __deferstack__) {
                                    if (defer.ran) continue;
                                    defer.ran = true;
                                    defer.f();
                                };
                            };
                        } catch(__exception__2) {
                            var exe:Dynamic = __exception__2.native;
                            if ((exe is haxe.ValueException)) exe = exe.value;
                            if (!(exe is stdgo.AnyInterface.AnyInterfaceData)) {
                                if (__exception__.message == "__return__") throw "__return__";
                                exe = stdgo.Go.toInterface(__exception__.message);
                            };
                            stdgo.Go.recover_exception = exe;
                            f();
                        };
                    };
                    f();
                };
                if (stdgo.Go.recover_exception != null) {
                    final e = stdgo.Go.recover_exception;
                    stdgo.Go.recover_exception = null;
                    throw e;
                };
                return { _0 : _0, _1 : _err };
            };
        };
    }<|MERGE_RESOLUTION|>--- conflicted
+++ resolved
@@ -3,34 +3,6 @@
         var __deferstack__:Array<{ var ran : Bool; var f : Void -> Void; }> = [];
         var _0 = (null : stdgo.Ref<stdgo._internal.regexp.syntax.Syntax_regexp.Regexp>), _err = (null : stdgo.Error);
         try {
-<<<<<<< HEAD
-            var bigSwitchBreak = false;
-            var _p_3438692:stdgo._internal.regexp.syntax.Syntax_t_parser.T_parser = ({} : stdgo._internal.regexp.syntax.Syntax_t_parser.T_parser);
-            var _before_3439895:stdgo.GoString = ("" : stdgo.GoString);
-            var _op_3438730:stdgo._internal.regexp.syntax.Syntax_op.Op = ((0 : stdgo.GoUInt8) : stdgo._internal.regexp.syntax.Syntax_op.Op);
-            var _ok_3440235:Bool = false;
-            var _t_3438804:stdgo.GoString = ("" : stdgo.GoString);
-            var _rest_3441908:stdgo.GoString = ("" : stdgo.GoString);
-            var _err_3441675:stdgo.Error = (null : stdgo.Error);
-            var _min_3440218:stdgo.GoInt = (0 : stdgo.GoInt);
-            var _after_3440020:stdgo.GoString = ("" : stdgo.GoString);
-            var _repeat_3438828:stdgo.GoString = ("" : stdgo.GoString);
-            var _lastRepeat_3438746:stdgo.GoString = ("" : stdgo.GoString);
-            var _err_3438550:stdgo.Error = (null : stdgo.Error);
-            var _rest_3441274:stdgo.GoString = ("" : stdgo.GoString);
-            var _lit_3441191:stdgo.GoString = ("" : stdgo.GoString);
-            var _n_3442330:stdgo.GoInt = (0 : stdgo.GoInt);
-            var _r_3441666:stdgo.Slice<stdgo.GoInt32> = (null : stdgo.Slice<stdgo.GoInt32>);
-            var _err_3441280:stdgo.Error = (null : stdgo.Error);
-            var _c_3441271:stdgo.GoInt32 = (0 : stdgo.GoInt32);
-            var _after_3440228:stdgo.GoString = ("" : stdgo.GoString);
-            var _max_3440223:stdgo.GoInt = (0 : stdgo.GoInt);
-            var _rest_3441669:stdgo.GoString = ("" : stdgo.GoString);
-            var _re_3441504:stdgo.Ref<stdgo._internal.regexp.syntax.Syntax_regexp.Regexp> = (null : stdgo.Ref<stdgo._internal.regexp.syntax.Syntax_regexp.Regexp>);
-            var _c_3438712:stdgo.GoInt32 = (0 : stdgo.GoInt32);
-            var _r_3441905:stdgo.Slice<stdgo.GoInt32> = (null : stdgo.Slice<stdgo.GoInt32>);
-            var _before_3440203:stdgo.GoString = ("" : stdgo.GoString);
-=======
             var _n_3532510:stdgo.GoInt = (0 : stdgo.GoInt);
             var bigSwitchBreak = false;
             var _err_3531460:stdgo.Error = (null : stdgo.Error);
@@ -57,7 +29,6 @@
             var _c_3531451:stdgo.GoInt32 = (0 : stdgo.GoInt32);
             var _lastRepeat_3528926:stdgo.GoString = ("" : stdgo.GoString);
             var _err_3528730:stdgo.Error = (null : stdgo.Error);
->>>>>>> 1598d646
             var _gotoNext = 0i32;
             var __blank__ = _gotoNext == ((0i32 : stdgo.GoInt));
             while (_gotoNext != ((-1i32 : stdgo.GoInt))) {
@@ -89,25 +60,6 @@
                             }) });
                         };
                         if ((_flags & (2 : stdgo._internal.regexp.syntax.Syntax_flags.Flags) : stdgo._internal.regexp.syntax.Syntax_flags.Flags) != ((0 : stdgo._internal.regexp.syntax.Syntax_flags.Flags))) {
-<<<<<<< HEAD
-                            _gotoNext = 3438503i32;
-                        } else {
-                            _gotoNext = 3438684i32;
-                        };
-                    } else if (__value__ == (3438503i32)) {
-                        {
-                            _err_3438550 = stdgo._internal.regexp.syntax.Syntax__checkutf8._checkUTF8(_s?.__copy__());
-                            if (_err_3438550 != null) {
-                                _gotoNext = 3438582i32;
-                            } else {
-                                _gotoNext = 3438609i32;
-                            };
-                        };
-                    } else if (__value__ == (3438582i32)) {
-                        {
-                            final __ret__:{ var _0 : stdgo.Ref<stdgo._internal.regexp.syntax.Syntax_regexp.Regexp>; var _1 : stdgo.Error; } = {
-                                final __tmp__:{ var _0 : stdgo.Ref<stdgo._internal.regexp.syntax.Syntax_regexp.Regexp>; var _1 : stdgo.Error; } = { _0 : null, _1 : _err_3438550 };
-=======
                             _gotoNext = 3528683i32;
                         } else {
                             _gotoNext = 3528864i32;
@@ -125,25 +77,19 @@
                         {
                             final __ret__:{ var _0 : stdgo.Ref<stdgo._internal.regexp.syntax.Syntax_regexp.Regexp>; var _1 : stdgo.Error; } = {
                                 final __tmp__:{ var _0 : stdgo.Ref<stdgo._internal.regexp.syntax.Syntax_regexp.Regexp>; var _1 : stdgo.Error; } = { _0 : null, _1 : _err_3528730 };
->>>>>>> 1598d646
-                                _0 = __tmp__._0;
-                                _err = __tmp__._1;
-                                __tmp__;
-                            };
-                            for (defer in __deferstack__) {
-                                if (defer.ran) continue;
-                                defer.ran = true;
-                                defer.f();
-                            };
-                            return __ret__;
-                        };
-<<<<<<< HEAD
-                        _gotoNext = 3438609i32;
-                    } else if (__value__ == (3438609i32)) {
-=======
+                                _0 = __tmp__._0;
+                                _err = __tmp__._1;
+                                __tmp__;
+                            };
+                            for (defer in __deferstack__) {
+                                if (defer.ran) continue;
+                                defer.ran = true;
+                                defer.f();
+                            };
+                            return __ret__;
+                        };
                         _gotoNext = 3528789i32;
                     } else if (__value__ == (3528789i32)) {
->>>>>>> 1598d646
                         {
                             final __ret__:{ var _0 : stdgo.Ref<stdgo._internal.regexp.syntax.Syntax_regexp.Regexp>; var _1 : stdgo.Error; } = {
                                 final __tmp__:{ var _0 : stdgo.Ref<stdgo._internal.regexp.syntax.Syntax_regexp.Regexp>; var _1 : stdgo.Error; } = { _0 : stdgo._internal.regexp.syntax.Syntax__literalregexp._literalRegexp(_s?.__copy__(), _flags), _1 : (null : stdgo.Error) };
@@ -158,73 +104,6 @@
                             };
                             return __ret__;
                         };
-<<<<<<< HEAD
-                        _gotoNext = 3438684i32;
-                    } else if (__value__ == (3438684i32)) {
-                        _p_3438692._flags = _flags;
-                        _p_3438692._wholeRegexp = _s?.__copy__();
-                        _t_3438804 = _s?.__copy__();
-                        var __blank__ = 0i32;
-                        _gotoNext = 3438812i32;
-                    } else if (__value__ == (3438812i32)) {
-                        if (_t_3438804 != ((stdgo.Go.str() : stdgo.GoString))) {
-                            _gotoNext = 3438824i32;
-                        } else {
-                            _gotoNext = 3442214i32;
-                        };
-                    } else if (__value__ == (3438824i32)) {
-                        _repeat_3438828 = (stdgo.Go.str() : stdgo.GoString)?.__copy__();
-                        _gotoNext = 3438842i32;
-                    } else if (__value__ == (3438842i32)) {
-                        bigSwitchBreak = false;
-                        _gotoNext = 3438855i32;
-                    } else if (__value__ == (3438855i32)) {
-                        if (!bigSwitchBreak) {
-                            {
-                                final __value__ = _t_3438804[(0 : stdgo.GoInt)];
-                                if (__value__ == ((40 : stdgo.GoUInt8))) {
-                                    _gotoNext = 3438968i32;
-                                } else if (__value__ == ((124 : stdgo.GoUInt8))) {
-                                    _gotoNext = 3439238i32;
-                                } else if (__value__ == ((41 : stdgo.GoUInt8))) {
-                                    _gotoNext = 3439335i32;
-                                } else if (__value__ == ((94 : stdgo.GoUInt8))) {
-                                    _gotoNext = 3439431i32;
-                                } else if (__value__ == ((36 : stdgo.GoUInt8))) {
-                                    _gotoNext = 3439546i32;
-                                } else if (__value__ == ((46 : stdgo.GoUInt8))) {
-                                    _gotoNext = 3439676i32;
-                                } else if (__value__ == ((91 : stdgo.GoUInt8))) {
-                                    _gotoNext = 3439790i32;
-                                } else if (__value__ == ((42 : stdgo.GoUInt8)) || __value__ == ((43 : stdgo.GoUInt8)) || __value__ == ((63 : stdgo.GoUInt8))) {
-                                    _gotoNext = 3439872i32;
-                                } else if (__value__ == ((123 : stdgo.GoUInt8))) {
-                                    _gotoNext = 3440173i32;
-                                } else if (__value__ == ((92 : stdgo.GoUInt8))) {
-                                    _gotoNext = 3440729i32;
-                                } else {
-                                    _gotoNext = 3438871i32;
-                                };
-                            };
-                        } else {
-                            _gotoNext = 3442189i32;
-                        };
-                    } else if (__value__ == (3438871i32)) {
-                        {
-                            {
-                                var __tmp__ = stdgo._internal.regexp.syntax.Syntax__nextrune._nextRune(_t_3438804?.__copy__());
-                                _c_3438712 = @:tmpset0 __tmp__._0;
-                                _t_3438804 = @:tmpset0 __tmp__._1?.__copy__();
-                                _err = @:tmpset0 __tmp__._2;
-                            };
-                            if (_err != null) {
-                                _gotoNext = 3438922i32;
-                            } else {
-                                _gotoNext = 3438952i32;
-                            };
-                        };
-                    } else if (__value__ == (3438922i32)) {
-=======
                         _gotoNext = 3528864i32;
                     } else if (__value__ == (3528864i32)) {
                         _p_3528872._flags = _flags;
@@ -290,7 +169,6 @@
                             };
                         };
                     } else if (__value__ == (3529102i32)) {
->>>>>>> 1598d646
                         {
                             final __ret__:{ var _0 : stdgo.Ref<stdgo._internal.regexp.syntax.Syntax_regexp.Regexp>; var _1 : stdgo.Error; } = {
                                 final __tmp__:{ var _0 : stdgo.Ref<stdgo._internal.regexp.syntax.Syntax_regexp.Regexp>; var _1 : stdgo.Error; } = { _0 : null, _1 : _err };
@@ -305,32 +183,6 @@
                             };
                             return __ret__;
                         };
-<<<<<<< HEAD
-                        _gotoNext = 3438952i32;
-                    } else if (__value__ == (3438952i32)) {
-                        @:check2 _p_3438692._literal(_c_3438712);
-                        _gotoNext = 3442189i32;
-                    } else if (__value__ == (3438968i32)) {
-                        if ((((_p_3438692._flags & (64 : stdgo._internal.regexp.syntax.Syntax_flags.Flags) : stdgo._internal.regexp.syntax.Syntax_flags.Flags) != ((0 : stdgo._internal.regexp.syntax.Syntax_flags.Flags)) && ((_t_3438804.length) >= (2 : stdgo.GoInt) : Bool) : Bool) && (_t_3438804[(1 : stdgo.GoInt)] == (63 : stdgo.GoUInt8)) : Bool)) {
-                            _gotoNext = 3439033i32;
-                        } else {
-                            _gotoNext = 3439176i32;
-                        };
-                    } else if (__value__ == (3439033i32)) {
-                        {
-                            {
-                                var __tmp__ = @:check2 _p_3438692._parsePerlFlags(_t_3438804?.__copy__());
-                                _t_3438804 = @:tmpset0 __tmp__._0?.__copy__();
-                                _err = @:tmpset0 __tmp__._1;
-                            };
-                            if (_err != null) {
-                                _gotoNext = 3439129i32;
-                            } else {
-                                _gotoNext = 3439162i32;
-                            };
-                        };
-                    } else if (__value__ == (3439129i32)) {
-=======
                         _gotoNext = 3529132i32;
                     } else if (__value__ == (3529132i32)) {
                         @:check2 _p_3528872._literal(_c_3528892);
@@ -355,7 +207,6 @@
                             };
                         };
                     } else if (__value__ == (3529309i32)) {
->>>>>>> 1598d646
                         {
                             final __ret__:{ var _0 : stdgo.Ref<stdgo._internal.regexp.syntax.Syntax_regexp.Regexp>; var _1 : stdgo.Error; } = {
                                 final __tmp__:{ var _0 : stdgo.Ref<stdgo._internal.regexp.syntax.Syntax_regexp.Regexp>; var _1 : stdgo.Error; } = { _0 : null, _1 : _err };
@@ -370,26 +221,6 @@
                             };
                             return __ret__;
                         };
-<<<<<<< HEAD
-                        _gotoNext = 3439162i32;
-                    } else if (__value__ == (3439162i32)) {
-                        _gotoNext = 3442189i32;
-                    } else if (__value__ == (3439176i32)) {
-                        _p_3438692._numCap++;
-                        @:check2 _p_3438692._op((128 : stdgo._internal.regexp.syntax.Syntax_op.Op)).cap = _p_3438692._numCap;
-                        _t_3438804 = (_t_3438804.__slice__((1 : stdgo.GoInt)) : stdgo.GoString)?.__copy__();
-                        _gotoNext = 3442189i32;
-                    } else if (__value__ == (3439238i32)) {
-                        {
-                            _err = @:check2 _p_3438692._parseVerticalBar();
-                            if (_err != null) {
-                                _gotoNext = 3439293i32;
-                            } else {
-                                _gotoNext = 3439323i32;
-                            };
-                        };
-                    } else if (__value__ == (3439293i32)) {
-=======
                         _gotoNext = 3529342i32;
                     } else if (__value__ == (3529342i32)) {
                         _gotoNext = 3532369i32;
@@ -408,7 +239,6 @@
                             };
                         };
                     } else if (__value__ == (3529473i32)) {
->>>>>>> 1598d646
                         {
                             final __ret__:{ var _0 : stdgo.Ref<stdgo._internal.regexp.syntax.Syntax_regexp.Regexp>; var _1 : stdgo.Error; } = {
                                 final __tmp__:{ var _0 : stdgo.Ref<stdgo._internal.regexp.syntax.Syntax_regexp.Regexp>; var _1 : stdgo.Error; } = { _0 : null, _1 : _err };
@@ -423,22 +253,6 @@
                             };
                             return __ret__;
                         };
-<<<<<<< HEAD
-                        _gotoNext = 3439323i32;
-                    } else if (__value__ == (3439323i32)) {
-                        _t_3438804 = (_t_3438804.__slice__((1 : stdgo.GoInt)) : stdgo.GoString)?.__copy__();
-                        _gotoNext = 3442189i32;
-                    } else if (__value__ == (3439335i32)) {
-                        {
-                            _err = @:check2 _p_3438692._parseRightParen();
-                            if (_err != null) {
-                                _gotoNext = 3439389i32;
-                            } else {
-                                _gotoNext = 3439419i32;
-                            };
-                        };
-                    } else if (__value__ == (3439389i32)) {
-=======
                         _gotoNext = 3529503i32;
                     } else if (__value__ == (3529503i32)) {
                         _t_3528984 = (_t_3528984.__slice__((1 : stdgo.GoInt)) : stdgo.GoString)?.__copy__();
@@ -453,7 +267,6 @@
                             };
                         };
                     } else if (__value__ == (3529569i32)) {
->>>>>>> 1598d646
                         {
                             final __ret__:{ var _0 : stdgo.Ref<stdgo._internal.regexp.syntax.Syntax_regexp.Regexp>; var _1 : stdgo.Error; } = {
                                 final __tmp__:{ var _0 : stdgo.Ref<stdgo._internal.regexp.syntax.Syntax_regexp.Regexp>; var _1 : stdgo.Error; } = { _0 : null, _1 : _err };
@@ -468,80 +281,6 @@
                             };
                             return __ret__;
                         };
-<<<<<<< HEAD
-                        _gotoNext = 3439419i32;
-                    } else if (__value__ == (3439419i32)) {
-                        _t_3438804 = (_t_3438804.__slice__((1 : stdgo.GoInt)) : stdgo.GoString)?.__copy__();
-                        _gotoNext = 3442189i32;
-                    } else if (__value__ == (3439431i32)) {
-                        if ((_p_3438692._flags & (16 : stdgo._internal.regexp.syntax.Syntax_flags.Flags) : stdgo._internal.regexp.syntax.Syntax_flags.Flags) != ((0 : stdgo._internal.regexp.syntax.Syntax_flags.Flags))) {
-                            _gotoNext = 3439468i32;
-                        } else {
-                            _gotoNext = 3439502i32;
-                        };
-                    } else if (__value__ == (3439468i32)) {
-                        @:check2 _p_3438692._op((9 : stdgo._internal.regexp.syntax.Syntax_op.Op));
-                        _gotoNext = 3439534i32;
-                    } else if (__value__ == (3439502i32)) {
-                        _gotoNext = 3439502i32;
-                        @:check2 _p_3438692._op((7 : stdgo._internal.regexp.syntax.Syntax_op.Op));
-                        var __blank__ = 0i32;
-                        _gotoNext = 3439534i32;
-                    } else if (__value__ == (3439534i32)) {
-                        _t_3438804 = (_t_3438804.__slice__((1 : stdgo.GoInt)) : stdgo.GoString)?.__copy__();
-                        _gotoNext = 3442189i32;
-                    } else if (__value__ == (3439546i32)) {
-                        if ((_p_3438692._flags & (16 : stdgo._internal.regexp.syntax.Syntax_flags.Flags) : stdgo._internal.regexp.syntax.Syntax_flags.Flags) != ((0 : stdgo._internal.regexp.syntax.Syntax_flags.Flags))) {
-                            _gotoNext = 3439583i32;
-                        } else {
-                            _gotoNext = 3439634i32;
-                        };
-                    } else if (__value__ == (3439583i32)) {
-                        {
-                            final __t__ = @:check2 _p_3438692._op((10 : stdgo._internal.regexp.syntax.Syntax_op.Op));
-                            __t__.flags = __t__.flags | ((256 : stdgo._internal.regexp.syntax.Syntax_flags.Flags));
-                        };
-                        _gotoNext = 3439664i32;
-                    } else if (__value__ == (3439634i32)) {
-                        _gotoNext = 3439634i32;
-                        @:check2 _p_3438692._op((8 : stdgo._internal.regexp.syntax.Syntax_op.Op));
-                        var __blank__ = 0i32;
-                        _gotoNext = 3439664i32;
-                    } else if (__value__ == (3439664i32)) {
-                        _t_3438804 = (_t_3438804.__slice__((1 : stdgo.GoInt)) : stdgo.GoString)?.__copy__();
-                        _gotoNext = 3442189i32;
-                    } else if (__value__ == (3439676i32)) {
-                        if ((_p_3438692._flags & (8 : stdgo._internal.regexp.syntax.Syntax_flags.Flags) : stdgo._internal.regexp.syntax.Syntax_flags.Flags) != ((0 : stdgo._internal.regexp.syntax.Syntax_flags.Flags))) {
-                            _gotoNext = 3439711i32;
-                        } else {
-                            _gotoNext = 3439743i32;
-                        };
-                    } else if (__value__ == (3439711i32)) {
-                        @:check2 _p_3438692._op((6 : stdgo._internal.regexp.syntax.Syntax_op.Op));
-                        _gotoNext = 3439778i32;
-                    } else if (__value__ == (3439743i32)) {
-                        _gotoNext = 3439743i32;
-                        @:check2 _p_3438692._op((5 : stdgo._internal.regexp.syntax.Syntax_op.Op));
-                        var __blank__ = 0i32;
-                        _gotoNext = 3439778i32;
-                    } else if (__value__ == (3439778i32)) {
-                        _t_3438804 = (_t_3438804.__slice__((1 : stdgo.GoInt)) : stdgo.GoString)?.__copy__();
-                        _gotoNext = 3442189i32;
-                    } else if (__value__ == (3439790i32)) {
-                        {
-                            {
-                                var __tmp__ = @:check2 _p_3438692._parseClass(_t_3438804?.__copy__());
-                                _t_3438804 = @:tmpset0 __tmp__._0?.__copy__();
-                                _err = @:tmpset0 __tmp__._1;
-                            };
-                            if (_err != null) {
-                                _gotoNext = 3439843i32;
-                            } else {
-                                _gotoNext = 3442189i32;
-                            };
-                        };
-                    } else if (__value__ == (3439843i32)) {
-=======
                         _gotoNext = 3529599i32;
                     } else if (__value__ == (3529599i32)) {
                         _t_3528984 = (_t_3528984.__slice__((1 : stdgo.GoInt)) : stdgo.GoString)?.__copy__();
@@ -614,7 +353,6 @@
                             };
                         };
                     } else if (__value__ == (3530023i32)) {
->>>>>>> 1598d646
                         {
                             final __ret__:{ var _0 : stdgo.Ref<stdgo._internal.regexp.syntax.Syntax_regexp.Regexp>; var _1 : stdgo.Error; } = {
                                 final __tmp__:{ var _0 : stdgo.Ref<stdgo._internal.regexp.syntax.Syntax_regexp.Regexp>; var _1 : stdgo.Error; } = { _0 : null, _1 : _err };
@@ -629,49 +367,6 @@
                             };
                             return __ret__;
                         };
-<<<<<<< HEAD
-                        _gotoNext = 3442189i32;
-                    } else if (__value__ == (3439872i32)) {
-                        _before_3439895 = _t_3438804?.__copy__();
-                        _gotoNext = 3439910i32;
-                    } else if (__value__ == (3439910i32)) {
-                        {
-                            final __value__ = _t_3438804[(0 : stdgo.GoInt)];
-                            if (__value__ == ((42 : stdgo.GoUInt8))) {
-                                _gotoNext = 3439927i32;
-                            } else if (__value__ == ((43 : stdgo.GoUInt8))) {
-                                _gotoNext = 3439956i32;
-                            } else if (__value__ == ((63 : stdgo.GoUInt8))) {
-                                _gotoNext = 3439985i32;
-                            } else {
-                                _gotoNext = 3440020i32;
-                            };
-                        };
-                    } else if (__value__ == (3439927i32)) {
-                        _op_3438730 = (14 : stdgo._internal.regexp.syntax.Syntax_op.Op);
-                        _gotoNext = 3440020i32;
-                    } else if (__value__ == (3439956i32)) {
-                        _op_3438730 = (15 : stdgo._internal.regexp.syntax.Syntax_op.Op);
-                        _gotoNext = 3440020i32;
-                    } else if (__value__ == (3439985i32)) {
-                        _op_3438730 = (16 : stdgo._internal.regexp.syntax.Syntax_op.Op);
-                        _gotoNext = 3440020i32;
-                    } else if (__value__ == (3440020i32)) {
-                        _after_3440020 = (_t_3438804.__slice__((1 : stdgo.GoInt)) : stdgo.GoString)?.__copy__();
-                        {
-                            {
-                                var __tmp__ = @:check2 _p_3438692._repeat(_op_3438730, (0 : stdgo.GoInt), (0 : stdgo.GoInt), _before_3439895?.__copy__(), _after_3440020?.__copy__(), _lastRepeat_3438746?.__copy__());
-                                _after_3440020 = @:tmpset0 __tmp__._0?.__copy__();
-                                _err = @:tmpset0 __tmp__._1;
-                            };
-                            if (_err != null) {
-                                _gotoNext = 3440112i32;
-                            } else {
-                                _gotoNext = 3440142i32;
-                            };
-                        };
-                    } else if (__value__ == (3440112i32)) {
-=======
                         _gotoNext = 3532369i32;
                     } else if (__value__ == (3530052i32)) {
                         _before_3530075 = _t_3528984?.__copy__();
@@ -713,7 +408,6 @@
                             };
                         };
                     } else if (__value__ == (3530292i32)) {
->>>>>>> 1598d646
                         {
                             final __ret__:{ var _0 : stdgo.Ref<stdgo._internal.regexp.syntax.Syntax_regexp.Regexp>; var _1 : stdgo.Error; } = {
                                 final __tmp__:{ var _0 : stdgo.Ref<stdgo._internal.regexp.syntax.Syntax_regexp.Regexp>; var _1 : stdgo.Error; } = { _0 : null, _1 : _err };
@@ -728,42 +422,6 @@
                             };
                             return __ret__;
                         };
-<<<<<<< HEAD
-                        _gotoNext = 3440142i32;
-                    } else if (__value__ == (3440142i32)) {
-                        _repeat_3438828 = _before_3439895?.__copy__();
-                        _t_3438804 = _after_3440020?.__copy__();
-                        _gotoNext = 3442189i32;
-                    } else if (__value__ == (3440173i32)) {
-                        _op_3438730 = (17 : stdgo._internal.regexp.syntax.Syntax_op.Op);
-                        _before_3440203 = _t_3438804?.__copy__();
-                        {
-                            var __tmp__ = @:check2 _p_3438692._parseRepeat(_t_3438804?.__copy__());
-                            _min_3440218 = @:tmpset0 __tmp__._0;
-                            _max_3440223 = @:tmpset0 __tmp__._1;
-                            _after_3440228 = @:tmpset0 __tmp__._2?.__copy__();
-                            _ok_3440235 = @:tmpset0 __tmp__._3;
-                        };
-                        if (!_ok_3440235) {
-                            _gotoNext = 3440268i32;
-                        } else {
-                            _gotoNext = 3440376i32;
-                        };
-                    } else if (__value__ == (3440268i32)) {
-                        @:check2 _p_3438692._literal((123 : stdgo.GoInt32));
-                        _t_3438804 = (_t_3438804.__slice__((1 : stdgo.GoInt)) : stdgo.GoString)?.__copy__();
-                        _gotoNext = 3442189i32;
-                    } else if (__value__ == (3440376i32)) {
-                        if (((((_min_3440218 < (0 : stdgo.GoInt) : Bool) || (_min_3440218 > (1000 : stdgo.GoInt) : Bool) : Bool) || (_max_3440223 > (1000 : stdgo.GoInt) : Bool) : Bool) || ((_max_3440223 >= (0 : stdgo.GoInt) : Bool) && (_min_3440218 > _max_3440223 : Bool) : Bool) : Bool)) {
-                            _gotoNext = 3440440i32;
-                        } else {
-                            _gotoNext = 3440590i32;
-                        };
-                    } else if (__value__ == (3440440i32)) {
-                        {
-                            final __ret__:{ var _0 : stdgo.Ref<stdgo._internal.regexp.syntax.Syntax_regexp.Regexp>; var _1 : stdgo.Error; } = {
-                                final __tmp__:{ var _0 : stdgo.Ref<stdgo._internal.regexp.syntax.Syntax_regexp.Regexp>; var _1 : stdgo.Error; } = { _0 : null, _1 : stdgo.Go.asInterface((stdgo.Go.setRef((new stdgo._internal.regexp.syntax.Syntax_error.Error((("invalid repeat count" : stdgo.GoString) : stdgo._internal.regexp.syntax.Syntax_errorcode.ErrorCode), (_before_3440203.__slice__(0, ((_before_3440203.length) - (_after_3440228.length) : stdgo.GoInt)) : stdgo.GoString)?.__copy__()) : stdgo._internal.regexp.syntax.Syntax_error.Error)) : stdgo.Ref<stdgo._internal.regexp.syntax.Syntax_error.Error>)) };
-=======
                         _gotoNext = 3530322i32;
                     } else if (__value__ == (3530322i32)) {
                         _repeat_3529008 = _before_3530075?.__copy__();
@@ -798,35 +456,17 @@
                         {
                             final __ret__:{ var _0 : stdgo.Ref<stdgo._internal.regexp.syntax.Syntax_regexp.Regexp>; var _1 : stdgo.Error; } = {
                                 final __tmp__:{ var _0 : stdgo.Ref<stdgo._internal.regexp.syntax.Syntax_regexp.Regexp>; var _1 : stdgo.Error; } = { _0 : null, _1 : stdgo.Go.asInterface((stdgo.Go.setRef((new stdgo._internal.regexp.syntax.Syntax_error.Error((("invalid repeat count" : stdgo.GoString) : stdgo._internal.regexp.syntax.Syntax_errorcode.ErrorCode), (_before_3530383.__slice__(0, ((_before_3530383.length) - (_after_3530408.length) : stdgo.GoInt)) : stdgo.GoString)?.__copy__()) : stdgo._internal.regexp.syntax.Syntax_error.Error)) : stdgo.Ref<stdgo._internal.regexp.syntax.Syntax_error.Error>)) };
->>>>>>> 1598d646
-                                _0 = __tmp__._0;
-                                _err = __tmp__._1;
-                                __tmp__;
-                            };
-                            for (defer in __deferstack__) {
-                                if (defer.ran) continue;
-                                defer.ran = true;
-                                defer.f();
-                            };
-                            return __ret__;
-                        };
-<<<<<<< HEAD
-                        _gotoNext = 3440590i32;
-                    } else if (__value__ == (3440590i32)) {
-                        {
-                            {
-                                var __tmp__ = @:check2 _p_3438692._repeat(_op_3438730, _min_3440218, _max_3440223, _before_3440203?.__copy__(), _after_3440228?.__copy__(), _lastRepeat_3438746?.__copy__());
-                                _after_3440228 = @:tmpset0 __tmp__._0?.__copy__();
-                                _err = @:tmpset0 __tmp__._1;
-                            };
-                            if (_err != null) {
-                                _gotoNext = 3440668i32;
-                            } else {
-                                _gotoNext = 3440698i32;
-                            };
-                        };
-                    } else if (__value__ == (3440668i32)) {
-=======
+                                _0 = __tmp__._0;
+                                _err = __tmp__._1;
+                                __tmp__;
+                            };
+                            for (defer in __deferstack__) {
+                                if (defer.ran) continue;
+                                defer.ran = true;
+                                defer.f();
+                            };
+                            return __ret__;
+                        };
                         _gotoNext = 3530770i32;
                     } else if (__value__ == (3530770i32)) {
                         {
@@ -842,7 +482,6 @@
                             };
                         };
                     } else if (__value__ == (3530848i32)) {
->>>>>>> 1598d646
                         {
                             final __ret__:{ var _0 : stdgo.Ref<stdgo._internal.regexp.syntax.Syntax_regexp.Regexp>; var _1 : stdgo.Error; } = {
                                 final __tmp__:{ var _0 : stdgo.Ref<stdgo._internal.regexp.syntax.Syntax_regexp.Regexp>; var _1 : stdgo.Error; } = { _0 : null, _1 : _err };
@@ -857,59 +496,6 @@
                             };
                             return __ret__;
                         };
-<<<<<<< HEAD
-                        _gotoNext = 3440698i32;
-                    } else if (__value__ == (3440698i32)) {
-                        _repeat_3438828 = _before_3440203?.__copy__();
-                        _t_3438804 = _after_3440228?.__copy__();
-                        _gotoNext = 3442189i32;
-                    } else if (__value__ == (3440729i32)) {
-                        if ((((_p_3438692._flags & (64 : stdgo._internal.regexp.syntax.Syntax_flags.Flags) : stdgo._internal.regexp.syntax.Syntax_flags.Flags) != (0 : stdgo._internal.regexp.syntax.Syntax_flags.Flags)) && ((_t_3438804.length) >= (2 : stdgo.GoInt) : Bool) : Bool)) {
-                            _gotoNext = 3440780i32;
-                        } else {
-                            _gotoNext = 3441504i32;
-                        };
-                    } else if (__value__ == (3440780i32)) {
-                        _gotoNext = 3440786i32;
-                    } else if (__value__ == (3440786i32)) {
-                        {
-                            final __value__ = _t_3438804[(1 : stdgo.GoInt)];
-                            if (__value__ == ((65 : stdgo.GoUInt8))) {
-                                _gotoNext = 3440804i32;
-                            } else if (__value__ == ((98 : stdgo.GoUInt8))) {
-                                _gotoNext = 3440877i32;
-                            } else if (__value__ == ((66 : stdgo.GoUInt8))) {
-                                _gotoNext = 3440953i32;
-                            } else if (__value__ == ((67 : stdgo.GoUInt8))) {
-                                _gotoNext = 3441031i32;
-                            } else if (__value__ == ((81 : stdgo.GoUInt8))) {
-                                _gotoNext = 3441126i32;
-                            } else if (__value__ == ((122 : stdgo.GoUInt8))) {
-                                _gotoNext = 3441422i32;
-                            } else {
-                                _gotoNext = 3441504i32;
-                            };
-                        };
-                    } else if (__value__ == (3440804i32)) {
-                        @:check2 _p_3438692._op((9 : stdgo._internal.regexp.syntax.Syntax_op.Op));
-                        _t_3438804 = (_t_3438804.__slice__((2 : stdgo.GoInt)) : stdgo.GoString)?.__copy__();
-                        bigSwitchBreak = true;
-                        _gotoNext = 3438855i32;
-                    } else if (__value__ == (3440877i32)) {
-                        @:check2 _p_3438692._op((11 : stdgo._internal.regexp.syntax.Syntax_op.Op));
-                        _t_3438804 = (_t_3438804.__slice__((2 : stdgo.GoInt)) : stdgo.GoString)?.__copy__();
-                        bigSwitchBreak = true;
-                        _gotoNext = 3438855i32;
-                    } else if (__value__ == (3440953i32)) {
-                        @:check2 _p_3438692._op((12 : stdgo._internal.regexp.syntax.Syntax_op.Op));
-                        _t_3438804 = (_t_3438804.__slice__((2 : stdgo.GoInt)) : stdgo.GoString)?.__copy__();
-                        bigSwitchBreak = true;
-                        _gotoNext = 3438855i32;
-                    } else if (__value__ == (3441031i32)) {
-                        {
-                            final __ret__:{ var _0 : stdgo.Ref<stdgo._internal.regexp.syntax.Syntax_regexp.Regexp>; var _1 : stdgo.Error; } = {
-                                final __tmp__:{ var _0 : stdgo.Ref<stdgo._internal.regexp.syntax.Syntax_regexp.Regexp>; var _1 : stdgo.Error; } = { _0 : null, _1 : stdgo.Go.asInterface((stdgo.Go.setRef((new stdgo._internal.regexp.syntax.Syntax_error.Error((("invalid escape sequence" : stdgo.GoString) : stdgo._internal.regexp.syntax.Syntax_errorcode.ErrorCode), (_t_3438804.__slice__(0, (2 : stdgo.GoInt)) : stdgo.GoString)?.__copy__()) : stdgo._internal.regexp.syntax.Syntax_error.Error)) : stdgo.Ref<stdgo._internal.regexp.syntax.Syntax_error.Error>)) };
-=======
                         _gotoNext = 3530878i32;
                     } else if (__value__ == (3530878i32)) {
                         _repeat_3529008 = _before_3530383?.__copy__();
@@ -961,51 +547,17 @@
                         {
                             final __ret__:{ var _0 : stdgo.Ref<stdgo._internal.regexp.syntax.Syntax_regexp.Regexp>; var _1 : stdgo.Error; } = {
                                 final __tmp__:{ var _0 : stdgo.Ref<stdgo._internal.regexp.syntax.Syntax_regexp.Regexp>; var _1 : stdgo.Error; } = { _0 : null, _1 : stdgo.Go.asInterface((stdgo.Go.setRef((new stdgo._internal.regexp.syntax.Syntax_error.Error((("invalid escape sequence" : stdgo.GoString) : stdgo._internal.regexp.syntax.Syntax_errorcode.ErrorCode), (_t_3528984.__slice__(0, (2 : stdgo.GoInt)) : stdgo.GoString)?.__copy__()) : stdgo._internal.regexp.syntax.Syntax_error.Error)) : stdgo.Ref<stdgo._internal.regexp.syntax.Syntax_error.Error>)) };
->>>>>>> 1598d646
-                                _0 = __tmp__._0;
-                                _err = __tmp__._1;
-                                __tmp__;
-                            };
-                            for (defer in __deferstack__) {
-                                if (defer.ran) continue;
-                                defer.ran = true;
-                                defer.f();
-                            };
-                            return __ret__;
-                        };
-<<<<<<< HEAD
-                        _gotoNext = 3441504i32;
-                    } else if (__value__ == (3441126i32)) {
-                        {
-                            var __tmp__ = stdgo._internal.strings.Strings_cut.cut((_t_3438804.__slice__((2 : stdgo.GoInt)) : stdgo.GoString)?.__copy__(), ("\\E" : stdgo.GoString));
-                            _lit_3441191 = @:tmpset0 __tmp__._0?.__copy__();
-                            _t_3438804 = @:tmpset0 __tmp__._1?.__copy__();
-                        };
-                        var __blank__ = 0i32;
-                        _gotoNext = 3441249i32;
-                    } else if (__value__ == (3441249i32)) {
-                        if (_lit_3441191 != ((stdgo.Go.str() : stdgo.GoString))) {
-                            _gotoNext = 3441263i32;
-                        } else {
-                            _gotoNext = 3441402i32;
-                        };
-                    } else if (__value__ == (3441263i32)) {
-                        {
-                            var __tmp__ = stdgo._internal.regexp.syntax.Syntax__nextrune._nextRune(_lit_3441191?.__copy__());
-                            _c_3441271 = @:tmpset0 __tmp__._0;
-                            _rest_3441274 = @:tmpset0 __tmp__._1?.__copy__();
-                            _err_3441280 = @:tmpset0 __tmp__._2;
-                        };
-                        if (_err_3441280 != null) {
-                            _gotoNext = 3441321i32;
-                        } else {
-                            _gotoNext = 3441360i32;
-                        };
-                    } else if (__value__ == (3441321i32)) {
-                        {
-                            final __ret__:{ var _0 : stdgo.Ref<stdgo._internal.regexp.syntax.Syntax_regexp.Regexp>; var _1 : stdgo.Error; } = {
-                                final __tmp__:{ var _0 : stdgo.Ref<stdgo._internal.regexp.syntax.Syntax_regexp.Regexp>; var _1 : stdgo.Error; } = { _0 : null, _1 : _err_3441280 };
-=======
+                                _0 = __tmp__._0;
+                                _err = __tmp__._1;
+                                __tmp__;
+                            };
+                            for (defer in __deferstack__) {
+                                if (defer.ran) continue;
+                                defer.ran = true;
+                                defer.f();
+                            };
+                            return __ret__;
+                        };
                         _gotoNext = 3531684i32;
                     } else if (__value__ == (3531306i32)) {
                         {
@@ -1037,57 +589,17 @@
                         {
                             final __ret__:{ var _0 : stdgo.Ref<stdgo._internal.regexp.syntax.Syntax_regexp.Regexp>; var _1 : stdgo.Error; } = {
                                 final __tmp__:{ var _0 : stdgo.Ref<stdgo._internal.regexp.syntax.Syntax_regexp.Regexp>; var _1 : stdgo.Error; } = { _0 : null, _1 : _err_3531460 };
->>>>>>> 1598d646
-                                _0 = __tmp__._0;
-                                _err = __tmp__._1;
-                                __tmp__;
-                            };
-                            for (defer in __deferstack__) {
-                                if (defer.ran) continue;
-                                defer.ran = true;
-                                defer.f();
-                            };
-                            return __ret__;
-                        };
-<<<<<<< HEAD
-                        _gotoNext = 3441360i32;
-                    } else if (__value__ == (3441360i32)) {
-                        @:check2 _p_3438692._literal(_c_3441271);
-                        _lit_3441191 = _rest_3441274?.__copy__();
-                        _gotoNext = 3441249i32;
-                    } else if (__value__ == (3441402i32)) {
-                        bigSwitchBreak = true;
-                        _gotoNext = 3438855i32;
-                    } else if (__value__ == (3441422i32)) {
-                        @:check2 _p_3438692._op((10 : stdgo._internal.regexp.syntax.Syntax_op.Op));
-                        _t_3438804 = (_t_3438804.__slice__((2 : stdgo.GoInt)) : stdgo.GoString)?.__copy__();
-                        bigSwitchBreak = true;
-                        _gotoNext = 3438855i32;
-                    } else if (__value__ == (3441504i32)) {
-                        _re_3441504 = @:check2 _p_3438692._newRegexp((4 : stdgo._internal.regexp.syntax.Syntax_op.Op));
-                        (@:checkr _re_3441504 ?? throw "null pointer dereference").flags = _p_3438692._flags;
-                        if ((((_t_3438804.length) >= (2 : stdgo.GoInt) : Bool) && (((_t_3438804[(1 : stdgo.GoInt)] == (112 : stdgo.GoUInt8)) || (_t_3438804[(1 : stdgo.GoInt)] == (80 : stdgo.GoUInt8)) : Bool)) : Bool)) {
-                            _gotoNext = 3441660i32;
-                        } else {
-                            _gotoNext = 3441902i32;
-                        };
-                    } else if (__value__ == (3441660i32)) {
-                        {
-                            var __tmp__ = @:check2 _p_3438692._parseUnicodeClass(_t_3438804?.__copy__(), ((@:checkr _re_3441504 ?? throw "null pointer dereference").rune0.__slice__(0, (0 : stdgo.GoInt)) : stdgo.Slice<stdgo.GoInt32>));
-                            _r_3441666 = @:tmpset0 __tmp__._0;
-                            _rest_3441669 = @:tmpset0 __tmp__._1?.__copy__();
-                            _err_3441675 = @:tmpset0 __tmp__._2;
-                        };
-                        if (_err_3441675 != null) {
-                            _gotoNext = 3441737i32;
-                        } else {
-                            _gotoNext = 3441770i32;
-                        };
-                    } else if (__value__ == (3441737i32)) {
-                        {
-                            final __ret__:{ var _0 : stdgo.Ref<stdgo._internal.regexp.syntax.Syntax_regexp.Regexp>; var _1 : stdgo.Error; } = {
-                                final __tmp__:{ var _0 : stdgo.Ref<stdgo._internal.regexp.syntax.Syntax_regexp.Regexp>; var _1 : stdgo.Error; } = { _0 : null, _1 : _err_3441675 };
-=======
+                                _0 = __tmp__._0;
+                                _err = __tmp__._1;
+                                __tmp__;
+                            };
+                            for (defer in __deferstack__) {
+                                if (defer.ran) continue;
+                                defer.ran = true;
+                                defer.f();
+                            };
+                            return __ret__;
+                        };
                         _gotoNext = 3531540i32;
                     } else if (__value__ == (3531540i32)) {
                         @:check2 _p_3528872._literal(_c_3531451);
@@ -1125,68 +637,17 @@
                         {
                             final __ret__:{ var _0 : stdgo.Ref<stdgo._internal.regexp.syntax.Syntax_regexp.Regexp>; var _1 : stdgo.Error; } = {
                                 final __tmp__:{ var _0 : stdgo.Ref<stdgo._internal.regexp.syntax.Syntax_regexp.Regexp>; var _1 : stdgo.Error; } = { _0 : null, _1 : _err_3531855 };
->>>>>>> 1598d646
-                                _0 = __tmp__._0;
-                                _err = __tmp__._1;
-                                __tmp__;
-                            };
-                            for (defer in __deferstack__) {
-                                if (defer.ran) continue;
-                                defer.ran = true;
-                                defer.f();
-                            };
-                            return __ret__;
-                        };
-<<<<<<< HEAD
-                        _gotoNext = 3441770i32;
-                    } else if (__value__ == (3441770i32)) {
-                        if (_r_3441666 != null) {
-                            _gotoNext = 3441782i32;
-                        } else {
-                            _gotoNext = 3441902i32;
-                        };
-                    } else if (__value__ == (3441782i32)) {
-                        (@:checkr _re_3441504 ?? throw "null pointer dereference").rune = _r_3441666;
-                        _t_3438804 = _rest_3441669?.__copy__();
-                        @:check2 _p_3438692._push(_re_3441504);
-                        bigSwitchBreak = true;
-                        _gotoNext = 3438855i32;
-                    } else if (__value__ == (3441902i32)) {
-                        {
-                            {
-                                var __tmp__ = @:check2 _p_3438692._parsePerlClassEscape(_t_3438804?.__copy__(), ((@:checkr _re_3441504 ?? throw "null pointer dereference").rune0.__slice__(0, (0 : stdgo.GoInt)) : stdgo.Slice<stdgo.GoInt32>));
-                                _r_3441905 = @:tmpset0 __tmp__._0;
-                                _rest_3441908 = @:tmpset0 __tmp__._1?.__copy__();
-                            };
-                            if (_r_3441905 != null) {
-                                _gotoNext = 3441966i32;
-                            } else {
-                                _gotoNext = 3442040i32;
-                            };
-                        };
-                    } else if (__value__ == (3441966i32)) {
-                        (@:checkr _re_3441504 ?? throw "null pointer dereference").rune = _r_3441905;
-                        _t_3438804 = _rest_3441908?.__copy__();
-                        @:check2 _p_3438692._push(_re_3441504);
-                        bigSwitchBreak = true;
-                        _gotoNext = 3438855i32;
-                    } else if (__value__ == (3442040i32)) {
-                        @:check2 _p_3438692._reuse(_re_3441504);
-                        {
-                            {
-                                var __tmp__ = @:check2 _p_3438692._parseEscape(_t_3438804?.__copy__());
-                                _c_3438712 = @:tmpset0 __tmp__._0;
-                                _t_3438804 = @:tmpset0 __tmp__._1?.__copy__();
-                                _err = @:tmpset0 __tmp__._2;
-                            };
-                            if (_err != null) {
-                                _gotoNext = 3442140i32;
-                            } else {
-                                _gotoNext = 3442170i32;
-                            };
-                        };
-                    } else if (__value__ == (3442140i32)) {
-=======
+                                _0 = __tmp__._0;
+                                _err = __tmp__._1;
+                                __tmp__;
+                            };
+                            for (defer in __deferstack__) {
+                                if (defer.ran) continue;
+                                defer.ran = true;
+                                defer.f();
+                            };
+                            return __ret__;
+                        };
                         _gotoNext = 3531950i32;
                     } else if (__value__ == (3531950i32)) {
                         if (_r_3531846 != null) {
@@ -1235,7 +696,6 @@
                             };
                         };
                     } else if (__value__ == (3532320i32)) {
->>>>>>> 1598d646
                         {
                             final __ret__:{ var _0 : stdgo.Ref<stdgo._internal.regexp.syntax.Syntax_regexp.Regexp>; var _1 : stdgo.Error; } = {
                                 final __tmp__:{ var _0 : stdgo.Ref<stdgo._internal.regexp.syntax.Syntax_regexp.Regexp>; var _1 : stdgo.Error; } = { _0 : null, _1 : _err };
@@ -1250,34 +710,6 @@
                             };
                             return __ret__;
                         };
-<<<<<<< HEAD
-                        _gotoNext = 3442170i32;
-                    } else if (__value__ == (3442170i32)) {
-                        @:check2 _p_3438692._literal(_c_3438712);
-                        _gotoNext = 3442189i32;
-                    } else if (__value__ == (3442189i32)) {
-                        _lastRepeat_3438746 = _repeat_3438828?.__copy__();
-                        _gotoNext = 3438812i32;
-                    } else if (__value__ == (3442214i32)) {
-                        @:check2 _p_3438692._concat();
-                        if (@:check2 _p_3438692._swapVerticalBar()) {
-                            _gotoNext = 3442249i32;
-                        } else {
-                            _gotoNext = 3442314i32;
-                        };
-                    } else if (__value__ == (3442249i32)) {
-                        _p_3438692._stack = (_p_3438692._stack.__slice__(0, ((_p_3438692._stack.length) - (1 : stdgo.GoInt) : stdgo.GoInt)) : stdgo.Slice<stdgo.Ref<stdgo._internal.regexp.syntax.Syntax_regexp.Regexp>>);
-                        _gotoNext = 3442314i32;
-                    } else if (__value__ == (3442314i32)) {
-                        @:check2 _p_3438692._alternate();
-                        _n_3442330 = (_p_3438692._stack.length);
-                        if (_n_3442330 != ((1 : stdgo.GoInt))) {
-                            _gotoNext = 3442359i32;
-                        } else {
-                            _gotoNext = 3442406i32;
-                        };
-                    } else if (__value__ == (3442359i32)) {
-=======
                         _gotoNext = 3532350i32;
                     } else if (__value__ == (3532350i32)) {
                         @:check2 _p_3528872._literal(_c_3528892);
@@ -1304,7 +736,6 @@
                             _gotoNext = 3532586i32;
                         };
                     } else if (__value__ == (3532539i32)) {
->>>>>>> 1598d646
                         {
                             final __ret__:{ var _0 : stdgo.Ref<stdgo._internal.regexp.syntax.Syntax_regexp.Regexp>; var _1 : stdgo.Error; } = {
                                 final __tmp__:{ var _0 : stdgo.Ref<stdgo._internal.regexp.syntax.Syntax_regexp.Regexp>; var _1 : stdgo.Error; } = { _0 : null, _1 : stdgo.Go.asInterface((stdgo.Go.setRef((new stdgo._internal.regexp.syntax.Syntax_error.Error((("missing closing )" : stdgo.GoString) : stdgo._internal.regexp.syntax.Syntax_errorcode.ErrorCode), _s?.__copy__()) : stdgo._internal.regexp.syntax.Syntax_error.Error)) : stdgo.Ref<stdgo._internal.regexp.syntax.Syntax_error.Error>)) };
@@ -1319,19 +750,11 @@
                             };
                             return __ret__;
                         };
-<<<<<<< HEAD
-                        _gotoNext = 3442406i32;
-                    } else if (__value__ == (3442406i32)) {
-                        {
-                            final __ret__:{ var _0 : stdgo.Ref<stdgo._internal.regexp.syntax.Syntax_regexp.Regexp>; var _1 : stdgo.Error; } = {
-                                final __tmp__:{ var _0 : stdgo.Ref<stdgo._internal.regexp.syntax.Syntax_regexp.Regexp>; var _1 : stdgo.Error; } = { _0 : _p_3438692._stack[(0 : stdgo.GoInt)], _1 : (null : stdgo.Error) };
-=======
                         _gotoNext = 3532586i32;
                     } else if (__value__ == (3532586i32)) {
                         {
                             final __ret__:{ var _0 : stdgo.Ref<stdgo._internal.regexp.syntax.Syntax_regexp.Regexp>; var _1 : stdgo.Error; } = {
                                 final __tmp__:{ var _0 : stdgo.Ref<stdgo._internal.regexp.syntax.Syntax_regexp.Regexp>; var _1 : stdgo.Error; } = { _0 : _p_3528872._stack[(0 : stdgo.GoInt)], _1 : (null : stdgo.Error) };
->>>>>>> 1598d646
                                 _0 = __tmp__._0;
                                 _err = __tmp__._1;
                                 __tmp__;
