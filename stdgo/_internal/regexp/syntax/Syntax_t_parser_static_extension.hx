--- conflicted
+++ resolved
@@ -353,17 +353,6 @@
     static public function _parseEscape( _p:stdgo.Ref<stdgo._internal.regexp.syntax.Syntax_t_parser.T_parser>, _s:stdgo.GoString):{ var _0 : stdgo.GoInt32; var _1 : stdgo.GoString; var _2 : stdgo.Error; } {
         @:recv var _p:stdgo.Ref<stdgo._internal.regexp.syntax.Syntax_t_parser.T_parser> = _p;
         var _r = (0 : stdgo.GoInt32), _rest = ("" : stdgo.GoString), _err = (null : stdgo.Error);
-<<<<<<< HEAD
-        var _y_3452160:stdgo.GoInt32 = (0 : stdgo.GoInt32);
-        var _i_3451175:stdgo.GoInt = (0 : stdgo.GoInt);
-        var _err_3450409:stdgo.Error = (null : stdgo.Error);
-        var _v_3451838:stdgo.GoInt32 = (0 : stdgo.GoInt32);
-        var _nhex_3451656:stdgo.GoInt = (0 : stdgo.GoInt);
-        var _c_3450501:stdgo.GoInt32 = (0 : stdgo.GoInt32);
-        var _t_3450423:stdgo.GoString = ("" : stdgo.GoString);
-        var switchBreak = false;
-        var _x_3452076:stdgo.GoInt32 = (0 : stdgo.GoInt32);
-=======
         var _x_3542256:stdgo.GoInt32 = (0 : stdgo.GoInt32);
         var _v_3542018:stdgo.GoInt32 = (0 : stdgo.GoInt32);
         var _y_3542340:stdgo.GoInt32 = (0 : stdgo.GoInt32);
@@ -373,22 +362,12 @@
         var _nhex_3541836:stdgo.GoInt = (0 : stdgo.GoInt);
         var _i_3541355:stdgo.GoInt = (0 : stdgo.GoInt);
         var _err_3540589:stdgo.Error = (null : stdgo.Error);
->>>>>>> 1598d646
         var _gotoNext = 0i32;
         var __blank__ = _gotoNext == ((0i32 : stdgo.GoInt));
         while (_gotoNext != ((-1i32 : stdgo.GoInt))) {
             {
                 final __value__ = _gotoNext;
                 if (__value__ == (0i32)) {
-<<<<<<< HEAD
-                    _t_3450423 = (_s.__slice__((1 : stdgo.GoInt)) : stdgo.GoString)?.__copy__();
-                    if (_t_3450423 == ((stdgo.Go.str() : stdgo.GoString))) {
-                        _gotoNext = 3450446i32;
-                    } else {
-                        _gotoNext = 3450501i32;
-                    };
-                } else if (__value__ == (3450446i32)) {
-=======
                     _t_3540603 = (_s.__slice__((1 : stdgo.GoInt)) : stdgo.GoString)?.__copy__();
                     if (_t_3540603 == ((stdgo.Go.str() : stdgo.GoString))) {
                         _gotoNext = 3540626i32;
@@ -396,7 +375,6 @@
                         _gotoNext = 3540681i32;
                     };
                 } else if (__value__ == (3540626i32)) {
->>>>>>> 1598d646
                     return {
                         final __tmp__:{ var _0 : stdgo.GoInt32; var _1 : stdgo.GoString; var _2 : stdgo.Error; } = { _0 : (0 : stdgo.GoInt32), _1 : (stdgo.Go.str() : stdgo.GoString)?.__copy__(), _2 : stdgo.Go.asInterface((stdgo.Go.setRef((new stdgo._internal.regexp.syntax.Syntax_error.Error((("trailing backslash at end of expression" : stdgo.GoString) : stdgo._internal.regexp.syntax.Syntax_errorcode.ErrorCode), (stdgo.Go.str() : stdgo.GoString)?.__copy__()) : stdgo._internal.regexp.syntax.Syntax_error.Error)) : stdgo.Ref<stdgo._internal.regexp.syntax.Syntax_error.Error>)) };
                         _r = __tmp__._0;
@@ -404,24 +382,6 @@
                         _err = __tmp__._2;
                         __tmp__;
                     };
-<<<<<<< HEAD
-                    _gotoNext = 3450501i32;
-                } else if (__value__ == (3450501i32)) {
-                    {
-                        var __tmp__ = stdgo._internal.regexp.syntax.Syntax__nextrune._nextRune(_t_3450423?.__copy__());
-                        _c_3450501 = @:tmpset0 __tmp__._0;
-                        _t_3450423 = @:tmpset0 __tmp__._1?.__copy__();
-                        _err_3450409 = @:tmpset0 __tmp__._2;
-                    };
-                    if (_err_3450409 != null) {
-                        _gotoNext = 3450541i32;
-                    } else {
-                        _gotoNext = 3450567i32;
-                    };
-                } else if (__value__ == (3450541i32)) {
-                    return {
-                        final __tmp__:{ var _0 : stdgo.GoInt32; var _1 : stdgo.GoString; var _2 : stdgo.Error; } = { _0 : (0 : stdgo.GoInt32), _1 : (stdgo.Go.str() : stdgo.GoString)?.__copy__(), _2 : _err_3450409 };
-=======
                     _gotoNext = 3540681i32;
                 } else if (__value__ == (3540681i32)) {
                     {
@@ -438,57 +398,11 @@
                 } else if (__value__ == (3540721i32)) {
                     return {
                         final __tmp__:{ var _0 : stdgo.GoInt32; var _1 : stdgo.GoString; var _2 : stdgo.Error; } = { _0 : (0 : stdgo.GoInt32), _1 : (stdgo.Go.str() : stdgo.GoString)?.__copy__(), _2 : _err_3540589 };
->>>>>>> 1598d646
                         _r = __tmp__._0;
                         _rest = __tmp__._1;
                         _err = __tmp__._2;
                         __tmp__;
                     };
-<<<<<<< HEAD
-                    _gotoNext = 3450567i32;
-                } else if (__value__ == (3450567i32)) {
-                    _gotoNext = 3450567i32;
-                    switchBreak = false;
-                    _gotoNext = 3450576i32;
-                } else if (__value__ == (3450576i32)) {
-                    if (!switchBreak) {
-                        {
-                            final __value__ = _c_3450501;
-                            if (__value__ == ((49 : stdgo.GoInt32)) || __value__ == ((50 : stdgo.GoInt32)) || __value__ == ((51 : stdgo.GoInt32)) || __value__ == ((52 : stdgo.GoInt32)) || __value__ == ((53 : stdgo.GoInt32)) || __value__ == ((54 : stdgo.GoInt32)) || __value__ == ((55 : stdgo.GoInt32))) {
-                                _gotoNext = 3450916i32;
-                            } else if (__value__ == ((48 : stdgo.GoInt32))) {
-                                _gotoNext = 3451088i32;
-                            } else if (__value__ == ((120 : stdgo.GoInt32))) {
-                                _gotoNext = 3451348i32;
-                            } else if (__value__ == ((97 : stdgo.GoInt32))) {
-                                _gotoNext = 3452541i32;
-                            } else if (__value__ == ((102 : stdgo.GoInt32))) {
-                                _gotoNext = 3452574i32;
-                            } else if (__value__ == ((110 : stdgo.GoInt32))) {
-                                _gotoNext = 3452607i32;
-                            } else if (__value__ == ((114 : stdgo.GoInt32))) {
-                                _gotoNext = 3452640i32;
-                            } else if (__value__ == ((116 : stdgo.GoInt32))) {
-                                _gotoNext = 3452673i32;
-                            } else if (__value__ == ((118 : stdgo.GoInt32))) {
-                                _gotoNext = 3452706i32;
-                            } else {
-                                _gotoNext = 3450588i32;
-                            };
-                        };
-                    } else {
-                        _gotoNext = 3452742i32;
-                    };
-                } else if (__value__ == (3450588i32)) {
-                    if (((_c_3450501 < (128 : stdgo.GoInt32) : Bool) && !stdgo._internal.regexp.syntax.Syntax__isalnum._isalnum(_c_3450501) : Bool)) {
-                        _gotoNext = 3450635i32;
-                    } else {
-                        _gotoNext = 3452742i32;
-                    };
-                } else if (__value__ == (3450635i32)) {
-                    return {
-                        final __tmp__:{ var _0 : stdgo.GoInt32; var _1 : stdgo.GoString; var _2 : stdgo.Error; } = { _0 : _c_3450501, _1 : _t_3450423?.__copy__(), _2 : (null : stdgo.Error) };
-=======
                     _gotoNext = 3540747i32;
                 } else if (__value__ == (3540747i32)) {
                     _gotoNext = 3540747i32;
@@ -532,51 +446,11 @@
                 } else if (__value__ == (3540815i32)) {
                     return {
                         final __tmp__:{ var _0 : stdgo.GoInt32; var _1 : stdgo.GoString; var _2 : stdgo.Error; } = { _0 : _c_3540681, _1 : _t_3540603?.__copy__(), _2 : (null : stdgo.Error) };
->>>>>>> 1598d646
                         _r = __tmp__._0;
                         _rest = __tmp__._1;
                         _err = __tmp__._2;
                         __tmp__;
                     };
-<<<<<<< HEAD
-                    _gotoNext = 3452742i32;
-                } else if (__value__ == (3450916i32)) {
-                    if (((_t_3450423 == ((stdgo.Go.str() : stdgo.GoString)) || (_t_3450423[(0 : stdgo.GoInt)] < (48 : stdgo.GoUInt8) : Bool) : Bool) || (_t_3450423[(0 : stdgo.GoInt)] > (55 : stdgo.GoUInt8) : Bool) : Bool)) {
-                        _gotoNext = 3451058i32;
-                    } else {
-                        _gotoNext = 3451075i32;
-                    };
-                } else if (__value__ == (3451058i32)) {
-                    _gotoNext = 3452742i32;
-                } else if (__value__ == (3451075i32)) {
-                    _gotoNext = 3451088i32;
-                } else if (__value__ == (3451088i32)) {
-                    _r = (_c_3450501 - (48 : stdgo.GoInt32) : stdgo.GoInt32);
-                    _i_3451175 = (1 : stdgo.GoInt);
-                    _gotoNext = 3451171i32;
-                } else if (__value__ == (3451171i32)) {
-                    if ((_i_3451175 < (3 : stdgo.GoInt) : Bool)) {
-                        _gotoNext = 3451194i32;
-                    } else {
-                        _gotoNext = 3451304i32;
-                    };
-                } else if (__value__ == (3451194i32)) {
-                    if (((_t_3450423 == ((stdgo.Go.str() : stdgo.GoString)) || (_t_3450423[(0 : stdgo.GoInt)] < (48 : stdgo.GoUInt8) : Bool) : Bool) || (_t_3450423[(0 : stdgo.GoInt)] > (55 : stdgo.GoUInt8) : Bool) : Bool)) {
-                        _gotoNext = 3451238i32;
-                    } else {
-                        _gotoNext = 3451258i32;
-                    };
-                } else if (__value__ == (3451238i32)) {
-                    _gotoNext = 3451304i32;
-                } else if (__value__ == (3451258i32)) {
-                    _r = (((_r * (8 : stdgo.GoInt32) : stdgo.GoInt32) + (_t_3450423[(0 : stdgo.GoInt)] : stdgo.GoInt32) : stdgo.GoInt32) - (48 : stdgo.GoInt32) : stdgo.GoInt32);
-                    _t_3450423 = (_t_3450423.__slice__((1 : stdgo.GoInt)) : stdgo.GoString)?.__copy__();
-                    _i_3451175++;
-                    _gotoNext = 3451171i32;
-                } else if (__value__ == (3451304i32)) {
-                    return {
-                        final __tmp__:{ var _0 : stdgo.GoInt32; var _1 : stdgo.GoString; var _2 : stdgo.Error; } = { _0 : _r, _1 : _t_3450423?.__copy__(), _2 : (null : stdgo.Error) };
-=======
                     _gotoNext = 3542922i32;
                 } else if (__value__ == (3541096i32)) {
                     if (((_t_3540603 == ((stdgo.Go.str() : stdgo.GoString)) || (_t_3540603[(0 : stdgo.GoInt)] < (48 : stdgo.GoUInt8) : Bool) : Bool) || (_t_3540603[(0 : stdgo.GoInt)] > (55 : stdgo.GoUInt8) : Bool) : Bool)) {
@@ -614,40 +488,11 @@
                 } else if (__value__ == (3541484i32)) {
                     return {
                         final __tmp__:{ var _0 : stdgo.GoInt32; var _1 : stdgo.GoString; var _2 : stdgo.Error; } = { _0 : _r, _1 : _t_3540603?.__copy__(), _2 : (null : stdgo.Error) };
->>>>>>> 1598d646
                         _r = __tmp__._0;
                         _rest = __tmp__._1;
                         _err = __tmp__._2;
                         __tmp__;
                     };
-<<<<<<< HEAD
-                    _gotoNext = 3452742i32;
-                } else if (__value__ == (3451348i32)) {
-                    if (_t_3450423 == ((stdgo.Go.str() : stdgo.GoString))) {
-                        _gotoNext = 3451371i32;
-                    } else {
-                        _gotoNext = 3451388i32;
-                    };
-                } else if (__value__ == (3451371i32)) {
-                    _gotoNext = 3452742i32;
-                } else if (__value__ == (3451388i32)) {
-                    {
-                        {
-                            var __tmp__ = stdgo._internal.regexp.syntax.Syntax__nextrune._nextRune(_t_3450423?.__copy__());
-                            _c_3450501 = @:tmpset0 __tmp__._0;
-                            _t_3450423 = @:tmpset0 __tmp__._1?.__copy__();
-                            _err_3450409 = @:tmpset0 __tmp__._2;
-                        };
-                        if (_err_3450409 != null) {
-                            _gotoNext = 3451427i32;
-                        } else {
-                            _gotoNext = 3451456i32;
-                        };
-                    };
-                } else if (__value__ == (3451427i32)) {
-                    return {
-                        final __tmp__:{ var _0 : stdgo.GoInt32; var _1 : stdgo.GoString; var _2 : stdgo.Error; } = { _0 : (0 : stdgo.GoInt32), _1 : (stdgo.Go.str() : stdgo.GoString)?.__copy__(), _2 : _err_3450409 };
-=======
                     _gotoNext = 3542922i32;
                 } else if (__value__ == (3541528i32)) {
                     if (_t_3540603 == ((stdgo.Go.str() : stdgo.GoString))) {
@@ -674,58 +519,11 @@
                 } else if (__value__ == (3541607i32)) {
                     return {
                         final __tmp__:{ var _0 : stdgo.GoInt32; var _1 : stdgo.GoString; var _2 : stdgo.Error; } = { _0 : (0 : stdgo.GoInt32), _1 : (stdgo.Go.str() : stdgo.GoString)?.__copy__(), _2 : _err_3540589 };
->>>>>>> 1598d646
                         _r = __tmp__._0;
                         _rest = __tmp__._1;
                         _err = __tmp__._2;
                         __tmp__;
                     };
-<<<<<<< HEAD
-                    _gotoNext = 3451456i32;
-                } else if (__value__ == (3451456i32)) {
-                    if (_c_3450501 == ((123 : stdgo.GoInt32))) {
-                        _gotoNext = 3451468i32;
-                    } else {
-                        _gotoNext = 3452076i32;
-                    };
-                } else if (__value__ == (3451468i32)) {
-                    _nhex_3451656 = (0 : stdgo.GoInt);
-                    _r = (0 : stdgo.GoInt32);
-                    var __blank__ = 0i32;
-                    _gotoNext = 3451678i32;
-                } else if (__value__ == (3451678i32)) {
-                    if (true) {
-                        _gotoNext = 3451682i32;
-                    } else {
-                        _gotoNext = 3451980i32;
-                    };
-                } else if (__value__ == (3451682i32)) {
-                    if (_t_3450423 == ((stdgo.Go.str() : stdgo.GoString))) {
-                        _gotoNext = 3451699i32;
-                    } else {
-                        _gotoNext = 3451729i32;
-                    };
-                } else if (__value__ == (3451699i32)) {
-                    switchBreak = true;
-                    _gotoNext = 3450576i32;
-                } else if (__value__ == (3451729i32)) {
-                    {
-                        {
-                            var __tmp__ = stdgo._internal.regexp.syntax.Syntax__nextrune._nextRune(_t_3450423?.__copy__());
-                            _c_3450501 = @:tmpset0 __tmp__._0;
-                            _t_3450423 = @:tmpset0 __tmp__._1?.__copy__();
-                            _err_3450409 = @:tmpset0 __tmp__._2;
-                        };
-                        if (_err_3450409 != null) {
-                            _gotoNext = 3451768i32;
-                        } else {
-                            _gotoNext = 3451803i32;
-                        };
-                    };
-                } else if (__value__ == (3451768i32)) {
-                    return {
-                        final __tmp__:{ var _0 : stdgo.GoInt32; var _1 : stdgo.GoString; var _2 : stdgo.Error; } = { _0 : (0 : stdgo.GoInt32), _1 : (stdgo.Go.str() : stdgo.GoString)?.__copy__(), _2 : _err_3450409 };
-=======
                     _gotoNext = 3541636i32;
                 } else if (__value__ == (3541636i32)) {
                     if (_c_3540681 == ((123 : stdgo.GoInt32))) {
@@ -770,58 +568,11 @@
                 } else if (__value__ == (3541948i32)) {
                     return {
                         final __tmp__:{ var _0 : stdgo.GoInt32; var _1 : stdgo.GoString; var _2 : stdgo.Error; } = { _0 : (0 : stdgo.GoInt32), _1 : (stdgo.Go.str() : stdgo.GoString)?.__copy__(), _2 : _err_3540589 };
->>>>>>> 1598d646
                         _r = __tmp__._0;
                         _rest = __tmp__._1;
                         _err = __tmp__._2;
                         __tmp__;
                     };
-<<<<<<< HEAD
-                    _gotoNext = 3451803i32;
-                } else if (__value__ == (3451803i32)) {
-                    if (_c_3450501 == ((125 : stdgo.GoInt32))) {
-                        _gotoNext = 3451815i32;
-                    } else {
-                        _gotoNext = 3451838i32;
-                    };
-                } else if (__value__ == (3451815i32)) {
-                    _gotoNext = 3451980i32;
-                } else if (__value__ == (3451838i32)) {
-                    _v_3451838 = stdgo._internal.regexp.syntax.Syntax__unhex._unhex(_c_3450501);
-                    if ((_v_3451838 < (0 : stdgo.GoInt32) : Bool)) {
-                        _gotoNext = 3451865i32;
-                    } else {
-                        _gotoNext = 3451895i32;
-                    };
-                } else if (__value__ == (3451865i32)) {
-                    switchBreak = true;
-                    _gotoNext = 3450576i32;
-                } else if (__value__ == (3451895i32)) {
-                    _r = ((_r * (16 : stdgo.GoInt32) : stdgo.GoInt32) + _v_3451838 : stdgo.GoInt32);
-                    if ((_r > (1114111 : stdgo.GoInt32) : Bool)) {
-                        _gotoNext = 3451935i32;
-                    } else {
-                        _gotoNext = 3451965i32;
-                    };
-                } else if (__value__ == (3451935i32)) {
-                    switchBreak = true;
-                    _gotoNext = 3450576i32;
-                } else if (__value__ == (3451965i32)) {
-                    _nhex_3451656++;
-                    _gotoNext = 3451678i32;
-                } else if (__value__ == (3451980i32)) {
-                    if (_nhex_3451656 == ((0 : stdgo.GoInt))) {
-                        _gotoNext = 3451993i32;
-                    } else {
-                        _gotoNext = 3452020i32;
-                    };
-                } else if (__value__ == (3451993i32)) {
-                    switchBreak = true;
-                    _gotoNext = 3450576i32;
-                } else if (__value__ == (3452020i32)) {
-                    return {
-                        final __tmp__:{ var _0 : stdgo.GoInt32; var _1 : stdgo.GoString; var _2 : stdgo.Error; } = { _0 : _r, _1 : _t_3450423?.__copy__(), _2 : (null : stdgo.Error) };
-=======
                     _gotoNext = 3541983i32;
                 } else if (__value__ == (3541983i32)) {
                     if (_c_3540681 == ((125 : stdgo.GoInt32))) {
@@ -866,33 +617,11 @@
                 } else if (__value__ == (3542200i32)) {
                     return {
                         final __tmp__:{ var _0 : stdgo.GoInt32; var _1 : stdgo.GoString; var _2 : stdgo.Error; } = { _0 : _r, _1 : _t_3540603?.__copy__(), _2 : (null : stdgo.Error) };
->>>>>>> 1598d646
                         _r = __tmp__._0;
                         _rest = __tmp__._1;
                         _err = __tmp__._2;
                         __tmp__;
                     };
-<<<<<<< HEAD
-                    _gotoNext = 3452076i32;
-                } else if (__value__ == (3452076i32)) {
-                    _x_3452076 = stdgo._internal.regexp.syntax.Syntax__unhex._unhex(_c_3450501);
-                    {
-                        {
-                            var __tmp__ = stdgo._internal.regexp.syntax.Syntax__nextrune._nextRune(_t_3450423?.__copy__());
-                            _c_3450501 = @:tmpset0 __tmp__._0;
-                            _t_3450423 = @:tmpset0 __tmp__._1?.__copy__();
-                            _err_3450409 = @:tmpset0 __tmp__._2;
-                        };
-                        if (_err_3450409 != null) {
-                            _gotoNext = 3452131i32;
-                        } else {
-                            _gotoNext = 3452160i32;
-                        };
-                    };
-                } else if (__value__ == (3452131i32)) {
-                    return {
-                        final __tmp__:{ var _0 : stdgo.GoInt32; var _1 : stdgo.GoString; var _2 : stdgo.Error; } = { _0 : (0 : stdgo.GoInt32), _1 : (stdgo.Go.str() : stdgo.GoString)?.__copy__(), _2 : _err_3450409 };
-=======
                     _gotoNext = 3542256i32;
                 } else if (__value__ == (3542256i32)) {
                     _x_3542256 = stdgo._internal.regexp.syntax.Syntax__unhex._unhex(_c_3540681);
@@ -912,27 +641,11 @@
                 } else if (__value__ == (3542311i32)) {
                     return {
                         final __tmp__:{ var _0 : stdgo.GoInt32; var _1 : stdgo.GoString; var _2 : stdgo.Error; } = { _0 : (0 : stdgo.GoInt32), _1 : (stdgo.Go.str() : stdgo.GoString)?.__copy__(), _2 : _err_3540589 };
->>>>>>> 1598d646
                         _r = __tmp__._0;
                         _rest = __tmp__._1;
                         _err = __tmp__._2;
                         __tmp__;
                     };
-<<<<<<< HEAD
-                    _gotoNext = 3452160i32;
-                } else if (__value__ == (3452160i32)) {
-                    _y_3452160 = stdgo._internal.regexp.syntax.Syntax__unhex._unhex(_c_3450501);
-                    if (((_x_3452076 < (0 : stdgo.GoInt32) : Bool) || (_y_3452160 < (0 : stdgo.GoInt32) : Bool) : Bool)) {
-                        _gotoNext = 3452194i32;
-                    } else {
-                        _gotoNext = 3452211i32;
-                    };
-                } else if (__value__ == (3452194i32)) {
-                    _gotoNext = 3452742i32;
-                } else if (__value__ == (3452211i32)) {
-                    return {
-                        final __tmp__:{ var _0 : stdgo.GoInt32; var _1 : stdgo.GoString; var _2 : stdgo.Error; } = { _0 : ((_x_3452076 * (16 : stdgo.GoInt32) : stdgo.GoInt32) + _y_3452160 : stdgo.GoInt32), _1 : _t_3450423?.__copy__(), _2 : (null : stdgo.Error) };
-=======
                     _gotoNext = 3542340i32;
                 } else if (__value__ == (3542340i32)) {
                     _y_3542340 = stdgo._internal.regexp.syntax.Syntax__unhex._unhex(_c_3540681);
@@ -946,119 +659,69 @@
                 } else if (__value__ == (3542391i32)) {
                     return {
                         final __tmp__:{ var _0 : stdgo.GoInt32; var _1 : stdgo.GoString; var _2 : stdgo.Error; } = { _0 : ((_x_3542256 * (16 : stdgo.GoInt32) : stdgo.GoInt32) + _y_3542340 : stdgo.GoInt32), _1 : _t_3540603?.__copy__(), _2 : (null : stdgo.Error) };
->>>>>>> 1598d646
                         _r = __tmp__._0;
                         _rest = __tmp__._1;
                         _err = __tmp__._2;
                         __tmp__;
                     };
-<<<<<<< HEAD
-                    _gotoNext = 3452742i32;
-                } else if (__value__ == (3452541i32)) {
-                    return {
-                        final __tmp__:{ var _0 : stdgo.GoInt32; var _1 : stdgo.GoString; var _2 : stdgo.Error; } = { _0 : (7 : stdgo.GoInt32), _1 : _t_3450423?.__copy__(), _2 : _err_3450409 };
-=======
                     _gotoNext = 3542922i32;
                 } else if (__value__ == (3542721i32)) {
                     return {
                         final __tmp__:{ var _0 : stdgo.GoInt32; var _1 : stdgo.GoString; var _2 : stdgo.Error; } = { _0 : (7 : stdgo.GoInt32), _1 : _t_3540603?.__copy__(), _2 : _err_3540589 };
->>>>>>> 1598d646
                         _r = __tmp__._0;
                         _rest = __tmp__._1;
                         _err = __tmp__._2;
                         __tmp__;
                     };
-<<<<<<< HEAD
-                    _gotoNext = 3452742i32;
-                } else if (__value__ == (3452574i32)) {
-                    return {
-                        final __tmp__:{ var _0 : stdgo.GoInt32; var _1 : stdgo.GoString; var _2 : stdgo.Error; } = { _0 : (12 : stdgo.GoInt32), _1 : _t_3450423?.__copy__(), _2 : _err_3450409 };
-=======
                     _gotoNext = 3542922i32;
                 } else if (__value__ == (3542754i32)) {
                     return {
                         final __tmp__:{ var _0 : stdgo.GoInt32; var _1 : stdgo.GoString; var _2 : stdgo.Error; } = { _0 : (12 : stdgo.GoInt32), _1 : _t_3540603?.__copy__(), _2 : _err_3540589 };
->>>>>>> 1598d646
                         _r = __tmp__._0;
                         _rest = __tmp__._1;
                         _err = __tmp__._2;
                         __tmp__;
                     };
-<<<<<<< HEAD
-                    _gotoNext = 3452742i32;
-                } else if (__value__ == (3452607i32)) {
-                    return {
-                        final __tmp__:{ var _0 : stdgo.GoInt32; var _1 : stdgo.GoString; var _2 : stdgo.Error; } = { _0 : (10 : stdgo.GoInt32), _1 : _t_3450423?.__copy__(), _2 : _err_3450409 };
-=======
                     _gotoNext = 3542922i32;
                 } else if (__value__ == (3542787i32)) {
                     return {
                         final __tmp__:{ var _0 : stdgo.GoInt32; var _1 : stdgo.GoString; var _2 : stdgo.Error; } = { _0 : (10 : stdgo.GoInt32), _1 : _t_3540603?.__copy__(), _2 : _err_3540589 };
->>>>>>> 1598d646
                         _r = __tmp__._0;
                         _rest = __tmp__._1;
                         _err = __tmp__._2;
                         __tmp__;
                     };
-<<<<<<< HEAD
-                    _gotoNext = 3452742i32;
-                } else if (__value__ == (3452640i32)) {
-                    return {
-                        final __tmp__:{ var _0 : stdgo.GoInt32; var _1 : stdgo.GoString; var _2 : stdgo.Error; } = { _0 : (13 : stdgo.GoInt32), _1 : _t_3450423?.__copy__(), _2 : _err_3450409 };
-=======
                     _gotoNext = 3542922i32;
                 } else if (__value__ == (3542820i32)) {
                     return {
                         final __tmp__:{ var _0 : stdgo.GoInt32; var _1 : stdgo.GoString; var _2 : stdgo.Error; } = { _0 : (13 : stdgo.GoInt32), _1 : _t_3540603?.__copy__(), _2 : _err_3540589 };
->>>>>>> 1598d646
                         _r = __tmp__._0;
                         _rest = __tmp__._1;
                         _err = __tmp__._2;
                         __tmp__;
                     };
-<<<<<<< HEAD
-                    _gotoNext = 3452742i32;
-                } else if (__value__ == (3452673i32)) {
-                    return {
-                        final __tmp__:{ var _0 : stdgo.GoInt32; var _1 : stdgo.GoString; var _2 : stdgo.Error; } = { _0 : (9 : stdgo.GoInt32), _1 : _t_3450423?.__copy__(), _2 : _err_3450409 };
-=======
                     _gotoNext = 3542922i32;
                 } else if (__value__ == (3542853i32)) {
                     return {
                         final __tmp__:{ var _0 : stdgo.GoInt32; var _1 : stdgo.GoString; var _2 : stdgo.Error; } = { _0 : (9 : stdgo.GoInt32), _1 : _t_3540603?.__copy__(), _2 : _err_3540589 };
->>>>>>> 1598d646
                         _r = __tmp__._0;
                         _rest = __tmp__._1;
                         _err = __tmp__._2;
                         __tmp__;
                     };
-<<<<<<< HEAD
-                    _gotoNext = 3452742i32;
-                } else if (__value__ == (3452706i32)) {
-                    return {
-                        final __tmp__:{ var _0 : stdgo.GoInt32; var _1 : stdgo.GoString; var _2 : stdgo.Error; } = { _0 : (11 : stdgo.GoInt32), _1 : _t_3450423?.__copy__(), _2 : _err_3450409 };
-=======
                     _gotoNext = 3542922i32;
                 } else if (__value__ == (3542886i32)) {
                     return {
                         final __tmp__:{ var _0 : stdgo.GoInt32; var _1 : stdgo.GoString; var _2 : stdgo.Error; } = { _0 : (11 : stdgo.GoInt32), _1 : _t_3540603?.__copy__(), _2 : _err_3540589 };
->>>>>>> 1598d646
                         _r = __tmp__._0;
                         _rest = __tmp__._1;
                         _err = __tmp__._2;
                         __tmp__;
                     };
-<<<<<<< HEAD
-                    _gotoNext = 3452742i32;
-                } else if (__value__ == (3452742i32)) {
-                    return {
-                        final __tmp__:{ var _0 : stdgo.GoInt32; var _1 : stdgo.GoString; var _2 : stdgo.Error; } = { _0 : (0 : stdgo.GoInt32), _1 : (stdgo.Go.str() : stdgo.GoString)?.__copy__(), _2 : stdgo.Go.asInterface((stdgo.Go.setRef((new stdgo._internal.regexp.syntax.Syntax_error.Error((("invalid escape sequence" : stdgo.GoString) : stdgo._internal.regexp.syntax.Syntax_errorcode.ErrorCode), (_s.__slice__(0, ((_s.length) - (_t_3450423.length) : stdgo.GoInt)) : stdgo.GoString)?.__copy__()) : stdgo._internal.regexp.syntax.Syntax_error.Error)) : stdgo.Ref<stdgo._internal.regexp.syntax.Syntax_error.Error>)) };
-=======
                     _gotoNext = 3542922i32;
                 } else if (__value__ == (3542922i32)) {
                     return {
                         final __tmp__:{ var _0 : stdgo.GoInt32; var _1 : stdgo.GoString; var _2 : stdgo.Error; } = { _0 : (0 : stdgo.GoInt32), _1 : (stdgo.Go.str() : stdgo.GoString)?.__copy__(), _2 : stdgo.Go.asInterface((stdgo.Go.setRef((new stdgo._internal.regexp.syntax.Syntax_error.Error((("invalid escape sequence" : stdgo.GoString) : stdgo._internal.regexp.syntax.Syntax_errorcode.ErrorCode), (_s.__slice__(0, ((_s.length) - (_t_3540603.length) : stdgo.GoInt)) : stdgo.GoString)?.__copy__()) : stdgo._internal.regexp.syntax.Syntax_error.Error)) : stdgo.Ref<stdgo._internal.regexp.syntax.Syntax_error.Error>)) };
->>>>>>> 1598d646
                         _r = __tmp__._0;
                         _rest = __tmp__._1;
                         _err = __tmp__._2;
@@ -1182,18 +845,6 @@
     static public function _parsePerlFlags( _p:stdgo.Ref<stdgo._internal.regexp.syntax.Syntax_t_parser.T_parser>, _s:stdgo.GoString):{ var _0 : stdgo.GoString; var _1 : stdgo.Error; } {
         @:recv var _p:stdgo.Ref<stdgo._internal.regexp.syntax.Syntax_t_parser.T_parser> = _p;
         var _rest = ("" : stdgo.GoString), _err = (null : stdgo.Error);
-<<<<<<< HEAD
-        var _re_3444775:stdgo.Ref<stdgo._internal.regexp.syntax.Syntax_regexp.Regexp> = (null : stdgo.Ref<stdgo._internal.regexp.syntax.Syntax_regexp.Regexp>);
-        var _capture_3444497:stdgo.GoString = ("" : stdgo.GoString);
-        var _end_3444331:stdgo.GoInt = (0 : stdgo.GoInt);
-        var _sawFlag_3444985:Bool = false;
-        var _sign_3444973:stdgo.GoInt = (0 : stdgo.GoInt);
-        var _flags_3444955:stdgo._internal.regexp.syntax.Syntax_flags.Flags = ((0 : stdgo.GoUInt16) : stdgo._internal.regexp.syntax.Syntax_flags.Flags);
-        var _c_3444925:stdgo.GoInt32 = (0 : stdgo.GoInt32);
-        var _name_3444535:stdgo.GoString = ("" : stdgo.GoString);
-        var _t_3443485:stdgo.GoString = ("" : stdgo.GoString);
-        var loopBreak = false;
-=======
         var _sawFlag_3535165:Bool = false;
         var _sign_3535153:stdgo.GoInt = (0 : stdgo.GoInt);
         var _name_3534715:stdgo.GoString = ("" : stdgo.GoString);
@@ -1204,38 +855,12 @@
         var _re_3534955:stdgo.Ref<stdgo._internal.regexp.syntax.Syntax_regexp.Regexp> = (null : stdgo.Ref<stdgo._internal.regexp.syntax.Syntax_regexp.Regexp>);
         var _end_3534511:stdgo.GoInt = (0 : stdgo.GoInt);
         var _t_3533665:stdgo.GoString = ("" : stdgo.GoString);
->>>>>>> 1598d646
         var _gotoNext = 0i32;
         var __blank__ = _gotoNext == ((0i32 : stdgo.GoInt));
         while (_gotoNext != ((-1i32 : stdgo.GoInt))) {
             {
                 final __value__ = _gotoNext;
                 if (__value__ == (0i32)) {
-<<<<<<< HEAD
-                    _t_3443485 = _s?.__copy__();
-                    if (((((_t_3443485.length) > (4 : stdgo.GoInt) : Bool) && _t_3443485[(2 : stdgo.GoInt)] == ((80 : stdgo.GoUInt8)) : Bool) && (_t_3443485[(3 : stdgo.GoInt)] == (60 : stdgo.GoUInt8)) : Bool)) {
-                        _gotoNext = 3444307i32;
-                    } else {
-                        _gotoNext = 3444921i32;
-                    };
-                } else if (__value__ == (3444307i32)) {
-                    _end_3444331 = stdgo._internal.strings.Strings_indexrune.indexRune(_t_3443485?.__copy__(), (62 : stdgo.GoInt32));
-                    if ((_end_3444331 < (0 : stdgo.GoInt) : Bool)) {
-                        _gotoNext = 3444377i32;
-                    } else {
-                        _gotoNext = 3444497i32;
-                    };
-                } else if (__value__ == (3444377i32)) {
-                    {
-                        _err = stdgo._internal.regexp.syntax.Syntax__checkutf8._checkUTF8(_t_3443485?.__copy__());
-                        if (_err != null) {
-                            _gotoNext = 3444416i32;
-                        } else {
-                            _gotoNext = 3444445i32;
-                        };
-                    };
-                } else if (__value__ == (3444416i32)) {
-=======
                     _t_3533665 = _s?.__copy__();
                     if (((((_t_3533665.length) > (4 : stdgo.GoInt) : Bool) && _t_3533665[(2 : stdgo.GoInt)] == ((80 : stdgo.GoUInt8)) : Bool) && (_t_3533665[(3 : stdgo.GoInt)] == (60 : stdgo.GoUInt8)) : Bool)) {
                         _gotoNext = 3534487i32;
@@ -1259,41 +884,20 @@
                         };
                     };
                 } else if (__value__ == (3534596i32)) {
->>>>>>> 1598d646
                     return {
                         final __tmp__:{ var _0 : stdgo.GoString; var _1 : stdgo.Error; } = { _0 : (stdgo.Go.str() : stdgo.GoString)?.__copy__(), _1 : _err };
                         _rest = __tmp__._0;
                         _err = __tmp__._1;
                         __tmp__;
                     };
-<<<<<<< HEAD
-                    _gotoNext = 3444445i32;
-                } else if (__value__ == (3444445i32)) {
-=======
                     _gotoNext = 3534625i32;
                 } else if (__value__ == (3534625i32)) {
->>>>>>> 1598d646
                     return {
                         final __tmp__:{ var _0 : stdgo.GoString; var _1 : stdgo.Error; } = { _0 : (stdgo.Go.str() : stdgo.GoString)?.__copy__(), _1 : stdgo.Go.asInterface((stdgo.Go.setRef((new stdgo._internal.regexp.syntax.Syntax_error.Error((("invalid named capture" : stdgo.GoString) : stdgo._internal.regexp.syntax.Syntax_errorcode.ErrorCode), _s?.__copy__()) : stdgo._internal.regexp.syntax.Syntax_error.Error)) : stdgo.Ref<stdgo._internal.regexp.syntax.Syntax_error.Error>)) };
                         _rest = __tmp__._0;
                         _err = __tmp__._1;
                         __tmp__;
                     };
-<<<<<<< HEAD
-                    _gotoNext = 3444497i32;
-                } else if (__value__ == (3444497i32)) {
-                    _capture_3444497 = (_t_3443485.__slice__(0, (_end_3444331 + (1 : stdgo.GoInt) : stdgo.GoInt)) : stdgo.GoString)?.__copy__();
-                    _name_3444535 = (_t_3443485.__slice__((4 : stdgo.GoInt), _end_3444331) : stdgo.GoString)?.__copy__();
-                    {
-                        _err = stdgo._internal.regexp.syntax.Syntax__checkutf8._checkUTF8(_name_3444535?.__copy__());
-                        if (_err != null) {
-                            _gotoNext = 3444605i32;
-                        } else {
-                            _gotoNext = 3444631i32;
-                        };
-                    };
-                } else if (__value__ == (3444605i32)) {
-=======
                     _gotoNext = 3534677i32;
                 } else if (__value__ == (3534677i32)) {
                     _capture_3534677 = (_t_3533665.__slice__(0, (_end_3534511 + (1 : stdgo.GoInt) : stdgo.GoInt)) : stdgo.GoString)?.__copy__();
@@ -1307,25 +911,12 @@
                         };
                     };
                 } else if (__value__ == (3534785i32)) {
->>>>>>> 1598d646
                     return {
                         final __tmp__:{ var _0 : stdgo.GoString; var _1 : stdgo.Error; } = { _0 : (stdgo.Go.str() : stdgo.GoString)?.__copy__(), _1 : _err };
                         _rest = __tmp__._0;
                         _err = __tmp__._1;
                         __tmp__;
                     };
-<<<<<<< HEAD
-                    _gotoNext = 3444631i32;
-                } else if (__value__ == (3444631i32)) {
-                    if (!stdgo._internal.regexp.syntax.Syntax__isvalidcapturename._isValidCaptureName(_name_3444535?.__copy__())) {
-                        _gotoNext = 3444660i32;
-                    } else {
-                        _gotoNext = 3444762i32;
-                    };
-                } else if (__value__ == (3444660i32)) {
-                    return {
-                        final __tmp__:{ var _0 : stdgo.GoString; var _1 : stdgo.Error; } = { _0 : (stdgo.Go.str() : stdgo.GoString)?.__copy__(), _1 : stdgo.Go.asInterface((stdgo.Go.setRef((new stdgo._internal.regexp.syntax.Syntax_error.Error((("invalid named capture" : stdgo.GoString) : stdgo._internal.regexp.syntax.Syntax_errorcode.ErrorCode), _capture_3444497?.__copy__()) : stdgo._internal.regexp.syntax.Syntax_error.Error)) : stdgo.Ref<stdgo._internal.regexp.syntax.Syntax_error.Error>)) };
-=======
                     _gotoNext = 3534811i32;
                 } else if (__value__ == (3534811i32)) {
                     if (!stdgo._internal.regexp.syntax.Syntax__isvalidcapturename._isValidCaptureName(_name_3534715?.__copy__())) {
@@ -1336,21 +927,10 @@
                 } else if (__value__ == (3534840i32)) {
                     return {
                         final __tmp__:{ var _0 : stdgo.GoString; var _1 : stdgo.Error; } = { _0 : (stdgo.Go.str() : stdgo.GoString)?.__copy__(), _1 : stdgo.Go.asInterface((stdgo.Go.setRef((new stdgo._internal.regexp.syntax.Syntax_error.Error((("invalid named capture" : stdgo.GoString) : stdgo._internal.regexp.syntax.Syntax_errorcode.ErrorCode), _capture_3534677?.__copy__()) : stdgo._internal.regexp.syntax.Syntax_error.Error)) : stdgo.Ref<stdgo._internal.regexp.syntax.Syntax_error.Error>)) };
->>>>>>> 1598d646
                         _rest = __tmp__._0;
                         _err = __tmp__._1;
                         __tmp__;
                     };
-<<<<<<< HEAD
-                    _gotoNext = 3444762i32;
-                } else if (__value__ == (3444762i32)) {
-                    (@:checkr _p ?? throw "null pointer dereference")._numCap++;
-                    _re_3444775 = @:check2r _p._op((128 : stdgo._internal.regexp.syntax.Syntax_op.Op));
-                    (@:checkr _re_3444775 ?? throw "null pointer dereference").cap = (@:checkr _p ?? throw "null pointer dereference")._numCap;
-                    (@:checkr _re_3444775 ?? throw "null pointer dereference").name = _name_3444535?.__copy__();
-                    return {
-                        final __tmp__:{ var _0 : stdgo.GoString; var _1 : stdgo.Error; } = { _0 : (_t_3443485.__slice__((_end_3444331 + (1 : stdgo.GoInt) : stdgo.GoInt)) : stdgo.GoString)?.__copy__(), _1 : (null : stdgo.Error) };
-=======
                     _gotoNext = 3534942i32;
                 } else if (__value__ == (3534942i32)) {
                     (@:checkr _p ?? throw "null pointer dereference")._numCap++;
@@ -1359,45 +939,10 @@
                     (@:checkr _re_3534955 ?? throw "null pointer dereference").name = _name_3534715?.__copy__();
                     return {
                         final __tmp__:{ var _0 : stdgo.GoString; var _1 : stdgo.Error; } = { _0 : (_t_3533665.__slice__((_end_3534511 + (1 : stdgo.GoInt) : stdgo.GoInt)) : stdgo.GoString)?.__copy__(), _1 : (null : stdgo.Error) };
->>>>>>> 1598d646
                         _rest = __tmp__._0;
                         _err = __tmp__._1;
                         __tmp__;
                     };
-<<<<<<< HEAD
-                    _gotoNext = 3444921i32;
-                } else if (__value__ == (3444921i32)) {
-                    _t_3443485 = (_t_3443485.__slice__((2 : stdgo.GoInt)) : stdgo.GoString)?.__copy__();
-                    _flags_3444955 = (@:checkr _p ?? throw "null pointer dereference")._flags;
-                    _sign_3444973 = (1 : stdgo.GoInt);
-                    _sawFlag_3444985 = false;
-                    _gotoNext = 3445002i32;
-                } else if (__value__ == (3445002i32)) {
-                    var __blank__ = 0i32;
-                    loopBreak = false;
-                    _gotoNext = 3445009i32;
-                } else if (__value__ == (3445009i32)) {
-                    if (!loopBreak && (_t_3443485 != (stdgo.Go.str() : stdgo.GoString))) {
-                        _gotoNext = 3445021i32;
-                    } else {
-                        _gotoNext = 3445836i32;
-                    };
-                } else if (__value__ == (3445021i32)) {
-                    {
-                        {
-                            var __tmp__ = stdgo._internal.regexp.syntax.Syntax__nextrune._nextRune(_t_3443485?.__copy__());
-                            _c_3444925 = @:tmpset0 __tmp__._0;
-                            _t_3443485 = @:tmpset0 __tmp__._1?.__copy__();
-                            _err = @:tmpset0 __tmp__._2;
-                        };
-                        if (_err != null) {
-                            _gotoNext = 3445064i32;
-                        } else {
-                            _gotoNext = 3445090i32;
-                        };
-                    };
-                } else if (__value__ == (3445064i32)) {
-=======
                     _gotoNext = 3535101i32;
                 } else if (__value__ == (3535101i32)) {
                     _t_3533665 = (_t_3533665.__slice__((2 : stdgo.GoInt)) : stdgo.GoString)?.__copy__();
@@ -1430,100 +975,12 @@
                         };
                     };
                 } else if (__value__ == (3535244i32)) {
->>>>>>> 1598d646
                     return {
                         final __tmp__:{ var _0 : stdgo.GoString; var _1 : stdgo.Error; } = { _0 : (stdgo.Go.str() : stdgo.GoString)?.__copy__(), _1 : _err };
                         _rest = __tmp__._0;
                         _err = __tmp__._1;
                         __tmp__;
                     };
-<<<<<<< HEAD
-                    _gotoNext = 3445090i32;
-                } else if (__value__ == (3445090i32)) {
-                    _gotoNext = 3445090i32;
-                    {
-                        final __value__ = _c_3444925;
-                        if (__value__ == ((105 : stdgo.GoInt32))) {
-                            _gotoNext = 3445141i32;
-                        } else if (__value__ == ((109 : stdgo.GoInt32))) {
-                            _gotoNext = 3445192i32;
-                        } else if (__value__ == ((115 : stdgo.GoInt32))) {
-                            _gotoNext = 3445243i32;
-                        } else if (__value__ == ((85 : stdgo.GoInt32))) {
-                            _gotoNext = 3445291i32;
-                        } else if (__value__ == ((45 : stdgo.GoInt32))) {
-                            _gotoNext = 3445369i32;
-                        } else if (__value__ == ((58 : stdgo.GoInt32)) || __value__ == ((41 : stdgo.GoInt32))) {
-                            _gotoNext = 3445629i32;
-                        } else {
-                            _gotoNext = 3445103i32;
-                        };
-                    };
-                } else if (__value__ == (3445103i32)) {
-                    loopBreak = true;
-                    _gotoNext = 3445009i32;
-                } else if (__value__ == (3445141i32)) {
-                    _flags_3444955 = (_flags_3444955 | ((1 : stdgo._internal.regexp.syntax.Syntax_flags.Flags)) : stdgo._internal.regexp.syntax.Syntax_flags.Flags);
-                    _sawFlag_3444985 = true;
-                    _gotoNext = 3445009i32;
-                } else if (__value__ == (3445192i32)) {
-                    _flags_3444955 = (_flags_3444955 & ((((16 : stdgo._internal.regexp.syntax.Syntax_flags.Flags)) ^ (-1i32 : stdgo.GoInt32) : stdgo._internal.regexp.syntax.Syntax_flags.Flags)) : stdgo._internal.regexp.syntax.Syntax_flags.Flags);
-                    _sawFlag_3444985 = true;
-                    _gotoNext = 3445009i32;
-                } else if (__value__ == (3445243i32)) {
-                    _flags_3444955 = (_flags_3444955 | ((8 : stdgo._internal.regexp.syntax.Syntax_flags.Flags)) : stdgo._internal.regexp.syntax.Syntax_flags.Flags);
-                    _sawFlag_3444985 = true;
-                    _gotoNext = 3445009i32;
-                } else if (__value__ == (3445291i32)) {
-                    _flags_3444955 = (_flags_3444955 | ((32 : stdgo._internal.regexp.syntax.Syntax_flags.Flags)) : stdgo._internal.regexp.syntax.Syntax_flags.Flags);
-                    _sawFlag_3444985 = true;
-                    _gotoNext = 3445009i32;
-                } else if (__value__ == (3445369i32)) {
-                    if ((_sign_3444973 < (0 : stdgo.GoInt) : Bool)) {
-                        _gotoNext = 3445394i32;
-                    } else {
-                        _gotoNext = 3445419i32;
-                    };
-                } else if (__value__ == (3445394i32)) {
-                    loopBreak = true;
-                    _gotoNext = 3445009i32;
-                } else if (__value__ == (3445419i32)) {
-                    _sign_3444973 = (-1 : stdgo.GoInt);
-                    _flags_3444955 = (-1 ^ _flags_3444955);
-                    _sawFlag_3444985 = false;
-                    _gotoNext = 3445009i32;
-                } else if (__value__ == (3445629i32)) {
-                    if ((_sign_3444973 < (0 : stdgo.GoInt) : Bool)) {
-                        _gotoNext = 3445659i32;
-                    } else {
-                        _gotoNext = 3445728i32;
-                    };
-                } else if (__value__ == (3445659i32)) {
-                    if (!_sawFlag_3444985) {
-                        _gotoNext = 3445677i32;
-                    } else {
-                        _gotoNext = 3445705i32;
-                    };
-                } else if (__value__ == (3445677i32)) {
-                    loopBreak = true;
-                    _gotoNext = 3445009i32;
-                } else if (__value__ == (3445705i32)) {
-                    _flags_3444955 = (-1 ^ _flags_3444955);
-                    _gotoNext = 3445728i32;
-                } else if (__value__ == (3445728i32)) {
-                    if (_c_3444925 == ((58 : stdgo.GoInt32))) {
-                        _gotoNext = 3445740i32;
-                    } else {
-                        _gotoNext = 3445794i32;
-                    };
-                } else if (__value__ == (3445740i32)) {
-                    @:check2r _p._op((128 : stdgo._internal.regexp.syntax.Syntax_op.Op));
-                    _gotoNext = 3445794i32;
-                } else if (__value__ == (3445794i32)) {
-                    (@:checkr _p ?? throw "null pointer dereference")._flags = _flags_3444955;
-                    return {
-                        final __tmp__:{ var _0 : stdgo.GoString; var _1 : stdgo.Error; } = { _0 : _t_3443485?.__copy__(), _1 : (null : stdgo.Error) };
-=======
                     _gotoNext = 3535270i32;
                 } else if (__value__ == (3535270i32)) {
                     _gotoNext = 3535270i32;
@@ -1609,22 +1066,14 @@
                     (@:checkr _p ?? throw "null pointer dereference")._flags = _flags_3535135;
                     return {
                         final __tmp__:{ var _0 : stdgo.GoString; var _1 : stdgo.Error; } = { _0 : _t_3533665?.__copy__(), _1 : (null : stdgo.Error) };
->>>>>>> 1598d646
                         _rest = __tmp__._0;
                         _err = __tmp__._1;
                         __tmp__;
                     };
-<<<<<<< HEAD
-                    _gotoNext = 3445009i32;
-                } else if (__value__ == (3445836i32)) {
-                    return {
-                        final __tmp__:{ var _0 : stdgo.GoString; var _1 : stdgo.Error; } = { _0 : (stdgo.Go.str() : stdgo.GoString)?.__copy__(), _1 : stdgo.Go.asInterface((stdgo.Go.setRef((new stdgo._internal.regexp.syntax.Syntax_error.Error((("invalid or unsupported Perl syntax" : stdgo.GoString) : stdgo._internal.regexp.syntax.Syntax_errorcode.ErrorCode), (_s.__slice__(0, ((_s.length) - (_t_3443485.length) : stdgo.GoInt)) : stdgo.GoString)?.__copy__()) : stdgo._internal.regexp.syntax.Syntax_error.Error)) : stdgo.Ref<stdgo._internal.regexp.syntax.Syntax_error.Error>)) };
-=======
                     _gotoNext = 3535189i32;
                 } else if (__value__ == (3536016i32)) {
                     return {
                         final __tmp__:{ var _0 : stdgo.GoString; var _1 : stdgo.Error; } = { _0 : (stdgo.Go.str() : stdgo.GoString)?.__copy__(), _1 : stdgo.Go.asInterface((stdgo.Go.setRef((new stdgo._internal.regexp.syntax.Syntax_error.Error((("invalid or unsupported Perl syntax" : stdgo.GoString) : stdgo._internal.regexp.syntax.Syntax_errorcode.ErrorCode), (_s.__slice__(0, ((_s.length) - (_t_3533665.length) : stdgo.GoInt)) : stdgo.GoString)?.__copy__()) : stdgo._internal.regexp.syntax.Syntax_error.Error)) : stdgo.Ref<stdgo._internal.regexp.syntax.Syntax_error.Error>)) };
->>>>>>> 1598d646
                         _rest = __tmp__._0;
                         _err = __tmp__._1;
                         __tmp__;
