package stdgo._internal.regexp.syntax;
@:keep @:allow(stdgo._internal.regexp.syntax.Syntax.T_parser_asInterface) class T_parser_static_extension {
    @:keep
    @:tdfield
    static public function _parseClass( _p:stdgo.Ref<stdgo._internal.regexp.syntax.Syntax_t_parser.T_parser>, _s:stdgo.GoString):{ var _0 : stdgo.GoString; var _1 : stdgo.Error; } {
        @:recv var _p:stdgo.Ref<stdgo._internal.regexp.syntax.Syntax_t_parser.T_parser> = _p;
        var _rest = ("" : stdgo.GoString), _err = (null : stdgo.Error);
        var _t = ((_s.__slice__((1 : stdgo.GoInt)) : stdgo.GoString)?.__copy__() : stdgo.GoString);
        var _re = @:check2r _p._newRegexp((4 : stdgo._internal.regexp.syntax.Syntax_op.Op));
        (@:checkr _re ?? throw "null pointer dereference").flags = (@:checkr _p ?? throw "null pointer dereference")._flags;
        (@:checkr _re ?? throw "null pointer dereference").rune = ((@:checkr _re ?? throw "null pointer dereference").rune0.__slice__(0, (0 : stdgo.GoInt)) : stdgo.Slice<stdgo.GoInt32>);
        var _sign = (1 : stdgo.GoInt);
        if (((_t != (stdgo.Go.str() : stdgo.GoString)) && (_t[(0 : stdgo.GoInt)] == (94 : stdgo.GoUInt8)) : Bool)) {
            _sign = (-1 : stdgo.GoInt);
            _t = (_t.__slice__((1 : stdgo.GoInt)) : stdgo.GoString)?.__copy__();
            if (((@:checkr _p ?? throw "null pointer dereference")._flags & (4 : stdgo._internal.regexp.syntax.Syntax_flags.Flags) : stdgo._internal.regexp.syntax.Syntax_flags.Flags) == ((0 : stdgo._internal.regexp.syntax.Syntax_flags.Flags))) {
                (@:checkr _re ?? throw "null pointer dereference").rune = ((@:checkr _re ?? throw "null pointer dereference").rune.__append__((10 : stdgo.GoInt32), (10 : stdgo.GoInt32)));
            };
        };
        var _class = (@:checkr _re ?? throw "null pointer dereference").rune;
        var _first = (true : Bool);
        while (((_t == ((stdgo.Go.str() : stdgo.GoString)) || _t[(0 : stdgo.GoInt)] != ((93 : stdgo.GoUInt8)) : Bool) || _first : Bool)) {
            if (((((_t != ((stdgo.Go.str() : stdgo.GoString)) && _t[(0 : stdgo.GoInt)] == ((45 : stdgo.GoUInt8)) : Bool) && ((@:checkr _p ?? throw "null pointer dereference")._flags & (64 : stdgo._internal.regexp.syntax.Syntax_flags.Flags) : stdgo._internal.regexp.syntax.Syntax_flags.Flags) == ((0 : stdgo._internal.regexp.syntax.Syntax_flags.Flags)) : Bool) && !_first : Bool) && (((_t.length == (1 : stdgo.GoInt)) || (_t[(1 : stdgo.GoInt)] != (93 : stdgo.GoUInt8)) : Bool)) : Bool)) {
                var __tmp__ = stdgo._internal.unicode.utf8.Utf8_decoderuneinstring.decodeRuneInString((_t.__slice__((1 : stdgo.GoInt)) : stdgo.GoString)?.__copy__()), __1:stdgo.GoInt32 = __tmp__._0, _size:stdgo.GoInt = __tmp__._1;
                return {
                    final __tmp__:{ var _0 : stdgo.GoString; var _1 : stdgo.Error; } = { _0 : (stdgo.Go.str() : stdgo.GoString)?.__copy__(), _1 : stdgo.Go.asInterface((stdgo.Go.setRef(({ code : (("invalid character class range" : stdgo.GoString) : stdgo._internal.regexp.syntax.Syntax_errorcode.ErrorCode), expr : (_t.__slice__(0, ((1 : stdgo.GoInt) + _size : stdgo.GoInt)) : stdgo.GoString)?.__copy__() } : stdgo._internal.regexp.syntax.Syntax_error.Error)) : stdgo.Ref<stdgo._internal.regexp.syntax.Syntax_error.Error>)) };
                    _rest = __tmp__._0;
                    _err = __tmp__._1;
                    __tmp__;
                };
            };
            _first = false;
            if (((((_t.length) > (2 : stdgo.GoInt) : Bool) && _t[(0 : stdgo.GoInt)] == ((91 : stdgo.GoUInt8)) : Bool) && (_t[(1 : stdgo.GoInt)] == (58 : stdgo.GoUInt8)) : Bool)) {
                var __tmp__ = @:check2r _p._parseNamedClass(_t?.__copy__(), _class), _nclass:stdgo.Slice<stdgo.GoInt32> = __tmp__._0, _nt:stdgo.GoString = __tmp__._1, _err:stdgo.Error = __tmp__._2;
                if (_err != null) {
                    return {
                        final __tmp__:{ var _0 : stdgo.GoString; var _1 : stdgo.Error; } = { _0 : (stdgo.Go.str() : stdgo.GoString)?.__copy__(), _1 : _err };
                        _rest = __tmp__._0;
                        _err = __tmp__._1;
                        __tmp__;
                    };
                };
                if (_nclass != null) {
                    {
                        final __tmp__0 = _nclass;
                        final __tmp__1 = _nt?.__copy__();
                        _class = __tmp__0;
                        _t = __tmp__1;
                    };
                    continue;
                };
            };
            var __tmp__ = @:check2r _p._parseUnicodeClass(_t?.__copy__(), _class), _nclass:stdgo.Slice<stdgo.GoInt32> = __tmp__._0, _nt:stdgo.GoString = __tmp__._1, _err:stdgo.Error = __tmp__._2;
            if (_err != null) {
                return {
                    final __tmp__:{ var _0 : stdgo.GoString; var _1 : stdgo.Error; } = { _0 : (stdgo.Go.str() : stdgo.GoString)?.__copy__(), _1 : _err };
                    _rest = __tmp__._0;
                    _err = __tmp__._1;
                    __tmp__;
                };
            };
            if (_nclass != null) {
                {
                    final __tmp__0 = _nclass;
                    final __tmp__1 = _nt?.__copy__();
                    _class = __tmp__0;
                    _t = __tmp__1;
                };
                continue;
            };
            {
                var __tmp__ = @:check2r _p._parsePerlClassEscape(_t?.__copy__(), _class), _nclass:stdgo.Slice<stdgo.GoInt32> = __tmp__._0, _nt:stdgo.GoString = __tmp__._1;
                if (_nclass != null) {
                    {
                        final __tmp__0 = _nclass;
                        final __tmp__1 = _nt?.__copy__();
                        _class = __tmp__0;
                        _t = __tmp__1;
                    };
                    continue;
                };
            };
            var _rng = (_t?.__copy__() : stdgo.GoString);
            var __0:stdgo.GoInt32 = (0 : stdgo.GoInt32), __1:stdgo.GoInt32 = (0 : stdgo.GoInt32);
var _hi = __1, _lo = __0;
            {
                {
                    var __tmp__ = @:check2r _p._parseClassChar(_t?.__copy__(), _s?.__copy__());
                    _lo = @:tmpset0 __tmp__._0;
                    _t = @:tmpset0 __tmp__._1?.__copy__();
                    _err = @:tmpset0 __tmp__._2;
                };
                if (_err != null) {
                    return {
                        final __tmp__:{ var _0 : stdgo.GoString; var _1 : stdgo.Error; } = { _0 : (stdgo.Go.str() : stdgo.GoString)?.__copy__(), _1 : _err };
                        _rest = __tmp__._0;
                        _err = __tmp__._1;
                        __tmp__;
                    };
                };
            };
            _hi = _lo;
            if (((((_t.length) >= (2 : stdgo.GoInt) : Bool) && _t[(0 : stdgo.GoInt)] == ((45 : stdgo.GoUInt8)) : Bool) && (_t[(1 : stdgo.GoInt)] != (93 : stdgo.GoUInt8)) : Bool)) {
                _t = (_t.__slice__((1 : stdgo.GoInt)) : stdgo.GoString)?.__copy__();
                {
                    {
                        var __tmp__ = @:check2r _p._parseClassChar(_t?.__copy__(), _s?.__copy__());
                        _hi = @:tmpset0 __tmp__._0;
                        _t = @:tmpset0 __tmp__._1?.__copy__();
                        _err = @:tmpset0 __tmp__._2;
                    };
                    if (_err != null) {
                        return {
                            final __tmp__:{ var _0 : stdgo.GoString; var _1 : stdgo.Error; } = { _0 : (stdgo.Go.str() : stdgo.GoString)?.__copy__(), _1 : _err };
                            _rest = __tmp__._0;
                            _err = __tmp__._1;
                            __tmp__;
                        };
                    };
                };
                if ((_hi < _lo : Bool)) {
                    _rng = (_rng.__slice__(0, ((_rng.length) - (_t.length) : stdgo.GoInt)) : stdgo.GoString)?.__copy__();
                    return {
                        final __tmp__:{ var _0 : stdgo.GoString; var _1 : stdgo.Error; } = { _0 : (stdgo.Go.str() : stdgo.GoString)?.__copy__(), _1 : stdgo.Go.asInterface((stdgo.Go.setRef(({ code : (("invalid character class range" : stdgo.GoString) : stdgo._internal.regexp.syntax.Syntax_errorcode.ErrorCode), expr : _rng?.__copy__() } : stdgo._internal.regexp.syntax.Syntax_error.Error)) : stdgo.Ref<stdgo._internal.regexp.syntax.Syntax_error.Error>)) };
                        _rest = __tmp__._0;
                        _err = __tmp__._1;
                        __tmp__;
                    };
                };
            };
            if (((@:checkr _p ?? throw "null pointer dereference")._flags & (1 : stdgo._internal.regexp.syntax.Syntax_flags.Flags) : stdgo._internal.regexp.syntax.Syntax_flags.Flags) == ((0 : stdgo._internal.regexp.syntax.Syntax_flags.Flags))) {
                _class = stdgo._internal.regexp.syntax.Syntax__appendrange._appendRange(_class, _lo, _hi);
            } else {
                _class = stdgo._internal.regexp.syntax.Syntax__appendfoldedrange._appendFoldedRange(_class, _lo, _hi);
            };
        };
        _t = (_t.__slice__((1 : stdgo.GoInt)) : stdgo.GoString)?.__copy__();
        (@:checkr _re ?? throw "null pointer dereference").rune = _class;
        _class = stdgo._internal.regexp.syntax.Syntax__cleanclass._cleanClass((stdgo.Go.setRef((@:checkr _re ?? throw "null pointer dereference").rune) : stdgo.Ref<stdgo.Slice<stdgo.GoInt32>>));
        if ((_sign < (0 : stdgo.GoInt) : Bool)) {
            _class = stdgo._internal.regexp.syntax.Syntax__negateclass._negateClass(_class);
        };
        (@:checkr _re ?? throw "null pointer dereference").rune = _class;
        @:check2r _p._push(_re);
        return {
            final __tmp__:{ var _0 : stdgo.GoString; var _1 : stdgo.Error; } = { _0 : _t?.__copy__(), _1 : (null : stdgo.Error) };
            _rest = __tmp__._0;
            _err = __tmp__._1;
            __tmp__;
        };
    }
    @:keep
    @:tdfield
    static public function _parseUnicodeClass( _p:stdgo.Ref<stdgo._internal.regexp.syntax.Syntax_t_parser.T_parser>, _s:stdgo.GoString, _r:stdgo.Slice<stdgo.GoInt32>):{ var _0 : stdgo.Slice<stdgo.GoInt32>; var _1 : stdgo.GoString; var _2 : stdgo.Error; } {
        @:recv var _p:stdgo.Ref<stdgo._internal.regexp.syntax.Syntax_t_parser.T_parser> = _p;
        var _out = (null : stdgo.Slice<stdgo.GoInt32>), _rest = ("" : stdgo.GoString), _err = (null : stdgo.Error);
        if ((((((@:checkr _p ?? throw "null pointer dereference")._flags & (128 : stdgo._internal.regexp.syntax.Syntax_flags.Flags) : stdgo._internal.regexp.syntax.Syntax_flags.Flags) == ((0 : stdgo._internal.regexp.syntax.Syntax_flags.Flags)) || ((_s.length) < (2 : stdgo.GoInt) : Bool) : Bool) || _s[(0 : stdgo.GoInt)] != ((92 : stdgo.GoUInt8)) : Bool) || (_s[(1 : stdgo.GoInt)] != ((112 : stdgo.GoUInt8)) && _s[(1 : stdgo.GoInt)] != ((80 : stdgo.GoUInt8)) : Bool) : Bool)) {
            return { _0 : _out, _1 : _rest, _2 : _err };
        };
        var _sign = (1 : stdgo.GoInt);
        if (_s[(1 : stdgo.GoInt)] == ((80 : stdgo.GoUInt8))) {
            _sign = (-1 : stdgo.GoInt);
        };
        var _t = ((_s.__slice__((2 : stdgo.GoInt)) : stdgo.GoString)?.__copy__() : stdgo.GoString);
        var __tmp__ = stdgo._internal.regexp.syntax.Syntax__nextrune._nextRune(_t?.__copy__()), _c:stdgo.GoInt32 = __tmp__._0, _t:stdgo.GoString = __tmp__._1, _err:stdgo.Error = __tmp__._2;
        if (_err != null) {
            return { _0 : _out, _1 : _rest, _2 : _err };
        };
        var __0:stdgo.GoString = ("" : stdgo.GoString), __1:stdgo.GoString = ("" : stdgo.GoString);
var _name = __1, _seq = __0;
        if (_c != ((123 : stdgo.GoInt32))) {
            _seq = (_s.__slice__(0, ((_s.length) - (_t.length) : stdgo.GoInt)) : stdgo.GoString)?.__copy__();
            _name = (_seq.__slice__((2 : stdgo.GoInt)) : stdgo.GoString)?.__copy__();
        } else {
            var _end = (stdgo._internal.strings.Strings_indexrune.indexRune(_s?.__copy__(), (125 : stdgo.GoInt32)) : stdgo.GoInt);
            if ((_end < (0 : stdgo.GoInt) : Bool)) {
                {
                    _err = stdgo._internal.regexp.syntax.Syntax__checkutf8._checkUTF8(_s?.__copy__());
                    if (_err != null) {
                        return { _0 : _out, _1 : _rest, _2 : _err };
                    };
                };
                return {
                    final __tmp__:{ var _0 : stdgo.Slice<stdgo.GoInt32>; var _1 : stdgo.GoString; var _2 : stdgo.Error; } = { _0 : (null : stdgo.Slice<stdgo.GoInt32>), _1 : (stdgo.Go.str() : stdgo.GoString)?.__copy__(), _2 : stdgo.Go.asInterface((stdgo.Go.setRef((new stdgo._internal.regexp.syntax.Syntax_error.Error((("invalid character class range" : stdgo.GoString) : stdgo._internal.regexp.syntax.Syntax_errorcode.ErrorCode), _s?.__copy__()) : stdgo._internal.regexp.syntax.Syntax_error.Error)) : stdgo.Ref<stdgo._internal.regexp.syntax.Syntax_error.Error>)) };
                    _out = __tmp__._0;
                    _rest = __tmp__._1;
                    _err = __tmp__._2;
                    __tmp__;
                };
            };
            {
                final __tmp__0 = (_s.__slice__(0, (_end + (1 : stdgo.GoInt) : stdgo.GoInt)) : stdgo.GoString)?.__copy__();
                final __tmp__1 = (_s.__slice__((_end + (1 : stdgo.GoInt) : stdgo.GoInt)) : stdgo.GoString)?.__copy__();
                _seq = __tmp__0;
                _t = __tmp__1;
            };
            _name = (_s.__slice__((3 : stdgo.GoInt), _end) : stdgo.GoString)?.__copy__();
            {
                _err = stdgo._internal.regexp.syntax.Syntax__checkutf8._checkUTF8(_name?.__copy__());
                if (_err != null) {
                    return { _0 : _out, _1 : _rest, _2 : _err };
                };
            };
        };
        if (((_name != (stdgo.Go.str() : stdgo.GoString)) && (_name[(0 : stdgo.GoInt)] == (94 : stdgo.GoUInt8)) : Bool)) {
            _sign = -_sign;
            _name = (_name.__slice__((1 : stdgo.GoInt)) : stdgo.GoString)?.__copy__();
        };
        var __tmp__ = stdgo._internal.regexp.syntax.Syntax__unicodetable._unicodeTable(_name?.__copy__()), _tab:stdgo.Ref<stdgo._internal.unicode.Unicode_rangetable.RangeTable> = __tmp__._0, _fold:stdgo.Ref<stdgo._internal.unicode.Unicode_rangetable.RangeTable> = __tmp__._1;
        if ((_tab == null || (_tab : Dynamic).__nil__)) {
            return {
                final __tmp__:{ var _0 : stdgo.Slice<stdgo.GoInt32>; var _1 : stdgo.GoString; var _2 : stdgo.Error; } = { _0 : (null : stdgo.Slice<stdgo.GoInt32>), _1 : (stdgo.Go.str() : stdgo.GoString)?.__copy__(), _2 : stdgo.Go.asInterface((stdgo.Go.setRef((new stdgo._internal.regexp.syntax.Syntax_error.Error((("invalid character class range" : stdgo.GoString) : stdgo._internal.regexp.syntax.Syntax_errorcode.ErrorCode), _seq?.__copy__()) : stdgo._internal.regexp.syntax.Syntax_error.Error)) : stdgo.Ref<stdgo._internal.regexp.syntax.Syntax_error.Error>)) };
                _out = __tmp__._0;
                _rest = __tmp__._1;
                _err = __tmp__._2;
                __tmp__;
            };
        };
        if (((((@:checkr _p ?? throw "null pointer dereference")._flags & (1 : stdgo._internal.regexp.syntax.Syntax_flags.Flags) : stdgo._internal.regexp.syntax.Syntax_flags.Flags) == (0 : stdgo._internal.regexp.syntax.Syntax_flags.Flags)) || (_fold == null || (_fold : Dynamic).__nil__) : Bool)) {
            if ((_sign > (0 : stdgo.GoInt) : Bool)) {
                _r = stdgo._internal.regexp.syntax.Syntax__appendtable._appendTable(_r, _tab);
            } else {
                _r = stdgo._internal.regexp.syntax.Syntax__appendnegatedtable._appendNegatedTable(_r, _tab);
            };
        } else {
            var _tmp = ((@:checkr _p ?? throw "null pointer dereference")._tmpClass.__slice__(0, (0 : stdgo.GoInt)) : stdgo.Slice<stdgo.GoInt32>);
            _tmp = stdgo._internal.regexp.syntax.Syntax__appendtable._appendTable(_tmp, _tab);
            _tmp = stdgo._internal.regexp.syntax.Syntax__appendtable._appendTable(_tmp, _fold);
            (@:checkr _p ?? throw "null pointer dereference")._tmpClass = _tmp;
            _tmp = stdgo._internal.regexp.syntax.Syntax__cleanclass._cleanClass((stdgo.Go.setRef((@:checkr _p ?? throw "null pointer dereference")._tmpClass) : stdgo.Ref<stdgo.Slice<stdgo.GoInt32>>));
            if ((_sign > (0 : stdgo.GoInt) : Bool)) {
                _r = stdgo._internal.regexp.syntax.Syntax__appendclass._appendClass(_r, _tmp);
            } else {
                _r = stdgo._internal.regexp.syntax.Syntax__appendnegatedclass._appendNegatedClass(_r, _tmp);
            };
        };
        return {
            final __tmp__:{ var _0 : stdgo.Slice<stdgo.GoInt32>; var _1 : stdgo.GoString; var _2 : stdgo.Error; } = { _0 : _r, _1 : _t?.__copy__(), _2 : (null : stdgo.Error) };
            _out = __tmp__._0;
            _rest = __tmp__._1;
            _err = __tmp__._2;
            __tmp__;
        };
    }
    @:keep
    @:tdfield
    static public function _appendGroup( _p:stdgo.Ref<stdgo._internal.regexp.syntax.Syntax_t_parser.T_parser>, _r:stdgo.Slice<stdgo.GoInt32>, _g:stdgo._internal.regexp.syntax.Syntax_t_chargroup.T_charGroup):stdgo.Slice<stdgo.GoInt32> {
        @:recv var _p:stdgo.Ref<stdgo._internal.regexp.syntax.Syntax_t_parser.T_parser> = _p;
        if (((@:checkr _p ?? throw "null pointer dereference")._flags & (1 : stdgo._internal.regexp.syntax.Syntax_flags.Flags) : stdgo._internal.regexp.syntax.Syntax_flags.Flags) == ((0 : stdgo._internal.regexp.syntax.Syntax_flags.Flags))) {
            if ((_g._sign < (0 : stdgo.GoInt) : Bool)) {
                _r = stdgo._internal.regexp.syntax.Syntax__appendnegatedclass._appendNegatedClass(_r, _g._class);
            } else {
                _r = stdgo._internal.regexp.syntax.Syntax__appendclass._appendClass(_r, _g._class);
            };
        } else {
            var _tmp = ((@:checkr _p ?? throw "null pointer dereference")._tmpClass.__slice__(0, (0 : stdgo.GoInt)) : stdgo.Slice<stdgo.GoInt32>);
            _tmp = stdgo._internal.regexp.syntax.Syntax__appendfoldedclass._appendFoldedClass(_tmp, _g._class);
            (@:checkr _p ?? throw "null pointer dereference")._tmpClass = _tmp;
            _tmp = stdgo._internal.regexp.syntax.Syntax__cleanclass._cleanClass((stdgo.Go.setRef((@:checkr _p ?? throw "null pointer dereference")._tmpClass) : stdgo.Ref<stdgo.Slice<stdgo.GoInt32>>));
            if ((_g._sign < (0 : stdgo.GoInt) : Bool)) {
                _r = stdgo._internal.regexp.syntax.Syntax__appendnegatedclass._appendNegatedClass(_r, _tmp);
            } else {
                _r = stdgo._internal.regexp.syntax.Syntax__appendclass._appendClass(_r, _tmp);
            };
        };
        return _r;
    }
    @:keep
    @:tdfield
    static public function _parseNamedClass( _p:stdgo.Ref<stdgo._internal.regexp.syntax.Syntax_t_parser.T_parser>, _s:stdgo.GoString, _r:stdgo.Slice<stdgo.GoInt32>):{ var _0 : stdgo.Slice<stdgo.GoInt32>; var _1 : stdgo.GoString; var _2 : stdgo.Error; } {
        @:recv var _p:stdgo.Ref<stdgo._internal.regexp.syntax.Syntax_t_parser.T_parser> = _p;
        var _out = (null : stdgo.Slice<stdgo.GoInt32>), _rest = ("" : stdgo.GoString), _err = (null : stdgo.Error);
        if (((((_s.length) < (2 : stdgo.GoInt) : Bool) || _s[(0 : stdgo.GoInt)] != ((91 : stdgo.GoUInt8)) : Bool) || (_s[(1 : stdgo.GoInt)] != (58 : stdgo.GoUInt8)) : Bool)) {
            return { _0 : _out, _1 : _rest, _2 : _err };
        };
        var _i = (stdgo._internal.strings.Strings_index.index((_s.__slice__((2 : stdgo.GoInt)) : stdgo.GoString)?.__copy__(), (":]" : stdgo.GoString)) : stdgo.GoInt);
        if ((_i < (0 : stdgo.GoInt) : Bool)) {
            return { _0 : _out, _1 : _rest, _2 : _err };
        };
        _i = (_i + ((2 : stdgo.GoInt)) : stdgo.GoInt);
        var __0 = ((_s.__slice__((0 : stdgo.GoInt), (_i + (2 : stdgo.GoInt) : stdgo.GoInt)) : stdgo.GoString)?.__copy__() : stdgo.GoString), __1 = ((_s.__slice__((_i + (2 : stdgo.GoInt) : stdgo.GoInt)) : stdgo.GoString)?.__copy__() : stdgo.GoString);
var _s = __1, _name = __0;
        var _g = ((stdgo._internal.regexp.syntax.Syntax__posixgroup._posixGroup[_name] ?? ({} : stdgo._internal.regexp.syntax.Syntax_t_chargroup.T_charGroup))?.__copy__() : stdgo._internal.regexp.syntax.Syntax_t_chargroup.T_charGroup);
        if (_g._sign == ((0 : stdgo.GoInt))) {
            return {
                final __tmp__:{ var _0 : stdgo.Slice<stdgo.GoInt32>; var _1 : stdgo.GoString; var _2 : stdgo.Error; } = { _0 : (null : stdgo.Slice<stdgo.GoInt32>), _1 : (stdgo.Go.str() : stdgo.GoString)?.__copy__(), _2 : stdgo.Go.asInterface((stdgo.Go.setRef((new stdgo._internal.regexp.syntax.Syntax_error.Error((("invalid character class range" : stdgo.GoString) : stdgo._internal.regexp.syntax.Syntax_errorcode.ErrorCode), _name?.__copy__()) : stdgo._internal.regexp.syntax.Syntax_error.Error)) : stdgo.Ref<stdgo._internal.regexp.syntax.Syntax_error.Error>)) };
                _out = __tmp__._0;
                _rest = __tmp__._1;
                _err = __tmp__._2;
                __tmp__;
            };
        };
        return {
            final __tmp__:{ var _0 : stdgo.Slice<stdgo.GoInt32>; var _1 : stdgo.GoString; var _2 : stdgo.Error; } = { _0 : @:check2r _p._appendGroup(_r, _g?.__copy__()), _1 : _s?.__copy__(), _2 : (null : stdgo.Error) };
            _out = __tmp__._0;
            _rest = __tmp__._1;
            _err = __tmp__._2;
            __tmp__;
        };
    }
    @:keep
    @:tdfield
    static public function _parsePerlClassEscape( _p:stdgo.Ref<stdgo._internal.regexp.syntax.Syntax_t_parser.T_parser>, _s:stdgo.GoString, _r:stdgo.Slice<stdgo.GoInt32>):{ var _0 : stdgo.Slice<stdgo.GoInt32>; var _1 : stdgo.GoString; } {
        @:recv var _p:stdgo.Ref<stdgo._internal.regexp.syntax.Syntax_t_parser.T_parser> = _p;
        var _out = (null : stdgo.Slice<stdgo.GoInt32>), _rest = ("" : stdgo.GoString);
        if (((((@:checkr _p ?? throw "null pointer dereference")._flags & (64 : stdgo._internal.regexp.syntax.Syntax_flags.Flags) : stdgo._internal.regexp.syntax.Syntax_flags.Flags) == ((0 : stdgo._internal.regexp.syntax.Syntax_flags.Flags)) || ((_s.length) < (2 : stdgo.GoInt) : Bool) : Bool) || (_s[(0 : stdgo.GoInt)] != (92 : stdgo.GoUInt8)) : Bool)) {
            return { _0 : _out, _1 : _rest };
        };
        var _g = ((stdgo._internal.regexp.syntax.Syntax__perlgroup._perlGroup[(_s.__slice__((0 : stdgo.GoInt), (2 : stdgo.GoInt)) : stdgo.GoString)] ?? ({} : stdgo._internal.regexp.syntax.Syntax_t_chargroup.T_charGroup))?.__copy__() : stdgo._internal.regexp.syntax.Syntax_t_chargroup.T_charGroup);
        if (_g._sign == ((0 : stdgo.GoInt))) {
            return { _0 : _out, _1 : _rest };
        };
        return {
            final __tmp__:{ var _0 : stdgo.Slice<stdgo.GoInt32>; var _1 : stdgo.GoString; } = { _0 : @:check2r _p._appendGroup(_r, _g?.__copy__()), _1 : (_s.__slice__((2 : stdgo.GoInt)) : stdgo.GoString)?.__copy__() };
            _out = __tmp__._0;
            _rest = __tmp__._1;
            __tmp__;
        };
    }
    @:keep
    @:tdfield
    static public function _parseClassChar( _p:stdgo.Ref<stdgo._internal.regexp.syntax.Syntax_t_parser.T_parser>, _s:stdgo.GoString, _wholeClass:stdgo.GoString):{ var _0 : stdgo.GoInt32; var _1 : stdgo.GoString; var _2 : stdgo.Error; } {
        @:recv var _p:stdgo.Ref<stdgo._internal.regexp.syntax.Syntax_t_parser.T_parser> = _p;
        var _r = (0 : stdgo.GoInt32), _rest = ("" : stdgo.GoString), _err = (null : stdgo.Error);
        if (_s == ((stdgo.Go.str() : stdgo.GoString))) {
            return {
                final __tmp__:{ var _0 : stdgo.GoInt32; var _1 : stdgo.GoString; var _2 : stdgo.Error; } = { _0 : (0 : stdgo.GoInt32), _1 : (stdgo.Go.str() : stdgo.GoString)?.__copy__(), _2 : stdgo.Go.asInterface((stdgo.Go.setRef(({ code : (("missing closing ]" : stdgo.GoString) : stdgo._internal.regexp.syntax.Syntax_errorcode.ErrorCode), expr : _wholeClass?.__copy__() } : stdgo._internal.regexp.syntax.Syntax_error.Error)) : stdgo.Ref<stdgo._internal.regexp.syntax.Syntax_error.Error>)) };
                _r = __tmp__._0;
                _rest = __tmp__._1;
                _err = __tmp__._2;
                __tmp__;
            };
        };
        if (_s[(0 : stdgo.GoInt)] == ((92 : stdgo.GoUInt8))) {
            return {
                final __tmp__ = @:check2r _p._parseEscape(_s?.__copy__());
                _r = __tmp__._0;
                _rest = __tmp__._1?.__copy__();
                _err = __tmp__._2;
                { _0 : _r, _1 : _rest, _2 : _err };
            };
        };
        return {
            final __tmp__ = stdgo._internal.regexp.syntax.Syntax__nextrune._nextRune(_s?.__copy__());
            _r = __tmp__._0;
            _rest = __tmp__._1?.__copy__();
            _err = __tmp__._2;
            { _0 : _r, _1 : _rest, _2 : _err };
        };
    }
    @:keep
    @:tdfield
    static public function _parseEscape( _p:stdgo.Ref<stdgo._internal.regexp.syntax.Syntax_t_parser.T_parser>, _s:stdgo.GoString):{ var _0 : stdgo.GoInt32; var _1 : stdgo.GoString; var _2 : stdgo.Error; } {
        @:recv var _p:stdgo.Ref<stdgo._internal.regexp.syntax.Syntax_t_parser.T_parser> = _p;
        var _r = (0 : stdgo.GoInt32), _rest = ("" : stdgo.GoString), _err = (null : stdgo.Error);
<<<<<<< HEAD
        var _nhex_3499544:stdgo.GoInt = (0 : stdgo.GoInt);
        var _x_3499964:stdgo.GoInt32 = (0 : stdgo.GoInt32);
        var _v_3499726:stdgo.GoInt32 = (0 : stdgo.GoInt32);
        var _t_3498311:stdgo.GoString = ("" : stdgo.GoString);
        var switchBreak = false;
        var _y_3500048:stdgo.GoInt32 = (0 : stdgo.GoInt32);
        var _i_3499063:stdgo.GoInt = (0 : stdgo.GoInt);
        var _err_3498297:stdgo.Error = (null : stdgo.Error);
        var _c_3498389:stdgo.GoInt32 = (0 : stdgo.GoInt32);
=======
        var _i_3136225:stdgo.GoInt = (0 : stdgo.GoInt);
        var _err_3135459:stdgo.Error = (null : stdgo.Error);
        var _c_3135551:stdgo.GoInt32 = (0 : stdgo.GoInt32);
        var switchBreak = false;
        var _y_3137210:stdgo.GoInt32 = (0 : stdgo.GoInt32);
        var _x_3137126:stdgo.GoInt32 = (0 : stdgo.GoInt32);
        var _v_3136888:stdgo.GoInt32 = (0 : stdgo.GoInt32);
        var _nhex_3136706:stdgo.GoInt = (0 : stdgo.GoInt);
        var _t_3135473:stdgo.GoString = ("" : stdgo.GoString);
>>>>>>> 97b0842d
        var _gotoNext = 0i32;
        var __blank__ = _gotoNext == ((0i32 : stdgo.GoInt));
        while (_gotoNext != ((-1i32 : stdgo.GoInt))) {
            {
                final __value__ = _gotoNext;
                if (__value__ == (0i32)) {
<<<<<<< HEAD
                    _t_3498311 = (_s.__slice__((1 : stdgo.GoInt)) : stdgo.GoString)?.__copy__();
                    if (_t_3498311 == ((stdgo.Go.str() : stdgo.GoString))) {
                        _gotoNext = 3498334i32;
                    } else {
                        _gotoNext = 3498389i32;
                    };
                } else if (__value__ == (3498334i32)) {
=======
                    _t_3135473 = (_s.__slice__((1 : stdgo.GoInt)) : stdgo.GoString)?.__copy__();
                    if (_t_3135473 == ((stdgo.Go.str() : stdgo.GoString))) {
                        _gotoNext = 3135496i32;
                    } else {
                        _gotoNext = 3135551i32;
                    };
                } else if (__value__ == (3135496i32)) {
>>>>>>> 97b0842d
                    return {
                        final __tmp__:{ var _0 : stdgo.GoInt32; var _1 : stdgo.GoString; var _2 : stdgo.Error; } = { _0 : (0 : stdgo.GoInt32), _1 : (stdgo.Go.str() : stdgo.GoString)?.__copy__(), _2 : stdgo.Go.asInterface((stdgo.Go.setRef((new stdgo._internal.regexp.syntax.Syntax_error.Error((("trailing backslash at end of expression" : stdgo.GoString) : stdgo._internal.regexp.syntax.Syntax_errorcode.ErrorCode), (stdgo.Go.str() : stdgo.GoString)?.__copy__()) : stdgo._internal.regexp.syntax.Syntax_error.Error)) : stdgo.Ref<stdgo._internal.regexp.syntax.Syntax_error.Error>)) };
                        _r = __tmp__._0;
                        _rest = __tmp__._1;
                        _err = __tmp__._2;
                        __tmp__;
                    };
<<<<<<< HEAD
                    _gotoNext = 3498389i32;
                } else if (__value__ == (3498389i32)) {
                    {
                        var __tmp__ = stdgo._internal.regexp.syntax.Syntax__nextrune._nextRune(_t_3498311?.__copy__());
                        _c_3498389 = @:tmpset0 __tmp__._0;
                        _t_3498311 = @:tmpset0 __tmp__._1?.__copy__();
                        _err_3498297 = @:tmpset0 __tmp__._2;
                    };
                    if (_err_3498297 != null) {
                        _gotoNext = 3498429i32;
                    } else {
                        _gotoNext = 3498455i32;
                    };
                } else if (__value__ == (3498429i32)) {
                    return {
                        final __tmp__:{ var _0 : stdgo.GoInt32; var _1 : stdgo.GoString; var _2 : stdgo.Error; } = { _0 : (0 : stdgo.GoInt32), _1 : (stdgo.Go.str() : stdgo.GoString)?.__copy__(), _2 : _err_3498297 };
=======
                    _gotoNext = 3135551i32;
                } else if (__value__ == (3135551i32)) {
                    {
                        var __tmp__ = stdgo._internal.regexp.syntax.Syntax__nextrune._nextRune(_t_3135473?.__copy__());
                        _c_3135551 = @:tmpset0 __tmp__._0;
                        _t_3135473 = @:tmpset0 __tmp__._1?.__copy__();
                        _err_3135459 = @:tmpset0 __tmp__._2;
                    };
                    if (_err_3135459 != null) {
                        _gotoNext = 3135591i32;
                    } else {
                        _gotoNext = 3135617i32;
                    };
                } else if (__value__ == (3135591i32)) {
                    return {
                        final __tmp__:{ var _0 : stdgo.GoInt32; var _1 : stdgo.GoString; var _2 : stdgo.Error; } = { _0 : (0 : stdgo.GoInt32), _1 : (stdgo.Go.str() : stdgo.GoString)?.__copy__(), _2 : _err_3135459 };
>>>>>>> 97b0842d
                        _r = __tmp__._0;
                        _rest = __tmp__._1;
                        _err = __tmp__._2;
                        __tmp__;
                    };
<<<<<<< HEAD
                    _gotoNext = 3498455i32;
                } else if (__value__ == (3498455i32)) {
                    _gotoNext = 3498455i32;
                    switchBreak = false;
                    _gotoNext = 3498464i32;
                } else if (__value__ == (3498464i32)) {
                    if (!switchBreak) {
                        {
                            final __value__ = _c_3498389;
                            if (__value__ == ((49 : stdgo.GoInt32)) || __value__ == ((50 : stdgo.GoInt32)) || __value__ == ((51 : stdgo.GoInt32)) || __value__ == ((52 : stdgo.GoInt32)) || __value__ == ((53 : stdgo.GoInt32)) || __value__ == ((54 : stdgo.GoInt32)) || __value__ == ((55 : stdgo.GoInt32))) {
                                _gotoNext = 3498804i32;
                            } else if (__value__ == ((48 : stdgo.GoInt32))) {
                                _gotoNext = 3498976i32;
                            } else if (__value__ == ((120 : stdgo.GoInt32))) {
                                _gotoNext = 3499236i32;
                            } else if (__value__ == ((97 : stdgo.GoInt32))) {
                                _gotoNext = 3500429i32;
                            } else if (__value__ == ((102 : stdgo.GoInt32))) {
                                _gotoNext = 3500462i32;
                            } else if (__value__ == ((110 : stdgo.GoInt32))) {
                                _gotoNext = 3500495i32;
                            } else if (__value__ == ((114 : stdgo.GoInt32))) {
                                _gotoNext = 3500528i32;
                            } else if (__value__ == ((116 : stdgo.GoInt32))) {
                                _gotoNext = 3500561i32;
                            } else if (__value__ == ((118 : stdgo.GoInt32))) {
                                _gotoNext = 3500594i32;
                            } else {
                                _gotoNext = 3498476i32;
                            };
                        };
                    } else {
                        _gotoNext = 3500630i32;
                    };
                } else if (__value__ == (3498476i32)) {
                    if (((_c_3498389 < (128 : stdgo.GoInt32) : Bool) && !stdgo._internal.regexp.syntax.Syntax__isalnum._isalnum(_c_3498389) : Bool)) {
                        _gotoNext = 3498523i32;
                    } else {
                        _gotoNext = 3500630i32;
                    };
                } else if (__value__ == (3498523i32)) {
                    return {
                        final __tmp__:{ var _0 : stdgo.GoInt32; var _1 : stdgo.GoString; var _2 : stdgo.Error; } = { _0 : _c_3498389, _1 : _t_3498311?.__copy__(), _2 : (null : stdgo.Error) };
=======
                    _gotoNext = 3135617i32;
                } else if (__value__ == (3135617i32)) {
                    _gotoNext = 3135617i32;
                    switchBreak = false;
                    _gotoNext = 3135626i32;
                } else if (__value__ == (3135626i32)) {
                    if (!switchBreak) {
                        {
                            final __value__ = _c_3135551;
                            if (__value__ == ((49 : stdgo.GoInt32)) || __value__ == ((50 : stdgo.GoInt32)) || __value__ == ((51 : stdgo.GoInt32)) || __value__ == ((52 : stdgo.GoInt32)) || __value__ == ((53 : stdgo.GoInt32)) || __value__ == ((54 : stdgo.GoInt32)) || __value__ == ((55 : stdgo.GoInt32))) {
                                _gotoNext = 3135966i32;
                            } else if (__value__ == ((48 : stdgo.GoInt32))) {
                                _gotoNext = 3136138i32;
                            } else if (__value__ == ((120 : stdgo.GoInt32))) {
                                _gotoNext = 3136398i32;
                            } else if (__value__ == ((97 : stdgo.GoInt32))) {
                                _gotoNext = 3137591i32;
                            } else if (__value__ == ((102 : stdgo.GoInt32))) {
                                _gotoNext = 3137624i32;
                            } else if (__value__ == ((110 : stdgo.GoInt32))) {
                                _gotoNext = 3137657i32;
                            } else if (__value__ == ((114 : stdgo.GoInt32))) {
                                _gotoNext = 3137690i32;
                            } else if (__value__ == ((116 : stdgo.GoInt32))) {
                                _gotoNext = 3137723i32;
                            } else if (__value__ == ((118 : stdgo.GoInt32))) {
                                _gotoNext = 3137756i32;
                            } else {
                                _gotoNext = 3135638i32;
                            };
                        };
                    } else {
                        _gotoNext = 3137792i32;
                    };
                } else if (__value__ == (3135638i32)) {
                    if (((_c_3135551 < (128 : stdgo.GoInt32) : Bool) && !stdgo._internal.regexp.syntax.Syntax__isalnum._isalnum(_c_3135551) : Bool)) {
                        _gotoNext = 3135685i32;
                    } else {
                        _gotoNext = 3137792i32;
                    };
                } else if (__value__ == (3135685i32)) {
                    return {
                        final __tmp__:{ var _0 : stdgo.GoInt32; var _1 : stdgo.GoString; var _2 : stdgo.Error; } = { _0 : _c_3135551, _1 : _t_3135473?.__copy__(), _2 : (null : stdgo.Error) };
>>>>>>> 97b0842d
                        _r = __tmp__._0;
                        _rest = __tmp__._1;
                        _err = __tmp__._2;
                        __tmp__;
                    };
<<<<<<< HEAD
                    _gotoNext = 3500630i32;
                } else if (__value__ == (3498804i32)) {
                    if (((_t_3498311 == ((stdgo.Go.str() : stdgo.GoString)) || (_t_3498311[(0 : stdgo.GoInt)] < (48 : stdgo.GoUInt8) : Bool) : Bool) || (_t_3498311[(0 : stdgo.GoInt)] > (55 : stdgo.GoUInt8) : Bool) : Bool)) {
                        _gotoNext = 3498946i32;
                    } else {
                        _gotoNext = 3498963i32;
                    };
                } else if (__value__ == (3498946i32)) {
                    _gotoNext = 3500630i32;
                } else if (__value__ == (3498963i32)) {
                    _gotoNext = 3498976i32;
                } else if (__value__ == (3498976i32)) {
                    _r = (_c_3498389 - (48 : stdgo.GoInt32) : stdgo.GoInt32);
                    _i_3499063 = (1 : stdgo.GoInt);
                    _gotoNext = 3499059i32;
                } else if (__value__ == (3499059i32)) {
                    if ((_i_3499063 < (3 : stdgo.GoInt) : Bool)) {
                        _gotoNext = 3499082i32;
                    } else {
                        _gotoNext = 3499192i32;
                    };
                } else if (__value__ == (3499082i32)) {
                    if (((_t_3498311 == ((stdgo.Go.str() : stdgo.GoString)) || (_t_3498311[(0 : stdgo.GoInt)] < (48 : stdgo.GoUInt8) : Bool) : Bool) || (_t_3498311[(0 : stdgo.GoInt)] > (55 : stdgo.GoUInt8) : Bool) : Bool)) {
                        _gotoNext = 3499126i32;
                    } else {
                        _gotoNext = 3499146i32;
                    };
                } else if (__value__ == (3499126i32)) {
                    _gotoNext = 3499192i32;
                } else if (__value__ == (3499146i32)) {
                    _r = (((_r * (8 : stdgo.GoInt32) : stdgo.GoInt32) + (_t_3498311[(0 : stdgo.GoInt)] : stdgo.GoInt32) : stdgo.GoInt32) - (48 : stdgo.GoInt32) : stdgo.GoInt32);
                    _t_3498311 = (_t_3498311.__slice__((1 : stdgo.GoInt)) : stdgo.GoString)?.__copy__();
                    _i_3499063++;
                    _gotoNext = 3499059i32;
                } else if (__value__ == (3499192i32)) {
                    return {
                        final __tmp__:{ var _0 : stdgo.GoInt32; var _1 : stdgo.GoString; var _2 : stdgo.Error; } = { _0 : _r, _1 : _t_3498311?.__copy__(), _2 : (null : stdgo.Error) };
=======
                    _gotoNext = 3137792i32;
                } else if (__value__ == (3135966i32)) {
                    if (((_t_3135473 == ((stdgo.Go.str() : stdgo.GoString)) || (_t_3135473[(0 : stdgo.GoInt)] < (48 : stdgo.GoUInt8) : Bool) : Bool) || (_t_3135473[(0 : stdgo.GoInt)] > (55 : stdgo.GoUInt8) : Bool) : Bool)) {
                        _gotoNext = 3136108i32;
                    } else {
                        _gotoNext = 3136125i32;
                    };
                } else if (__value__ == (3136108i32)) {
                    _gotoNext = 3137792i32;
                } else if (__value__ == (3136125i32)) {
                    _gotoNext = 3136138i32;
                } else if (__value__ == (3136138i32)) {
                    _r = (_c_3135551 - (48 : stdgo.GoInt32) : stdgo.GoInt32);
                    _i_3136225 = (1 : stdgo.GoInt);
                    _gotoNext = 3136221i32;
                } else if (__value__ == (3136221i32)) {
                    if ((_i_3136225 < (3 : stdgo.GoInt) : Bool)) {
                        _gotoNext = 3136244i32;
                    } else {
                        _gotoNext = 3136354i32;
                    };
                } else if (__value__ == (3136244i32)) {
                    if (((_t_3135473 == ((stdgo.Go.str() : stdgo.GoString)) || (_t_3135473[(0 : stdgo.GoInt)] < (48 : stdgo.GoUInt8) : Bool) : Bool) || (_t_3135473[(0 : stdgo.GoInt)] > (55 : stdgo.GoUInt8) : Bool) : Bool)) {
                        _gotoNext = 3136288i32;
                    } else {
                        _gotoNext = 3136308i32;
                    };
                } else if (__value__ == (3136288i32)) {
                    _gotoNext = 3136354i32;
                } else if (__value__ == (3136308i32)) {
                    _r = (((_r * (8 : stdgo.GoInt32) : stdgo.GoInt32) + (_t_3135473[(0 : stdgo.GoInt)] : stdgo.GoInt32) : stdgo.GoInt32) - (48 : stdgo.GoInt32) : stdgo.GoInt32);
                    _t_3135473 = (_t_3135473.__slice__((1 : stdgo.GoInt)) : stdgo.GoString)?.__copy__();
                    _i_3136225++;
                    _gotoNext = 3136221i32;
                } else if (__value__ == (3136354i32)) {
                    return {
                        final __tmp__:{ var _0 : stdgo.GoInt32; var _1 : stdgo.GoString; var _2 : stdgo.Error; } = { _0 : _r, _1 : _t_3135473?.__copy__(), _2 : (null : stdgo.Error) };
>>>>>>> 97b0842d
                        _r = __tmp__._0;
                        _rest = __tmp__._1;
                        _err = __tmp__._2;
                        __tmp__;
                    };
<<<<<<< HEAD
                    _gotoNext = 3500630i32;
                } else if (__value__ == (3499236i32)) {
                    if (_t_3498311 == ((stdgo.Go.str() : stdgo.GoString))) {
                        _gotoNext = 3499259i32;
                    } else {
                        _gotoNext = 3499276i32;
                    };
                } else if (__value__ == (3499259i32)) {
                    _gotoNext = 3500630i32;
                } else if (__value__ == (3499276i32)) {
                    {
                        {
                            var __tmp__ = stdgo._internal.regexp.syntax.Syntax__nextrune._nextRune(_t_3498311?.__copy__());
                            _c_3498389 = @:tmpset0 __tmp__._0;
                            _t_3498311 = @:tmpset0 __tmp__._1?.__copy__();
                            _err_3498297 = @:tmpset0 __tmp__._2;
                        };
                        if (_err_3498297 != null) {
                            _gotoNext = 3499315i32;
                        } else {
                            _gotoNext = 3499344i32;
                        };
                    };
                } else if (__value__ == (3499315i32)) {
                    return {
                        final __tmp__:{ var _0 : stdgo.GoInt32; var _1 : stdgo.GoString; var _2 : stdgo.Error; } = { _0 : (0 : stdgo.GoInt32), _1 : (stdgo.Go.str() : stdgo.GoString)?.__copy__(), _2 : _err_3498297 };
=======
                    _gotoNext = 3137792i32;
                } else if (__value__ == (3136398i32)) {
                    if (_t_3135473 == ((stdgo.Go.str() : stdgo.GoString))) {
                        _gotoNext = 3136421i32;
                    } else {
                        _gotoNext = 3136438i32;
                    };
                } else if (__value__ == (3136421i32)) {
                    _gotoNext = 3137792i32;
                } else if (__value__ == (3136438i32)) {
                    {
                        {
                            var __tmp__ = stdgo._internal.regexp.syntax.Syntax__nextrune._nextRune(_t_3135473?.__copy__());
                            _c_3135551 = @:tmpset0 __tmp__._0;
                            _t_3135473 = @:tmpset0 __tmp__._1?.__copy__();
                            _err_3135459 = @:tmpset0 __tmp__._2;
                        };
                        if (_err_3135459 != null) {
                            _gotoNext = 3136477i32;
                        } else {
                            _gotoNext = 3136506i32;
                        };
                    };
                } else if (__value__ == (3136477i32)) {
                    return {
                        final __tmp__:{ var _0 : stdgo.GoInt32; var _1 : stdgo.GoString; var _2 : stdgo.Error; } = { _0 : (0 : stdgo.GoInt32), _1 : (stdgo.Go.str() : stdgo.GoString)?.__copy__(), _2 : _err_3135459 };
>>>>>>> 97b0842d
                        _r = __tmp__._0;
                        _rest = __tmp__._1;
                        _err = __tmp__._2;
                        __tmp__;
                    };
<<<<<<< HEAD
                    _gotoNext = 3499344i32;
                } else if (__value__ == (3499344i32)) {
                    if (_c_3498389 == ((123 : stdgo.GoInt32))) {
                        _gotoNext = 3499356i32;
                    } else {
                        _gotoNext = 3499964i32;
                    };
                } else if (__value__ == (3499356i32)) {
                    _nhex_3499544 = (0 : stdgo.GoInt);
                    _r = (0 : stdgo.GoInt32);
                    var __blank__ = 0i32;
                    _gotoNext = 3499566i32;
                } else if (__value__ == (3499566i32)) {
                    if (true) {
                        _gotoNext = 3499570i32;
                    } else {
                        _gotoNext = 3499868i32;
                    };
                } else if (__value__ == (3499570i32)) {
                    if (_t_3498311 == ((stdgo.Go.str() : stdgo.GoString))) {
                        _gotoNext = 3499587i32;
                    } else {
                        _gotoNext = 3499617i32;
                    };
                } else if (__value__ == (3499587i32)) {
                    switchBreak = true;
                    _gotoNext = 3498464i32;
                } else if (__value__ == (3499617i32)) {
                    {
                        {
                            var __tmp__ = stdgo._internal.regexp.syntax.Syntax__nextrune._nextRune(_t_3498311?.__copy__());
                            _c_3498389 = @:tmpset0 __tmp__._0;
                            _t_3498311 = @:tmpset0 __tmp__._1?.__copy__();
                            _err_3498297 = @:tmpset0 __tmp__._2;
                        };
                        if (_err_3498297 != null) {
                            _gotoNext = 3499656i32;
                        } else {
                            _gotoNext = 3499691i32;
                        };
                    };
                } else if (__value__ == (3499656i32)) {
                    return {
                        final __tmp__:{ var _0 : stdgo.GoInt32; var _1 : stdgo.GoString; var _2 : stdgo.Error; } = { _0 : (0 : stdgo.GoInt32), _1 : (stdgo.Go.str() : stdgo.GoString)?.__copy__(), _2 : _err_3498297 };
=======
                    _gotoNext = 3136506i32;
                } else if (__value__ == (3136506i32)) {
                    if (_c_3135551 == ((123 : stdgo.GoInt32))) {
                        _gotoNext = 3136518i32;
                    } else {
                        _gotoNext = 3137126i32;
                    };
                } else if (__value__ == (3136518i32)) {
                    _nhex_3136706 = (0 : stdgo.GoInt);
                    _r = (0 : stdgo.GoInt32);
                    var __blank__ = 0i32;
                    _gotoNext = 3136728i32;
                } else if (__value__ == (3136728i32)) {
                    if (true) {
                        _gotoNext = 3136732i32;
                    } else {
                        _gotoNext = 3137030i32;
                    };
                } else if (__value__ == (3136732i32)) {
                    if (_t_3135473 == ((stdgo.Go.str() : stdgo.GoString))) {
                        _gotoNext = 3136749i32;
                    } else {
                        _gotoNext = 3136779i32;
                    };
                } else if (__value__ == (3136749i32)) {
                    switchBreak = true;
                    _gotoNext = 3135626i32;
                } else if (__value__ == (3136779i32)) {
                    {
                        {
                            var __tmp__ = stdgo._internal.regexp.syntax.Syntax__nextrune._nextRune(_t_3135473?.__copy__());
                            _c_3135551 = @:tmpset0 __tmp__._0;
                            _t_3135473 = @:tmpset0 __tmp__._1?.__copy__();
                            _err_3135459 = @:tmpset0 __tmp__._2;
                        };
                        if (_err_3135459 != null) {
                            _gotoNext = 3136818i32;
                        } else {
                            _gotoNext = 3136853i32;
                        };
                    };
                } else if (__value__ == (3136818i32)) {
                    return {
                        final __tmp__:{ var _0 : stdgo.GoInt32; var _1 : stdgo.GoString; var _2 : stdgo.Error; } = { _0 : (0 : stdgo.GoInt32), _1 : (stdgo.Go.str() : stdgo.GoString)?.__copy__(), _2 : _err_3135459 };
>>>>>>> 97b0842d
                        _r = __tmp__._0;
                        _rest = __tmp__._1;
                        _err = __tmp__._2;
                        __tmp__;
                    };
<<<<<<< HEAD
                    _gotoNext = 3499691i32;
                } else if (__value__ == (3499691i32)) {
                    if (_c_3498389 == ((125 : stdgo.GoInt32))) {
                        _gotoNext = 3499703i32;
                    } else {
                        _gotoNext = 3499726i32;
                    };
                } else if (__value__ == (3499703i32)) {
                    _gotoNext = 3499868i32;
                } else if (__value__ == (3499726i32)) {
                    _v_3499726 = stdgo._internal.regexp.syntax.Syntax__unhex._unhex(_c_3498389);
                    if ((_v_3499726 < (0 : stdgo.GoInt32) : Bool)) {
                        _gotoNext = 3499753i32;
                    } else {
                        _gotoNext = 3499783i32;
                    };
                } else if (__value__ == (3499753i32)) {
                    switchBreak = true;
                    _gotoNext = 3498464i32;
                } else if (__value__ == (3499783i32)) {
                    _r = ((_r * (16 : stdgo.GoInt32) : stdgo.GoInt32) + _v_3499726 : stdgo.GoInt32);
                    if ((_r > (1114111 : stdgo.GoInt32) : Bool)) {
                        _gotoNext = 3499823i32;
                    } else {
                        _gotoNext = 3499853i32;
                    };
                } else if (__value__ == (3499823i32)) {
                    switchBreak = true;
                    _gotoNext = 3498464i32;
                } else if (__value__ == (3499853i32)) {
                    _nhex_3499544++;
                    _gotoNext = 3499566i32;
                } else if (__value__ == (3499868i32)) {
                    if (_nhex_3499544 == ((0 : stdgo.GoInt))) {
                        _gotoNext = 3499881i32;
                    } else {
                        _gotoNext = 3499908i32;
                    };
                } else if (__value__ == (3499881i32)) {
                    switchBreak = true;
                    _gotoNext = 3498464i32;
                } else if (__value__ == (3499908i32)) {
                    return {
                        final __tmp__:{ var _0 : stdgo.GoInt32; var _1 : stdgo.GoString; var _2 : stdgo.Error; } = { _0 : _r, _1 : _t_3498311?.__copy__(), _2 : (null : stdgo.Error) };
=======
                    _gotoNext = 3136853i32;
                } else if (__value__ == (3136853i32)) {
                    if (_c_3135551 == ((125 : stdgo.GoInt32))) {
                        _gotoNext = 3136865i32;
                    } else {
                        _gotoNext = 3136888i32;
                    };
                } else if (__value__ == (3136865i32)) {
                    _gotoNext = 3137030i32;
                } else if (__value__ == (3136888i32)) {
                    _v_3136888 = stdgo._internal.regexp.syntax.Syntax__unhex._unhex(_c_3135551);
                    if ((_v_3136888 < (0 : stdgo.GoInt32) : Bool)) {
                        _gotoNext = 3136915i32;
                    } else {
                        _gotoNext = 3136945i32;
                    };
                } else if (__value__ == (3136915i32)) {
                    switchBreak = true;
                    _gotoNext = 3135626i32;
                } else if (__value__ == (3136945i32)) {
                    _r = ((_r * (16 : stdgo.GoInt32) : stdgo.GoInt32) + _v_3136888 : stdgo.GoInt32);
                    if ((_r > (1114111 : stdgo.GoInt32) : Bool)) {
                        _gotoNext = 3136985i32;
                    } else {
                        _gotoNext = 3137015i32;
                    };
                } else if (__value__ == (3136985i32)) {
                    switchBreak = true;
                    _gotoNext = 3135626i32;
                } else if (__value__ == (3137015i32)) {
                    _nhex_3136706++;
                    _gotoNext = 3136728i32;
                } else if (__value__ == (3137030i32)) {
                    if (_nhex_3136706 == ((0 : stdgo.GoInt))) {
                        _gotoNext = 3137043i32;
                    } else {
                        _gotoNext = 3137070i32;
                    };
                } else if (__value__ == (3137043i32)) {
                    switchBreak = true;
                    _gotoNext = 3135626i32;
                } else if (__value__ == (3137070i32)) {
                    return {
                        final __tmp__:{ var _0 : stdgo.GoInt32; var _1 : stdgo.GoString; var _2 : stdgo.Error; } = { _0 : _r, _1 : _t_3135473?.__copy__(), _2 : (null : stdgo.Error) };
>>>>>>> 97b0842d
                        _r = __tmp__._0;
                        _rest = __tmp__._1;
                        _err = __tmp__._2;
                        __tmp__;
                    };
<<<<<<< HEAD
                    _gotoNext = 3499964i32;
                } else if (__value__ == (3499964i32)) {
                    _x_3499964 = stdgo._internal.regexp.syntax.Syntax__unhex._unhex(_c_3498389);
                    {
                        {
                            var __tmp__ = stdgo._internal.regexp.syntax.Syntax__nextrune._nextRune(_t_3498311?.__copy__());
                            _c_3498389 = @:tmpset0 __tmp__._0;
                            _t_3498311 = @:tmpset0 __tmp__._1?.__copy__();
                            _err_3498297 = @:tmpset0 __tmp__._2;
                        };
                        if (_err_3498297 != null) {
                            _gotoNext = 3500019i32;
                        } else {
                            _gotoNext = 3500048i32;
                        };
                    };
                } else if (__value__ == (3500019i32)) {
                    return {
                        final __tmp__:{ var _0 : stdgo.GoInt32; var _1 : stdgo.GoString; var _2 : stdgo.Error; } = { _0 : (0 : stdgo.GoInt32), _1 : (stdgo.Go.str() : stdgo.GoString)?.__copy__(), _2 : _err_3498297 };
=======
                    _gotoNext = 3137126i32;
                } else if (__value__ == (3137126i32)) {
                    _x_3137126 = stdgo._internal.regexp.syntax.Syntax__unhex._unhex(_c_3135551);
                    {
                        {
                            var __tmp__ = stdgo._internal.regexp.syntax.Syntax__nextrune._nextRune(_t_3135473?.__copy__());
                            _c_3135551 = @:tmpset0 __tmp__._0;
                            _t_3135473 = @:tmpset0 __tmp__._1?.__copy__();
                            _err_3135459 = @:tmpset0 __tmp__._2;
                        };
                        if (_err_3135459 != null) {
                            _gotoNext = 3137181i32;
                        } else {
                            _gotoNext = 3137210i32;
                        };
                    };
                } else if (__value__ == (3137181i32)) {
                    return {
                        final __tmp__:{ var _0 : stdgo.GoInt32; var _1 : stdgo.GoString; var _2 : stdgo.Error; } = { _0 : (0 : stdgo.GoInt32), _1 : (stdgo.Go.str() : stdgo.GoString)?.__copy__(), _2 : _err_3135459 };
>>>>>>> 97b0842d
                        _r = __tmp__._0;
                        _rest = __tmp__._1;
                        _err = __tmp__._2;
                        __tmp__;
                    };
<<<<<<< HEAD
                    _gotoNext = 3500048i32;
                } else if (__value__ == (3500048i32)) {
                    _y_3500048 = stdgo._internal.regexp.syntax.Syntax__unhex._unhex(_c_3498389);
                    if (((_x_3499964 < (0 : stdgo.GoInt32) : Bool) || (_y_3500048 < (0 : stdgo.GoInt32) : Bool) : Bool)) {
                        _gotoNext = 3500082i32;
                    } else {
                        _gotoNext = 3500099i32;
                    };
                } else if (__value__ == (3500082i32)) {
                    _gotoNext = 3500630i32;
                } else if (__value__ == (3500099i32)) {
                    return {
                        final __tmp__:{ var _0 : stdgo.GoInt32; var _1 : stdgo.GoString; var _2 : stdgo.Error; } = { _0 : ((_x_3499964 * (16 : stdgo.GoInt32) : stdgo.GoInt32) + _y_3500048 : stdgo.GoInt32), _1 : _t_3498311?.__copy__(), _2 : (null : stdgo.Error) };
=======
                    _gotoNext = 3137210i32;
                } else if (__value__ == (3137210i32)) {
                    _y_3137210 = stdgo._internal.regexp.syntax.Syntax__unhex._unhex(_c_3135551);
                    if (((_x_3137126 < (0 : stdgo.GoInt32) : Bool) || (_y_3137210 < (0 : stdgo.GoInt32) : Bool) : Bool)) {
                        _gotoNext = 3137244i32;
                    } else {
                        _gotoNext = 3137261i32;
                    };
                } else if (__value__ == (3137244i32)) {
                    _gotoNext = 3137792i32;
                } else if (__value__ == (3137261i32)) {
                    return {
                        final __tmp__:{ var _0 : stdgo.GoInt32; var _1 : stdgo.GoString; var _2 : stdgo.Error; } = { _0 : ((_x_3137126 * (16 : stdgo.GoInt32) : stdgo.GoInt32) + _y_3137210 : stdgo.GoInt32), _1 : _t_3135473?.__copy__(), _2 : (null : stdgo.Error) };
>>>>>>> 97b0842d
                        _r = __tmp__._0;
                        _rest = __tmp__._1;
                        _err = __tmp__._2;
                        __tmp__;
                    };
<<<<<<< HEAD
                    _gotoNext = 3500630i32;
                } else if (__value__ == (3500429i32)) {
                    return {
                        final __tmp__:{ var _0 : stdgo.GoInt32; var _1 : stdgo.GoString; var _2 : stdgo.Error; } = { _0 : (7 : stdgo.GoInt32), _1 : _t_3498311?.__copy__(), _2 : _err_3498297 };
=======
                    _gotoNext = 3137792i32;
                } else if (__value__ == (3137591i32)) {
                    return {
                        final __tmp__:{ var _0 : stdgo.GoInt32; var _1 : stdgo.GoString; var _2 : stdgo.Error; } = { _0 : (7 : stdgo.GoInt32), _1 : _t_3135473?.__copy__(), _2 : _err_3135459 };
>>>>>>> 97b0842d
                        _r = __tmp__._0;
                        _rest = __tmp__._1;
                        _err = __tmp__._2;
                        __tmp__;
                    };
<<<<<<< HEAD
                    _gotoNext = 3500630i32;
                } else if (__value__ == (3500462i32)) {
                    return {
                        final __tmp__:{ var _0 : stdgo.GoInt32; var _1 : stdgo.GoString; var _2 : stdgo.Error; } = { _0 : (12 : stdgo.GoInt32), _1 : _t_3498311?.__copy__(), _2 : _err_3498297 };
=======
                    _gotoNext = 3137792i32;
                } else if (__value__ == (3137624i32)) {
                    return {
                        final __tmp__:{ var _0 : stdgo.GoInt32; var _1 : stdgo.GoString; var _2 : stdgo.Error; } = { _0 : (12 : stdgo.GoInt32), _1 : _t_3135473?.__copy__(), _2 : _err_3135459 };
>>>>>>> 97b0842d
                        _r = __tmp__._0;
                        _rest = __tmp__._1;
                        _err = __tmp__._2;
                        __tmp__;
                    };
<<<<<<< HEAD
                    _gotoNext = 3500630i32;
                } else if (__value__ == (3500495i32)) {
                    return {
                        final __tmp__:{ var _0 : stdgo.GoInt32; var _1 : stdgo.GoString; var _2 : stdgo.Error; } = { _0 : (10 : stdgo.GoInt32), _1 : _t_3498311?.__copy__(), _2 : _err_3498297 };
=======
                    _gotoNext = 3137792i32;
                } else if (__value__ == (3137657i32)) {
                    return {
                        final __tmp__:{ var _0 : stdgo.GoInt32; var _1 : stdgo.GoString; var _2 : stdgo.Error; } = { _0 : (10 : stdgo.GoInt32), _1 : _t_3135473?.__copy__(), _2 : _err_3135459 };
>>>>>>> 97b0842d
                        _r = __tmp__._0;
                        _rest = __tmp__._1;
                        _err = __tmp__._2;
                        __tmp__;
                    };
<<<<<<< HEAD
                    _gotoNext = 3500630i32;
                } else if (__value__ == (3500528i32)) {
                    return {
                        final __tmp__:{ var _0 : stdgo.GoInt32; var _1 : stdgo.GoString; var _2 : stdgo.Error; } = { _0 : (13 : stdgo.GoInt32), _1 : _t_3498311?.__copy__(), _2 : _err_3498297 };
=======
                    _gotoNext = 3137792i32;
                } else if (__value__ == (3137690i32)) {
                    return {
                        final __tmp__:{ var _0 : stdgo.GoInt32; var _1 : stdgo.GoString; var _2 : stdgo.Error; } = { _0 : (13 : stdgo.GoInt32), _1 : _t_3135473?.__copy__(), _2 : _err_3135459 };
>>>>>>> 97b0842d
                        _r = __tmp__._0;
                        _rest = __tmp__._1;
                        _err = __tmp__._2;
                        __tmp__;
                    };
<<<<<<< HEAD
                    _gotoNext = 3500630i32;
                } else if (__value__ == (3500561i32)) {
                    return {
                        final __tmp__:{ var _0 : stdgo.GoInt32; var _1 : stdgo.GoString; var _2 : stdgo.Error; } = { _0 : (9 : stdgo.GoInt32), _1 : _t_3498311?.__copy__(), _2 : _err_3498297 };
=======
                    _gotoNext = 3137792i32;
                } else if (__value__ == (3137723i32)) {
                    return {
                        final __tmp__:{ var _0 : stdgo.GoInt32; var _1 : stdgo.GoString; var _2 : stdgo.Error; } = { _0 : (9 : stdgo.GoInt32), _1 : _t_3135473?.__copy__(), _2 : _err_3135459 };
>>>>>>> 97b0842d
                        _r = __tmp__._0;
                        _rest = __tmp__._1;
                        _err = __tmp__._2;
                        __tmp__;
                    };
<<<<<<< HEAD
                    _gotoNext = 3500630i32;
                } else if (__value__ == (3500594i32)) {
                    return {
                        final __tmp__:{ var _0 : stdgo.GoInt32; var _1 : stdgo.GoString; var _2 : stdgo.Error; } = { _0 : (11 : stdgo.GoInt32), _1 : _t_3498311?.__copy__(), _2 : _err_3498297 };
=======
                    _gotoNext = 3137792i32;
                } else if (__value__ == (3137756i32)) {
                    return {
                        final __tmp__:{ var _0 : stdgo.GoInt32; var _1 : stdgo.GoString; var _2 : stdgo.Error; } = { _0 : (11 : stdgo.GoInt32), _1 : _t_3135473?.__copy__(), _2 : _err_3135459 };
>>>>>>> 97b0842d
                        _r = __tmp__._0;
                        _rest = __tmp__._1;
                        _err = __tmp__._2;
                        __tmp__;
                    };
<<<<<<< HEAD
                    _gotoNext = 3500630i32;
                } else if (__value__ == (3500630i32)) {
                    return {
                        final __tmp__:{ var _0 : stdgo.GoInt32; var _1 : stdgo.GoString; var _2 : stdgo.Error; } = { _0 : (0 : stdgo.GoInt32), _1 : (stdgo.Go.str() : stdgo.GoString)?.__copy__(), _2 : stdgo.Go.asInterface((stdgo.Go.setRef((new stdgo._internal.regexp.syntax.Syntax_error.Error((("invalid escape sequence" : stdgo.GoString) : stdgo._internal.regexp.syntax.Syntax_errorcode.ErrorCode), (_s.__slice__(0, ((_s.length) - (_t_3498311.length) : stdgo.GoInt)) : stdgo.GoString)?.__copy__()) : stdgo._internal.regexp.syntax.Syntax_error.Error)) : stdgo.Ref<stdgo._internal.regexp.syntax.Syntax_error.Error>)) };
=======
                    _gotoNext = 3137792i32;
                } else if (__value__ == (3137792i32)) {
                    return {
                        final __tmp__:{ var _0 : stdgo.GoInt32; var _1 : stdgo.GoString; var _2 : stdgo.Error; } = { _0 : (0 : stdgo.GoInt32), _1 : (stdgo.Go.str() : stdgo.GoString)?.__copy__(), _2 : stdgo.Go.asInterface((stdgo.Go.setRef((new stdgo._internal.regexp.syntax.Syntax_error.Error((("invalid escape sequence" : stdgo.GoString) : stdgo._internal.regexp.syntax.Syntax_errorcode.ErrorCode), (_s.__slice__(0, ((_s.length) - (_t_3135473.length) : stdgo.GoInt)) : stdgo.GoString)?.__copy__()) : stdgo._internal.regexp.syntax.Syntax_error.Error)) : stdgo.Ref<stdgo._internal.regexp.syntax.Syntax_error.Error>)) };
>>>>>>> 97b0842d
                        _r = __tmp__._0;
                        _rest = __tmp__._1;
                        _err = __tmp__._2;
                        __tmp__;
                    };
                    _gotoNext = -1i32;
                };
            };
        };
        throw stdgo.Go.toInterface(("unreachable goto control flow" : stdgo.GoString));
    }
    @:keep
    @:tdfield
    static public function _parseRightParen( _p:stdgo.Ref<stdgo._internal.regexp.syntax.Syntax_t_parser.T_parser>):stdgo.Error {
        @:recv var _p:stdgo.Ref<stdgo._internal.regexp.syntax.Syntax_t_parser.T_parser> = _p;
        @:check2r _p._concat();
        if (@:check2r _p._swapVerticalBar()) {
            (@:checkr _p ?? throw "null pointer dereference")._stack = ((@:checkr _p ?? throw "null pointer dereference")._stack.__slice__(0, (((@:checkr _p ?? throw "null pointer dereference")._stack.length) - (1 : stdgo.GoInt) : stdgo.GoInt)) : stdgo.Slice<stdgo.Ref<stdgo._internal.regexp.syntax.Syntax_regexp.Regexp>>);
        };
        @:check2r _p._alternate();
        var _n = ((@:checkr _p ?? throw "null pointer dereference")._stack.length : stdgo.GoInt);
        if ((_n < (2 : stdgo.GoInt) : Bool)) {
            return stdgo.Go.asInterface((stdgo.Go.setRef((new stdgo._internal.regexp.syntax.Syntax_error.Error((("unexpected )" : stdgo.GoString) : stdgo._internal.regexp.syntax.Syntax_errorcode.ErrorCode), (@:checkr _p ?? throw "null pointer dereference")._wholeRegexp?.__copy__()) : stdgo._internal.regexp.syntax.Syntax_error.Error)) : stdgo.Ref<stdgo._internal.regexp.syntax.Syntax_error.Error>));
        };
        var _re1 = (@:checkr _p ?? throw "null pointer dereference")._stack[(_n - (1 : stdgo.GoInt) : stdgo.GoInt)];
        var _re2 = (@:checkr _p ?? throw "null pointer dereference")._stack[(_n - (2 : stdgo.GoInt) : stdgo.GoInt)];
        (@:checkr _p ?? throw "null pointer dereference")._stack = ((@:checkr _p ?? throw "null pointer dereference")._stack.__slice__(0, (_n - (2 : stdgo.GoInt) : stdgo.GoInt)) : stdgo.Slice<stdgo.Ref<stdgo._internal.regexp.syntax.Syntax_regexp.Regexp>>);
        if ((@:checkr _re2 ?? throw "null pointer dereference").op != ((128 : stdgo._internal.regexp.syntax.Syntax_op.Op))) {
            return stdgo.Go.asInterface((stdgo.Go.setRef((new stdgo._internal.regexp.syntax.Syntax_error.Error((("unexpected )" : stdgo.GoString) : stdgo._internal.regexp.syntax.Syntax_errorcode.ErrorCode), (@:checkr _p ?? throw "null pointer dereference")._wholeRegexp?.__copy__()) : stdgo._internal.regexp.syntax.Syntax_error.Error)) : stdgo.Ref<stdgo._internal.regexp.syntax.Syntax_error.Error>));
        };
        (@:checkr _p ?? throw "null pointer dereference")._flags = (@:checkr _re2 ?? throw "null pointer dereference").flags;
        if ((@:checkr _re2 ?? throw "null pointer dereference").cap == ((0 : stdgo.GoInt))) {
            @:check2r _p._push(_re1);
        } else {
            (@:checkr _re2 ?? throw "null pointer dereference").op = (13 : stdgo._internal.regexp.syntax.Syntax_op.Op);
            (@:checkr _re2 ?? throw "null pointer dereference").sub = ((@:checkr _re2 ?? throw "null pointer dereference").sub0.__slice__(0, (1 : stdgo.GoInt)) : stdgo.Slice<stdgo.Ref<stdgo._internal.regexp.syntax.Syntax_regexp.Regexp>>);
            (@:checkr _re2 ?? throw "null pointer dereference").sub[(0 : stdgo.GoInt)] = _re1;
            @:check2r _p._push(_re2);
        };
        return (null : stdgo.Error);
    }
    @:keep
    @:tdfield
    static public function _swapVerticalBar( _p:stdgo.Ref<stdgo._internal.regexp.syntax.Syntax_t_parser.T_parser>):Bool {
        @:recv var _p:stdgo.Ref<stdgo._internal.regexp.syntax.Syntax_t_parser.T_parser> = _p;
        var _n = ((@:checkr _p ?? throw "null pointer dereference")._stack.length : stdgo.GoInt);
        if (((((_n >= (3 : stdgo.GoInt) : Bool) && (@:checkr (@:checkr _p ?? throw "null pointer dereference")._stack[(_n - (2 : stdgo.GoInt) : stdgo.GoInt)] ?? throw "null pointer dereference").op == ((129 : stdgo._internal.regexp.syntax.Syntax_op.Op)) : Bool) && stdgo._internal.regexp.syntax.Syntax__ischarclass._isCharClass((@:checkr _p ?? throw "null pointer dereference")._stack[(_n - (1 : stdgo.GoInt) : stdgo.GoInt)]) : Bool) && stdgo._internal.regexp.syntax.Syntax__ischarclass._isCharClass((@:checkr _p ?? throw "null pointer dereference")._stack[(_n - (3 : stdgo.GoInt) : stdgo.GoInt)]) : Bool)) {
            var _re1 = (@:checkr _p ?? throw "null pointer dereference")._stack[(_n - (1 : stdgo.GoInt) : stdgo.GoInt)];
            var _re3 = (@:checkr _p ?? throw "null pointer dereference")._stack[(_n - (3 : stdgo.GoInt) : stdgo.GoInt)];
            if (((@:checkr _re1 ?? throw "null pointer dereference").op > (@:checkr _re3 ?? throw "null pointer dereference").op : Bool)) {
                {
                    final __tmp__0 = _re3;
                    final __tmp__1 = _re1;
                    _re1 = __tmp__0;
                    _re3 = __tmp__1;
                };
                (@:checkr _p ?? throw "null pointer dereference")._stack[(_n - (3 : stdgo.GoInt) : stdgo.GoInt)] = _re3;
            };
            stdgo._internal.regexp.syntax.Syntax__mergecharclass._mergeCharClass(_re3, _re1);
            @:check2r _p._reuse(_re1);
            (@:checkr _p ?? throw "null pointer dereference")._stack = ((@:checkr _p ?? throw "null pointer dereference")._stack.__slice__(0, (_n - (1 : stdgo.GoInt) : stdgo.GoInt)) : stdgo.Slice<stdgo.Ref<stdgo._internal.regexp.syntax.Syntax_regexp.Regexp>>);
            return true;
        };
        if ((_n >= (2 : stdgo.GoInt) : Bool)) {
            var _re1 = (@:checkr _p ?? throw "null pointer dereference")._stack[(_n - (1 : stdgo.GoInt) : stdgo.GoInt)];
            var _re2 = (@:checkr _p ?? throw "null pointer dereference")._stack[(_n - (2 : stdgo.GoInt) : stdgo.GoInt)];
            if ((@:checkr _re2 ?? throw "null pointer dereference").op == ((129 : stdgo._internal.regexp.syntax.Syntax_op.Op))) {
                if ((_n >= (3 : stdgo.GoInt) : Bool)) {
                    stdgo._internal.regexp.syntax.Syntax__cleanalt._cleanAlt((@:checkr _p ?? throw "null pointer dereference")._stack[(_n - (3 : stdgo.GoInt) : stdgo.GoInt)]);
                };
                (@:checkr _p ?? throw "null pointer dereference")._stack[(_n - (2 : stdgo.GoInt) : stdgo.GoInt)] = _re1;
                (@:checkr _p ?? throw "null pointer dereference")._stack[(_n - (1 : stdgo.GoInt) : stdgo.GoInt)] = _re2;
                return true;
            };
        };
        return false;
    }
    @:keep
    @:tdfield
    static public function _parseVerticalBar( _p:stdgo.Ref<stdgo._internal.regexp.syntax.Syntax_t_parser.T_parser>):stdgo.Error {
        @:recv var _p:stdgo.Ref<stdgo._internal.regexp.syntax.Syntax_t_parser.T_parser> = _p;
        @:check2r _p._concat();
        if (!@:check2r _p._swapVerticalBar()) {
            @:check2r _p._op((129 : stdgo._internal.regexp.syntax.Syntax_op.Op));
        };
        return (null : stdgo.Error);
    }
    @:keep
    @:tdfield
    static public function _parseInt( _p:stdgo.Ref<stdgo._internal.regexp.syntax.Syntax_t_parser.T_parser>, _s:stdgo.GoString):{ var _0 : stdgo.GoInt; var _1 : stdgo.GoString; var _2 : Bool; } {
        @:recv var _p:stdgo.Ref<stdgo._internal.regexp.syntax.Syntax_t_parser.T_parser> = _p;
        var _n = (0 : stdgo.GoInt), _rest = ("" : stdgo.GoString), _ok = false;
        if (((_s == ((stdgo.Go.str() : stdgo.GoString)) || (_s[(0 : stdgo.GoInt)] < (48 : stdgo.GoUInt8) : Bool) : Bool) || ((57 : stdgo.GoUInt8) < _s[(0 : stdgo.GoInt)] : Bool) : Bool)) {
            return { _0 : _n, _1 : _rest, _2 : _ok };
        };
        if ((((((_s.length) >= (2 : stdgo.GoInt) : Bool) && _s[(0 : stdgo.GoInt)] == ((48 : stdgo.GoUInt8)) : Bool) && ((48 : stdgo.GoUInt8) <= _s[(1 : stdgo.GoInt)] : Bool) : Bool) && (_s[(1 : stdgo.GoInt)] <= (57 : stdgo.GoUInt8) : Bool) : Bool)) {
            return { _0 : _n, _1 : _rest, _2 : _ok };
        };
        var _t = (_s?.__copy__() : stdgo.GoString);
        while (((_s != ((stdgo.Go.str() : stdgo.GoString)) && ((48 : stdgo.GoUInt8) <= _s[(0 : stdgo.GoInt)] : Bool) : Bool) && (_s[(0 : stdgo.GoInt)] <= (57 : stdgo.GoUInt8) : Bool) : Bool)) {
            _s = (_s.__slice__((1 : stdgo.GoInt)) : stdgo.GoString)?.__copy__();
        };
        _rest = _s?.__copy__();
        _ok = true;
        _t = (_t.__slice__(0, ((_t.length) - (_s.length) : stdgo.GoInt)) : stdgo.GoString)?.__copy__();
        {
            var _i = (0 : stdgo.GoInt);
            while ((_i < (_t.length) : Bool)) {
                if ((_n >= (100000000 : stdgo.GoInt) : Bool)) {
                    _n = (-1 : stdgo.GoInt);
                    break;
                };
_n = (((_n * (10 : stdgo.GoInt) : stdgo.GoInt) + (_t[(_i : stdgo.GoInt)] : stdgo.GoInt) : stdgo.GoInt) - (48 : stdgo.GoInt) : stdgo.GoInt);
                _i++;
            };
        };
        return { _0 : _n, _1 : _rest, _2 : _ok };
    }
    @:keep
    @:tdfield
    static public function _parsePerlFlags( _p:stdgo.Ref<stdgo._internal.regexp.syntax.Syntax_t_parser.T_parser>, _s:stdgo.GoString):{ var _0 : stdgo.GoString; var _1 : stdgo.Error; } {
        @:recv var _p:stdgo.Ref<stdgo._internal.regexp.syntax.Syntax_t_parser.T_parser> = _p;
        var _rest = ("" : stdgo.GoString), _err = (null : stdgo.Error);
<<<<<<< HEAD
        var _sawFlag_3492873:Bool = false;
        var _c_3492813:stdgo.GoInt32 = (0 : stdgo.GoInt32);
        var _re_3492663:stdgo.Ref<stdgo._internal.regexp.syntax.Syntax_regexp.Regexp> = (null : stdgo.Ref<stdgo._internal.regexp.syntax.Syntax_regexp.Regexp>);
        var _capture_3492385:stdgo.GoString = ("" : stdgo.GoString);
        var loopBreak = false;
        var _sign_3492861:stdgo.GoInt = (0 : stdgo.GoInt);
        var _flags_3492843:stdgo._internal.regexp.syntax.Syntax_flags.Flags = ((0 : stdgo.GoUInt16) : stdgo._internal.regexp.syntax.Syntax_flags.Flags);
        var _name_3492423:stdgo.GoString = ("" : stdgo.GoString);
        var _end_3492219:stdgo.GoInt = (0 : stdgo.GoInt);
        var _t_3491373:stdgo.GoString = ("" : stdgo.GoString);
=======
        var _flags_3130005:stdgo._internal.regexp.syntax.Syntax_flags.Flags = ((0 : stdgo.GoUInt16) : stdgo._internal.regexp.syntax.Syntax_flags.Flags);
        var _c_3129975:stdgo.GoInt32 = (0 : stdgo.GoInt32);
        var _name_3129585:stdgo.GoString = ("" : stdgo.GoString);
        var _end_3129381:stdgo.GoInt = (0 : stdgo.GoInt);
        var _t_3128535:stdgo.GoString = ("" : stdgo.GoString);
        var loopBreak = false;
        var _sawFlag_3130035:Bool = false;
        var _sign_3130023:stdgo.GoInt = (0 : stdgo.GoInt);
        var _re_3129825:stdgo.Ref<stdgo._internal.regexp.syntax.Syntax_regexp.Regexp> = (null : stdgo.Ref<stdgo._internal.regexp.syntax.Syntax_regexp.Regexp>);
        var _capture_3129547:stdgo.GoString = ("" : stdgo.GoString);
>>>>>>> 97b0842d
        var _gotoNext = 0i32;
        var __blank__ = _gotoNext == ((0i32 : stdgo.GoInt));
        while (_gotoNext != ((-1i32 : stdgo.GoInt))) {
            {
                final __value__ = _gotoNext;
                if (__value__ == (0i32)) {
<<<<<<< HEAD
                    _t_3491373 = _s?.__copy__();
                    if (((((_t_3491373.length) > (4 : stdgo.GoInt) : Bool) && _t_3491373[(2 : stdgo.GoInt)] == ((80 : stdgo.GoUInt8)) : Bool) && (_t_3491373[(3 : stdgo.GoInt)] == (60 : stdgo.GoUInt8)) : Bool)) {
                        _gotoNext = 3492195i32;
                    } else {
                        _gotoNext = 3492809i32;
                    };
                } else if (__value__ == (3492195i32)) {
                    _end_3492219 = stdgo._internal.strings.Strings_indexrune.indexRune(_t_3491373?.__copy__(), (62 : stdgo.GoInt32));
                    if ((_end_3492219 < (0 : stdgo.GoInt) : Bool)) {
                        _gotoNext = 3492265i32;
                    } else {
                        _gotoNext = 3492385i32;
                    };
                } else if (__value__ == (3492265i32)) {
                    {
                        _err = stdgo._internal.regexp.syntax.Syntax__checkutf8._checkUTF8(_t_3491373?.__copy__());
                        if (_err != null) {
                            _gotoNext = 3492304i32;
                        } else {
                            _gotoNext = 3492333i32;
                        };
                    };
                } else if (__value__ == (3492304i32)) {
=======
                    _t_3128535 = _s?.__copy__();
                    if (((((_t_3128535.length) > (4 : stdgo.GoInt) : Bool) && _t_3128535[(2 : stdgo.GoInt)] == ((80 : stdgo.GoUInt8)) : Bool) && (_t_3128535[(3 : stdgo.GoInt)] == (60 : stdgo.GoUInt8)) : Bool)) {
                        _gotoNext = 3129357i32;
                    } else {
                        _gotoNext = 3129971i32;
                    };
                } else if (__value__ == (3129357i32)) {
                    _end_3129381 = stdgo._internal.strings.Strings_indexrune.indexRune(_t_3128535?.__copy__(), (62 : stdgo.GoInt32));
                    if ((_end_3129381 < (0 : stdgo.GoInt) : Bool)) {
                        _gotoNext = 3129427i32;
                    } else {
                        _gotoNext = 3129547i32;
                    };
                } else if (__value__ == (3129427i32)) {
                    {
                        _err = stdgo._internal.regexp.syntax.Syntax__checkutf8._checkUTF8(_t_3128535?.__copy__());
                        if (_err != null) {
                            _gotoNext = 3129466i32;
                        } else {
                            _gotoNext = 3129495i32;
                        };
                    };
                } else if (__value__ == (3129466i32)) {
>>>>>>> 97b0842d
                    return {
                        final __tmp__:{ var _0 : stdgo.GoString; var _1 : stdgo.Error; } = { _0 : (stdgo.Go.str() : stdgo.GoString)?.__copy__(), _1 : _err };
                        _rest = __tmp__._0;
                        _err = __tmp__._1;
                        __tmp__;
                    };
<<<<<<< HEAD
                    _gotoNext = 3492333i32;
                } else if (__value__ == (3492333i32)) {
=======
                    _gotoNext = 3129495i32;
                } else if (__value__ == (3129495i32)) {
>>>>>>> 97b0842d
                    return {
                        final __tmp__:{ var _0 : stdgo.GoString; var _1 : stdgo.Error; } = { _0 : (stdgo.Go.str() : stdgo.GoString)?.__copy__(), _1 : stdgo.Go.asInterface((stdgo.Go.setRef((new stdgo._internal.regexp.syntax.Syntax_error.Error((("invalid named capture" : stdgo.GoString) : stdgo._internal.regexp.syntax.Syntax_errorcode.ErrorCode), _s?.__copy__()) : stdgo._internal.regexp.syntax.Syntax_error.Error)) : stdgo.Ref<stdgo._internal.regexp.syntax.Syntax_error.Error>)) };
                        _rest = __tmp__._0;
                        _err = __tmp__._1;
                        __tmp__;
                    };
<<<<<<< HEAD
                    _gotoNext = 3492385i32;
                } else if (__value__ == (3492385i32)) {
                    _capture_3492385 = (_t_3491373.__slice__(0, (_end_3492219 + (1 : stdgo.GoInt) : stdgo.GoInt)) : stdgo.GoString)?.__copy__();
                    _name_3492423 = (_t_3491373.__slice__((4 : stdgo.GoInt), _end_3492219) : stdgo.GoString)?.__copy__();
                    {
                        _err = stdgo._internal.regexp.syntax.Syntax__checkutf8._checkUTF8(_name_3492423?.__copy__());
                        if (_err != null) {
                            _gotoNext = 3492493i32;
                        } else {
                            _gotoNext = 3492519i32;
                        };
                    };
                } else if (__value__ == (3492493i32)) {
=======
                    _gotoNext = 3129547i32;
                } else if (__value__ == (3129547i32)) {
                    _capture_3129547 = (_t_3128535.__slice__(0, (_end_3129381 + (1 : stdgo.GoInt) : stdgo.GoInt)) : stdgo.GoString)?.__copy__();
                    _name_3129585 = (_t_3128535.__slice__((4 : stdgo.GoInt), _end_3129381) : stdgo.GoString)?.__copy__();
                    {
                        _err = stdgo._internal.regexp.syntax.Syntax__checkutf8._checkUTF8(_name_3129585?.__copy__());
                        if (_err != null) {
                            _gotoNext = 3129655i32;
                        } else {
                            _gotoNext = 3129681i32;
                        };
                    };
                } else if (__value__ == (3129655i32)) {
>>>>>>> 97b0842d
                    return {
                        final __tmp__:{ var _0 : stdgo.GoString; var _1 : stdgo.Error; } = { _0 : (stdgo.Go.str() : stdgo.GoString)?.__copy__(), _1 : _err };
                        _rest = __tmp__._0;
                        _err = __tmp__._1;
                        __tmp__;
                    };
<<<<<<< HEAD
                    _gotoNext = 3492519i32;
                } else if (__value__ == (3492519i32)) {
                    if (!stdgo._internal.regexp.syntax.Syntax__isvalidcapturename._isValidCaptureName(_name_3492423?.__copy__())) {
                        _gotoNext = 3492548i32;
                    } else {
                        _gotoNext = 3492650i32;
                    };
                } else if (__value__ == (3492548i32)) {
                    return {
                        final __tmp__:{ var _0 : stdgo.GoString; var _1 : stdgo.Error; } = { _0 : (stdgo.Go.str() : stdgo.GoString)?.__copy__(), _1 : stdgo.Go.asInterface((stdgo.Go.setRef((new stdgo._internal.regexp.syntax.Syntax_error.Error((("invalid named capture" : stdgo.GoString) : stdgo._internal.regexp.syntax.Syntax_errorcode.ErrorCode), _capture_3492385?.__copy__()) : stdgo._internal.regexp.syntax.Syntax_error.Error)) : stdgo.Ref<stdgo._internal.regexp.syntax.Syntax_error.Error>)) };
=======
                    _gotoNext = 3129681i32;
                } else if (__value__ == (3129681i32)) {
                    if (!stdgo._internal.regexp.syntax.Syntax__isvalidcapturename._isValidCaptureName(_name_3129585?.__copy__())) {
                        _gotoNext = 3129710i32;
                    } else {
                        _gotoNext = 3129812i32;
                    };
                } else if (__value__ == (3129710i32)) {
                    return {
                        final __tmp__:{ var _0 : stdgo.GoString; var _1 : stdgo.Error; } = { _0 : (stdgo.Go.str() : stdgo.GoString)?.__copy__(), _1 : stdgo.Go.asInterface((stdgo.Go.setRef((new stdgo._internal.regexp.syntax.Syntax_error.Error((("invalid named capture" : stdgo.GoString) : stdgo._internal.regexp.syntax.Syntax_errorcode.ErrorCode), _capture_3129547?.__copy__()) : stdgo._internal.regexp.syntax.Syntax_error.Error)) : stdgo.Ref<stdgo._internal.regexp.syntax.Syntax_error.Error>)) };
>>>>>>> 97b0842d
                        _rest = __tmp__._0;
                        _err = __tmp__._1;
                        __tmp__;
                    };
<<<<<<< HEAD
                    _gotoNext = 3492650i32;
                } else if (__value__ == (3492650i32)) {
                    (@:checkr _p ?? throw "null pointer dereference")._numCap++;
                    _re_3492663 = @:check2r _p._op((128 : stdgo._internal.regexp.syntax.Syntax_op.Op));
                    (@:checkr _re_3492663 ?? throw "null pointer dereference").cap = (@:checkr _p ?? throw "null pointer dereference")._numCap;
                    (@:checkr _re_3492663 ?? throw "null pointer dereference").name = _name_3492423?.__copy__();
                    return {
                        final __tmp__:{ var _0 : stdgo.GoString; var _1 : stdgo.Error; } = { _0 : (_t_3491373.__slice__((_end_3492219 + (1 : stdgo.GoInt) : stdgo.GoInt)) : stdgo.GoString)?.__copy__(), _1 : (null : stdgo.Error) };
=======
                    _gotoNext = 3129812i32;
                } else if (__value__ == (3129812i32)) {
                    (@:checkr _p ?? throw "null pointer dereference")._numCap++;
                    _re_3129825 = @:check2r _p._op((128 : stdgo._internal.regexp.syntax.Syntax_op.Op));
                    (@:checkr _re_3129825 ?? throw "null pointer dereference").cap = (@:checkr _p ?? throw "null pointer dereference")._numCap;
                    (@:checkr _re_3129825 ?? throw "null pointer dereference").name = _name_3129585?.__copy__();
                    return {
                        final __tmp__:{ var _0 : stdgo.GoString; var _1 : stdgo.Error; } = { _0 : (_t_3128535.__slice__((_end_3129381 + (1 : stdgo.GoInt) : stdgo.GoInt)) : stdgo.GoString)?.__copy__(), _1 : (null : stdgo.Error) };
>>>>>>> 97b0842d
                        _rest = __tmp__._0;
                        _err = __tmp__._1;
                        __tmp__;
                    };
<<<<<<< HEAD
                    _gotoNext = 3492809i32;
                } else if (__value__ == (3492809i32)) {
                    _t_3491373 = (_t_3491373.__slice__((2 : stdgo.GoInt)) : stdgo.GoString)?.__copy__();
                    _flags_3492843 = (@:checkr _p ?? throw "null pointer dereference")._flags;
                    _sign_3492861 = (1 : stdgo.GoInt);
                    _sawFlag_3492873 = false;
                    _gotoNext = 3492890i32;
                } else if (__value__ == (3492890i32)) {
                    var __blank__ = 0i32;
                    loopBreak = false;
                    _gotoNext = 3492897i32;
                } else if (__value__ == (3492897i32)) {
                    if (!loopBreak && (_t_3491373 != (stdgo.Go.str() : stdgo.GoString))) {
                        _gotoNext = 3492909i32;
                    } else {
                        _gotoNext = 3493724i32;
                    };
                } else if (__value__ == (3492909i32)) {
                    {
                        {
                            var __tmp__ = stdgo._internal.regexp.syntax.Syntax__nextrune._nextRune(_t_3491373?.__copy__());
                            _c_3492813 = @:tmpset0 __tmp__._0;
                            _t_3491373 = @:tmpset0 __tmp__._1?.__copy__();
                            _err = @:tmpset0 __tmp__._2;
                        };
                        if (_err != null) {
                            _gotoNext = 3492952i32;
                        } else {
                            _gotoNext = 3492978i32;
                        };
                    };
                } else if (__value__ == (3492952i32)) {
=======
                    _gotoNext = 3129971i32;
                } else if (__value__ == (3129971i32)) {
                    _t_3128535 = (_t_3128535.__slice__((2 : stdgo.GoInt)) : stdgo.GoString)?.__copy__();
                    _flags_3130005 = (@:checkr _p ?? throw "null pointer dereference")._flags;
                    _sign_3130023 = (1 : stdgo.GoInt);
                    _sawFlag_3130035 = false;
                    _gotoNext = 3130052i32;
                } else if (__value__ == (3130052i32)) {
                    var __blank__ = 0i32;
                    loopBreak = false;
                    _gotoNext = 3130059i32;
                } else if (__value__ == (3130059i32)) {
                    if (!loopBreak && (_t_3128535 != (stdgo.Go.str() : stdgo.GoString))) {
                        _gotoNext = 3130071i32;
                    } else {
                        _gotoNext = 3130886i32;
                    };
                } else if (__value__ == (3130071i32)) {
                    {
                        {
                            var __tmp__ = stdgo._internal.regexp.syntax.Syntax__nextrune._nextRune(_t_3128535?.__copy__());
                            _c_3129975 = @:tmpset0 __tmp__._0;
                            _t_3128535 = @:tmpset0 __tmp__._1?.__copy__();
                            _err = @:tmpset0 __tmp__._2;
                        };
                        if (_err != null) {
                            _gotoNext = 3130114i32;
                        } else {
                            _gotoNext = 3130140i32;
                        };
                    };
                } else if (__value__ == (3130114i32)) {
>>>>>>> 97b0842d
                    return {
                        final __tmp__:{ var _0 : stdgo.GoString; var _1 : stdgo.Error; } = { _0 : (stdgo.Go.str() : stdgo.GoString)?.__copy__(), _1 : _err };
                        _rest = __tmp__._0;
                        _err = __tmp__._1;
                        __tmp__;
                    };
<<<<<<< HEAD
                    _gotoNext = 3492978i32;
                } else if (__value__ == (3492978i32)) {
                    _gotoNext = 3492978i32;
                    {
                        final __value__ = _c_3492813;
                        if (__value__ == ((105 : stdgo.GoInt32))) {
                            _gotoNext = 3493029i32;
                        } else if (__value__ == ((109 : stdgo.GoInt32))) {
                            _gotoNext = 3493080i32;
                        } else if (__value__ == ((115 : stdgo.GoInt32))) {
                            _gotoNext = 3493131i32;
                        } else if (__value__ == ((85 : stdgo.GoInt32))) {
                            _gotoNext = 3493179i32;
                        } else if (__value__ == ((45 : stdgo.GoInt32))) {
                            _gotoNext = 3493257i32;
                        } else if (__value__ == ((58 : stdgo.GoInt32)) || __value__ == ((41 : stdgo.GoInt32))) {
                            _gotoNext = 3493517i32;
                        } else {
                            _gotoNext = 3492991i32;
                        };
                    };
                } else if (__value__ == (3492991i32)) {
                    loopBreak = true;
                    _gotoNext = 3492897i32;
                } else if (__value__ == (3493029i32)) {
                    _flags_3492843 = (_flags_3492843 | ((1 : stdgo._internal.regexp.syntax.Syntax_flags.Flags)) : stdgo._internal.regexp.syntax.Syntax_flags.Flags);
                    _sawFlag_3492873 = true;
                    _gotoNext = 3492897i32;
                } else if (__value__ == (3493080i32)) {
                    _flags_3492843 = (_flags_3492843 & ((((16 : stdgo._internal.regexp.syntax.Syntax_flags.Flags)) ^ (-1i32 : stdgo.GoInt32) : stdgo._internal.regexp.syntax.Syntax_flags.Flags)) : stdgo._internal.regexp.syntax.Syntax_flags.Flags);
                    _sawFlag_3492873 = true;
                    _gotoNext = 3492897i32;
                } else if (__value__ == (3493131i32)) {
                    _flags_3492843 = (_flags_3492843 | ((8 : stdgo._internal.regexp.syntax.Syntax_flags.Flags)) : stdgo._internal.regexp.syntax.Syntax_flags.Flags);
                    _sawFlag_3492873 = true;
                    _gotoNext = 3492897i32;
                } else if (__value__ == (3493179i32)) {
                    _flags_3492843 = (_flags_3492843 | ((32 : stdgo._internal.regexp.syntax.Syntax_flags.Flags)) : stdgo._internal.regexp.syntax.Syntax_flags.Flags);
                    _sawFlag_3492873 = true;
                    _gotoNext = 3492897i32;
                } else if (__value__ == (3493257i32)) {
                    if ((_sign_3492861 < (0 : stdgo.GoInt) : Bool)) {
                        _gotoNext = 3493282i32;
                    } else {
                        _gotoNext = 3493307i32;
                    };
                } else if (__value__ == (3493282i32)) {
                    loopBreak = true;
                    _gotoNext = 3492897i32;
                } else if (__value__ == (3493307i32)) {
                    _sign_3492861 = (-1 : stdgo.GoInt);
                    _flags_3492843 = (-1 ^ _flags_3492843);
                    _sawFlag_3492873 = false;
                    _gotoNext = 3492897i32;
                } else if (__value__ == (3493517i32)) {
                    if ((_sign_3492861 < (0 : stdgo.GoInt) : Bool)) {
                        _gotoNext = 3493547i32;
                    } else {
                        _gotoNext = 3493616i32;
                    };
                } else if (__value__ == (3493547i32)) {
                    if (!_sawFlag_3492873) {
                        _gotoNext = 3493565i32;
                    } else {
                        _gotoNext = 3493593i32;
                    };
                } else if (__value__ == (3493565i32)) {
                    loopBreak = true;
                    _gotoNext = 3492897i32;
                } else if (__value__ == (3493593i32)) {
                    _flags_3492843 = (-1 ^ _flags_3492843);
                    _gotoNext = 3493616i32;
                } else if (__value__ == (3493616i32)) {
                    if (_c_3492813 == ((58 : stdgo.GoInt32))) {
                        _gotoNext = 3493628i32;
                    } else {
                        _gotoNext = 3493682i32;
                    };
                } else if (__value__ == (3493628i32)) {
                    @:check2r _p._op((128 : stdgo._internal.regexp.syntax.Syntax_op.Op));
                    _gotoNext = 3493682i32;
                } else if (__value__ == (3493682i32)) {
                    (@:checkr _p ?? throw "null pointer dereference")._flags = _flags_3492843;
                    return {
                        final __tmp__:{ var _0 : stdgo.GoString; var _1 : stdgo.Error; } = { _0 : _t_3491373?.__copy__(), _1 : (null : stdgo.Error) };
=======
                    _gotoNext = 3130140i32;
                } else if (__value__ == (3130140i32)) {
                    _gotoNext = 3130140i32;
                    {
                        final __value__ = _c_3129975;
                        if (__value__ == ((105 : stdgo.GoInt32))) {
                            _gotoNext = 3130191i32;
                        } else if (__value__ == ((109 : stdgo.GoInt32))) {
                            _gotoNext = 3130242i32;
                        } else if (__value__ == ((115 : stdgo.GoInt32))) {
                            _gotoNext = 3130293i32;
                        } else if (__value__ == ((85 : stdgo.GoInt32))) {
                            _gotoNext = 3130341i32;
                        } else if (__value__ == ((45 : stdgo.GoInt32))) {
                            _gotoNext = 3130419i32;
                        } else if (__value__ == ((58 : stdgo.GoInt32)) || __value__ == ((41 : stdgo.GoInt32))) {
                            _gotoNext = 3130679i32;
                        } else {
                            _gotoNext = 3130153i32;
                        };
                    };
                } else if (__value__ == (3130153i32)) {
                    loopBreak = true;
                    _gotoNext = 3130059i32;
                } else if (__value__ == (3130191i32)) {
                    _flags_3130005 = (_flags_3130005 | ((1 : stdgo._internal.regexp.syntax.Syntax_flags.Flags)) : stdgo._internal.regexp.syntax.Syntax_flags.Flags);
                    _sawFlag_3130035 = true;
                    _gotoNext = 3130059i32;
                } else if (__value__ == (3130242i32)) {
                    _flags_3130005 = (_flags_3130005 & ((((16 : stdgo._internal.regexp.syntax.Syntax_flags.Flags)) ^ (-1i32 : stdgo.GoInt32) : stdgo._internal.regexp.syntax.Syntax_flags.Flags)) : stdgo._internal.regexp.syntax.Syntax_flags.Flags);
                    _sawFlag_3130035 = true;
                    _gotoNext = 3130059i32;
                } else if (__value__ == (3130293i32)) {
                    _flags_3130005 = (_flags_3130005 | ((8 : stdgo._internal.regexp.syntax.Syntax_flags.Flags)) : stdgo._internal.regexp.syntax.Syntax_flags.Flags);
                    _sawFlag_3130035 = true;
                    _gotoNext = 3130059i32;
                } else if (__value__ == (3130341i32)) {
                    _flags_3130005 = (_flags_3130005 | ((32 : stdgo._internal.regexp.syntax.Syntax_flags.Flags)) : stdgo._internal.regexp.syntax.Syntax_flags.Flags);
                    _sawFlag_3130035 = true;
                    _gotoNext = 3130059i32;
                } else if (__value__ == (3130419i32)) {
                    if ((_sign_3130023 < (0 : stdgo.GoInt) : Bool)) {
                        _gotoNext = 3130444i32;
                    } else {
                        _gotoNext = 3130469i32;
                    };
                } else if (__value__ == (3130444i32)) {
                    loopBreak = true;
                    _gotoNext = 3130059i32;
                } else if (__value__ == (3130469i32)) {
                    _sign_3130023 = (-1 : stdgo.GoInt);
                    _flags_3130005 = (-1 ^ _flags_3130005);
                    _sawFlag_3130035 = false;
                    _gotoNext = 3130059i32;
                } else if (__value__ == (3130679i32)) {
                    if ((_sign_3130023 < (0 : stdgo.GoInt) : Bool)) {
                        _gotoNext = 3130709i32;
                    } else {
                        _gotoNext = 3130778i32;
                    };
                } else if (__value__ == (3130709i32)) {
                    if (!_sawFlag_3130035) {
                        _gotoNext = 3130727i32;
                    } else {
                        _gotoNext = 3130755i32;
                    };
                } else if (__value__ == (3130727i32)) {
                    loopBreak = true;
                    _gotoNext = 3130059i32;
                } else if (__value__ == (3130755i32)) {
                    _flags_3130005 = (-1 ^ _flags_3130005);
                    _gotoNext = 3130778i32;
                } else if (__value__ == (3130778i32)) {
                    if (_c_3129975 == ((58 : stdgo.GoInt32))) {
                        _gotoNext = 3130790i32;
                    } else {
                        _gotoNext = 3130844i32;
                    };
                } else if (__value__ == (3130790i32)) {
                    @:check2r _p._op((128 : stdgo._internal.regexp.syntax.Syntax_op.Op));
                    _gotoNext = 3130844i32;
                } else if (__value__ == (3130844i32)) {
                    (@:checkr _p ?? throw "null pointer dereference")._flags = _flags_3130005;
                    return {
                        final __tmp__:{ var _0 : stdgo.GoString; var _1 : stdgo.Error; } = { _0 : _t_3128535?.__copy__(), _1 : (null : stdgo.Error) };
>>>>>>> 97b0842d
                        _rest = __tmp__._0;
                        _err = __tmp__._1;
                        __tmp__;
                    };
<<<<<<< HEAD
                    _gotoNext = 3492897i32;
                } else if (__value__ == (3493724i32)) {
                    return {
                        final __tmp__:{ var _0 : stdgo.GoString; var _1 : stdgo.Error; } = { _0 : (stdgo.Go.str() : stdgo.GoString)?.__copy__(), _1 : stdgo.Go.asInterface((stdgo.Go.setRef((new stdgo._internal.regexp.syntax.Syntax_error.Error((("invalid or unsupported Perl syntax" : stdgo.GoString) : stdgo._internal.regexp.syntax.Syntax_errorcode.ErrorCode), (_s.__slice__(0, ((_s.length) - (_t_3491373.length) : stdgo.GoInt)) : stdgo.GoString)?.__copy__()) : stdgo._internal.regexp.syntax.Syntax_error.Error)) : stdgo.Ref<stdgo._internal.regexp.syntax.Syntax_error.Error>)) };
=======
                    _gotoNext = 3130059i32;
                } else if (__value__ == (3130886i32)) {
                    return {
                        final __tmp__:{ var _0 : stdgo.GoString; var _1 : stdgo.Error; } = { _0 : (stdgo.Go.str() : stdgo.GoString)?.__copy__(), _1 : stdgo.Go.asInterface((stdgo.Go.setRef((new stdgo._internal.regexp.syntax.Syntax_error.Error((("invalid or unsupported Perl syntax" : stdgo.GoString) : stdgo._internal.regexp.syntax.Syntax_errorcode.ErrorCode), (_s.__slice__(0, ((_s.length) - (_t_3128535.length) : stdgo.GoInt)) : stdgo.GoString)?.__copy__()) : stdgo._internal.regexp.syntax.Syntax_error.Error)) : stdgo.Ref<stdgo._internal.regexp.syntax.Syntax_error.Error>)) };
>>>>>>> 97b0842d
                        _rest = __tmp__._0;
                        _err = __tmp__._1;
                        __tmp__;
                    };
                    _gotoNext = -1i32;
                };
            };
        };
        throw stdgo.Go.toInterface(("unreachable goto control flow" : stdgo.GoString));
    }
    @:keep
    @:tdfield
    static public function _parseRepeat( _p:stdgo.Ref<stdgo._internal.regexp.syntax.Syntax_t_parser.T_parser>, _s:stdgo.GoString):{ var _0 : stdgo.GoInt; var _1 : stdgo.GoInt; var _2 : stdgo.GoString; var _3 : Bool; } {
        @:recv var _p:stdgo.Ref<stdgo._internal.regexp.syntax.Syntax_t_parser.T_parser> = _p;
        var _min = (0 : stdgo.GoInt), _max = (0 : stdgo.GoInt), _rest = ("" : stdgo.GoString), _ok = false;
        if (((_s == (stdgo.Go.str() : stdgo.GoString)) || (_s[(0 : stdgo.GoInt)] != (123 : stdgo.GoUInt8)) : Bool)) {
            return { _0 : _min, _1 : _max, _2 : _rest, _3 : _ok };
        };
        _s = (_s.__slice__((1 : stdgo.GoInt)) : stdgo.GoString)?.__copy__();
        var _ok1:Bool = false;
        {
            {
                var __tmp__ = @:check2r _p._parseInt(_s?.__copy__());
                _min = @:tmpset0 __tmp__._0;
                _s = @:tmpset0 __tmp__._1?.__copy__();
                _ok1 = @:tmpset0 __tmp__._2;
            };
            if (!_ok1) {
                return { _0 : _min, _1 : _max, _2 : _rest, _3 : _ok };
            };
        };
        if (_s == ((stdgo.Go.str() : stdgo.GoString))) {
            return { _0 : _min, _1 : _max, _2 : _rest, _3 : _ok };
        };
        if (_s[(0 : stdgo.GoInt)] != ((44 : stdgo.GoUInt8))) {
            _max = _min;
        } else {
            _s = (_s.__slice__((1 : stdgo.GoInt)) : stdgo.GoString)?.__copy__();
            if (_s == ((stdgo.Go.str() : stdgo.GoString))) {
                return { _0 : _min, _1 : _max, _2 : _rest, _3 : _ok };
            };
            if (_s[(0 : stdgo.GoInt)] == ((125 : stdgo.GoUInt8))) {
                _max = (-1 : stdgo.GoInt);
            } else {
                {
                    var __tmp__ = @:check2r _p._parseInt(_s?.__copy__());
                    _max = @:tmpset0 __tmp__._0;
                    _s = @:tmpset0 __tmp__._1?.__copy__();
                    _ok1 = @:tmpset0 __tmp__._2;
                };
                if (!_ok1) {
                    return { _0 : _min, _1 : _max, _2 : _rest, _3 : _ok };
                } else if ((_max < (0 : stdgo.GoInt) : Bool)) {
                    _min = (-1 : stdgo.GoInt);
                };
            };
        };
        if (((_s == (stdgo.Go.str() : stdgo.GoString)) || (_s[(0 : stdgo.GoInt)] != (125 : stdgo.GoUInt8)) : Bool)) {
            return { _0 : _min, _1 : _max, _2 : _rest, _3 : _ok };
        };
        _rest = (_s.__slice__((1 : stdgo.GoInt)) : stdgo.GoString)?.__copy__();
        _ok = true;
        return { _0 : _min, _1 : _max, _2 : _rest, _3 : _ok };
    }
    @:keep
    @:tdfield
    static public function _removeLeadingRegexp( _p:stdgo.Ref<stdgo._internal.regexp.syntax.Syntax_t_parser.T_parser>, _re:stdgo.Ref<stdgo._internal.regexp.syntax.Syntax_regexp.Regexp>, _reuse:Bool):stdgo.Ref<stdgo._internal.regexp.syntax.Syntax_regexp.Regexp> {
        @:recv var _p:stdgo.Ref<stdgo._internal.regexp.syntax.Syntax_t_parser.T_parser> = _p;
        if ((((@:checkr _re ?? throw "null pointer dereference").op == (18 : stdgo._internal.regexp.syntax.Syntax_op.Op)) && (((@:checkr _re ?? throw "null pointer dereference").sub.length) > (0 : stdgo.GoInt) : Bool) : Bool)) {
            if (_reuse) {
                @:check2r _p._reuse((@:checkr _re ?? throw "null pointer dereference").sub[(0 : stdgo.GoInt)]);
            };
            (@:checkr _re ?? throw "null pointer dereference").sub = ((@:checkr _re ?? throw "null pointer dereference").sub.__slice__(0, (@:checkr _re ?? throw "null pointer dereference").sub.__copyTo__(((@:checkr _re ?? throw "null pointer dereference").sub.__slice__((1 : stdgo.GoInt)) : stdgo.Slice<stdgo.Ref<stdgo._internal.regexp.syntax.Syntax_regexp.Regexp>>))) : stdgo.Slice<stdgo.Ref<stdgo._internal.regexp.syntax.Syntax_regexp.Regexp>>);
            {
                final __value__ = ((@:checkr _re ?? throw "null pointer dereference").sub.length);
                if (__value__ == ((0 : stdgo.GoInt))) {
                    (@:checkr _re ?? throw "null pointer dereference").op = (2 : stdgo._internal.regexp.syntax.Syntax_op.Op);
                    (@:checkr _re ?? throw "null pointer dereference").sub = (null : stdgo.Slice<stdgo.Ref<stdgo._internal.regexp.syntax.Syntax_regexp.Regexp>>);
                } else if (__value__ == ((1 : stdgo.GoInt))) {
                    var _old = _re;
                    _re = (@:checkr _re ?? throw "null pointer dereference").sub[(0 : stdgo.GoInt)];
                    @:check2r _p._reuse(_old);
                };
            };
            return _re;
        };
        if (_reuse) {
            @:check2r _p._reuse(_re);
        };
        return @:check2r _p._newRegexp((2 : stdgo._internal.regexp.syntax.Syntax_op.Op));
    }
    @:keep
    @:tdfield
    static public function _leadingRegexp( _p:stdgo.Ref<stdgo._internal.regexp.syntax.Syntax_t_parser.T_parser>, _re:stdgo.Ref<stdgo._internal.regexp.syntax.Syntax_regexp.Regexp>):stdgo.Ref<stdgo._internal.regexp.syntax.Syntax_regexp.Regexp> {
        @:recv var _p:stdgo.Ref<stdgo._internal.regexp.syntax.Syntax_t_parser.T_parser> = _p;
        if ((@:checkr _re ?? throw "null pointer dereference").op == ((2 : stdgo._internal.regexp.syntax.Syntax_op.Op))) {
            return null;
        };
        if ((((@:checkr _re ?? throw "null pointer dereference").op == (18 : stdgo._internal.regexp.syntax.Syntax_op.Op)) && (((@:checkr _re ?? throw "null pointer dereference").sub.length) > (0 : stdgo.GoInt) : Bool) : Bool)) {
            var _sub = (@:checkr _re ?? throw "null pointer dereference").sub[(0 : stdgo.GoInt)];
            if ((@:checkr _sub ?? throw "null pointer dereference").op == ((2 : stdgo._internal.regexp.syntax.Syntax_op.Op))) {
                return null;
            };
            return _sub;
        };
        return _re;
    }
    @:keep
    @:tdfield
    static public function _removeLeadingString( _p:stdgo.Ref<stdgo._internal.regexp.syntax.Syntax_t_parser.T_parser>, _re:stdgo.Ref<stdgo._internal.regexp.syntax.Syntax_regexp.Regexp>, _n:stdgo.GoInt):stdgo.Ref<stdgo._internal.regexp.syntax.Syntax_regexp.Regexp> {
        @:recv var _p:stdgo.Ref<stdgo._internal.regexp.syntax.Syntax_t_parser.T_parser> = _p;
        if ((((@:checkr _re ?? throw "null pointer dereference").op == (18 : stdgo._internal.regexp.syntax.Syntax_op.Op)) && (((@:checkr _re ?? throw "null pointer dereference").sub.length) > (0 : stdgo.GoInt) : Bool) : Bool)) {
            var _sub = (@:checkr _re ?? throw "null pointer dereference").sub[(0 : stdgo.GoInt)];
            _sub = @:check2r _p._removeLeadingString(_sub, _n);
            (@:checkr _re ?? throw "null pointer dereference").sub[(0 : stdgo.GoInt)] = _sub;
            if ((@:checkr _sub ?? throw "null pointer dereference").op == ((2 : stdgo._internal.regexp.syntax.Syntax_op.Op))) {
                @:check2r _p._reuse(_sub);
                {
                    final __value__ = ((@:checkr _re ?? throw "null pointer dereference").sub.length);
                    if (__value__ == ((0 : stdgo.GoInt)) || __value__ == ((1 : stdgo.GoInt))) {
                        (@:checkr _re ?? throw "null pointer dereference").op = (2 : stdgo._internal.regexp.syntax.Syntax_op.Op);
                        (@:checkr _re ?? throw "null pointer dereference").sub = (null : stdgo.Slice<stdgo.Ref<stdgo._internal.regexp.syntax.Syntax_regexp.Regexp>>);
                    } else if (__value__ == ((2 : stdgo.GoInt))) {
                        var _old = _re;
                        _re = (@:checkr _re ?? throw "null pointer dereference").sub[(1 : stdgo.GoInt)];
                        @:check2r _p._reuse(_old);
                    } else {
                        (@:checkr _re ?? throw "null pointer dereference").sub.__copyTo__(((@:checkr _re ?? throw "null pointer dereference").sub.__slice__((1 : stdgo.GoInt)) : stdgo.Slice<stdgo.Ref<stdgo._internal.regexp.syntax.Syntax_regexp.Regexp>>));
                        (@:checkr _re ?? throw "null pointer dereference").sub = ((@:checkr _re ?? throw "null pointer dereference").sub.__slice__(0, (((@:checkr _re ?? throw "null pointer dereference").sub.length) - (1 : stdgo.GoInt) : stdgo.GoInt)) : stdgo.Slice<stdgo.Ref<stdgo._internal.regexp.syntax.Syntax_regexp.Regexp>>);
                    };
                };
            };
            return _re;
        };
        if ((@:checkr _re ?? throw "null pointer dereference").op == ((3 : stdgo._internal.regexp.syntax.Syntax_op.Op))) {
            (@:checkr _re ?? throw "null pointer dereference").rune = ((@:checkr _re ?? throw "null pointer dereference").rune.__slice__(0, (@:checkr _re ?? throw "null pointer dereference").rune.__copyTo__(((@:checkr _re ?? throw "null pointer dereference").rune.__slice__(_n) : stdgo.Slice<stdgo.GoInt32>))) : stdgo.Slice<stdgo.GoInt32>);
            if (((@:checkr _re ?? throw "null pointer dereference").rune.length) == ((0 : stdgo.GoInt))) {
                (@:checkr _re ?? throw "null pointer dereference").op = (2 : stdgo._internal.regexp.syntax.Syntax_op.Op);
            };
        };
        return _re;
    }
    @:keep
    @:tdfield
    static public function _leadingString( _p:stdgo.Ref<stdgo._internal.regexp.syntax.Syntax_t_parser.T_parser>, _re:stdgo.Ref<stdgo._internal.regexp.syntax.Syntax_regexp.Regexp>):{ var _0 : stdgo.Slice<stdgo.GoInt32>; var _1 : stdgo._internal.regexp.syntax.Syntax_flags.Flags; } {
        @:recv var _p:stdgo.Ref<stdgo._internal.regexp.syntax.Syntax_t_parser.T_parser> = _p;
        if ((((@:checkr _re ?? throw "null pointer dereference").op == (18 : stdgo._internal.regexp.syntax.Syntax_op.Op)) && (((@:checkr _re ?? throw "null pointer dereference").sub.length) > (0 : stdgo.GoInt) : Bool) : Bool)) {
            _re = (@:checkr _re ?? throw "null pointer dereference").sub[(0 : stdgo.GoInt)];
        };
        if ((@:checkr _re ?? throw "null pointer dereference").op != ((3 : stdgo._internal.regexp.syntax.Syntax_op.Op))) {
            return { _0 : (null : stdgo.Slice<stdgo.GoInt32>), _1 : (0 : stdgo._internal.regexp.syntax.Syntax_flags.Flags) };
        };
        return { _0 : (@:checkr _re ?? throw "null pointer dereference").rune, _1 : ((@:checkr _re ?? throw "null pointer dereference").flags & (1 : stdgo._internal.regexp.syntax.Syntax_flags.Flags) : stdgo._internal.regexp.syntax.Syntax_flags.Flags) };
    }
    @:keep
    @:tdfield
    static public function _factor( _p:stdgo.Ref<stdgo._internal.regexp.syntax.Syntax_t_parser.T_parser>, _sub:stdgo.Slice<stdgo.Ref<stdgo._internal.regexp.syntax.Syntax_regexp.Regexp>>):stdgo.Slice<stdgo.Ref<stdgo._internal.regexp.syntax.Syntax_regexp.Regexp>> {
        @:recv var _p:stdgo.Ref<stdgo._internal.regexp.syntax.Syntax_t_parser.T_parser> = _p;
        if (((_sub.length) < (2 : stdgo.GoInt) : Bool)) {
            return _sub;
        };
        var _str:stdgo.Slice<stdgo.GoInt32> = (null : stdgo.Slice<stdgo.GoInt32>);
        var _strflags:stdgo._internal.regexp.syntax.Syntax_flags.Flags = ((0 : stdgo.GoUInt16) : stdgo._internal.regexp.syntax.Syntax_flags.Flags);
        var _start = (0 : stdgo.GoInt);
        var _out = (_sub.__slice__(0, (0 : stdgo.GoInt)) : stdgo.Slice<stdgo.Ref<stdgo._internal.regexp.syntax.Syntax_regexp.Regexp>>);
        {
            var _i = (0 : stdgo.GoInt);
            while ((_i <= (_sub.length) : Bool)) {
                var _istr:stdgo.Slice<stdgo.GoInt32> = (null : stdgo.Slice<stdgo.GoInt32>);
var _iflags:stdgo._internal.regexp.syntax.Syntax_flags.Flags = ((0 : stdgo.GoUInt16) : stdgo._internal.regexp.syntax.Syntax_flags.Flags);
if ((_i < (_sub.length) : Bool)) {
                    {
                        var __tmp__ = @:check2r _p._leadingString(_sub[(_i : stdgo.GoInt)]);
                        _istr = @:tmpset0 __tmp__._0;
                        _iflags = @:tmpset0 __tmp__._1;
                    };
                    if (_iflags == (_strflags)) {
                        var _same = (0 : stdgo.GoInt);
                        while ((((_same < (_str.length) : Bool) && (_same < (_istr.length) : Bool) : Bool) && (_str[(_same : stdgo.GoInt)] == _istr[(_same : stdgo.GoInt)]) : Bool)) {
                            _same++;
                        };
                        if ((_same > (0 : stdgo.GoInt) : Bool)) {
                            _str = (_str.__slice__(0, _same) : stdgo.Slice<stdgo.GoInt32>);
                            {
                                _i++;
                                continue;
                            };
                        };
                    };
                };
if (_i == (_start)) {} else if (_i == ((_start + (1 : stdgo.GoInt) : stdgo.GoInt))) {
                    _out = (_out.__append__(_sub[(_start : stdgo.GoInt)]));
                } else {
                    var _prefix = @:check2r _p._newRegexp((3 : stdgo._internal.regexp.syntax.Syntax_op.Op));
                    (@:checkr _prefix ?? throw "null pointer dereference").flags = _strflags;
                    (@:checkr _prefix ?? throw "null pointer dereference").rune = (((@:checkr _prefix ?? throw "null pointer dereference").rune.__slice__(0, (0 : stdgo.GoInt)) : stdgo.Slice<stdgo.GoInt32>).__append__(...(_str : Array<stdgo.GoInt32>)));
                    {
                        var _j = (_start : stdgo.GoInt);
                        while ((_j < _i : Bool)) {
                            _sub[(_j : stdgo.GoInt)] = @:check2r _p._removeLeadingString(_sub[(_j : stdgo.GoInt)], (_str.length));
@:check2r _p._checkLimits(_sub[(_j : stdgo.GoInt)]);
                            _j++;
                        };
                    };
                    var _suffix = @:check2r _p._collapse((_sub.__slice__(_start, _i) : stdgo.Slice<stdgo.Ref<stdgo._internal.regexp.syntax.Syntax_regexp.Regexp>>), (19 : stdgo._internal.regexp.syntax.Syntax_op.Op));
                    var _re = @:check2r _p._newRegexp((18 : stdgo._internal.regexp.syntax.Syntax_op.Op));
                    (@:checkr _re ?? throw "null pointer dereference").sub = (((@:checkr _re ?? throw "null pointer dereference").sub.__slice__(0, (0 : stdgo.GoInt)) : stdgo.Slice<stdgo.Ref<stdgo._internal.regexp.syntax.Syntax_regexp.Regexp>>).__append__(_prefix, _suffix));
                    _out = (_out.__append__(_re));
                };
_start = _i;
_str = _istr;
_strflags = _iflags;
                _i++;
            };
        };
        _sub = _out;
        _start = (0 : stdgo.GoInt);
        _out = (_sub.__slice__(0, (0 : stdgo.GoInt)) : stdgo.Slice<stdgo.Ref<stdgo._internal.regexp.syntax.Syntax_regexp.Regexp>>);
        var _first:stdgo.Ref<stdgo._internal.regexp.syntax.Syntax_regexp.Regexp> = (null : stdgo.Ref<stdgo._internal.regexp.syntax.Syntax_regexp.Regexp>);
        {
            var _i = (0 : stdgo.GoInt);
            while ((_i <= (_sub.length) : Bool)) {
                var _ifirst:stdgo.Ref<stdgo._internal.regexp.syntax.Syntax_regexp.Regexp> = (null : stdgo.Ref<stdgo._internal.regexp.syntax.Syntax_regexp.Regexp>);
if ((_i < (_sub.length) : Bool)) {
                    _ifirst = @:check2r _p._leadingRegexp(_sub[(_i : stdgo.GoInt)]);
                    if ((((_first != null && ((_first : Dynamic).__nil__ == null || !(_first : Dynamic).__nil__)) && @:check2r _first.equal(_ifirst) : Bool) && ((stdgo._internal.regexp.syntax.Syntax__ischarclass._isCharClass(_first) || ((((@:checkr _first ?? throw "null pointer dereference").op == ((17 : stdgo._internal.regexp.syntax.Syntax_op.Op)) && (@:checkr _first ?? throw "null pointer dereference").min == ((@:checkr _first ?? throw "null pointer dereference").max) : Bool) && stdgo._internal.regexp.syntax.Syntax__ischarclass._isCharClass((@:checkr _first ?? throw "null pointer dereference").sub[(0 : stdgo.GoInt)]) : Bool)) : Bool)) : Bool)) {
                        {
                            _i++;
                            continue;
                        };
                    };
                };
if (_i == (_start)) {} else if (_i == ((_start + (1 : stdgo.GoInt) : stdgo.GoInt))) {
                    _out = (_out.__append__(_sub[(_start : stdgo.GoInt)]));
                } else {
                    var _prefix = _first;
                    {
                        var _j = (_start : stdgo.GoInt);
                        while ((_j < _i : Bool)) {
                            var _reuse = (_j != (_start) : Bool);
_sub[(_j : stdgo.GoInt)] = @:check2r _p._removeLeadingRegexp(_sub[(_j : stdgo.GoInt)], _reuse);
@:check2r _p._checkLimits(_sub[(_j : stdgo.GoInt)]);
                            _j++;
                        };
                    };
                    var _suffix = @:check2r _p._collapse((_sub.__slice__(_start, _i) : stdgo.Slice<stdgo.Ref<stdgo._internal.regexp.syntax.Syntax_regexp.Regexp>>), (19 : stdgo._internal.regexp.syntax.Syntax_op.Op));
                    var _re = @:check2r _p._newRegexp((18 : stdgo._internal.regexp.syntax.Syntax_op.Op));
                    (@:checkr _re ?? throw "null pointer dereference").sub = (((@:checkr _re ?? throw "null pointer dereference").sub.__slice__(0, (0 : stdgo.GoInt)) : stdgo.Slice<stdgo.Ref<stdgo._internal.regexp.syntax.Syntax_regexp.Regexp>>).__append__(_prefix, _suffix));
                    _out = (_out.__append__(_re));
                };
_start = _i;
_first = _ifirst;
                _i++;
            };
        };
        _sub = _out;
        _start = (0 : stdgo.GoInt);
        _out = (_sub.__slice__(0, (0 : stdgo.GoInt)) : stdgo.Slice<stdgo.Ref<stdgo._internal.regexp.syntax.Syntax_regexp.Regexp>>);
        {
            var _i = (0 : stdgo.GoInt);
            while ((_i <= (_sub.length) : Bool)) {
                if (((_i < (_sub.length) : Bool) && stdgo._internal.regexp.syntax.Syntax__ischarclass._isCharClass(_sub[(_i : stdgo.GoInt)]) : Bool)) {
                    {
                        _i++;
                        continue;
                    };
                };
if (_i == (_start)) {} else if (_i == ((_start + (1 : stdgo.GoInt) : stdgo.GoInt))) {
                    _out = (_out.__append__(_sub[(_start : stdgo.GoInt)]));
                } else {
                    var _max = (_start : stdgo.GoInt);
                    {
                        var _j = (_start + (1 : stdgo.GoInt) : stdgo.GoInt);
                        while ((_j < _i : Bool)) {
                            if ((((@:checkr _sub[(_max : stdgo.GoInt)] ?? throw "null pointer dereference").op < (@:checkr _sub[(_j : stdgo.GoInt)] ?? throw "null pointer dereference").op : Bool) || ((@:checkr _sub[(_max : stdgo.GoInt)] ?? throw "null pointer dereference").op == ((@:checkr _sub[(_j : stdgo.GoInt)] ?? throw "null pointer dereference").op) && (((@:checkr _sub[(_max : stdgo.GoInt)] ?? throw "null pointer dereference").rune.length) < ((@:checkr _sub[(_j : stdgo.GoInt)] ?? throw "null pointer dereference").rune.length) : Bool) : Bool) : Bool)) {
                                _max = _j;
                            };
                            _j++;
                        };
                    };
                    {
                        final __tmp__0 = _sub[(_max : stdgo.GoInt)];
                        final __tmp__1 = _sub[(_start : stdgo.GoInt)];
                        final __tmp__2 = _sub;
                        final __tmp__3 = (_start : stdgo.GoInt);
                        final __tmp__4 = _sub;
                        final __tmp__5 = (_max : stdgo.GoInt);
                        __tmp__2[__tmp__3] = __tmp__0;
                        __tmp__4[__tmp__5] = __tmp__1;
                    };
                    {
                        var _j = (_start + (1 : stdgo.GoInt) : stdgo.GoInt);
                        while ((_j < _i : Bool)) {
                            stdgo._internal.regexp.syntax.Syntax__mergecharclass._mergeCharClass(_sub[(_start : stdgo.GoInt)], _sub[(_j : stdgo.GoInt)]);
@:check2r _p._reuse(_sub[(_j : stdgo.GoInt)]);
                            _j++;
                        };
                    };
                    stdgo._internal.regexp.syntax.Syntax__cleanalt._cleanAlt(_sub[(_start : stdgo.GoInt)]);
                    _out = (_out.__append__(_sub[(_start : stdgo.GoInt)]));
                };
if ((_i < (_sub.length) : Bool)) {
                    _out = (_out.__append__(_sub[(_i : stdgo.GoInt)]));
                };
_start = (_i + (1 : stdgo.GoInt) : stdgo.GoInt);
                _i++;
            };
        };
        _sub = _out;
        _start = (0 : stdgo.GoInt);
        _out = (_sub.__slice__(0, (0 : stdgo.GoInt)) : stdgo.Slice<stdgo.Ref<stdgo._internal.regexp.syntax.Syntax_regexp.Regexp>>);
        for (_i => _ in _sub) {
            if (((((_i + (1 : stdgo.GoInt) : stdgo.GoInt) < (_sub.length) : Bool) && (@:checkr _sub[(_i : stdgo.GoInt)] ?? throw "null pointer dereference").op == ((2 : stdgo._internal.regexp.syntax.Syntax_op.Op)) : Bool) && ((@:checkr _sub[(_i + (1 : stdgo.GoInt) : stdgo.GoInt)] ?? throw "null pointer dereference").op == (2 : stdgo._internal.regexp.syntax.Syntax_op.Op)) : Bool)) {
                continue;
            };
            _out = (_out.__append__(_sub[(_i : stdgo.GoInt)]));
        };
        _sub = _out;
        return _sub;
    }
    @:keep
    @:tdfield
    static public function _collapse( _p:stdgo.Ref<stdgo._internal.regexp.syntax.Syntax_t_parser.T_parser>, _subs:stdgo.Slice<stdgo.Ref<stdgo._internal.regexp.syntax.Syntax_regexp.Regexp>>, _op:stdgo._internal.regexp.syntax.Syntax_op.Op):stdgo.Ref<stdgo._internal.regexp.syntax.Syntax_regexp.Regexp> {
        @:recv var _p:stdgo.Ref<stdgo._internal.regexp.syntax.Syntax_t_parser.T_parser> = _p;
        if ((_subs.length) == ((1 : stdgo.GoInt))) {
            return _subs[(0 : stdgo.GoInt)];
        };
        var _re = @:check2r _p._newRegexp(_op);
        (@:checkr _re ?? throw "null pointer dereference").sub = ((@:checkr _re ?? throw "null pointer dereference").sub0.__slice__(0, (0 : stdgo.GoInt)) : stdgo.Slice<stdgo.Ref<stdgo._internal.regexp.syntax.Syntax_regexp.Regexp>>);
        for (__1 => _sub in _subs) {
            if ((@:checkr _sub ?? throw "null pointer dereference").op == (_op)) {
                (@:checkr _re ?? throw "null pointer dereference").sub = ((@:checkr _re ?? throw "null pointer dereference").sub.__append__(...((@:checkr _sub ?? throw "null pointer dereference").sub : Array<stdgo.Ref<stdgo._internal.regexp.syntax.Syntax_regexp.Regexp>>)));
                @:check2r _p._reuse(_sub);
            } else {
                (@:checkr _re ?? throw "null pointer dereference").sub = ((@:checkr _re ?? throw "null pointer dereference").sub.__append__(_sub));
            };
        };
        if (_op == ((19 : stdgo._internal.regexp.syntax.Syntax_op.Op))) {
            (@:checkr _re ?? throw "null pointer dereference").sub = @:check2r _p._factor((@:checkr _re ?? throw "null pointer dereference").sub);
            if (((@:checkr _re ?? throw "null pointer dereference").sub.length) == ((1 : stdgo.GoInt))) {
                var _old = _re;
                _re = (@:checkr _re ?? throw "null pointer dereference").sub[(0 : stdgo.GoInt)];
                @:check2r _p._reuse(_old);
            };
        };
        return _re;
    }
    @:keep
    @:tdfield
    static public function _alternate( _p:stdgo.Ref<stdgo._internal.regexp.syntax.Syntax_t_parser.T_parser>):stdgo.Ref<stdgo._internal.regexp.syntax.Syntax_regexp.Regexp> {
        @:recv var _p:stdgo.Ref<stdgo._internal.regexp.syntax.Syntax_t_parser.T_parser> = _p;
        var _i = ((@:checkr _p ?? throw "null pointer dereference")._stack.length : stdgo.GoInt);
        while (((_i > (0 : stdgo.GoInt) : Bool) && ((@:checkr (@:checkr _p ?? throw "null pointer dereference")._stack[(_i - (1 : stdgo.GoInt) : stdgo.GoInt)] ?? throw "null pointer dereference").op < (128 : stdgo._internal.regexp.syntax.Syntax_op.Op) : Bool) : Bool)) {
            _i--;
        };
        var _subs = ((@:checkr _p ?? throw "null pointer dereference")._stack.__slice__(_i) : stdgo.Slice<stdgo.Ref<stdgo._internal.regexp.syntax.Syntax_regexp.Regexp>>);
        (@:checkr _p ?? throw "null pointer dereference")._stack = ((@:checkr _p ?? throw "null pointer dereference")._stack.__slice__(0, _i) : stdgo.Slice<stdgo.Ref<stdgo._internal.regexp.syntax.Syntax_regexp.Regexp>>);
        if (((_subs.length) > (0 : stdgo.GoInt) : Bool)) {
            stdgo._internal.regexp.syntax.Syntax__cleanalt._cleanAlt(_subs[((_subs.length) - (1 : stdgo.GoInt) : stdgo.GoInt)]);
        };
        if ((_subs.length) == ((0 : stdgo.GoInt))) {
            return @:check2r _p._push(@:check2r _p._newRegexp((1 : stdgo._internal.regexp.syntax.Syntax_op.Op)));
        };
        return @:check2r _p._push(@:check2r _p._collapse(_subs, (19 : stdgo._internal.regexp.syntax.Syntax_op.Op)));
    }
    @:keep
    @:tdfield
    static public function _concat( _p:stdgo.Ref<stdgo._internal.regexp.syntax.Syntax_t_parser.T_parser>):stdgo.Ref<stdgo._internal.regexp.syntax.Syntax_regexp.Regexp> {
        @:recv var _p:stdgo.Ref<stdgo._internal.regexp.syntax.Syntax_t_parser.T_parser> = _p;
        @:check2r _p._maybeConcat((-1 : stdgo.GoInt32), (0 : stdgo._internal.regexp.syntax.Syntax_flags.Flags));
        var _i = ((@:checkr _p ?? throw "null pointer dereference")._stack.length : stdgo.GoInt);
        while (((_i > (0 : stdgo.GoInt) : Bool) && ((@:checkr (@:checkr _p ?? throw "null pointer dereference")._stack[(_i - (1 : stdgo.GoInt) : stdgo.GoInt)] ?? throw "null pointer dereference").op < (128 : stdgo._internal.regexp.syntax.Syntax_op.Op) : Bool) : Bool)) {
            _i--;
        };
        var _subs = ((@:checkr _p ?? throw "null pointer dereference")._stack.__slice__(_i) : stdgo.Slice<stdgo.Ref<stdgo._internal.regexp.syntax.Syntax_regexp.Regexp>>);
        (@:checkr _p ?? throw "null pointer dereference")._stack = ((@:checkr _p ?? throw "null pointer dereference")._stack.__slice__(0, _i) : stdgo.Slice<stdgo.Ref<stdgo._internal.regexp.syntax.Syntax_regexp.Regexp>>);
        if ((_subs.length) == ((0 : stdgo.GoInt))) {
            return @:check2r _p._push(@:check2r _p._newRegexp((2 : stdgo._internal.regexp.syntax.Syntax_op.Op)));
        };
        return @:check2r _p._push(@:check2r _p._collapse(_subs, (18 : stdgo._internal.regexp.syntax.Syntax_op.Op)));
    }
    @:keep
    @:tdfield
    static public function _repeat( _p:stdgo.Ref<stdgo._internal.regexp.syntax.Syntax_t_parser.T_parser>, _op:stdgo._internal.regexp.syntax.Syntax_op.Op, _min:stdgo.GoInt, _max:stdgo.GoInt, _before:stdgo.GoString, _after:stdgo.GoString, _lastRepeat:stdgo.GoString):{ var _0 : stdgo.GoString; var _1 : stdgo.Error; } {
        @:recv var _p:stdgo.Ref<stdgo._internal.regexp.syntax.Syntax_t_parser.T_parser> = _p;
        var _flags = ((@:checkr _p ?? throw "null pointer dereference")._flags : stdgo._internal.regexp.syntax.Syntax_flags.Flags);
        if (((@:checkr _p ?? throw "null pointer dereference")._flags & (64 : stdgo._internal.regexp.syntax.Syntax_flags.Flags) : stdgo._internal.regexp.syntax.Syntax_flags.Flags) != ((0 : stdgo._internal.regexp.syntax.Syntax_flags.Flags))) {
            if ((((_after.length) > (0 : stdgo.GoInt) : Bool) && (_after[(0 : stdgo.GoInt)] == (63 : stdgo.GoUInt8)) : Bool)) {
                _after = (_after.__slice__((1 : stdgo.GoInt)) : stdgo.GoString)?.__copy__();
                _flags = (_flags ^ ((32 : stdgo._internal.regexp.syntax.Syntax_flags.Flags)) : stdgo._internal.regexp.syntax.Syntax_flags.Flags);
            };
            if (_lastRepeat != ((stdgo.Go.str() : stdgo.GoString))) {
                return { _0 : (stdgo.Go.str() : stdgo.GoString)?.__copy__(), _1 : stdgo.Go.asInterface((stdgo.Go.setRef((new stdgo._internal.regexp.syntax.Syntax_error.Error((("invalid nested repetition operator" : stdgo.GoString) : stdgo._internal.regexp.syntax.Syntax_errorcode.ErrorCode), (_lastRepeat.__slice__(0, ((_lastRepeat.length) - (_after.length) : stdgo.GoInt)) : stdgo.GoString)?.__copy__()) : stdgo._internal.regexp.syntax.Syntax_error.Error)) : stdgo.Ref<stdgo._internal.regexp.syntax.Syntax_error.Error>)) };
            };
        };
        var _n = ((@:checkr _p ?? throw "null pointer dereference")._stack.length : stdgo.GoInt);
        if (_n == ((0 : stdgo.GoInt))) {
            return { _0 : (stdgo.Go.str() : stdgo.GoString)?.__copy__(), _1 : stdgo.Go.asInterface((stdgo.Go.setRef((new stdgo._internal.regexp.syntax.Syntax_error.Error((("missing argument to repetition operator" : stdgo.GoString) : stdgo._internal.regexp.syntax.Syntax_errorcode.ErrorCode), (_before.__slice__(0, ((_before.length) - (_after.length) : stdgo.GoInt)) : stdgo.GoString)?.__copy__()) : stdgo._internal.regexp.syntax.Syntax_error.Error)) : stdgo.Ref<stdgo._internal.regexp.syntax.Syntax_error.Error>)) };
        };
        var _sub = (@:checkr _p ?? throw "null pointer dereference")._stack[(_n - (1 : stdgo.GoInt) : stdgo.GoInt)];
        if (((@:checkr _sub ?? throw "null pointer dereference").op >= (128 : stdgo._internal.regexp.syntax.Syntax_op.Op) : Bool)) {
            return { _0 : (stdgo.Go.str() : stdgo.GoString)?.__copy__(), _1 : stdgo.Go.asInterface((stdgo.Go.setRef((new stdgo._internal.regexp.syntax.Syntax_error.Error((("missing argument to repetition operator" : stdgo.GoString) : stdgo._internal.regexp.syntax.Syntax_errorcode.ErrorCode), (_before.__slice__(0, ((_before.length) - (_after.length) : stdgo.GoInt)) : stdgo.GoString)?.__copy__()) : stdgo._internal.regexp.syntax.Syntax_error.Error)) : stdgo.Ref<stdgo._internal.regexp.syntax.Syntax_error.Error>)) };
        };
        var _re = @:check2r _p._newRegexp(_op);
        (@:checkr _re ?? throw "null pointer dereference").min = _min;
        (@:checkr _re ?? throw "null pointer dereference").max = _max;
        (@:checkr _re ?? throw "null pointer dereference").flags = _flags;
        (@:checkr _re ?? throw "null pointer dereference").sub = ((@:checkr _re ?? throw "null pointer dereference").sub0.__slice__(0, (1 : stdgo.GoInt)) : stdgo.Slice<stdgo.Ref<stdgo._internal.regexp.syntax.Syntax_regexp.Regexp>>);
        (@:checkr _re ?? throw "null pointer dereference").sub[(0 : stdgo.GoInt)] = _sub;
        (@:checkr _p ?? throw "null pointer dereference")._stack[(_n - (1 : stdgo.GoInt) : stdgo.GoInt)] = _re;
        @:check2r _p._checkLimits(_re);
        if (((_op == ((17 : stdgo._internal.regexp.syntax.Syntax_op.Op)) && (((_min >= (2 : stdgo.GoInt) : Bool) || (_max >= (2 : stdgo.GoInt) : Bool) : Bool)) : Bool) && !stdgo._internal.regexp.syntax.Syntax__repeatisvalid._repeatIsValid(_re, (1000 : stdgo.GoInt)) : Bool)) {
            return { _0 : (stdgo.Go.str() : stdgo.GoString)?.__copy__(), _1 : stdgo.Go.asInterface((stdgo.Go.setRef((new stdgo._internal.regexp.syntax.Syntax_error.Error((("invalid repeat count" : stdgo.GoString) : stdgo._internal.regexp.syntax.Syntax_errorcode.ErrorCode), (_before.__slice__(0, ((_before.length) - (_after.length) : stdgo.GoInt)) : stdgo.GoString)?.__copy__()) : stdgo._internal.regexp.syntax.Syntax_error.Error)) : stdgo.Ref<stdgo._internal.regexp.syntax.Syntax_error.Error>)) };
        };
        return { _0 : _after?.__copy__(), _1 : (null : stdgo.Error) };
    }
    @:keep
    @:tdfield
    static public function _op( _p:stdgo.Ref<stdgo._internal.regexp.syntax.Syntax_t_parser.T_parser>, _op:stdgo._internal.regexp.syntax.Syntax_op.Op):stdgo.Ref<stdgo._internal.regexp.syntax.Syntax_regexp.Regexp> {
        @:recv var _p:stdgo.Ref<stdgo._internal.regexp.syntax.Syntax_t_parser.T_parser> = _p;
        var _re = @:check2r _p._newRegexp(_op);
        (@:checkr _re ?? throw "null pointer dereference").flags = (@:checkr _p ?? throw "null pointer dereference")._flags;
        return @:check2r _p._push(_re);
    }
    @:keep
    @:tdfield
    static public function _literal( _p:stdgo.Ref<stdgo._internal.regexp.syntax.Syntax_t_parser.T_parser>, _r:stdgo.GoInt32):Void {
        @:recv var _p:stdgo.Ref<stdgo._internal.regexp.syntax.Syntax_t_parser.T_parser> = _p;
        var _re = @:check2r _p._newRegexp((3 : stdgo._internal.regexp.syntax.Syntax_op.Op));
        (@:checkr _re ?? throw "null pointer dereference").flags = (@:checkr _p ?? throw "null pointer dereference")._flags;
        if (((@:checkr _p ?? throw "null pointer dereference")._flags & (1 : stdgo._internal.regexp.syntax.Syntax_flags.Flags) : stdgo._internal.regexp.syntax.Syntax_flags.Flags) != ((0 : stdgo._internal.regexp.syntax.Syntax_flags.Flags))) {
            _r = stdgo._internal.regexp.syntax.Syntax__minfoldrune._minFoldRune(_r);
        };
        (@:checkr _re ?? throw "null pointer dereference").rune0[(0 : stdgo.GoInt)] = _r;
        (@:checkr _re ?? throw "null pointer dereference").rune = ((@:checkr _re ?? throw "null pointer dereference").rune0.__slice__(0, (1 : stdgo.GoInt)) : stdgo.Slice<stdgo.GoInt32>);
        @:check2r _p._push(_re);
    }
    @:keep
    @:tdfield
    static public function _maybeConcat( _p:stdgo.Ref<stdgo._internal.regexp.syntax.Syntax_t_parser.T_parser>, _r:stdgo.GoInt32, _flags:stdgo._internal.regexp.syntax.Syntax_flags.Flags):Bool {
        @:recv var _p:stdgo.Ref<stdgo._internal.regexp.syntax.Syntax_t_parser.T_parser> = _p;
        var _n = ((@:checkr _p ?? throw "null pointer dereference")._stack.length : stdgo.GoInt);
        if ((_n < (2 : stdgo.GoInt) : Bool)) {
            return false;
        };
        var _re1 = (@:checkr _p ?? throw "null pointer dereference")._stack[(_n - (1 : stdgo.GoInt) : stdgo.GoInt)];
        var _re2 = (@:checkr _p ?? throw "null pointer dereference")._stack[(_n - (2 : stdgo.GoInt) : stdgo.GoInt)];
        if ((((@:checkr _re1 ?? throw "null pointer dereference").op != ((3 : stdgo._internal.regexp.syntax.Syntax_op.Op)) || (@:checkr _re2 ?? throw "null pointer dereference").op != ((3 : stdgo._internal.regexp.syntax.Syntax_op.Op)) : Bool) || (((@:checkr _re1 ?? throw "null pointer dereference").flags & (1 : stdgo._internal.regexp.syntax.Syntax_flags.Flags) : stdgo._internal.regexp.syntax.Syntax_flags.Flags) != ((@:checkr _re2 ?? throw "null pointer dereference").flags & (1 : stdgo._internal.regexp.syntax.Syntax_flags.Flags) : stdgo._internal.regexp.syntax.Syntax_flags.Flags)) : Bool)) {
            return false;
        };
        (@:checkr _re2 ?? throw "null pointer dereference").rune = ((@:checkr _re2 ?? throw "null pointer dereference").rune.__append__(...((@:checkr _re1 ?? throw "null pointer dereference").rune : Array<stdgo.GoInt32>)));
        if ((_r >= (0 : stdgo.GoInt32) : Bool)) {
            (@:checkr _re1 ?? throw "null pointer dereference").rune = ((@:checkr _re1 ?? throw "null pointer dereference").rune0.__slice__(0, (1 : stdgo.GoInt)) : stdgo.Slice<stdgo.GoInt32>);
            (@:checkr _re1 ?? throw "null pointer dereference").rune[(0 : stdgo.GoInt)] = _r;
            (@:checkr _re1 ?? throw "null pointer dereference").flags = _flags;
            return true;
        };
        (@:checkr _p ?? throw "null pointer dereference")._stack = ((@:checkr _p ?? throw "null pointer dereference")._stack.__slice__(0, (_n - (1 : stdgo.GoInt) : stdgo.GoInt)) : stdgo.Slice<stdgo.Ref<stdgo._internal.regexp.syntax.Syntax_regexp.Regexp>>);
        @:check2r _p._reuse(_re1);
        return false;
    }
    @:keep
    @:tdfield
    static public function _push( _p:stdgo.Ref<stdgo._internal.regexp.syntax.Syntax_t_parser.T_parser>, _re:stdgo.Ref<stdgo._internal.regexp.syntax.Syntax_regexp.Regexp>):stdgo.Ref<stdgo._internal.regexp.syntax.Syntax_regexp.Regexp> {
        @:recv var _p:stdgo.Ref<stdgo._internal.regexp.syntax.Syntax_t_parser.T_parser> = _p;
        (@:checkr _p ?? throw "null pointer dereference")._numRunes = ((@:checkr _p ?? throw "null pointer dereference")._numRunes + (((@:checkr _re ?? throw "null pointer dereference").rune.length)) : stdgo.GoInt);
        if ((((@:checkr _re ?? throw "null pointer dereference").op == ((4 : stdgo._internal.regexp.syntax.Syntax_op.Op)) && ((@:checkr _re ?? throw "null pointer dereference").rune.length) == ((2 : stdgo.GoInt)) : Bool) && ((@:checkr _re ?? throw "null pointer dereference").rune[(0 : stdgo.GoInt)] == (@:checkr _re ?? throw "null pointer dereference").rune[(1 : stdgo.GoInt)]) : Bool)) {
            if (@:check2r _p._maybeConcat((@:checkr _re ?? throw "null pointer dereference").rune[(0 : stdgo.GoInt)], ((@:checkr _p ?? throw "null pointer dereference")._flags & (((1 : stdgo._internal.regexp.syntax.Syntax_flags.Flags) ^ (-1i32 : stdgo.GoInt32) : stdgo._internal.regexp.syntax.Syntax_flags.Flags)) : stdgo._internal.regexp.syntax.Syntax_flags.Flags))) {
                return null;
            };
            (@:checkr _re ?? throw "null pointer dereference").op = (3 : stdgo._internal.regexp.syntax.Syntax_op.Op);
            (@:checkr _re ?? throw "null pointer dereference").rune = ((@:checkr _re ?? throw "null pointer dereference").rune.__slice__(0, (1 : stdgo.GoInt)) : stdgo.Slice<stdgo.GoInt32>);
            (@:checkr _re ?? throw "null pointer dereference").flags = ((@:checkr _p ?? throw "null pointer dereference")._flags & (((1 : stdgo._internal.regexp.syntax.Syntax_flags.Flags) ^ (-1i32 : stdgo.GoInt32) : stdgo._internal.regexp.syntax.Syntax_flags.Flags)) : stdgo._internal.regexp.syntax.Syntax_flags.Flags);
        } else if ((((((((@:checkr _re ?? throw "null pointer dereference").op == ((4 : stdgo._internal.regexp.syntax.Syntax_op.Op)) && ((@:checkr _re ?? throw "null pointer dereference").rune.length) == ((4 : stdgo.GoInt)) : Bool) && (@:checkr _re ?? throw "null pointer dereference").rune[(0 : stdgo.GoInt)] == ((@:checkr _re ?? throw "null pointer dereference").rune[((1 : stdgo.GoInt) : stdgo.GoInt)]) : Bool) && (@:checkr _re ?? throw "null pointer dereference").rune[(2 : stdgo.GoInt)] == ((@:checkr _re ?? throw "null pointer dereference").rune[((3 : stdgo.GoInt) : stdgo.GoInt)]) : Bool) && stdgo._internal.unicode.Unicode_simplefold.simpleFold((@:checkr _re ?? throw "null pointer dereference").rune[(0 : stdgo.GoInt)]) == ((@:checkr _re ?? throw "null pointer dereference").rune[((2 : stdgo.GoInt) : stdgo.GoInt)]) : Bool) && stdgo._internal.unicode.Unicode_simplefold.simpleFold((@:checkr _re ?? throw "null pointer dereference").rune[(2 : stdgo.GoInt)]) == ((@:checkr _re ?? throw "null pointer dereference").rune[((0 : stdgo.GoInt) : stdgo.GoInt)]) : Bool) || (((((@:checkr _re ?? throw "null pointer dereference").op == ((4 : stdgo._internal.regexp.syntax.Syntax_op.Op)) && ((@:checkr _re ?? throw "null pointer dereference").rune.length) == ((2 : stdgo.GoInt)) : Bool) && ((@:checkr _re ?? throw "null pointer dereference").rune[(0 : stdgo.GoInt)] + (1 : stdgo.GoInt32) : stdgo.GoInt32) == ((@:checkr _re ?? throw "null pointer dereference").rune[((1 : stdgo.GoInt) : stdgo.GoInt)]) : Bool) && stdgo._internal.unicode.Unicode_simplefold.simpleFold((@:checkr _re ?? throw "null pointer dereference").rune[(0 : stdgo.GoInt)]) == ((@:checkr _re ?? throw "null pointer dereference").rune[((1 : stdgo.GoInt) : stdgo.GoInt)]) : Bool) && stdgo._internal.unicode.Unicode_simplefold.simpleFold((@:checkr _re ?? throw "null pointer dereference").rune[(1 : stdgo.GoInt)]) == ((@:checkr _re ?? throw "null pointer dereference").rune[((0 : stdgo.GoInt) : stdgo.GoInt)]) : Bool) : Bool)) {
            if (@:check2r _p._maybeConcat((@:checkr _re ?? throw "null pointer dereference").rune[(0 : stdgo.GoInt)], ((@:checkr _p ?? throw "null pointer dereference")._flags | (1 : stdgo._internal.regexp.syntax.Syntax_flags.Flags) : stdgo._internal.regexp.syntax.Syntax_flags.Flags))) {
                return null;
            };
            (@:checkr _re ?? throw "null pointer dereference").op = (3 : stdgo._internal.regexp.syntax.Syntax_op.Op);
            (@:checkr _re ?? throw "null pointer dereference").rune = ((@:checkr _re ?? throw "null pointer dereference").rune.__slice__(0, (1 : stdgo.GoInt)) : stdgo.Slice<stdgo.GoInt32>);
            (@:checkr _re ?? throw "null pointer dereference").flags = ((@:checkr _p ?? throw "null pointer dereference")._flags | (1 : stdgo._internal.regexp.syntax.Syntax_flags.Flags) : stdgo._internal.regexp.syntax.Syntax_flags.Flags);
        } else {
            @:check2r _p._maybeConcat((-1 : stdgo.GoInt32), (0 : stdgo._internal.regexp.syntax.Syntax_flags.Flags));
        };
        (@:checkr _p ?? throw "null pointer dereference")._stack = ((@:checkr _p ?? throw "null pointer dereference")._stack.__append__(_re));
        @:check2r _p._checkLimits(_re);
        return _re;
    }
    @:keep
    @:tdfield
    static public function _calcHeight( _p:stdgo.Ref<stdgo._internal.regexp.syntax.Syntax_t_parser.T_parser>, _re:stdgo.Ref<stdgo._internal.regexp.syntax.Syntax_regexp.Regexp>, _force:Bool):stdgo.GoInt {
        @:recv var _p:stdgo.Ref<stdgo._internal.regexp.syntax.Syntax_t_parser.T_parser> = _p;
        if (!_force) {
            {
                var __tmp__ = ((@:checkr _p ?? throw "null pointer dereference")._height != null && (@:checkr _p ?? throw "null pointer dereference")._height.exists(_re) ? { _0 : (@:checkr _p ?? throw "null pointer dereference")._height[_re], _1 : true } : { _0 : (0 : stdgo.GoInt), _1 : false }), _h:stdgo.GoInt = __tmp__._0, _ok:Bool = __tmp__._1;
                if (_ok) {
                    return _h;
                };
            };
        };
        var _h = (1 : stdgo.GoInt);
        for (__1 => _sub in (@:checkr _re ?? throw "null pointer dereference").sub) {
            var _hsub = (@:check2r _p._calcHeight(_sub, false) : stdgo.GoInt);
            if ((_h < ((1 : stdgo.GoInt) + _hsub : stdgo.GoInt) : Bool)) {
                _h = ((1 : stdgo.GoInt) + _hsub : stdgo.GoInt);
            };
        };
        (@:checkr _p ?? throw "null pointer dereference")._height[_re] = _h;
        return _h;
    }
    @:keep
    @:tdfield
    static public function _checkHeight( _p:stdgo.Ref<stdgo._internal.regexp.syntax.Syntax_t_parser.T_parser>, _re:stdgo.Ref<stdgo._internal.regexp.syntax.Syntax_regexp.Regexp>):Void {
        @:recv var _p:stdgo.Ref<stdgo._internal.regexp.syntax.Syntax_t_parser.T_parser> = _p;
        if (((@:checkr _p ?? throw "null pointer dereference")._numRegexp < (1000 : stdgo.GoInt) : Bool)) {
            return;
        };
        if ((@:checkr _p ?? throw "null pointer dereference")._height == null) {
            (@:checkr _p ?? throw "null pointer dereference")._height = ({
                final x = new stdgo.GoMap.GoRefMap<stdgo.Ref<stdgo._internal.regexp.syntax.Syntax_regexp.Regexp>, stdgo.GoInt>();
                {};
                cast x;
            } : stdgo.GoMap<stdgo.Ref<stdgo._internal.regexp.syntax.Syntax_regexp.Regexp>, stdgo.GoInt>);
            for (__1 => _re in (@:checkr _p ?? throw "null pointer dereference")._stack) {
                @:check2r _p._checkHeight(_re);
            };
        };
        if ((@:check2r _p._calcHeight(_re, true) > (1000 : stdgo.GoInt) : Bool)) {
            throw stdgo.Go.toInterface(stdgo.Go.asInterface((("expression nests too deeply" : stdgo.GoString) : stdgo._internal.regexp.syntax.Syntax_errorcode.ErrorCode)));
        };
    }
    @:keep
    @:tdfield
    static public function _calcSize( _p:stdgo.Ref<stdgo._internal.regexp.syntax.Syntax_t_parser.T_parser>, _re:stdgo.Ref<stdgo._internal.regexp.syntax.Syntax_regexp.Regexp>, _force:Bool):stdgo.GoInt64 {
        @:recv var _p:stdgo.Ref<stdgo._internal.regexp.syntax.Syntax_t_parser.T_parser> = _p;
        if (!_force) {
            {
                var __tmp__ = ((@:checkr _p ?? throw "null pointer dereference")._size != null && (@:checkr _p ?? throw "null pointer dereference")._size.exists(_re) ? { _0 : (@:checkr _p ?? throw "null pointer dereference")._size[_re], _1 : true } : { _0 : (0 : stdgo.GoInt64), _1 : false }), _size:stdgo.GoInt64 = __tmp__._0, _ok:Bool = __tmp__._1;
                if (_ok) {
                    return _size;
                };
            };
        };
        var _size:stdgo.GoInt64 = (0 : stdgo.GoInt64);
        {
            var __switchIndex__ = -1;
            var __run__ = true;
            while (__run__) {
                __run__ = false;
                {
                    final __value__ = (@:checkr _re ?? throw "null pointer dereference").op;
                    if (__value__ == ((3 : stdgo._internal.regexp.syntax.Syntax_op.Op))) {
                        _size = ((@:checkr _re ?? throw "null pointer dereference").rune.length : stdgo.GoInt64);
                        break;
                    } else if (__value__ == ((13 : stdgo._internal.regexp.syntax.Syntax_op.Op)) || __value__ == ((14 : stdgo._internal.regexp.syntax.Syntax_op.Op))) {
                        _size = ((2i64 : stdgo.GoInt64) + @:check2r _p._calcSize((@:checkr _re ?? throw "null pointer dereference").sub[(0 : stdgo.GoInt)], false) : stdgo.GoInt64);
                        break;
                    } else if (__value__ == ((15 : stdgo._internal.regexp.syntax.Syntax_op.Op)) || __value__ == ((16 : stdgo._internal.regexp.syntax.Syntax_op.Op))) {
                        _size = ((1i64 : stdgo.GoInt64) + @:check2r _p._calcSize((@:checkr _re ?? throw "null pointer dereference").sub[(0 : stdgo.GoInt)], false) : stdgo.GoInt64);
                        break;
                    } else if (__value__ == ((18 : stdgo._internal.regexp.syntax.Syntax_op.Op))) {
                        for (__1 => _sub in (@:checkr _re ?? throw "null pointer dereference").sub) {
                            _size = (_size + (@:check2r _p._calcSize(_sub, false)) : stdgo.GoInt64);
                        };
                        break;
                    } else if (__value__ == ((19 : stdgo._internal.regexp.syntax.Syntax_op.Op))) {
                        for (__1 => _sub in (@:checkr _re ?? throw "null pointer dereference").sub) {
                            _size = (_size + (@:check2r _p._calcSize(_sub, false)) : stdgo.GoInt64);
                        };
                        if ((((@:checkr _re ?? throw "null pointer dereference").sub.length) > (1 : stdgo.GoInt) : Bool)) {
                            _size = (_size + ((((@:checkr _re ?? throw "null pointer dereference").sub.length : stdgo.GoInt64) - (1i64 : stdgo.GoInt64) : stdgo.GoInt64)) : stdgo.GoInt64);
                        };
                        break;
                    } else if (__value__ == ((17 : stdgo._internal.regexp.syntax.Syntax_op.Op))) {
                        var _sub = (@:check2r _p._calcSize((@:checkr _re ?? throw "null pointer dereference").sub[(0 : stdgo.GoInt)], false) : stdgo.GoInt64);
                        if ((@:checkr _re ?? throw "null pointer dereference").max == ((-1 : stdgo.GoInt))) {
                            if ((@:checkr _re ?? throw "null pointer dereference").min == ((0 : stdgo.GoInt))) {
                                _size = ((2i64 : stdgo.GoInt64) + _sub : stdgo.GoInt64);
                            } else {
                                _size = ((1i64 : stdgo.GoInt64) + (((@:checkr _re ?? throw "null pointer dereference").min : stdgo.GoInt64) * _sub : stdgo.GoInt64) : stdgo.GoInt64);
                            };
                            break;
                        };
                        _size = ((((@:checkr _re ?? throw "null pointer dereference").max : stdgo.GoInt64) * _sub : stdgo.GoInt64) + (((@:checkr _re ?? throw "null pointer dereference").max - (@:checkr _re ?? throw "null pointer dereference").min : stdgo.GoInt) : stdgo.GoInt64) : stdgo.GoInt64);
                        break;
                    };
                };
                break;
            };
        };
        if ((_size < (1i64 : stdgo.GoInt64) : Bool)) {
            _size = (1i64 : stdgo.GoInt64);
        };
        (@:checkr _p ?? throw "null pointer dereference")._size[_re] = _size;
        return _size;
    }
    @:keep
    @:tdfield
    static public function _checkSize( _p:stdgo.Ref<stdgo._internal.regexp.syntax.Syntax_t_parser.T_parser>, _re:stdgo.Ref<stdgo._internal.regexp.syntax.Syntax_regexp.Regexp>):Void {
        @:recv var _p:stdgo.Ref<stdgo._internal.regexp.syntax.Syntax_t_parser.T_parser> = _p;
        if ((@:checkr _p ?? throw "null pointer dereference")._size == null) {
            if ((@:checkr _p ?? throw "null pointer dereference")._repeats == ((0i64 : stdgo.GoInt64))) {
                (@:checkr _p ?? throw "null pointer dereference")._repeats = (1i64 : stdgo.GoInt64);
            };
            if ((@:checkr _re ?? throw "null pointer dereference").op == ((17 : stdgo._internal.regexp.syntax.Syntax_op.Op))) {
                var _n = ((@:checkr _re ?? throw "null pointer dereference").max : stdgo.GoInt);
                if (_n == ((-1 : stdgo.GoInt))) {
                    _n = (@:checkr _re ?? throw "null pointer dereference").min;
                };
                if ((_n <= (0 : stdgo.GoInt) : Bool)) {
                    _n = (1 : stdgo.GoInt);
                };
                if (((_n : stdgo.GoInt64) > ((3355443i64 : stdgo.GoInt64) / (@:checkr _p ?? throw "null pointer dereference")._repeats : stdgo.GoInt64) : Bool)) {
                    (@:checkr _p ?? throw "null pointer dereference")._repeats = (3355443i64 : stdgo.GoInt64);
                } else {
                    (@:checkr _p ?? throw "null pointer dereference")._repeats = ((@:checkr _p ?? throw "null pointer dereference")._repeats * ((_n : stdgo.GoInt64)) : stdgo.GoInt64);
                };
            };
            if ((((@:checkr _p ?? throw "null pointer dereference")._numRegexp : stdgo.GoInt64) < ((3355443i64 : stdgo.GoInt64) / (@:checkr _p ?? throw "null pointer dereference")._repeats : stdgo.GoInt64) : Bool)) {
                return;
            };
            (@:checkr _p ?? throw "null pointer dereference")._size = ({
                final x = new stdgo.GoMap.GoRefMap<stdgo.Ref<stdgo._internal.regexp.syntax.Syntax_regexp.Regexp>, stdgo.GoInt64>();
                {};
                cast x;
            } : stdgo.GoMap<stdgo.Ref<stdgo._internal.regexp.syntax.Syntax_regexp.Regexp>, stdgo.GoInt64>);
            for (__1 => _re in (@:checkr _p ?? throw "null pointer dereference")._stack) {
                @:check2r _p._checkSize(_re);
            };
        };
        if ((@:check2r _p._calcSize(_re, true) > (3355443i64 : stdgo.GoInt64) : Bool)) {
            throw stdgo.Go.toInterface(stdgo.Go.asInterface((("expression too large" : stdgo.GoString) : stdgo._internal.regexp.syntax.Syntax_errorcode.ErrorCode)));
        };
    }
    @:keep
    @:tdfield
    static public function _checkLimits( _p:stdgo.Ref<stdgo._internal.regexp.syntax.Syntax_t_parser.T_parser>, _re:stdgo.Ref<stdgo._internal.regexp.syntax.Syntax_regexp.Regexp>):Void {
        @:recv var _p:stdgo.Ref<stdgo._internal.regexp.syntax.Syntax_t_parser.T_parser> = _p;
        if (((@:checkr _p ?? throw "null pointer dereference")._numRunes > (33554432 : stdgo.GoInt) : Bool)) {
            throw stdgo.Go.toInterface(stdgo.Go.asInterface((("expression too large" : stdgo.GoString) : stdgo._internal.regexp.syntax.Syntax_errorcode.ErrorCode)));
        };
        @:check2r _p._checkSize(_re);
        @:check2r _p._checkHeight(_re);
    }
    @:keep
    @:tdfield
    static public function _reuse( _p:stdgo.Ref<stdgo._internal.regexp.syntax.Syntax_t_parser.T_parser>, _re:stdgo.Ref<stdgo._internal.regexp.syntax.Syntax_regexp.Regexp>):Void {
        @:recv var _p:stdgo.Ref<stdgo._internal.regexp.syntax.Syntax_t_parser.T_parser> = _p;
        if ((@:checkr _p ?? throw "null pointer dereference")._height != null) {
            if ((@:checkr _p ?? throw "null pointer dereference")._height != null) (@:checkr _p ?? throw "null pointer dereference")._height.remove(_re);
        };
        (@:checkr _re ?? throw "null pointer dereference").sub0[(0 : stdgo.GoInt)] = (@:checkr _p ?? throw "null pointer dereference")._free;
        (@:checkr _p ?? throw "null pointer dereference")._free = _re;
    }
    @:keep
    @:tdfield
    static public function _newRegexp( _p:stdgo.Ref<stdgo._internal.regexp.syntax.Syntax_t_parser.T_parser>, _op:stdgo._internal.regexp.syntax.Syntax_op.Op):stdgo.Ref<stdgo._internal.regexp.syntax.Syntax_regexp.Regexp> {
        @:recv var _p:stdgo.Ref<stdgo._internal.regexp.syntax.Syntax_t_parser.T_parser> = _p;
        var _re = (@:checkr _p ?? throw "null pointer dereference")._free;
        if ((_re != null && ((_re : Dynamic).__nil__ == null || !(_re : Dynamic).__nil__))) {
            (@:checkr _p ?? throw "null pointer dereference")._free = (@:checkr _re ?? throw "null pointer dereference").sub0[(0 : stdgo.GoInt)];
            {
                var __tmp__ = (new stdgo._internal.regexp.syntax.Syntax_regexp.Regexp() : stdgo._internal.regexp.syntax.Syntax_regexp.Regexp);
                var x = (_re : stdgo._internal.regexp.syntax.Syntax_regexp.Regexp);
                x.op = __tmp__?.op;
                x.flags = __tmp__?.flags;
                x.sub = __tmp__?.sub;
                x.sub0 = __tmp__?.sub0;
                x.rune = __tmp__?.rune;
                x.rune0 = __tmp__?.rune0;
                x.min = __tmp__?.min;
                x.max = __tmp__?.max;
                x.cap = __tmp__?.cap;
                x.name = __tmp__?.name;
            };
        } else {
            _re = (stdgo.Go.setRef(({} : stdgo._internal.regexp.syntax.Syntax_regexp.Regexp)) : stdgo.Ref<stdgo._internal.regexp.syntax.Syntax_regexp.Regexp>);
            (@:checkr _p ?? throw "null pointer dereference")._numRegexp++;
        };
        (@:checkr _re ?? throw "null pointer dereference").op = _op;
        return _re;
    }
}<|MERGE_RESOLUTION|>--- conflicted
+++ resolved
@@ -353,17 +353,6 @@
     static public function _parseEscape( _p:stdgo.Ref<stdgo._internal.regexp.syntax.Syntax_t_parser.T_parser>, _s:stdgo.GoString):{ var _0 : stdgo.GoInt32; var _1 : stdgo.GoString; var _2 : stdgo.Error; } {
         @:recv var _p:stdgo.Ref<stdgo._internal.regexp.syntax.Syntax_t_parser.T_parser> = _p;
         var _r = (0 : stdgo.GoInt32), _rest = ("" : stdgo.GoString), _err = (null : stdgo.Error);
-<<<<<<< HEAD
-        var _nhex_3499544:stdgo.GoInt = (0 : stdgo.GoInt);
-        var _x_3499964:stdgo.GoInt32 = (0 : stdgo.GoInt32);
-        var _v_3499726:stdgo.GoInt32 = (0 : stdgo.GoInt32);
-        var _t_3498311:stdgo.GoString = ("" : stdgo.GoString);
-        var switchBreak = false;
-        var _y_3500048:stdgo.GoInt32 = (0 : stdgo.GoInt32);
-        var _i_3499063:stdgo.GoInt = (0 : stdgo.GoInt);
-        var _err_3498297:stdgo.Error = (null : stdgo.Error);
-        var _c_3498389:stdgo.GoInt32 = (0 : stdgo.GoInt32);
-=======
         var _i_3136225:stdgo.GoInt = (0 : stdgo.GoInt);
         var _err_3135459:stdgo.Error = (null : stdgo.Error);
         var _c_3135551:stdgo.GoInt32 = (0 : stdgo.GoInt32);
@@ -373,22 +362,12 @@
         var _v_3136888:stdgo.GoInt32 = (0 : stdgo.GoInt32);
         var _nhex_3136706:stdgo.GoInt = (0 : stdgo.GoInt);
         var _t_3135473:stdgo.GoString = ("" : stdgo.GoString);
->>>>>>> 97b0842d
         var _gotoNext = 0i32;
         var __blank__ = _gotoNext == ((0i32 : stdgo.GoInt));
         while (_gotoNext != ((-1i32 : stdgo.GoInt))) {
             {
                 final __value__ = _gotoNext;
                 if (__value__ == (0i32)) {
-<<<<<<< HEAD
-                    _t_3498311 = (_s.__slice__((1 : stdgo.GoInt)) : stdgo.GoString)?.__copy__();
-                    if (_t_3498311 == ((stdgo.Go.str() : stdgo.GoString))) {
-                        _gotoNext = 3498334i32;
-                    } else {
-                        _gotoNext = 3498389i32;
-                    };
-                } else if (__value__ == (3498334i32)) {
-=======
                     _t_3135473 = (_s.__slice__((1 : stdgo.GoInt)) : stdgo.GoString)?.__copy__();
                     if (_t_3135473 == ((stdgo.Go.str() : stdgo.GoString))) {
                         _gotoNext = 3135496i32;
@@ -396,7 +375,6 @@
                         _gotoNext = 3135551i32;
                     };
                 } else if (__value__ == (3135496i32)) {
->>>>>>> 97b0842d
                     return {
                         final __tmp__:{ var _0 : stdgo.GoInt32; var _1 : stdgo.GoString; var _2 : stdgo.Error; } = { _0 : (0 : stdgo.GoInt32), _1 : (stdgo.Go.str() : stdgo.GoString)?.__copy__(), _2 : stdgo.Go.asInterface((stdgo.Go.setRef((new stdgo._internal.regexp.syntax.Syntax_error.Error((("trailing backslash at end of expression" : stdgo.GoString) : stdgo._internal.regexp.syntax.Syntax_errorcode.ErrorCode), (stdgo.Go.str() : stdgo.GoString)?.__copy__()) : stdgo._internal.regexp.syntax.Syntax_error.Error)) : stdgo.Ref<stdgo._internal.regexp.syntax.Syntax_error.Error>)) };
                         _r = __tmp__._0;
@@ -404,24 +382,6 @@
                         _err = __tmp__._2;
                         __tmp__;
                     };
-<<<<<<< HEAD
-                    _gotoNext = 3498389i32;
-                } else if (__value__ == (3498389i32)) {
-                    {
-                        var __tmp__ = stdgo._internal.regexp.syntax.Syntax__nextrune._nextRune(_t_3498311?.__copy__());
-                        _c_3498389 = @:tmpset0 __tmp__._0;
-                        _t_3498311 = @:tmpset0 __tmp__._1?.__copy__();
-                        _err_3498297 = @:tmpset0 __tmp__._2;
-                    };
-                    if (_err_3498297 != null) {
-                        _gotoNext = 3498429i32;
-                    } else {
-                        _gotoNext = 3498455i32;
-                    };
-                } else if (__value__ == (3498429i32)) {
-                    return {
-                        final __tmp__:{ var _0 : stdgo.GoInt32; var _1 : stdgo.GoString; var _2 : stdgo.Error; } = { _0 : (0 : stdgo.GoInt32), _1 : (stdgo.Go.str() : stdgo.GoString)?.__copy__(), _2 : _err_3498297 };
-=======
                     _gotoNext = 3135551i32;
                 } else if (__value__ == (3135551i32)) {
                     {
@@ -438,57 +398,11 @@
                 } else if (__value__ == (3135591i32)) {
                     return {
                         final __tmp__:{ var _0 : stdgo.GoInt32; var _1 : stdgo.GoString; var _2 : stdgo.Error; } = { _0 : (0 : stdgo.GoInt32), _1 : (stdgo.Go.str() : stdgo.GoString)?.__copy__(), _2 : _err_3135459 };
->>>>>>> 97b0842d
                         _r = __tmp__._0;
                         _rest = __tmp__._1;
                         _err = __tmp__._2;
                         __tmp__;
                     };
-<<<<<<< HEAD
-                    _gotoNext = 3498455i32;
-                } else if (__value__ == (3498455i32)) {
-                    _gotoNext = 3498455i32;
-                    switchBreak = false;
-                    _gotoNext = 3498464i32;
-                } else if (__value__ == (3498464i32)) {
-                    if (!switchBreak) {
-                        {
-                            final __value__ = _c_3498389;
-                            if (__value__ == ((49 : stdgo.GoInt32)) || __value__ == ((50 : stdgo.GoInt32)) || __value__ == ((51 : stdgo.GoInt32)) || __value__ == ((52 : stdgo.GoInt32)) || __value__ == ((53 : stdgo.GoInt32)) || __value__ == ((54 : stdgo.GoInt32)) || __value__ == ((55 : stdgo.GoInt32))) {
-                                _gotoNext = 3498804i32;
-                            } else if (__value__ == ((48 : stdgo.GoInt32))) {
-                                _gotoNext = 3498976i32;
-                            } else if (__value__ == ((120 : stdgo.GoInt32))) {
-                                _gotoNext = 3499236i32;
-                            } else if (__value__ == ((97 : stdgo.GoInt32))) {
-                                _gotoNext = 3500429i32;
-                            } else if (__value__ == ((102 : stdgo.GoInt32))) {
-                                _gotoNext = 3500462i32;
-                            } else if (__value__ == ((110 : stdgo.GoInt32))) {
-                                _gotoNext = 3500495i32;
-                            } else if (__value__ == ((114 : stdgo.GoInt32))) {
-                                _gotoNext = 3500528i32;
-                            } else if (__value__ == ((116 : stdgo.GoInt32))) {
-                                _gotoNext = 3500561i32;
-                            } else if (__value__ == ((118 : stdgo.GoInt32))) {
-                                _gotoNext = 3500594i32;
-                            } else {
-                                _gotoNext = 3498476i32;
-                            };
-                        };
-                    } else {
-                        _gotoNext = 3500630i32;
-                    };
-                } else if (__value__ == (3498476i32)) {
-                    if (((_c_3498389 < (128 : stdgo.GoInt32) : Bool) && !stdgo._internal.regexp.syntax.Syntax__isalnum._isalnum(_c_3498389) : Bool)) {
-                        _gotoNext = 3498523i32;
-                    } else {
-                        _gotoNext = 3500630i32;
-                    };
-                } else if (__value__ == (3498523i32)) {
-                    return {
-                        final __tmp__:{ var _0 : stdgo.GoInt32; var _1 : stdgo.GoString; var _2 : stdgo.Error; } = { _0 : _c_3498389, _1 : _t_3498311?.__copy__(), _2 : (null : stdgo.Error) };
-=======
                     _gotoNext = 3135617i32;
                 } else if (__value__ == (3135617i32)) {
                     _gotoNext = 3135617i32;
@@ -532,51 +446,11 @@
                 } else if (__value__ == (3135685i32)) {
                     return {
                         final __tmp__:{ var _0 : stdgo.GoInt32; var _1 : stdgo.GoString; var _2 : stdgo.Error; } = { _0 : _c_3135551, _1 : _t_3135473?.__copy__(), _2 : (null : stdgo.Error) };
->>>>>>> 97b0842d
                         _r = __tmp__._0;
                         _rest = __tmp__._1;
                         _err = __tmp__._2;
                         __tmp__;
                     };
-<<<<<<< HEAD
-                    _gotoNext = 3500630i32;
-                } else if (__value__ == (3498804i32)) {
-                    if (((_t_3498311 == ((stdgo.Go.str() : stdgo.GoString)) || (_t_3498311[(0 : stdgo.GoInt)] < (48 : stdgo.GoUInt8) : Bool) : Bool) || (_t_3498311[(0 : stdgo.GoInt)] > (55 : stdgo.GoUInt8) : Bool) : Bool)) {
-                        _gotoNext = 3498946i32;
-                    } else {
-                        _gotoNext = 3498963i32;
-                    };
-                } else if (__value__ == (3498946i32)) {
-                    _gotoNext = 3500630i32;
-                } else if (__value__ == (3498963i32)) {
-                    _gotoNext = 3498976i32;
-                } else if (__value__ == (3498976i32)) {
-                    _r = (_c_3498389 - (48 : stdgo.GoInt32) : stdgo.GoInt32);
-                    _i_3499063 = (1 : stdgo.GoInt);
-                    _gotoNext = 3499059i32;
-                } else if (__value__ == (3499059i32)) {
-                    if ((_i_3499063 < (3 : stdgo.GoInt) : Bool)) {
-                        _gotoNext = 3499082i32;
-                    } else {
-                        _gotoNext = 3499192i32;
-                    };
-                } else if (__value__ == (3499082i32)) {
-                    if (((_t_3498311 == ((stdgo.Go.str() : stdgo.GoString)) || (_t_3498311[(0 : stdgo.GoInt)] < (48 : stdgo.GoUInt8) : Bool) : Bool) || (_t_3498311[(0 : stdgo.GoInt)] > (55 : stdgo.GoUInt8) : Bool) : Bool)) {
-                        _gotoNext = 3499126i32;
-                    } else {
-                        _gotoNext = 3499146i32;
-                    };
-                } else if (__value__ == (3499126i32)) {
-                    _gotoNext = 3499192i32;
-                } else if (__value__ == (3499146i32)) {
-                    _r = (((_r * (8 : stdgo.GoInt32) : stdgo.GoInt32) + (_t_3498311[(0 : stdgo.GoInt)] : stdgo.GoInt32) : stdgo.GoInt32) - (48 : stdgo.GoInt32) : stdgo.GoInt32);
-                    _t_3498311 = (_t_3498311.__slice__((1 : stdgo.GoInt)) : stdgo.GoString)?.__copy__();
-                    _i_3499063++;
-                    _gotoNext = 3499059i32;
-                } else if (__value__ == (3499192i32)) {
-                    return {
-                        final __tmp__:{ var _0 : stdgo.GoInt32; var _1 : stdgo.GoString; var _2 : stdgo.Error; } = { _0 : _r, _1 : _t_3498311?.__copy__(), _2 : (null : stdgo.Error) };
-=======
                     _gotoNext = 3137792i32;
                 } else if (__value__ == (3135966i32)) {
                     if (((_t_3135473 == ((stdgo.Go.str() : stdgo.GoString)) || (_t_3135473[(0 : stdgo.GoInt)] < (48 : stdgo.GoUInt8) : Bool) : Bool) || (_t_3135473[(0 : stdgo.GoInt)] > (55 : stdgo.GoUInt8) : Bool) : Bool)) {
@@ -614,40 +488,11 @@
                 } else if (__value__ == (3136354i32)) {
                     return {
                         final __tmp__:{ var _0 : stdgo.GoInt32; var _1 : stdgo.GoString; var _2 : stdgo.Error; } = { _0 : _r, _1 : _t_3135473?.__copy__(), _2 : (null : stdgo.Error) };
->>>>>>> 97b0842d
                         _r = __tmp__._0;
                         _rest = __tmp__._1;
                         _err = __tmp__._2;
                         __tmp__;
                     };
-<<<<<<< HEAD
-                    _gotoNext = 3500630i32;
-                } else if (__value__ == (3499236i32)) {
-                    if (_t_3498311 == ((stdgo.Go.str() : stdgo.GoString))) {
-                        _gotoNext = 3499259i32;
-                    } else {
-                        _gotoNext = 3499276i32;
-                    };
-                } else if (__value__ == (3499259i32)) {
-                    _gotoNext = 3500630i32;
-                } else if (__value__ == (3499276i32)) {
-                    {
-                        {
-                            var __tmp__ = stdgo._internal.regexp.syntax.Syntax__nextrune._nextRune(_t_3498311?.__copy__());
-                            _c_3498389 = @:tmpset0 __tmp__._0;
-                            _t_3498311 = @:tmpset0 __tmp__._1?.__copy__();
-                            _err_3498297 = @:tmpset0 __tmp__._2;
-                        };
-                        if (_err_3498297 != null) {
-                            _gotoNext = 3499315i32;
-                        } else {
-                            _gotoNext = 3499344i32;
-                        };
-                    };
-                } else if (__value__ == (3499315i32)) {
-                    return {
-                        final __tmp__:{ var _0 : stdgo.GoInt32; var _1 : stdgo.GoString; var _2 : stdgo.Error; } = { _0 : (0 : stdgo.GoInt32), _1 : (stdgo.Go.str() : stdgo.GoString)?.__copy__(), _2 : _err_3498297 };
-=======
                     _gotoNext = 3137792i32;
                 } else if (__value__ == (3136398i32)) {
                     if (_t_3135473 == ((stdgo.Go.str() : stdgo.GoString))) {
@@ -674,58 +519,11 @@
                 } else if (__value__ == (3136477i32)) {
                     return {
                         final __tmp__:{ var _0 : stdgo.GoInt32; var _1 : stdgo.GoString; var _2 : stdgo.Error; } = { _0 : (0 : stdgo.GoInt32), _1 : (stdgo.Go.str() : stdgo.GoString)?.__copy__(), _2 : _err_3135459 };
->>>>>>> 97b0842d
                         _r = __tmp__._0;
                         _rest = __tmp__._1;
                         _err = __tmp__._2;
                         __tmp__;
                     };
-<<<<<<< HEAD
-                    _gotoNext = 3499344i32;
-                } else if (__value__ == (3499344i32)) {
-                    if (_c_3498389 == ((123 : stdgo.GoInt32))) {
-                        _gotoNext = 3499356i32;
-                    } else {
-                        _gotoNext = 3499964i32;
-                    };
-                } else if (__value__ == (3499356i32)) {
-                    _nhex_3499544 = (0 : stdgo.GoInt);
-                    _r = (0 : stdgo.GoInt32);
-                    var __blank__ = 0i32;
-                    _gotoNext = 3499566i32;
-                } else if (__value__ == (3499566i32)) {
-                    if (true) {
-                        _gotoNext = 3499570i32;
-                    } else {
-                        _gotoNext = 3499868i32;
-                    };
-                } else if (__value__ == (3499570i32)) {
-                    if (_t_3498311 == ((stdgo.Go.str() : stdgo.GoString))) {
-                        _gotoNext = 3499587i32;
-                    } else {
-                        _gotoNext = 3499617i32;
-                    };
-                } else if (__value__ == (3499587i32)) {
-                    switchBreak = true;
-                    _gotoNext = 3498464i32;
-                } else if (__value__ == (3499617i32)) {
-                    {
-                        {
-                            var __tmp__ = stdgo._internal.regexp.syntax.Syntax__nextrune._nextRune(_t_3498311?.__copy__());
-                            _c_3498389 = @:tmpset0 __tmp__._0;
-                            _t_3498311 = @:tmpset0 __tmp__._1?.__copy__();
-                            _err_3498297 = @:tmpset0 __tmp__._2;
-                        };
-                        if (_err_3498297 != null) {
-                            _gotoNext = 3499656i32;
-                        } else {
-                            _gotoNext = 3499691i32;
-                        };
-                    };
-                } else if (__value__ == (3499656i32)) {
-                    return {
-                        final __tmp__:{ var _0 : stdgo.GoInt32; var _1 : stdgo.GoString; var _2 : stdgo.Error; } = { _0 : (0 : stdgo.GoInt32), _1 : (stdgo.Go.str() : stdgo.GoString)?.__copy__(), _2 : _err_3498297 };
-=======
                     _gotoNext = 3136506i32;
                 } else if (__value__ == (3136506i32)) {
                     if (_c_3135551 == ((123 : stdgo.GoInt32))) {
@@ -770,58 +568,11 @@
                 } else if (__value__ == (3136818i32)) {
                     return {
                         final __tmp__:{ var _0 : stdgo.GoInt32; var _1 : stdgo.GoString; var _2 : stdgo.Error; } = { _0 : (0 : stdgo.GoInt32), _1 : (stdgo.Go.str() : stdgo.GoString)?.__copy__(), _2 : _err_3135459 };
->>>>>>> 97b0842d
                         _r = __tmp__._0;
                         _rest = __tmp__._1;
                         _err = __tmp__._2;
                         __tmp__;
                     };
-<<<<<<< HEAD
-                    _gotoNext = 3499691i32;
-                } else if (__value__ == (3499691i32)) {
-                    if (_c_3498389 == ((125 : stdgo.GoInt32))) {
-                        _gotoNext = 3499703i32;
-                    } else {
-                        _gotoNext = 3499726i32;
-                    };
-                } else if (__value__ == (3499703i32)) {
-                    _gotoNext = 3499868i32;
-                } else if (__value__ == (3499726i32)) {
-                    _v_3499726 = stdgo._internal.regexp.syntax.Syntax__unhex._unhex(_c_3498389);
-                    if ((_v_3499726 < (0 : stdgo.GoInt32) : Bool)) {
-                        _gotoNext = 3499753i32;
-                    } else {
-                        _gotoNext = 3499783i32;
-                    };
-                } else if (__value__ == (3499753i32)) {
-                    switchBreak = true;
-                    _gotoNext = 3498464i32;
-                } else if (__value__ == (3499783i32)) {
-                    _r = ((_r * (16 : stdgo.GoInt32) : stdgo.GoInt32) + _v_3499726 : stdgo.GoInt32);
-                    if ((_r > (1114111 : stdgo.GoInt32) : Bool)) {
-                        _gotoNext = 3499823i32;
-                    } else {
-                        _gotoNext = 3499853i32;
-                    };
-                } else if (__value__ == (3499823i32)) {
-                    switchBreak = true;
-                    _gotoNext = 3498464i32;
-                } else if (__value__ == (3499853i32)) {
-                    _nhex_3499544++;
-                    _gotoNext = 3499566i32;
-                } else if (__value__ == (3499868i32)) {
-                    if (_nhex_3499544 == ((0 : stdgo.GoInt))) {
-                        _gotoNext = 3499881i32;
-                    } else {
-                        _gotoNext = 3499908i32;
-                    };
-                } else if (__value__ == (3499881i32)) {
-                    switchBreak = true;
-                    _gotoNext = 3498464i32;
-                } else if (__value__ == (3499908i32)) {
-                    return {
-                        final __tmp__:{ var _0 : stdgo.GoInt32; var _1 : stdgo.GoString; var _2 : stdgo.Error; } = { _0 : _r, _1 : _t_3498311?.__copy__(), _2 : (null : stdgo.Error) };
-=======
                     _gotoNext = 3136853i32;
                 } else if (__value__ == (3136853i32)) {
                     if (_c_3135551 == ((125 : stdgo.GoInt32))) {
@@ -866,33 +617,11 @@
                 } else if (__value__ == (3137070i32)) {
                     return {
                         final __tmp__:{ var _0 : stdgo.GoInt32; var _1 : stdgo.GoString; var _2 : stdgo.Error; } = { _0 : _r, _1 : _t_3135473?.__copy__(), _2 : (null : stdgo.Error) };
->>>>>>> 97b0842d
                         _r = __tmp__._0;
                         _rest = __tmp__._1;
                         _err = __tmp__._2;
                         __tmp__;
                     };
-<<<<<<< HEAD
-                    _gotoNext = 3499964i32;
-                } else if (__value__ == (3499964i32)) {
-                    _x_3499964 = stdgo._internal.regexp.syntax.Syntax__unhex._unhex(_c_3498389);
-                    {
-                        {
-                            var __tmp__ = stdgo._internal.regexp.syntax.Syntax__nextrune._nextRune(_t_3498311?.__copy__());
-                            _c_3498389 = @:tmpset0 __tmp__._0;
-                            _t_3498311 = @:tmpset0 __tmp__._1?.__copy__();
-                            _err_3498297 = @:tmpset0 __tmp__._2;
-                        };
-                        if (_err_3498297 != null) {
-                            _gotoNext = 3500019i32;
-                        } else {
-                            _gotoNext = 3500048i32;
-                        };
-                    };
-                } else if (__value__ == (3500019i32)) {
-                    return {
-                        final __tmp__:{ var _0 : stdgo.GoInt32; var _1 : stdgo.GoString; var _2 : stdgo.Error; } = { _0 : (0 : stdgo.GoInt32), _1 : (stdgo.Go.str() : stdgo.GoString)?.__copy__(), _2 : _err_3498297 };
-=======
                     _gotoNext = 3137126i32;
                 } else if (__value__ == (3137126i32)) {
                     _x_3137126 = stdgo._internal.regexp.syntax.Syntax__unhex._unhex(_c_3135551);
@@ -912,27 +641,11 @@
                 } else if (__value__ == (3137181i32)) {
                     return {
                         final __tmp__:{ var _0 : stdgo.GoInt32; var _1 : stdgo.GoString; var _2 : stdgo.Error; } = { _0 : (0 : stdgo.GoInt32), _1 : (stdgo.Go.str() : stdgo.GoString)?.__copy__(), _2 : _err_3135459 };
->>>>>>> 97b0842d
                         _r = __tmp__._0;
                         _rest = __tmp__._1;
                         _err = __tmp__._2;
                         __tmp__;
                     };
-<<<<<<< HEAD
-                    _gotoNext = 3500048i32;
-                } else if (__value__ == (3500048i32)) {
-                    _y_3500048 = stdgo._internal.regexp.syntax.Syntax__unhex._unhex(_c_3498389);
-                    if (((_x_3499964 < (0 : stdgo.GoInt32) : Bool) || (_y_3500048 < (0 : stdgo.GoInt32) : Bool) : Bool)) {
-                        _gotoNext = 3500082i32;
-                    } else {
-                        _gotoNext = 3500099i32;
-                    };
-                } else if (__value__ == (3500082i32)) {
-                    _gotoNext = 3500630i32;
-                } else if (__value__ == (3500099i32)) {
-                    return {
-                        final __tmp__:{ var _0 : stdgo.GoInt32; var _1 : stdgo.GoString; var _2 : stdgo.Error; } = { _0 : ((_x_3499964 * (16 : stdgo.GoInt32) : stdgo.GoInt32) + _y_3500048 : stdgo.GoInt32), _1 : _t_3498311?.__copy__(), _2 : (null : stdgo.Error) };
-=======
                     _gotoNext = 3137210i32;
                 } else if (__value__ == (3137210i32)) {
                     _y_3137210 = stdgo._internal.regexp.syntax.Syntax__unhex._unhex(_c_3135551);
@@ -946,119 +659,69 @@
                 } else if (__value__ == (3137261i32)) {
                     return {
                         final __tmp__:{ var _0 : stdgo.GoInt32; var _1 : stdgo.GoString; var _2 : stdgo.Error; } = { _0 : ((_x_3137126 * (16 : stdgo.GoInt32) : stdgo.GoInt32) + _y_3137210 : stdgo.GoInt32), _1 : _t_3135473?.__copy__(), _2 : (null : stdgo.Error) };
->>>>>>> 97b0842d
                         _r = __tmp__._0;
                         _rest = __tmp__._1;
                         _err = __tmp__._2;
                         __tmp__;
                     };
-<<<<<<< HEAD
-                    _gotoNext = 3500630i32;
-                } else if (__value__ == (3500429i32)) {
-                    return {
-                        final __tmp__:{ var _0 : stdgo.GoInt32; var _1 : stdgo.GoString; var _2 : stdgo.Error; } = { _0 : (7 : stdgo.GoInt32), _1 : _t_3498311?.__copy__(), _2 : _err_3498297 };
-=======
                     _gotoNext = 3137792i32;
                 } else if (__value__ == (3137591i32)) {
                     return {
                         final __tmp__:{ var _0 : stdgo.GoInt32; var _1 : stdgo.GoString; var _2 : stdgo.Error; } = { _0 : (7 : stdgo.GoInt32), _1 : _t_3135473?.__copy__(), _2 : _err_3135459 };
->>>>>>> 97b0842d
                         _r = __tmp__._0;
                         _rest = __tmp__._1;
                         _err = __tmp__._2;
                         __tmp__;
                     };
-<<<<<<< HEAD
-                    _gotoNext = 3500630i32;
-                } else if (__value__ == (3500462i32)) {
-                    return {
-                        final __tmp__:{ var _0 : stdgo.GoInt32; var _1 : stdgo.GoString; var _2 : stdgo.Error; } = { _0 : (12 : stdgo.GoInt32), _1 : _t_3498311?.__copy__(), _2 : _err_3498297 };
-=======
                     _gotoNext = 3137792i32;
                 } else if (__value__ == (3137624i32)) {
                     return {
                         final __tmp__:{ var _0 : stdgo.GoInt32; var _1 : stdgo.GoString; var _2 : stdgo.Error; } = { _0 : (12 : stdgo.GoInt32), _1 : _t_3135473?.__copy__(), _2 : _err_3135459 };
->>>>>>> 97b0842d
                         _r = __tmp__._0;
                         _rest = __tmp__._1;
                         _err = __tmp__._2;
                         __tmp__;
                     };
-<<<<<<< HEAD
-                    _gotoNext = 3500630i32;
-                } else if (__value__ == (3500495i32)) {
-                    return {
-                        final __tmp__:{ var _0 : stdgo.GoInt32; var _1 : stdgo.GoString; var _2 : stdgo.Error; } = { _0 : (10 : stdgo.GoInt32), _1 : _t_3498311?.__copy__(), _2 : _err_3498297 };
-=======
                     _gotoNext = 3137792i32;
                 } else if (__value__ == (3137657i32)) {
                     return {
                         final __tmp__:{ var _0 : stdgo.GoInt32; var _1 : stdgo.GoString; var _2 : stdgo.Error; } = { _0 : (10 : stdgo.GoInt32), _1 : _t_3135473?.__copy__(), _2 : _err_3135459 };
->>>>>>> 97b0842d
                         _r = __tmp__._0;
                         _rest = __tmp__._1;
                         _err = __tmp__._2;
                         __tmp__;
                     };
-<<<<<<< HEAD
-                    _gotoNext = 3500630i32;
-                } else if (__value__ == (3500528i32)) {
-                    return {
-                        final __tmp__:{ var _0 : stdgo.GoInt32; var _1 : stdgo.GoString; var _2 : stdgo.Error; } = { _0 : (13 : stdgo.GoInt32), _1 : _t_3498311?.__copy__(), _2 : _err_3498297 };
-=======
                     _gotoNext = 3137792i32;
                 } else if (__value__ == (3137690i32)) {
                     return {
                         final __tmp__:{ var _0 : stdgo.GoInt32; var _1 : stdgo.GoString; var _2 : stdgo.Error; } = { _0 : (13 : stdgo.GoInt32), _1 : _t_3135473?.__copy__(), _2 : _err_3135459 };
->>>>>>> 97b0842d
                         _r = __tmp__._0;
                         _rest = __tmp__._1;
                         _err = __tmp__._2;
                         __tmp__;
                     };
-<<<<<<< HEAD
-                    _gotoNext = 3500630i32;
-                } else if (__value__ == (3500561i32)) {
-                    return {
-                        final __tmp__:{ var _0 : stdgo.GoInt32; var _1 : stdgo.GoString; var _2 : stdgo.Error; } = { _0 : (9 : stdgo.GoInt32), _1 : _t_3498311?.__copy__(), _2 : _err_3498297 };
-=======
                     _gotoNext = 3137792i32;
                 } else if (__value__ == (3137723i32)) {
                     return {
                         final __tmp__:{ var _0 : stdgo.GoInt32; var _1 : stdgo.GoString; var _2 : stdgo.Error; } = { _0 : (9 : stdgo.GoInt32), _1 : _t_3135473?.__copy__(), _2 : _err_3135459 };
->>>>>>> 97b0842d
                         _r = __tmp__._0;
                         _rest = __tmp__._1;
                         _err = __tmp__._2;
                         __tmp__;
                     };
-<<<<<<< HEAD
-                    _gotoNext = 3500630i32;
-                } else if (__value__ == (3500594i32)) {
-                    return {
-                        final __tmp__:{ var _0 : stdgo.GoInt32; var _1 : stdgo.GoString; var _2 : stdgo.Error; } = { _0 : (11 : stdgo.GoInt32), _1 : _t_3498311?.__copy__(), _2 : _err_3498297 };
-=======
                     _gotoNext = 3137792i32;
                 } else if (__value__ == (3137756i32)) {
                     return {
                         final __tmp__:{ var _0 : stdgo.GoInt32; var _1 : stdgo.GoString; var _2 : stdgo.Error; } = { _0 : (11 : stdgo.GoInt32), _1 : _t_3135473?.__copy__(), _2 : _err_3135459 };
->>>>>>> 97b0842d
                         _r = __tmp__._0;
                         _rest = __tmp__._1;
                         _err = __tmp__._2;
                         __tmp__;
                     };
-<<<<<<< HEAD
-                    _gotoNext = 3500630i32;
-                } else if (__value__ == (3500630i32)) {
-                    return {
-                        final __tmp__:{ var _0 : stdgo.GoInt32; var _1 : stdgo.GoString; var _2 : stdgo.Error; } = { _0 : (0 : stdgo.GoInt32), _1 : (stdgo.Go.str() : stdgo.GoString)?.__copy__(), _2 : stdgo.Go.asInterface((stdgo.Go.setRef((new stdgo._internal.regexp.syntax.Syntax_error.Error((("invalid escape sequence" : stdgo.GoString) : stdgo._internal.regexp.syntax.Syntax_errorcode.ErrorCode), (_s.__slice__(0, ((_s.length) - (_t_3498311.length) : stdgo.GoInt)) : stdgo.GoString)?.__copy__()) : stdgo._internal.regexp.syntax.Syntax_error.Error)) : stdgo.Ref<stdgo._internal.regexp.syntax.Syntax_error.Error>)) };
-=======
                     _gotoNext = 3137792i32;
                 } else if (__value__ == (3137792i32)) {
                     return {
                         final __tmp__:{ var _0 : stdgo.GoInt32; var _1 : stdgo.GoString; var _2 : stdgo.Error; } = { _0 : (0 : stdgo.GoInt32), _1 : (stdgo.Go.str() : stdgo.GoString)?.__copy__(), _2 : stdgo.Go.asInterface((stdgo.Go.setRef((new stdgo._internal.regexp.syntax.Syntax_error.Error((("invalid escape sequence" : stdgo.GoString) : stdgo._internal.regexp.syntax.Syntax_errorcode.ErrorCode), (_s.__slice__(0, ((_s.length) - (_t_3135473.length) : stdgo.GoInt)) : stdgo.GoString)?.__copy__()) : stdgo._internal.regexp.syntax.Syntax_error.Error)) : stdgo.Ref<stdgo._internal.regexp.syntax.Syntax_error.Error>)) };
->>>>>>> 97b0842d
                         _r = __tmp__._0;
                         _rest = __tmp__._1;
                         _err = __tmp__._2;
@@ -1182,18 +845,6 @@
     static public function _parsePerlFlags( _p:stdgo.Ref<stdgo._internal.regexp.syntax.Syntax_t_parser.T_parser>, _s:stdgo.GoString):{ var _0 : stdgo.GoString; var _1 : stdgo.Error; } {
         @:recv var _p:stdgo.Ref<stdgo._internal.regexp.syntax.Syntax_t_parser.T_parser> = _p;
         var _rest = ("" : stdgo.GoString), _err = (null : stdgo.Error);
-<<<<<<< HEAD
-        var _sawFlag_3492873:Bool = false;
-        var _c_3492813:stdgo.GoInt32 = (0 : stdgo.GoInt32);
-        var _re_3492663:stdgo.Ref<stdgo._internal.regexp.syntax.Syntax_regexp.Regexp> = (null : stdgo.Ref<stdgo._internal.regexp.syntax.Syntax_regexp.Regexp>);
-        var _capture_3492385:stdgo.GoString = ("" : stdgo.GoString);
-        var loopBreak = false;
-        var _sign_3492861:stdgo.GoInt = (0 : stdgo.GoInt);
-        var _flags_3492843:stdgo._internal.regexp.syntax.Syntax_flags.Flags = ((0 : stdgo.GoUInt16) : stdgo._internal.regexp.syntax.Syntax_flags.Flags);
-        var _name_3492423:stdgo.GoString = ("" : stdgo.GoString);
-        var _end_3492219:stdgo.GoInt = (0 : stdgo.GoInt);
-        var _t_3491373:stdgo.GoString = ("" : stdgo.GoString);
-=======
         var _flags_3130005:stdgo._internal.regexp.syntax.Syntax_flags.Flags = ((0 : stdgo.GoUInt16) : stdgo._internal.regexp.syntax.Syntax_flags.Flags);
         var _c_3129975:stdgo.GoInt32 = (0 : stdgo.GoInt32);
         var _name_3129585:stdgo.GoString = ("" : stdgo.GoString);
@@ -1204,38 +855,12 @@
         var _sign_3130023:stdgo.GoInt = (0 : stdgo.GoInt);
         var _re_3129825:stdgo.Ref<stdgo._internal.regexp.syntax.Syntax_regexp.Regexp> = (null : stdgo.Ref<stdgo._internal.regexp.syntax.Syntax_regexp.Regexp>);
         var _capture_3129547:stdgo.GoString = ("" : stdgo.GoString);
->>>>>>> 97b0842d
         var _gotoNext = 0i32;
         var __blank__ = _gotoNext == ((0i32 : stdgo.GoInt));
         while (_gotoNext != ((-1i32 : stdgo.GoInt))) {
             {
                 final __value__ = _gotoNext;
                 if (__value__ == (0i32)) {
-<<<<<<< HEAD
-                    _t_3491373 = _s?.__copy__();
-                    if (((((_t_3491373.length) > (4 : stdgo.GoInt) : Bool) && _t_3491373[(2 : stdgo.GoInt)] == ((80 : stdgo.GoUInt8)) : Bool) && (_t_3491373[(3 : stdgo.GoInt)] == (60 : stdgo.GoUInt8)) : Bool)) {
-                        _gotoNext = 3492195i32;
-                    } else {
-                        _gotoNext = 3492809i32;
-                    };
-                } else if (__value__ == (3492195i32)) {
-                    _end_3492219 = stdgo._internal.strings.Strings_indexrune.indexRune(_t_3491373?.__copy__(), (62 : stdgo.GoInt32));
-                    if ((_end_3492219 < (0 : stdgo.GoInt) : Bool)) {
-                        _gotoNext = 3492265i32;
-                    } else {
-                        _gotoNext = 3492385i32;
-                    };
-                } else if (__value__ == (3492265i32)) {
-                    {
-                        _err = stdgo._internal.regexp.syntax.Syntax__checkutf8._checkUTF8(_t_3491373?.__copy__());
-                        if (_err != null) {
-                            _gotoNext = 3492304i32;
-                        } else {
-                            _gotoNext = 3492333i32;
-                        };
-                    };
-                } else if (__value__ == (3492304i32)) {
-=======
                     _t_3128535 = _s?.__copy__();
                     if (((((_t_3128535.length) > (4 : stdgo.GoInt) : Bool) && _t_3128535[(2 : stdgo.GoInt)] == ((80 : stdgo.GoUInt8)) : Bool) && (_t_3128535[(3 : stdgo.GoInt)] == (60 : stdgo.GoUInt8)) : Bool)) {
                         _gotoNext = 3129357i32;
@@ -1259,41 +884,20 @@
                         };
                     };
                 } else if (__value__ == (3129466i32)) {
->>>>>>> 97b0842d
                     return {
                         final __tmp__:{ var _0 : stdgo.GoString; var _1 : stdgo.Error; } = { _0 : (stdgo.Go.str() : stdgo.GoString)?.__copy__(), _1 : _err };
                         _rest = __tmp__._0;
                         _err = __tmp__._1;
                         __tmp__;
                     };
-<<<<<<< HEAD
-                    _gotoNext = 3492333i32;
-                } else if (__value__ == (3492333i32)) {
-=======
                     _gotoNext = 3129495i32;
                 } else if (__value__ == (3129495i32)) {
->>>>>>> 97b0842d
                     return {
                         final __tmp__:{ var _0 : stdgo.GoString; var _1 : stdgo.Error; } = { _0 : (stdgo.Go.str() : stdgo.GoString)?.__copy__(), _1 : stdgo.Go.asInterface((stdgo.Go.setRef((new stdgo._internal.regexp.syntax.Syntax_error.Error((("invalid named capture" : stdgo.GoString) : stdgo._internal.regexp.syntax.Syntax_errorcode.ErrorCode), _s?.__copy__()) : stdgo._internal.regexp.syntax.Syntax_error.Error)) : stdgo.Ref<stdgo._internal.regexp.syntax.Syntax_error.Error>)) };
                         _rest = __tmp__._0;
                         _err = __tmp__._1;
                         __tmp__;
                     };
-<<<<<<< HEAD
-                    _gotoNext = 3492385i32;
-                } else if (__value__ == (3492385i32)) {
-                    _capture_3492385 = (_t_3491373.__slice__(0, (_end_3492219 + (1 : stdgo.GoInt) : stdgo.GoInt)) : stdgo.GoString)?.__copy__();
-                    _name_3492423 = (_t_3491373.__slice__((4 : stdgo.GoInt), _end_3492219) : stdgo.GoString)?.__copy__();
-                    {
-                        _err = stdgo._internal.regexp.syntax.Syntax__checkutf8._checkUTF8(_name_3492423?.__copy__());
-                        if (_err != null) {
-                            _gotoNext = 3492493i32;
-                        } else {
-                            _gotoNext = 3492519i32;
-                        };
-                    };
-                } else if (__value__ == (3492493i32)) {
-=======
                     _gotoNext = 3129547i32;
                 } else if (__value__ == (3129547i32)) {
                     _capture_3129547 = (_t_3128535.__slice__(0, (_end_3129381 + (1 : stdgo.GoInt) : stdgo.GoInt)) : stdgo.GoString)?.__copy__();
@@ -1307,25 +911,12 @@
                         };
                     };
                 } else if (__value__ == (3129655i32)) {
->>>>>>> 97b0842d
                     return {
                         final __tmp__:{ var _0 : stdgo.GoString; var _1 : stdgo.Error; } = { _0 : (stdgo.Go.str() : stdgo.GoString)?.__copy__(), _1 : _err };
                         _rest = __tmp__._0;
                         _err = __tmp__._1;
                         __tmp__;
                     };
-<<<<<<< HEAD
-                    _gotoNext = 3492519i32;
-                } else if (__value__ == (3492519i32)) {
-                    if (!stdgo._internal.regexp.syntax.Syntax__isvalidcapturename._isValidCaptureName(_name_3492423?.__copy__())) {
-                        _gotoNext = 3492548i32;
-                    } else {
-                        _gotoNext = 3492650i32;
-                    };
-                } else if (__value__ == (3492548i32)) {
-                    return {
-                        final __tmp__:{ var _0 : stdgo.GoString; var _1 : stdgo.Error; } = { _0 : (stdgo.Go.str() : stdgo.GoString)?.__copy__(), _1 : stdgo.Go.asInterface((stdgo.Go.setRef((new stdgo._internal.regexp.syntax.Syntax_error.Error((("invalid named capture" : stdgo.GoString) : stdgo._internal.regexp.syntax.Syntax_errorcode.ErrorCode), _capture_3492385?.__copy__()) : stdgo._internal.regexp.syntax.Syntax_error.Error)) : stdgo.Ref<stdgo._internal.regexp.syntax.Syntax_error.Error>)) };
-=======
                     _gotoNext = 3129681i32;
                 } else if (__value__ == (3129681i32)) {
                     if (!stdgo._internal.regexp.syntax.Syntax__isvalidcapturename._isValidCaptureName(_name_3129585?.__copy__())) {
@@ -1336,21 +927,10 @@
                 } else if (__value__ == (3129710i32)) {
                     return {
                         final __tmp__:{ var _0 : stdgo.GoString; var _1 : stdgo.Error; } = { _0 : (stdgo.Go.str() : stdgo.GoString)?.__copy__(), _1 : stdgo.Go.asInterface((stdgo.Go.setRef((new stdgo._internal.regexp.syntax.Syntax_error.Error((("invalid named capture" : stdgo.GoString) : stdgo._internal.regexp.syntax.Syntax_errorcode.ErrorCode), _capture_3129547?.__copy__()) : stdgo._internal.regexp.syntax.Syntax_error.Error)) : stdgo.Ref<stdgo._internal.regexp.syntax.Syntax_error.Error>)) };
->>>>>>> 97b0842d
                         _rest = __tmp__._0;
                         _err = __tmp__._1;
                         __tmp__;
                     };
-<<<<<<< HEAD
-                    _gotoNext = 3492650i32;
-                } else if (__value__ == (3492650i32)) {
-                    (@:checkr _p ?? throw "null pointer dereference")._numCap++;
-                    _re_3492663 = @:check2r _p._op((128 : stdgo._internal.regexp.syntax.Syntax_op.Op));
-                    (@:checkr _re_3492663 ?? throw "null pointer dereference").cap = (@:checkr _p ?? throw "null pointer dereference")._numCap;
-                    (@:checkr _re_3492663 ?? throw "null pointer dereference").name = _name_3492423?.__copy__();
-                    return {
-                        final __tmp__:{ var _0 : stdgo.GoString; var _1 : stdgo.Error; } = { _0 : (_t_3491373.__slice__((_end_3492219 + (1 : stdgo.GoInt) : stdgo.GoInt)) : stdgo.GoString)?.__copy__(), _1 : (null : stdgo.Error) };
-=======
                     _gotoNext = 3129812i32;
                 } else if (__value__ == (3129812i32)) {
                     (@:checkr _p ?? throw "null pointer dereference")._numCap++;
@@ -1359,45 +939,10 @@
                     (@:checkr _re_3129825 ?? throw "null pointer dereference").name = _name_3129585?.__copy__();
                     return {
                         final __tmp__:{ var _0 : stdgo.GoString; var _1 : stdgo.Error; } = { _0 : (_t_3128535.__slice__((_end_3129381 + (1 : stdgo.GoInt) : stdgo.GoInt)) : stdgo.GoString)?.__copy__(), _1 : (null : stdgo.Error) };
->>>>>>> 97b0842d
                         _rest = __tmp__._0;
                         _err = __tmp__._1;
                         __tmp__;
                     };
-<<<<<<< HEAD
-                    _gotoNext = 3492809i32;
-                } else if (__value__ == (3492809i32)) {
-                    _t_3491373 = (_t_3491373.__slice__((2 : stdgo.GoInt)) : stdgo.GoString)?.__copy__();
-                    _flags_3492843 = (@:checkr _p ?? throw "null pointer dereference")._flags;
-                    _sign_3492861 = (1 : stdgo.GoInt);
-                    _sawFlag_3492873 = false;
-                    _gotoNext = 3492890i32;
-                } else if (__value__ == (3492890i32)) {
-                    var __blank__ = 0i32;
-                    loopBreak = false;
-                    _gotoNext = 3492897i32;
-                } else if (__value__ == (3492897i32)) {
-                    if (!loopBreak && (_t_3491373 != (stdgo.Go.str() : stdgo.GoString))) {
-                        _gotoNext = 3492909i32;
-                    } else {
-                        _gotoNext = 3493724i32;
-                    };
-                } else if (__value__ == (3492909i32)) {
-                    {
-                        {
-                            var __tmp__ = stdgo._internal.regexp.syntax.Syntax__nextrune._nextRune(_t_3491373?.__copy__());
-                            _c_3492813 = @:tmpset0 __tmp__._0;
-                            _t_3491373 = @:tmpset0 __tmp__._1?.__copy__();
-                            _err = @:tmpset0 __tmp__._2;
-                        };
-                        if (_err != null) {
-                            _gotoNext = 3492952i32;
-                        } else {
-                            _gotoNext = 3492978i32;
-                        };
-                    };
-                } else if (__value__ == (3492952i32)) {
-=======
                     _gotoNext = 3129971i32;
                 } else if (__value__ == (3129971i32)) {
                     _t_3128535 = (_t_3128535.__slice__((2 : stdgo.GoInt)) : stdgo.GoString)?.__copy__();
@@ -1430,100 +975,12 @@
                         };
                     };
                 } else if (__value__ == (3130114i32)) {
->>>>>>> 97b0842d
                     return {
                         final __tmp__:{ var _0 : stdgo.GoString; var _1 : stdgo.Error; } = { _0 : (stdgo.Go.str() : stdgo.GoString)?.__copy__(), _1 : _err };
                         _rest = __tmp__._0;
                         _err = __tmp__._1;
                         __tmp__;
                     };
-<<<<<<< HEAD
-                    _gotoNext = 3492978i32;
-                } else if (__value__ == (3492978i32)) {
-                    _gotoNext = 3492978i32;
-                    {
-                        final __value__ = _c_3492813;
-                        if (__value__ == ((105 : stdgo.GoInt32))) {
-                            _gotoNext = 3493029i32;
-                        } else if (__value__ == ((109 : stdgo.GoInt32))) {
-                            _gotoNext = 3493080i32;
-                        } else if (__value__ == ((115 : stdgo.GoInt32))) {
-                            _gotoNext = 3493131i32;
-                        } else if (__value__ == ((85 : stdgo.GoInt32))) {
-                            _gotoNext = 3493179i32;
-                        } else if (__value__ == ((45 : stdgo.GoInt32))) {
-                            _gotoNext = 3493257i32;
-                        } else if (__value__ == ((58 : stdgo.GoInt32)) || __value__ == ((41 : stdgo.GoInt32))) {
-                            _gotoNext = 3493517i32;
-                        } else {
-                            _gotoNext = 3492991i32;
-                        };
-                    };
-                } else if (__value__ == (3492991i32)) {
-                    loopBreak = true;
-                    _gotoNext = 3492897i32;
-                } else if (__value__ == (3493029i32)) {
-                    _flags_3492843 = (_flags_3492843 | ((1 : stdgo._internal.regexp.syntax.Syntax_flags.Flags)) : stdgo._internal.regexp.syntax.Syntax_flags.Flags);
-                    _sawFlag_3492873 = true;
-                    _gotoNext = 3492897i32;
-                } else if (__value__ == (3493080i32)) {
-                    _flags_3492843 = (_flags_3492843 & ((((16 : stdgo._internal.regexp.syntax.Syntax_flags.Flags)) ^ (-1i32 : stdgo.GoInt32) : stdgo._internal.regexp.syntax.Syntax_flags.Flags)) : stdgo._internal.regexp.syntax.Syntax_flags.Flags);
-                    _sawFlag_3492873 = true;
-                    _gotoNext = 3492897i32;
-                } else if (__value__ == (3493131i32)) {
-                    _flags_3492843 = (_flags_3492843 | ((8 : stdgo._internal.regexp.syntax.Syntax_flags.Flags)) : stdgo._internal.regexp.syntax.Syntax_flags.Flags);
-                    _sawFlag_3492873 = true;
-                    _gotoNext = 3492897i32;
-                } else if (__value__ == (3493179i32)) {
-                    _flags_3492843 = (_flags_3492843 | ((32 : stdgo._internal.regexp.syntax.Syntax_flags.Flags)) : stdgo._internal.regexp.syntax.Syntax_flags.Flags);
-                    _sawFlag_3492873 = true;
-                    _gotoNext = 3492897i32;
-                } else if (__value__ == (3493257i32)) {
-                    if ((_sign_3492861 < (0 : stdgo.GoInt) : Bool)) {
-                        _gotoNext = 3493282i32;
-                    } else {
-                        _gotoNext = 3493307i32;
-                    };
-                } else if (__value__ == (3493282i32)) {
-                    loopBreak = true;
-                    _gotoNext = 3492897i32;
-                } else if (__value__ == (3493307i32)) {
-                    _sign_3492861 = (-1 : stdgo.GoInt);
-                    _flags_3492843 = (-1 ^ _flags_3492843);
-                    _sawFlag_3492873 = false;
-                    _gotoNext = 3492897i32;
-                } else if (__value__ == (3493517i32)) {
-                    if ((_sign_3492861 < (0 : stdgo.GoInt) : Bool)) {
-                        _gotoNext = 3493547i32;
-                    } else {
-                        _gotoNext = 3493616i32;
-                    };
-                } else if (__value__ == (3493547i32)) {
-                    if (!_sawFlag_3492873) {
-                        _gotoNext = 3493565i32;
-                    } else {
-                        _gotoNext = 3493593i32;
-                    };
-                } else if (__value__ == (3493565i32)) {
-                    loopBreak = true;
-                    _gotoNext = 3492897i32;
-                } else if (__value__ == (3493593i32)) {
-                    _flags_3492843 = (-1 ^ _flags_3492843);
-                    _gotoNext = 3493616i32;
-                } else if (__value__ == (3493616i32)) {
-                    if (_c_3492813 == ((58 : stdgo.GoInt32))) {
-                        _gotoNext = 3493628i32;
-                    } else {
-                        _gotoNext = 3493682i32;
-                    };
-                } else if (__value__ == (3493628i32)) {
-                    @:check2r _p._op((128 : stdgo._internal.regexp.syntax.Syntax_op.Op));
-                    _gotoNext = 3493682i32;
-                } else if (__value__ == (3493682i32)) {
-                    (@:checkr _p ?? throw "null pointer dereference")._flags = _flags_3492843;
-                    return {
-                        final __tmp__:{ var _0 : stdgo.GoString; var _1 : stdgo.Error; } = { _0 : _t_3491373?.__copy__(), _1 : (null : stdgo.Error) };
-=======
                     _gotoNext = 3130140i32;
                 } else if (__value__ == (3130140i32)) {
                     _gotoNext = 3130140i32;
@@ -1609,22 +1066,14 @@
                     (@:checkr _p ?? throw "null pointer dereference")._flags = _flags_3130005;
                     return {
                         final __tmp__:{ var _0 : stdgo.GoString; var _1 : stdgo.Error; } = { _0 : _t_3128535?.__copy__(), _1 : (null : stdgo.Error) };
->>>>>>> 97b0842d
                         _rest = __tmp__._0;
                         _err = __tmp__._1;
                         __tmp__;
                     };
-<<<<<<< HEAD
-                    _gotoNext = 3492897i32;
-                } else if (__value__ == (3493724i32)) {
-                    return {
-                        final __tmp__:{ var _0 : stdgo.GoString; var _1 : stdgo.Error; } = { _0 : (stdgo.Go.str() : stdgo.GoString)?.__copy__(), _1 : stdgo.Go.asInterface((stdgo.Go.setRef((new stdgo._internal.regexp.syntax.Syntax_error.Error((("invalid or unsupported Perl syntax" : stdgo.GoString) : stdgo._internal.regexp.syntax.Syntax_errorcode.ErrorCode), (_s.__slice__(0, ((_s.length) - (_t_3491373.length) : stdgo.GoInt)) : stdgo.GoString)?.__copy__()) : stdgo._internal.regexp.syntax.Syntax_error.Error)) : stdgo.Ref<stdgo._internal.regexp.syntax.Syntax_error.Error>)) };
-=======
                     _gotoNext = 3130059i32;
                 } else if (__value__ == (3130886i32)) {
                     return {
                         final __tmp__:{ var _0 : stdgo.GoString; var _1 : stdgo.Error; } = { _0 : (stdgo.Go.str() : stdgo.GoString)?.__copy__(), _1 : stdgo.Go.asInterface((stdgo.Go.setRef((new stdgo._internal.regexp.syntax.Syntax_error.Error((("invalid or unsupported Perl syntax" : stdgo.GoString) : stdgo._internal.regexp.syntax.Syntax_errorcode.ErrorCode), (_s.__slice__(0, ((_s.length) - (_t_3128535.length) : stdgo.GoInt)) : stdgo.GoString)?.__copy__()) : stdgo._internal.regexp.syntax.Syntax_error.Error)) : stdgo.Ref<stdgo._internal.regexp.syntax.Syntax_error.Error>)) };
->>>>>>> 97b0842d
                         _rest = __tmp__._0;
                         _err = __tmp__._1;
                         __tmp__;
