--- conflicted
+++ resolved
@@ -353,17 +353,6 @@
     static public function _parseEscape( _p:stdgo.Ref<stdgo._internal.regexp.syntax.Syntax_t_parser.T_parser>, _s:stdgo.GoString):{ var _0 : stdgo.GoInt32; var _1 : stdgo.GoString; var _2 : stdgo.Error; } {
         @:recv var _p:stdgo.Ref<stdgo._internal.regexp.syntax.Syntax_t_parser.T_parser> = _p;
         var _r = (0 : stdgo.GoInt32), _rest = ("" : stdgo.GoString), _err = (null : stdgo.Error);
-<<<<<<< HEAD
-        var switchBreak = false;
-        var _y_3542340:stdgo.GoInt32 = (0 : stdgo.GoInt32);
-        var _x_3542256:stdgo.GoInt32 = (0 : stdgo.GoInt32);
-        var _nhex_3541836:stdgo.GoInt = (0 : stdgo.GoInt);
-        var _i_3541355:stdgo.GoInt = (0 : stdgo.GoInt);
-        var _err_3540589:stdgo.Error = (null : stdgo.Error);
-        var _c_3540681:stdgo.GoInt32 = (0 : stdgo.GoInt32);
-        var _v_3542018:stdgo.GoInt32 = (0 : stdgo.GoInt32);
-        var _t_3540603:stdgo.GoString = ("" : stdgo.GoString);
-=======
         var _x_3345838:stdgo.GoInt32 = (0 : stdgo.GoInt32);
         var _i_3344937:stdgo.GoInt = (0 : stdgo.GoInt);
         var _c_3344263:stdgo.GoInt32 = (0 : stdgo.GoInt32);
@@ -373,22 +362,12 @@
         var _v_3345600:stdgo.GoInt32 = (0 : stdgo.GoInt32);
         var _nhex_3345418:stdgo.GoInt = (0 : stdgo.GoInt);
         var _err_3344171:stdgo.Error = (null : stdgo.Error);
->>>>>>> 75a1cf92
         var _gotoNext = 0i32;
         var __blank__ = _gotoNext == ((0i32 : stdgo.GoInt));
         while (_gotoNext != ((-1i32 : stdgo.GoInt))) {
             {
                 final __value__ = _gotoNext;
                 if (__value__ == (0i32)) {
-<<<<<<< HEAD
-                    _t_3540603 = (_s.__slice__((1 : stdgo.GoInt)) : stdgo.GoString)?.__copy__();
-                    if (_t_3540603 == ((stdgo.Go.str() : stdgo.GoString))) {
-                        _gotoNext = 3540626i32;
-                    } else {
-                        _gotoNext = 3540681i32;
-                    };
-                } else if (__value__ == (3540626i32)) {
-=======
                     _t_3344185 = (_s.__slice__((1 : stdgo.GoInt)) : stdgo.GoString)?.__copy__();
                     if (_t_3344185 == ((stdgo.Go.str() : stdgo.GoString))) {
                         _gotoNext = 3344208i32;
@@ -396,7 +375,6 @@
                         _gotoNext = 3344263i32;
                     };
                 } else if (__value__ == (3344208i32)) {
->>>>>>> 75a1cf92
                     return {
                         final __tmp__:{ var _0 : stdgo.GoInt32; var _1 : stdgo.GoString; var _2 : stdgo.Error; } = { _0 : (0 : stdgo.GoInt32), _1 : (stdgo.Go.str() : stdgo.GoString)?.__copy__(), _2 : stdgo.Go.asInterface((stdgo.Go.setRef((new stdgo._internal.regexp.syntax.Syntax_error.Error((("trailing backslash at end of expression" : stdgo.GoString) : stdgo._internal.regexp.syntax.Syntax_errorcode.ErrorCode), (stdgo.Go.str() : stdgo.GoString)?.__copy__()) : stdgo._internal.regexp.syntax.Syntax_error.Error)) : stdgo.Ref<stdgo._internal.regexp.syntax.Syntax_error.Error>)) };
                         _r = __tmp__._0;
@@ -404,24 +382,6 @@
                         _err = __tmp__._2;
                         __tmp__;
                     };
-<<<<<<< HEAD
-                    _gotoNext = 3540681i32;
-                } else if (__value__ == (3540681i32)) {
-                    {
-                        var __tmp__ = stdgo._internal.regexp.syntax.Syntax__nextrune._nextRune(_t_3540603?.__copy__());
-                        _c_3540681 = @:tmpset0 __tmp__._0;
-                        _t_3540603 = @:tmpset0 __tmp__._1?.__copy__();
-                        _err_3540589 = @:tmpset0 __tmp__._2;
-                    };
-                    if (_err_3540589 != null) {
-                        _gotoNext = 3540721i32;
-                    } else {
-                        _gotoNext = 3540747i32;
-                    };
-                } else if (__value__ == (3540721i32)) {
-                    return {
-                        final __tmp__:{ var _0 : stdgo.GoInt32; var _1 : stdgo.GoString; var _2 : stdgo.Error; } = { _0 : (0 : stdgo.GoInt32), _1 : (stdgo.Go.str() : stdgo.GoString)?.__copy__(), _2 : _err_3540589 };
-=======
                     _gotoNext = 3344263i32;
                 } else if (__value__ == (3344263i32)) {
                     {
@@ -438,57 +398,11 @@
                 } else if (__value__ == (3344303i32)) {
                     return {
                         final __tmp__:{ var _0 : stdgo.GoInt32; var _1 : stdgo.GoString; var _2 : stdgo.Error; } = { _0 : (0 : stdgo.GoInt32), _1 : (stdgo.Go.str() : stdgo.GoString)?.__copy__(), _2 : _err_3344171 };
->>>>>>> 75a1cf92
                         _r = __tmp__._0;
                         _rest = __tmp__._1;
                         _err = __tmp__._2;
                         __tmp__;
                     };
-<<<<<<< HEAD
-                    _gotoNext = 3540747i32;
-                } else if (__value__ == (3540747i32)) {
-                    _gotoNext = 3540747i32;
-                    switchBreak = false;
-                    _gotoNext = 3540756i32;
-                } else if (__value__ == (3540756i32)) {
-                    if (!switchBreak) {
-                        {
-                            final __value__ = _c_3540681;
-                            if (__value__ == ((49 : stdgo.GoInt32)) || __value__ == ((50 : stdgo.GoInt32)) || __value__ == ((51 : stdgo.GoInt32)) || __value__ == ((52 : stdgo.GoInt32)) || __value__ == ((53 : stdgo.GoInt32)) || __value__ == ((54 : stdgo.GoInt32)) || __value__ == ((55 : stdgo.GoInt32))) {
-                                _gotoNext = 3541096i32;
-                            } else if (__value__ == ((48 : stdgo.GoInt32))) {
-                                _gotoNext = 3541268i32;
-                            } else if (__value__ == ((120 : stdgo.GoInt32))) {
-                                _gotoNext = 3541528i32;
-                            } else if (__value__ == ((97 : stdgo.GoInt32))) {
-                                _gotoNext = 3542721i32;
-                            } else if (__value__ == ((102 : stdgo.GoInt32))) {
-                                _gotoNext = 3542754i32;
-                            } else if (__value__ == ((110 : stdgo.GoInt32))) {
-                                _gotoNext = 3542787i32;
-                            } else if (__value__ == ((114 : stdgo.GoInt32))) {
-                                _gotoNext = 3542820i32;
-                            } else if (__value__ == ((116 : stdgo.GoInt32))) {
-                                _gotoNext = 3542853i32;
-                            } else if (__value__ == ((118 : stdgo.GoInt32))) {
-                                _gotoNext = 3542886i32;
-                            } else {
-                                _gotoNext = 3540768i32;
-                            };
-                        };
-                    } else {
-                        _gotoNext = 3542922i32;
-                    };
-                } else if (__value__ == (3540768i32)) {
-                    if (((_c_3540681 < (128 : stdgo.GoInt32) : Bool) && !stdgo._internal.regexp.syntax.Syntax__isalnum._isalnum(_c_3540681) : Bool)) {
-                        _gotoNext = 3540815i32;
-                    } else {
-                        _gotoNext = 3542922i32;
-                    };
-                } else if (__value__ == (3540815i32)) {
-                    return {
-                        final __tmp__:{ var _0 : stdgo.GoInt32; var _1 : stdgo.GoString; var _2 : stdgo.Error; } = { _0 : _c_3540681, _1 : _t_3540603?.__copy__(), _2 : (null : stdgo.Error) };
-=======
                     _gotoNext = 3344329i32;
                 } else if (__value__ == (3344329i32)) {
                     _gotoNext = 3344329i32;
@@ -532,51 +446,11 @@
                 } else if (__value__ == (3344397i32)) {
                     return {
                         final __tmp__:{ var _0 : stdgo.GoInt32; var _1 : stdgo.GoString; var _2 : stdgo.Error; } = { _0 : _c_3344263, _1 : _t_3344185?.__copy__(), _2 : (null : stdgo.Error) };
->>>>>>> 75a1cf92
                         _r = __tmp__._0;
                         _rest = __tmp__._1;
                         _err = __tmp__._2;
                         __tmp__;
                     };
-<<<<<<< HEAD
-                    _gotoNext = 3542922i32;
-                } else if (__value__ == (3541096i32)) {
-                    if (((_t_3540603 == ((stdgo.Go.str() : stdgo.GoString)) || (_t_3540603[(0 : stdgo.GoInt)] < (48 : stdgo.GoUInt8) : Bool) : Bool) || (_t_3540603[(0 : stdgo.GoInt)] > (55 : stdgo.GoUInt8) : Bool) : Bool)) {
-                        _gotoNext = 3541238i32;
-                    } else {
-                        _gotoNext = 3541255i32;
-                    };
-                } else if (__value__ == (3541238i32)) {
-                    _gotoNext = 3542922i32;
-                } else if (__value__ == (3541255i32)) {
-                    _gotoNext = 3541268i32;
-                } else if (__value__ == (3541268i32)) {
-                    _r = (_c_3540681 - (48 : stdgo.GoInt32) : stdgo.GoInt32);
-                    _i_3541355 = (1 : stdgo.GoInt);
-                    _gotoNext = 3541351i32;
-                } else if (__value__ == (3541351i32)) {
-                    if ((_i_3541355 < (3 : stdgo.GoInt) : Bool)) {
-                        _gotoNext = 3541374i32;
-                    } else {
-                        _gotoNext = 3541484i32;
-                    };
-                } else if (__value__ == (3541374i32)) {
-                    if (((_t_3540603 == ((stdgo.Go.str() : stdgo.GoString)) || (_t_3540603[(0 : stdgo.GoInt)] < (48 : stdgo.GoUInt8) : Bool) : Bool) || (_t_3540603[(0 : stdgo.GoInt)] > (55 : stdgo.GoUInt8) : Bool) : Bool)) {
-                        _gotoNext = 3541418i32;
-                    } else {
-                        _gotoNext = 3541438i32;
-                    };
-                } else if (__value__ == (3541418i32)) {
-                    _gotoNext = 3541484i32;
-                } else if (__value__ == (3541438i32)) {
-                    _r = (((_r * (8 : stdgo.GoInt32) : stdgo.GoInt32) + (_t_3540603[(0 : stdgo.GoInt)] : stdgo.GoInt32) : stdgo.GoInt32) - (48 : stdgo.GoInt32) : stdgo.GoInt32);
-                    _t_3540603 = (_t_3540603.__slice__((1 : stdgo.GoInt)) : stdgo.GoString)?.__copy__();
-                    _i_3541355++;
-                    _gotoNext = 3541351i32;
-                } else if (__value__ == (3541484i32)) {
-                    return {
-                        final __tmp__:{ var _0 : stdgo.GoInt32; var _1 : stdgo.GoString; var _2 : stdgo.Error; } = { _0 : _r, _1 : _t_3540603?.__copy__(), _2 : (null : stdgo.Error) };
-=======
                     _gotoNext = 3346504i32;
                 } else if (__value__ == (3344678i32)) {
                     if (((_t_3344185 == ((stdgo.Go.str() : stdgo.GoString)) || (_t_3344185[(0 : stdgo.GoInt)] < (48 : stdgo.GoUInt8) : Bool) : Bool) || (_t_3344185[(0 : stdgo.GoInt)] > (55 : stdgo.GoUInt8) : Bool) : Bool)) {
@@ -614,40 +488,11 @@
                 } else if (__value__ == (3345066i32)) {
                     return {
                         final __tmp__:{ var _0 : stdgo.GoInt32; var _1 : stdgo.GoString; var _2 : stdgo.Error; } = { _0 : _r, _1 : _t_3344185?.__copy__(), _2 : (null : stdgo.Error) };
->>>>>>> 75a1cf92
                         _r = __tmp__._0;
                         _rest = __tmp__._1;
                         _err = __tmp__._2;
                         __tmp__;
                     };
-<<<<<<< HEAD
-                    _gotoNext = 3542922i32;
-                } else if (__value__ == (3541528i32)) {
-                    if (_t_3540603 == ((stdgo.Go.str() : stdgo.GoString))) {
-                        _gotoNext = 3541551i32;
-                    } else {
-                        _gotoNext = 3541568i32;
-                    };
-                } else if (__value__ == (3541551i32)) {
-                    _gotoNext = 3542922i32;
-                } else if (__value__ == (3541568i32)) {
-                    {
-                        {
-                            var __tmp__ = stdgo._internal.regexp.syntax.Syntax__nextrune._nextRune(_t_3540603?.__copy__());
-                            _c_3540681 = @:tmpset0 __tmp__._0;
-                            _t_3540603 = @:tmpset0 __tmp__._1?.__copy__();
-                            _err_3540589 = @:tmpset0 __tmp__._2;
-                        };
-                        if (_err_3540589 != null) {
-                            _gotoNext = 3541607i32;
-                        } else {
-                            _gotoNext = 3541636i32;
-                        };
-                    };
-                } else if (__value__ == (3541607i32)) {
-                    return {
-                        final __tmp__:{ var _0 : stdgo.GoInt32; var _1 : stdgo.GoString; var _2 : stdgo.Error; } = { _0 : (0 : stdgo.GoInt32), _1 : (stdgo.Go.str() : stdgo.GoString)?.__copy__(), _2 : _err_3540589 };
-=======
                     _gotoNext = 3346504i32;
                 } else if (__value__ == (3345110i32)) {
                     if (_t_3344185 == ((stdgo.Go.str() : stdgo.GoString))) {
@@ -674,58 +519,11 @@
                 } else if (__value__ == (3345189i32)) {
                     return {
                         final __tmp__:{ var _0 : stdgo.GoInt32; var _1 : stdgo.GoString; var _2 : stdgo.Error; } = { _0 : (0 : stdgo.GoInt32), _1 : (stdgo.Go.str() : stdgo.GoString)?.__copy__(), _2 : _err_3344171 };
->>>>>>> 75a1cf92
                         _r = __tmp__._0;
                         _rest = __tmp__._1;
                         _err = __tmp__._2;
                         __tmp__;
                     };
-<<<<<<< HEAD
-                    _gotoNext = 3541636i32;
-                } else if (__value__ == (3541636i32)) {
-                    if (_c_3540681 == ((123 : stdgo.GoInt32))) {
-                        _gotoNext = 3541648i32;
-                    } else {
-                        _gotoNext = 3542256i32;
-                    };
-                } else if (__value__ == (3541648i32)) {
-                    _nhex_3541836 = (0 : stdgo.GoInt);
-                    _r = (0 : stdgo.GoInt32);
-                    var __blank__ = 0i32;
-                    _gotoNext = 3541858i32;
-                } else if (__value__ == (3541858i32)) {
-                    if (true) {
-                        _gotoNext = 3541862i32;
-                    } else {
-                        _gotoNext = 3542160i32;
-                    };
-                } else if (__value__ == (3541862i32)) {
-                    if (_t_3540603 == ((stdgo.Go.str() : stdgo.GoString))) {
-                        _gotoNext = 3541879i32;
-                    } else {
-                        _gotoNext = 3541909i32;
-                    };
-                } else if (__value__ == (3541879i32)) {
-                    switchBreak = true;
-                    _gotoNext = 3540756i32;
-                } else if (__value__ == (3541909i32)) {
-                    {
-                        {
-                            var __tmp__ = stdgo._internal.regexp.syntax.Syntax__nextrune._nextRune(_t_3540603?.__copy__());
-                            _c_3540681 = @:tmpset0 __tmp__._0;
-                            _t_3540603 = @:tmpset0 __tmp__._1?.__copy__();
-                            _err_3540589 = @:tmpset0 __tmp__._2;
-                        };
-                        if (_err_3540589 != null) {
-                            _gotoNext = 3541948i32;
-                        } else {
-                            _gotoNext = 3541983i32;
-                        };
-                    };
-                } else if (__value__ == (3541948i32)) {
-                    return {
-                        final __tmp__:{ var _0 : stdgo.GoInt32; var _1 : stdgo.GoString; var _2 : stdgo.Error; } = { _0 : (0 : stdgo.GoInt32), _1 : (stdgo.Go.str() : stdgo.GoString)?.__copy__(), _2 : _err_3540589 };
-=======
                     _gotoNext = 3345218i32;
                 } else if (__value__ == (3345218i32)) {
                     if (_c_3344263 == ((123 : stdgo.GoInt32))) {
@@ -770,58 +568,11 @@
                 } else if (__value__ == (3345530i32)) {
                     return {
                         final __tmp__:{ var _0 : stdgo.GoInt32; var _1 : stdgo.GoString; var _2 : stdgo.Error; } = { _0 : (0 : stdgo.GoInt32), _1 : (stdgo.Go.str() : stdgo.GoString)?.__copy__(), _2 : _err_3344171 };
->>>>>>> 75a1cf92
                         _r = __tmp__._0;
                         _rest = __tmp__._1;
                         _err = __tmp__._2;
                         __tmp__;
                     };
-<<<<<<< HEAD
-                    _gotoNext = 3541983i32;
-                } else if (__value__ == (3541983i32)) {
-                    if (_c_3540681 == ((125 : stdgo.GoInt32))) {
-                        _gotoNext = 3541995i32;
-                    } else {
-                        _gotoNext = 3542018i32;
-                    };
-                } else if (__value__ == (3541995i32)) {
-                    _gotoNext = 3542160i32;
-                } else if (__value__ == (3542018i32)) {
-                    _v_3542018 = stdgo._internal.regexp.syntax.Syntax__unhex._unhex(_c_3540681);
-                    if ((_v_3542018 < (0 : stdgo.GoInt32) : Bool)) {
-                        _gotoNext = 3542045i32;
-                    } else {
-                        _gotoNext = 3542075i32;
-                    };
-                } else if (__value__ == (3542045i32)) {
-                    switchBreak = true;
-                    _gotoNext = 3540756i32;
-                } else if (__value__ == (3542075i32)) {
-                    _r = ((_r * (16 : stdgo.GoInt32) : stdgo.GoInt32) + _v_3542018 : stdgo.GoInt32);
-                    if ((_r > (1114111 : stdgo.GoInt32) : Bool)) {
-                        _gotoNext = 3542115i32;
-                    } else {
-                        _gotoNext = 3542145i32;
-                    };
-                } else if (__value__ == (3542115i32)) {
-                    switchBreak = true;
-                    _gotoNext = 3540756i32;
-                } else if (__value__ == (3542145i32)) {
-                    _nhex_3541836++;
-                    _gotoNext = 3541858i32;
-                } else if (__value__ == (3542160i32)) {
-                    if (_nhex_3541836 == ((0 : stdgo.GoInt))) {
-                        _gotoNext = 3542173i32;
-                    } else {
-                        _gotoNext = 3542200i32;
-                    };
-                } else if (__value__ == (3542173i32)) {
-                    switchBreak = true;
-                    _gotoNext = 3540756i32;
-                } else if (__value__ == (3542200i32)) {
-                    return {
-                        final __tmp__:{ var _0 : stdgo.GoInt32; var _1 : stdgo.GoString; var _2 : stdgo.Error; } = { _0 : _r, _1 : _t_3540603?.__copy__(), _2 : (null : stdgo.Error) };
-=======
                     _gotoNext = 3345565i32;
                 } else if (__value__ == (3345565i32)) {
                     if (_c_3344263 == ((125 : stdgo.GoInt32))) {
@@ -866,33 +617,11 @@
                 } else if (__value__ == (3345782i32)) {
                     return {
                         final __tmp__:{ var _0 : stdgo.GoInt32; var _1 : stdgo.GoString; var _2 : stdgo.Error; } = { _0 : _r, _1 : _t_3344185?.__copy__(), _2 : (null : stdgo.Error) };
->>>>>>> 75a1cf92
                         _r = __tmp__._0;
                         _rest = __tmp__._1;
                         _err = __tmp__._2;
                         __tmp__;
                     };
-<<<<<<< HEAD
-                    _gotoNext = 3542256i32;
-                } else if (__value__ == (3542256i32)) {
-                    _x_3542256 = stdgo._internal.regexp.syntax.Syntax__unhex._unhex(_c_3540681);
-                    {
-                        {
-                            var __tmp__ = stdgo._internal.regexp.syntax.Syntax__nextrune._nextRune(_t_3540603?.__copy__());
-                            _c_3540681 = @:tmpset0 __tmp__._0;
-                            _t_3540603 = @:tmpset0 __tmp__._1?.__copy__();
-                            _err_3540589 = @:tmpset0 __tmp__._2;
-                        };
-                        if (_err_3540589 != null) {
-                            _gotoNext = 3542311i32;
-                        } else {
-                            _gotoNext = 3542340i32;
-                        };
-                    };
-                } else if (__value__ == (3542311i32)) {
-                    return {
-                        final __tmp__:{ var _0 : stdgo.GoInt32; var _1 : stdgo.GoString; var _2 : stdgo.Error; } = { _0 : (0 : stdgo.GoInt32), _1 : (stdgo.Go.str() : stdgo.GoString)?.__copy__(), _2 : _err_3540589 };
-=======
                     _gotoNext = 3345838i32;
                 } else if (__value__ == (3345838i32)) {
                     _x_3345838 = stdgo._internal.regexp.syntax.Syntax__unhex._unhex(_c_3344263);
@@ -912,27 +641,11 @@
                 } else if (__value__ == (3345893i32)) {
                     return {
                         final __tmp__:{ var _0 : stdgo.GoInt32; var _1 : stdgo.GoString; var _2 : stdgo.Error; } = { _0 : (0 : stdgo.GoInt32), _1 : (stdgo.Go.str() : stdgo.GoString)?.__copy__(), _2 : _err_3344171 };
->>>>>>> 75a1cf92
                         _r = __tmp__._0;
                         _rest = __tmp__._1;
                         _err = __tmp__._2;
                         __tmp__;
                     };
-<<<<<<< HEAD
-                    _gotoNext = 3542340i32;
-                } else if (__value__ == (3542340i32)) {
-                    _y_3542340 = stdgo._internal.regexp.syntax.Syntax__unhex._unhex(_c_3540681);
-                    if (((_x_3542256 < (0 : stdgo.GoInt32) : Bool) || (_y_3542340 < (0 : stdgo.GoInt32) : Bool) : Bool)) {
-                        _gotoNext = 3542374i32;
-                    } else {
-                        _gotoNext = 3542391i32;
-                    };
-                } else if (__value__ == (3542374i32)) {
-                    _gotoNext = 3542922i32;
-                } else if (__value__ == (3542391i32)) {
-                    return {
-                        final __tmp__:{ var _0 : stdgo.GoInt32; var _1 : stdgo.GoString; var _2 : stdgo.Error; } = { _0 : ((_x_3542256 * (16 : stdgo.GoInt32) : stdgo.GoInt32) + _y_3542340 : stdgo.GoInt32), _1 : _t_3540603?.__copy__(), _2 : (null : stdgo.Error) };
-=======
                     _gotoNext = 3345922i32;
                 } else if (__value__ == (3345922i32)) {
                     _y_3345922 = stdgo._internal.regexp.syntax.Syntax__unhex._unhex(_c_3344263);
@@ -946,119 +659,69 @@
                 } else if (__value__ == (3345973i32)) {
                     return {
                         final __tmp__:{ var _0 : stdgo.GoInt32; var _1 : stdgo.GoString; var _2 : stdgo.Error; } = { _0 : ((_x_3345838 * (16 : stdgo.GoInt32) : stdgo.GoInt32) + _y_3345922 : stdgo.GoInt32), _1 : _t_3344185?.__copy__(), _2 : (null : stdgo.Error) };
->>>>>>> 75a1cf92
                         _r = __tmp__._0;
                         _rest = __tmp__._1;
                         _err = __tmp__._2;
                         __tmp__;
                     };
-<<<<<<< HEAD
-                    _gotoNext = 3542922i32;
-                } else if (__value__ == (3542721i32)) {
-                    return {
-                        final __tmp__:{ var _0 : stdgo.GoInt32; var _1 : stdgo.GoString; var _2 : stdgo.Error; } = { _0 : (7 : stdgo.GoInt32), _1 : _t_3540603?.__copy__(), _2 : _err_3540589 };
-=======
                     _gotoNext = 3346504i32;
                 } else if (__value__ == (3346303i32)) {
                     return {
                         final __tmp__:{ var _0 : stdgo.GoInt32; var _1 : stdgo.GoString; var _2 : stdgo.Error; } = { _0 : (7 : stdgo.GoInt32), _1 : _t_3344185?.__copy__(), _2 : _err_3344171 };
->>>>>>> 75a1cf92
                         _r = __tmp__._0;
                         _rest = __tmp__._1;
                         _err = __tmp__._2;
                         __tmp__;
                     };
-<<<<<<< HEAD
-                    _gotoNext = 3542922i32;
-                } else if (__value__ == (3542754i32)) {
-                    return {
-                        final __tmp__:{ var _0 : stdgo.GoInt32; var _1 : stdgo.GoString; var _2 : stdgo.Error; } = { _0 : (12 : stdgo.GoInt32), _1 : _t_3540603?.__copy__(), _2 : _err_3540589 };
-=======
                     _gotoNext = 3346504i32;
                 } else if (__value__ == (3346336i32)) {
                     return {
                         final __tmp__:{ var _0 : stdgo.GoInt32; var _1 : stdgo.GoString; var _2 : stdgo.Error; } = { _0 : (12 : stdgo.GoInt32), _1 : _t_3344185?.__copy__(), _2 : _err_3344171 };
->>>>>>> 75a1cf92
                         _r = __tmp__._0;
                         _rest = __tmp__._1;
                         _err = __tmp__._2;
                         __tmp__;
                     };
-<<<<<<< HEAD
-                    _gotoNext = 3542922i32;
-                } else if (__value__ == (3542787i32)) {
-                    return {
-                        final __tmp__:{ var _0 : stdgo.GoInt32; var _1 : stdgo.GoString; var _2 : stdgo.Error; } = { _0 : (10 : stdgo.GoInt32), _1 : _t_3540603?.__copy__(), _2 : _err_3540589 };
-=======
                     _gotoNext = 3346504i32;
                 } else if (__value__ == (3346369i32)) {
                     return {
                         final __tmp__:{ var _0 : stdgo.GoInt32; var _1 : stdgo.GoString; var _2 : stdgo.Error; } = { _0 : (10 : stdgo.GoInt32), _1 : _t_3344185?.__copy__(), _2 : _err_3344171 };
->>>>>>> 75a1cf92
                         _r = __tmp__._0;
                         _rest = __tmp__._1;
                         _err = __tmp__._2;
                         __tmp__;
                     };
-<<<<<<< HEAD
-                    _gotoNext = 3542922i32;
-                } else if (__value__ == (3542820i32)) {
-                    return {
-                        final __tmp__:{ var _0 : stdgo.GoInt32; var _1 : stdgo.GoString; var _2 : stdgo.Error; } = { _0 : (13 : stdgo.GoInt32), _1 : _t_3540603?.__copy__(), _2 : _err_3540589 };
-=======
                     _gotoNext = 3346504i32;
                 } else if (__value__ == (3346402i32)) {
                     return {
                         final __tmp__:{ var _0 : stdgo.GoInt32; var _1 : stdgo.GoString; var _2 : stdgo.Error; } = { _0 : (13 : stdgo.GoInt32), _1 : _t_3344185?.__copy__(), _2 : _err_3344171 };
->>>>>>> 75a1cf92
                         _r = __tmp__._0;
                         _rest = __tmp__._1;
                         _err = __tmp__._2;
                         __tmp__;
                     };
-<<<<<<< HEAD
-                    _gotoNext = 3542922i32;
-                } else if (__value__ == (3542853i32)) {
-                    return {
-                        final __tmp__:{ var _0 : stdgo.GoInt32; var _1 : stdgo.GoString; var _2 : stdgo.Error; } = { _0 : (9 : stdgo.GoInt32), _1 : _t_3540603?.__copy__(), _2 : _err_3540589 };
-=======
                     _gotoNext = 3346504i32;
                 } else if (__value__ == (3346435i32)) {
                     return {
                         final __tmp__:{ var _0 : stdgo.GoInt32; var _1 : stdgo.GoString; var _2 : stdgo.Error; } = { _0 : (9 : stdgo.GoInt32), _1 : _t_3344185?.__copy__(), _2 : _err_3344171 };
->>>>>>> 75a1cf92
                         _r = __tmp__._0;
                         _rest = __tmp__._1;
                         _err = __tmp__._2;
                         __tmp__;
                     };
-<<<<<<< HEAD
-                    _gotoNext = 3542922i32;
-                } else if (__value__ == (3542886i32)) {
-                    return {
-                        final __tmp__:{ var _0 : stdgo.GoInt32; var _1 : stdgo.GoString; var _2 : stdgo.Error; } = { _0 : (11 : stdgo.GoInt32), _1 : _t_3540603?.__copy__(), _2 : _err_3540589 };
-=======
                     _gotoNext = 3346504i32;
                 } else if (__value__ == (3346468i32)) {
                     return {
                         final __tmp__:{ var _0 : stdgo.GoInt32; var _1 : stdgo.GoString; var _2 : stdgo.Error; } = { _0 : (11 : stdgo.GoInt32), _1 : _t_3344185?.__copy__(), _2 : _err_3344171 };
->>>>>>> 75a1cf92
                         _r = __tmp__._0;
                         _rest = __tmp__._1;
                         _err = __tmp__._2;
                         __tmp__;
                     };
-<<<<<<< HEAD
-                    _gotoNext = 3542922i32;
-                } else if (__value__ == (3542922i32)) {
-                    return {
-                        final __tmp__:{ var _0 : stdgo.GoInt32; var _1 : stdgo.GoString; var _2 : stdgo.Error; } = { _0 : (0 : stdgo.GoInt32), _1 : (stdgo.Go.str() : stdgo.GoString)?.__copy__(), _2 : stdgo.Go.asInterface((stdgo.Go.setRef((new stdgo._internal.regexp.syntax.Syntax_error.Error((("invalid escape sequence" : stdgo.GoString) : stdgo._internal.regexp.syntax.Syntax_errorcode.ErrorCode), (_s.__slice__(0, ((_s.length) - (_t_3540603.length) : stdgo.GoInt)) : stdgo.GoString)?.__copy__()) : stdgo._internal.regexp.syntax.Syntax_error.Error)) : stdgo.Ref<stdgo._internal.regexp.syntax.Syntax_error.Error>)) };
-=======
                     _gotoNext = 3346504i32;
                 } else if (__value__ == (3346504i32)) {
                     return {
                         final __tmp__:{ var _0 : stdgo.GoInt32; var _1 : stdgo.GoString; var _2 : stdgo.Error; } = { _0 : (0 : stdgo.GoInt32), _1 : (stdgo.Go.str() : stdgo.GoString)?.__copy__(), _2 : stdgo.Go.asInterface((stdgo.Go.setRef((new stdgo._internal.regexp.syntax.Syntax_error.Error((("invalid escape sequence" : stdgo.GoString) : stdgo._internal.regexp.syntax.Syntax_errorcode.ErrorCode), (_s.__slice__(0, ((_s.length) - (_t_3344185.length) : stdgo.GoInt)) : stdgo.GoString)?.__copy__()) : stdgo._internal.regexp.syntax.Syntax_error.Error)) : stdgo.Ref<stdgo._internal.regexp.syntax.Syntax_error.Error>)) };
->>>>>>> 75a1cf92
                         _r = __tmp__._0;
                         _rest = __tmp__._1;
                         _err = __tmp__._2;
@@ -1182,18 +845,6 @@
     static public function _parsePerlFlags( _p:stdgo.Ref<stdgo._internal.regexp.syntax.Syntax_t_parser.T_parser>, _s:stdgo.GoString):{ var _0 : stdgo.GoString; var _1 : stdgo.Error; } {
         @:recv var _p:stdgo.Ref<stdgo._internal.regexp.syntax.Syntax_t_parser.T_parser> = _p;
         var _rest = ("" : stdgo.GoString), _err = (null : stdgo.Error);
-<<<<<<< HEAD
-        var _end_3534511:stdgo.GoInt = (0 : stdgo.GoInt);
-        var _flags_3535135:stdgo._internal.regexp.syntax.Syntax_flags.Flags = ((0 : stdgo.GoUInt16) : stdgo._internal.regexp.syntax.Syntax_flags.Flags);
-        var _c_3535105:stdgo.GoInt32 = (0 : stdgo.GoInt32);
-        var _re_3534955:stdgo.Ref<stdgo._internal.regexp.syntax.Syntax_regexp.Regexp> = (null : stdgo.Ref<stdgo._internal.regexp.syntax.Syntax_regexp.Regexp>);
-        var _name_3534715:stdgo.GoString = ("" : stdgo.GoString);
-        var _t_3533665:stdgo.GoString = ("" : stdgo.GoString);
-        var loopBreak = false;
-        var _sawFlag_3535165:Bool = false;
-        var _sign_3535153:stdgo.GoInt = (0 : stdgo.GoInt);
-        var _capture_3534677:stdgo.GoString = ("" : stdgo.GoString);
-=======
         var _end_3338093:stdgo.GoInt = (0 : stdgo.GoInt);
         var _t_3337247:stdgo.GoString = ("" : stdgo.GoString);
         var loopBreak = false;
@@ -1204,38 +855,12 @@
         var _capture_3338259:stdgo.GoString = ("" : stdgo.GoString);
         var _sawFlag_3338747:Bool = false;
         var _flags_3338717:stdgo._internal.regexp.syntax.Syntax_flags.Flags = ((0 : stdgo.GoUInt16) : stdgo._internal.regexp.syntax.Syntax_flags.Flags);
->>>>>>> 75a1cf92
         var _gotoNext = 0i32;
         var __blank__ = _gotoNext == ((0i32 : stdgo.GoInt));
         while (_gotoNext != ((-1i32 : stdgo.GoInt))) {
             {
                 final __value__ = _gotoNext;
                 if (__value__ == (0i32)) {
-<<<<<<< HEAD
-                    _t_3533665 = _s?.__copy__();
-                    if (((((_t_3533665.length) > (4 : stdgo.GoInt) : Bool) && _t_3533665[(2 : stdgo.GoInt)] == ((80 : stdgo.GoUInt8)) : Bool) && (_t_3533665[(3 : stdgo.GoInt)] == (60 : stdgo.GoUInt8)) : Bool)) {
-                        _gotoNext = 3534487i32;
-                    } else {
-                        _gotoNext = 3535101i32;
-                    };
-                } else if (__value__ == (3534487i32)) {
-                    _end_3534511 = stdgo._internal.strings.Strings_indexrune.indexRune(_t_3533665?.__copy__(), (62 : stdgo.GoInt32));
-                    if ((_end_3534511 < (0 : stdgo.GoInt) : Bool)) {
-                        _gotoNext = 3534557i32;
-                    } else {
-                        _gotoNext = 3534677i32;
-                    };
-                } else if (__value__ == (3534557i32)) {
-                    {
-                        _err = stdgo._internal.regexp.syntax.Syntax__checkutf8._checkUTF8(_t_3533665?.__copy__());
-                        if (_err != null) {
-                            _gotoNext = 3534596i32;
-                        } else {
-                            _gotoNext = 3534625i32;
-                        };
-                    };
-                } else if (__value__ == (3534596i32)) {
-=======
                     _t_3337247 = _s?.__copy__();
                     if (((((_t_3337247.length) > (4 : stdgo.GoInt) : Bool) && _t_3337247[(2 : stdgo.GoInt)] == ((80 : stdgo.GoUInt8)) : Bool) && (_t_3337247[(3 : stdgo.GoInt)] == (60 : stdgo.GoUInt8)) : Bool)) {
                         _gotoNext = 3338069i32;
@@ -1259,41 +884,20 @@
                         };
                     };
                 } else if (__value__ == (3338178i32)) {
->>>>>>> 75a1cf92
                     return {
                         final __tmp__:{ var _0 : stdgo.GoString; var _1 : stdgo.Error; } = { _0 : (stdgo.Go.str() : stdgo.GoString)?.__copy__(), _1 : _err };
                         _rest = __tmp__._0;
                         _err = __tmp__._1;
                         __tmp__;
                     };
-<<<<<<< HEAD
-                    _gotoNext = 3534625i32;
-                } else if (__value__ == (3534625i32)) {
-=======
                     _gotoNext = 3338207i32;
                 } else if (__value__ == (3338207i32)) {
->>>>>>> 75a1cf92
                     return {
                         final __tmp__:{ var _0 : stdgo.GoString; var _1 : stdgo.Error; } = { _0 : (stdgo.Go.str() : stdgo.GoString)?.__copy__(), _1 : stdgo.Go.asInterface((stdgo.Go.setRef((new stdgo._internal.regexp.syntax.Syntax_error.Error((("invalid named capture" : stdgo.GoString) : stdgo._internal.regexp.syntax.Syntax_errorcode.ErrorCode), _s?.__copy__()) : stdgo._internal.regexp.syntax.Syntax_error.Error)) : stdgo.Ref<stdgo._internal.regexp.syntax.Syntax_error.Error>)) };
                         _rest = __tmp__._0;
                         _err = __tmp__._1;
                         __tmp__;
                     };
-<<<<<<< HEAD
-                    _gotoNext = 3534677i32;
-                } else if (__value__ == (3534677i32)) {
-                    _capture_3534677 = (_t_3533665.__slice__(0, (_end_3534511 + (1 : stdgo.GoInt) : stdgo.GoInt)) : stdgo.GoString)?.__copy__();
-                    _name_3534715 = (_t_3533665.__slice__((4 : stdgo.GoInt), _end_3534511) : stdgo.GoString)?.__copy__();
-                    {
-                        _err = stdgo._internal.regexp.syntax.Syntax__checkutf8._checkUTF8(_name_3534715?.__copy__());
-                        if (_err != null) {
-                            _gotoNext = 3534785i32;
-                        } else {
-                            _gotoNext = 3534811i32;
-                        };
-                    };
-                } else if (__value__ == (3534785i32)) {
-=======
                     _gotoNext = 3338259i32;
                 } else if (__value__ == (3338259i32)) {
                     _capture_3338259 = (_t_3337247.__slice__(0, (_end_3338093 + (1 : stdgo.GoInt) : stdgo.GoInt)) : stdgo.GoString)?.__copy__();
@@ -1307,25 +911,12 @@
                         };
                     };
                 } else if (__value__ == (3338367i32)) {
->>>>>>> 75a1cf92
                     return {
                         final __tmp__:{ var _0 : stdgo.GoString; var _1 : stdgo.Error; } = { _0 : (stdgo.Go.str() : stdgo.GoString)?.__copy__(), _1 : _err };
                         _rest = __tmp__._0;
                         _err = __tmp__._1;
                         __tmp__;
                     };
-<<<<<<< HEAD
-                    _gotoNext = 3534811i32;
-                } else if (__value__ == (3534811i32)) {
-                    if (!stdgo._internal.regexp.syntax.Syntax__isvalidcapturename._isValidCaptureName(_name_3534715?.__copy__())) {
-                        _gotoNext = 3534840i32;
-                    } else {
-                        _gotoNext = 3534942i32;
-                    };
-                } else if (__value__ == (3534840i32)) {
-                    return {
-                        final __tmp__:{ var _0 : stdgo.GoString; var _1 : stdgo.Error; } = { _0 : (stdgo.Go.str() : stdgo.GoString)?.__copy__(), _1 : stdgo.Go.asInterface((stdgo.Go.setRef((new stdgo._internal.regexp.syntax.Syntax_error.Error((("invalid named capture" : stdgo.GoString) : stdgo._internal.regexp.syntax.Syntax_errorcode.ErrorCode), _capture_3534677?.__copy__()) : stdgo._internal.regexp.syntax.Syntax_error.Error)) : stdgo.Ref<stdgo._internal.regexp.syntax.Syntax_error.Error>)) };
-=======
                     _gotoNext = 3338393i32;
                 } else if (__value__ == (3338393i32)) {
                     if (!stdgo._internal.regexp.syntax.Syntax__isvalidcapturename._isValidCaptureName(_name_3338297?.__copy__())) {
@@ -1336,21 +927,10 @@
                 } else if (__value__ == (3338422i32)) {
                     return {
                         final __tmp__:{ var _0 : stdgo.GoString; var _1 : stdgo.Error; } = { _0 : (stdgo.Go.str() : stdgo.GoString)?.__copy__(), _1 : stdgo.Go.asInterface((stdgo.Go.setRef((new stdgo._internal.regexp.syntax.Syntax_error.Error((("invalid named capture" : stdgo.GoString) : stdgo._internal.regexp.syntax.Syntax_errorcode.ErrorCode), _capture_3338259?.__copy__()) : stdgo._internal.regexp.syntax.Syntax_error.Error)) : stdgo.Ref<stdgo._internal.regexp.syntax.Syntax_error.Error>)) };
->>>>>>> 75a1cf92
                         _rest = __tmp__._0;
                         _err = __tmp__._1;
                         __tmp__;
                     };
-<<<<<<< HEAD
-                    _gotoNext = 3534942i32;
-                } else if (__value__ == (3534942i32)) {
-                    (@:checkr _p ?? throw "null pointer dereference")._numCap++;
-                    _re_3534955 = @:check2r _p._op((128 : stdgo._internal.regexp.syntax.Syntax_op.Op));
-                    (@:checkr _re_3534955 ?? throw "null pointer dereference").cap = (@:checkr _p ?? throw "null pointer dereference")._numCap;
-                    (@:checkr _re_3534955 ?? throw "null pointer dereference").name = _name_3534715?.__copy__();
-                    return {
-                        final __tmp__:{ var _0 : stdgo.GoString; var _1 : stdgo.Error; } = { _0 : (_t_3533665.__slice__((_end_3534511 + (1 : stdgo.GoInt) : stdgo.GoInt)) : stdgo.GoString)?.__copy__(), _1 : (null : stdgo.Error) };
-=======
                     _gotoNext = 3338524i32;
                 } else if (__value__ == (3338524i32)) {
                     (@:checkr _p ?? throw "null pointer dereference")._numCap++;
@@ -1359,45 +939,10 @@
                     (@:checkr _re_3338537 ?? throw "null pointer dereference").name = _name_3338297?.__copy__();
                     return {
                         final __tmp__:{ var _0 : stdgo.GoString; var _1 : stdgo.Error; } = { _0 : (_t_3337247.__slice__((_end_3338093 + (1 : stdgo.GoInt) : stdgo.GoInt)) : stdgo.GoString)?.__copy__(), _1 : (null : stdgo.Error) };
->>>>>>> 75a1cf92
                         _rest = __tmp__._0;
                         _err = __tmp__._1;
                         __tmp__;
                     };
-<<<<<<< HEAD
-                    _gotoNext = 3535101i32;
-                } else if (__value__ == (3535101i32)) {
-                    _t_3533665 = (_t_3533665.__slice__((2 : stdgo.GoInt)) : stdgo.GoString)?.__copy__();
-                    _flags_3535135 = (@:checkr _p ?? throw "null pointer dereference")._flags;
-                    _sign_3535153 = (1 : stdgo.GoInt);
-                    _sawFlag_3535165 = false;
-                    _gotoNext = 3535182i32;
-                } else if (__value__ == (3535182i32)) {
-                    var __blank__ = 0i32;
-                    loopBreak = false;
-                    _gotoNext = 3535189i32;
-                } else if (__value__ == (3535189i32)) {
-                    if (!loopBreak && (_t_3533665 != (stdgo.Go.str() : stdgo.GoString))) {
-                        _gotoNext = 3535201i32;
-                    } else {
-                        _gotoNext = 3536016i32;
-                    };
-                } else if (__value__ == (3535201i32)) {
-                    {
-                        {
-                            var __tmp__ = stdgo._internal.regexp.syntax.Syntax__nextrune._nextRune(_t_3533665?.__copy__());
-                            _c_3535105 = @:tmpset0 __tmp__._0;
-                            _t_3533665 = @:tmpset0 __tmp__._1?.__copy__();
-                            _err = @:tmpset0 __tmp__._2;
-                        };
-                        if (_err != null) {
-                            _gotoNext = 3535244i32;
-                        } else {
-                            _gotoNext = 3535270i32;
-                        };
-                    };
-                } else if (__value__ == (3535244i32)) {
-=======
                     _gotoNext = 3338683i32;
                 } else if (__value__ == (3338683i32)) {
                     _t_3337247 = (_t_3337247.__slice__((2 : stdgo.GoInt)) : stdgo.GoString)?.__copy__();
@@ -1430,100 +975,12 @@
                         };
                     };
                 } else if (__value__ == (3338826i32)) {
->>>>>>> 75a1cf92
                     return {
                         final __tmp__:{ var _0 : stdgo.GoString; var _1 : stdgo.Error; } = { _0 : (stdgo.Go.str() : stdgo.GoString)?.__copy__(), _1 : _err };
                         _rest = __tmp__._0;
                         _err = __tmp__._1;
                         __tmp__;
                     };
-<<<<<<< HEAD
-                    _gotoNext = 3535270i32;
-                } else if (__value__ == (3535270i32)) {
-                    _gotoNext = 3535270i32;
-                    {
-                        final __value__ = _c_3535105;
-                        if (__value__ == ((105 : stdgo.GoInt32))) {
-                            _gotoNext = 3535321i32;
-                        } else if (__value__ == ((109 : stdgo.GoInt32))) {
-                            _gotoNext = 3535372i32;
-                        } else if (__value__ == ((115 : stdgo.GoInt32))) {
-                            _gotoNext = 3535423i32;
-                        } else if (__value__ == ((85 : stdgo.GoInt32))) {
-                            _gotoNext = 3535471i32;
-                        } else if (__value__ == ((45 : stdgo.GoInt32))) {
-                            _gotoNext = 3535549i32;
-                        } else if (__value__ == ((58 : stdgo.GoInt32)) || __value__ == ((41 : stdgo.GoInt32))) {
-                            _gotoNext = 3535809i32;
-                        } else {
-                            _gotoNext = 3535283i32;
-                        };
-                    };
-                } else if (__value__ == (3535283i32)) {
-                    loopBreak = true;
-                    _gotoNext = 3535189i32;
-                } else if (__value__ == (3535321i32)) {
-                    _flags_3535135 = (_flags_3535135 | ((1 : stdgo._internal.regexp.syntax.Syntax_flags.Flags)) : stdgo._internal.regexp.syntax.Syntax_flags.Flags);
-                    _sawFlag_3535165 = true;
-                    _gotoNext = 3535189i32;
-                } else if (__value__ == (3535372i32)) {
-                    _flags_3535135 = (_flags_3535135 & ((((16 : stdgo._internal.regexp.syntax.Syntax_flags.Flags)) ^ (-1i32 : stdgo.GoInt32) : stdgo._internal.regexp.syntax.Syntax_flags.Flags)) : stdgo._internal.regexp.syntax.Syntax_flags.Flags);
-                    _sawFlag_3535165 = true;
-                    _gotoNext = 3535189i32;
-                } else if (__value__ == (3535423i32)) {
-                    _flags_3535135 = (_flags_3535135 | ((8 : stdgo._internal.regexp.syntax.Syntax_flags.Flags)) : stdgo._internal.regexp.syntax.Syntax_flags.Flags);
-                    _sawFlag_3535165 = true;
-                    _gotoNext = 3535189i32;
-                } else if (__value__ == (3535471i32)) {
-                    _flags_3535135 = (_flags_3535135 | ((32 : stdgo._internal.regexp.syntax.Syntax_flags.Flags)) : stdgo._internal.regexp.syntax.Syntax_flags.Flags);
-                    _sawFlag_3535165 = true;
-                    _gotoNext = 3535189i32;
-                } else if (__value__ == (3535549i32)) {
-                    if ((_sign_3535153 < (0 : stdgo.GoInt) : Bool)) {
-                        _gotoNext = 3535574i32;
-                    } else {
-                        _gotoNext = 3535599i32;
-                    };
-                } else if (__value__ == (3535574i32)) {
-                    loopBreak = true;
-                    _gotoNext = 3535189i32;
-                } else if (__value__ == (3535599i32)) {
-                    _sign_3535153 = (-1 : stdgo.GoInt);
-                    _flags_3535135 = (-1 ^ _flags_3535135);
-                    _sawFlag_3535165 = false;
-                    _gotoNext = 3535189i32;
-                } else if (__value__ == (3535809i32)) {
-                    if ((_sign_3535153 < (0 : stdgo.GoInt) : Bool)) {
-                        _gotoNext = 3535839i32;
-                    } else {
-                        _gotoNext = 3535908i32;
-                    };
-                } else if (__value__ == (3535839i32)) {
-                    if (!_sawFlag_3535165) {
-                        _gotoNext = 3535857i32;
-                    } else {
-                        _gotoNext = 3535885i32;
-                    };
-                } else if (__value__ == (3535857i32)) {
-                    loopBreak = true;
-                    _gotoNext = 3535189i32;
-                } else if (__value__ == (3535885i32)) {
-                    _flags_3535135 = (-1 ^ _flags_3535135);
-                    _gotoNext = 3535908i32;
-                } else if (__value__ == (3535908i32)) {
-                    if (_c_3535105 == ((58 : stdgo.GoInt32))) {
-                        _gotoNext = 3535920i32;
-                    } else {
-                        _gotoNext = 3535974i32;
-                    };
-                } else if (__value__ == (3535920i32)) {
-                    @:check2r _p._op((128 : stdgo._internal.regexp.syntax.Syntax_op.Op));
-                    _gotoNext = 3535974i32;
-                } else if (__value__ == (3535974i32)) {
-                    (@:checkr _p ?? throw "null pointer dereference")._flags = _flags_3535135;
-                    return {
-                        final __tmp__:{ var _0 : stdgo.GoString; var _1 : stdgo.Error; } = { _0 : _t_3533665?.__copy__(), _1 : (null : stdgo.Error) };
-=======
                     _gotoNext = 3338852i32;
                 } else if (__value__ == (3338852i32)) {
                     _gotoNext = 3338852i32;
@@ -1609,22 +1066,14 @@
                     (@:checkr _p ?? throw "null pointer dereference")._flags = _flags_3338717;
                     return {
                         final __tmp__:{ var _0 : stdgo.GoString; var _1 : stdgo.Error; } = { _0 : _t_3337247?.__copy__(), _1 : (null : stdgo.Error) };
->>>>>>> 75a1cf92
                         _rest = __tmp__._0;
                         _err = __tmp__._1;
                         __tmp__;
                     };
-<<<<<<< HEAD
-                    _gotoNext = 3535189i32;
-                } else if (__value__ == (3536016i32)) {
-                    return {
-                        final __tmp__:{ var _0 : stdgo.GoString; var _1 : stdgo.Error; } = { _0 : (stdgo.Go.str() : stdgo.GoString)?.__copy__(), _1 : stdgo.Go.asInterface((stdgo.Go.setRef((new stdgo._internal.regexp.syntax.Syntax_error.Error((("invalid or unsupported Perl syntax" : stdgo.GoString) : stdgo._internal.regexp.syntax.Syntax_errorcode.ErrorCode), (_s.__slice__(0, ((_s.length) - (_t_3533665.length) : stdgo.GoInt)) : stdgo.GoString)?.__copy__()) : stdgo._internal.regexp.syntax.Syntax_error.Error)) : stdgo.Ref<stdgo._internal.regexp.syntax.Syntax_error.Error>)) };
-=======
                     _gotoNext = 3338771i32;
                 } else if (__value__ == (3339598i32)) {
                     return {
                         final __tmp__:{ var _0 : stdgo.GoString; var _1 : stdgo.Error; } = { _0 : (stdgo.Go.str() : stdgo.GoString)?.__copy__(), _1 : stdgo.Go.asInterface((stdgo.Go.setRef((new stdgo._internal.regexp.syntax.Syntax_error.Error((("invalid or unsupported Perl syntax" : stdgo.GoString) : stdgo._internal.regexp.syntax.Syntax_errorcode.ErrorCode), (_s.__slice__(0, ((_s.length) - (_t_3337247.length) : stdgo.GoInt)) : stdgo.GoString)?.__copy__()) : stdgo._internal.regexp.syntax.Syntax_error.Error)) : stdgo.Ref<stdgo._internal.regexp.syntax.Syntax_error.Error>)) };
->>>>>>> 75a1cf92
                         _rest = __tmp__._0;
                         _err = __tmp__._1;
                         __tmp__;
