--- conflicted
+++ resolved
@@ -4,17 +4,6 @@
     @:tdfield
     static public function _lookup( _m:stdgo.Ref<stdgo._internal.runtime.pprof.Pprof_t_profmap.T_profMap>, _stk:stdgo.Slice<stdgo.GoUInt64>, _tag:stdgo._internal.unsafe.Unsafe.UnsafePointer):stdgo.Ref<stdgo._internal.runtime.pprof.Pprof_t_profmapentry.T_profMapEntry> {
         @:recv var _m:stdgo.Ref<stdgo._internal.runtime.pprof.Pprof_t_profmap.T_profMap> = _m;
-<<<<<<< HEAD
-        var _j_3893065:stdgo.GoInt = (0 : stdgo.GoInt);
-        var searchBreak = false;
-        var _i_3892144_0:stdgo.GoInt = (0 : stdgo.GoInt);
-        var _e_3892783:stdgo.Ref<stdgo._internal.runtime.pprof.Pprof_t_profmapentry.T_profMapEntry> = (null : stdgo.Ref<stdgo._internal.runtime.pprof.Pprof_t_profmapentry.T_profMapEntry>);
-        var _j_3892488:stdgo.GoInt = (0 : stdgo.GoInt);
-        var _e_3892368:stdgo.Ref<stdgo._internal.runtime.pprof.Pprof_t_profmapentry.T_profMapEntry> = (null : stdgo.Ref<stdgo._internal.runtime.pprof.Pprof_t_profmapentry.T_profMapEntry>);
-        var _last_3892336:stdgo.Ref<stdgo._internal.runtime.pprof.Pprof_t_profmapentry.T_profMapEntry> = (null : stdgo.Ref<stdgo._internal.runtime.pprof.Pprof_t_profmapentry.T_profMapEntry>);
-        var _x_3892139:stdgo.GoUInt64 = (0 : stdgo.GoUInt64);
-        var _h_3892115:stdgo.GoUIntptr = new stdgo.GoUIntptr(0);
-=======
         var _j_3890373:stdgo.GoInt = (0 : stdgo.GoInt);
         var _e_3890091:stdgo.Ref<stdgo._internal.runtime.pprof.Pprof_t_profmapentry.T_profMapEntry> = (null : stdgo.Ref<stdgo._internal.runtime.pprof.Pprof_t_profmapentry.T_profMapEntry>);
         var _j_3889796:stdgo.GoInt = (0 : stdgo.GoInt);
@@ -24,171 +13,12 @@
         var searchBreak = false;
         var _i_3889452_0:stdgo.GoInt = (0 : stdgo.GoInt);
         var _h_3889423:stdgo.GoUIntptr = new stdgo.GoUIntptr(0);
->>>>>>> 2dc985c5
         var _gotoNext = 0i32;
         var __blank__ = _gotoNext == ((0i32 : stdgo.GoInt));
         while (_gotoNext != ((-1i32 : stdgo.GoInt))) {
             {
                 final __value__ = _gotoNext;
                 if (__value__ == (0i32)) {
-<<<<<<< HEAD
-                    _h_3892115 = (new stdgo.GoUIntptr((new stdgo.GoUIntptr(0) : stdgo.GoUIntptr)) : stdgo.GoUIntptr);
-                    if ((0i32 : stdgo.GoInt) < (_stk.length)) {
-                        _gotoNext = 3892228i32;
-                    } else {
-                        _gotoNext = 3892232i32;
-                    };
-                } else if (__value__ == (3892154i32)) {
-                    _x_3892139 = _stk[(_i_3892144_0 : stdgo.GoInt)];
-                    _h_3892115 = ((_h_3892115 << (8i64 : stdgo.GoUInt64) : stdgo.GoUIntptr) | ((_h_3892115 >> (new stdgo.GoUIntptr(24) : stdgo.GoUIntptr) : stdgo.GoUIntptr)) : stdgo.GoUIntptr);
-                    _h_3892115 = (_h_3892115 + (((new stdgo.GoUIntptr(_x_3892139) : stdgo.GoUIntptr) * (new stdgo.GoUIntptr(41) : stdgo.GoUIntptr) : stdgo.GoUIntptr)) : stdgo.GoUIntptr);
-                    _i_3892144_0++;
-                    _gotoNext = 3892229i32;
-                } else if (__value__ == (3892228i32)) {
-                    {
-                        final __tmp__0 = 0i32;
-                        final __tmp__1 = _stk[(0i32 : stdgo.GoInt)];
-                        _i_3892144_0 = __tmp__0;
-                        _x_3892139 = __tmp__1;
-                    };
-                    _gotoNext = 3892229i32;
-                } else if (__value__ == (3892229i32)) {
-                    if (_i_3892144_0 < (_stk.length)) {
-                        _gotoNext = 3892154i32;
-                    } else {
-                        _gotoNext = 3892232i32;
-                    };
-                } else if (__value__ == (3892232i32)) {
-                    _h_3892115 = ((_h_3892115 << (8i64 : stdgo.GoUInt64) : stdgo.GoUIntptr) | ((_h_3892115 >> (new stdgo.GoUIntptr(24) : stdgo.GoUIntptr) : stdgo.GoUIntptr)) : stdgo.GoUIntptr);
-                    _h_3892115 = (_h_3892115 + (((new stdgo.GoUIntptr(_tag) : stdgo.GoUIntptr) * (new stdgo.GoUIntptr(41) : stdgo.GoUIntptr) : stdgo.GoUIntptr)) : stdgo.GoUIntptr);
-                    _gotoNext = 3892355i32;
-                } else if (__value__ == (3892355i32)) {
-                    _e_3892368 = ((@:checkr _m ?? throw "null pointer dereference")._hash[_h_3892115] ?? (null : stdgo.Ref<stdgo._internal.runtime.pprof.Pprof_t_profmapentry.T_profMapEntry>));
-                    searchBreak = false;
-                    _gotoNext = 3892364i32;
-                } else if (__value__ == (3892364i32)) {
-                    if (!searchBreak && ((_e_3892368 != null && ((_e_3892368 : Dynamic).__nil__ == null || !(_e_3892368 : Dynamic).__nil__)))) {
-                        _gotoNext = 3892418i32;
-                    } else {
-                        _gotoNext = 3892721i32;
-                    };
-                } else if (__value__ == (3892418i32)) {
-                    if ((((@:checkr _e_3892368 ?? throw "null pointer dereference")._stk.length != (_stk.length)) || ((@:checkr _e_3892368 ?? throw "null pointer dereference")._tag != _tag) : Bool)) {
-                        _gotoNext = 3892464i32;
-                    } else {
-                        _gotoNext = 3892484i32;
-                    };
-                } else if (__value__ == (3892464i32)) {
-                    {
-                        final __tmp__0 = _e_3892368;
-                        final __tmp__1 = (@:checkr _e_3892368 ?? throw "null pointer dereference")._nextHash;
-                        _last_3892336 = __tmp__0;
-                        _e_3892368 = __tmp__1;
-                    };
-                    _gotoNext = 3892364i32;
-                } else if (__value__ == (3892484i32)) {
-                    if ((0i32 : stdgo.GoInt) < (_stk.length)) {
-                        _gotoNext = 3892567i32;
-                    } else {
-                        _gotoNext = 3892592i32;
-                    };
-                } else if (__value__ == (3892488i32)) {
-                    _j_3892488++;
-                    _gotoNext = 3892568i32;
-                } else if (__value__ == (3892503i32)) {
-                    if ((@:checkr _e_3892368 ?? throw "null pointer dereference")._stk[(_j_3892488 : stdgo.GoInt)] != ((new stdgo.GoUIntptr(_stk[(_j_3892488 : stdgo.GoInt)]) : stdgo.GoUIntptr))) {
-                        _gotoNext = 3892539i32;
-                    } else {
-                        _gotoNext = 3892488i32;
-                    };
-                } else if (__value__ == (3892539i32)) {
-                    {
-                        final __tmp__0 = _e_3892368;
-                        final __tmp__1 = (@:checkr _e_3892368 ?? throw "null pointer dereference")._nextHash;
-                        _last_3892336 = __tmp__0;
-                        _e_3892368 = __tmp__1;
-                    };
-                    _gotoNext = 3892364i32;
-                } else if (__value__ == (3892567i32)) {
-                    _j_3892488 = 0i32;
-                    _gotoNext = 3892568i32;
-                } else if (__value__ == (3892568i32)) {
-                    if (_j_3892488 < (_stk.length)) {
-                        _gotoNext = 3892503i32;
-                    } else {
-                        _gotoNext = 3892592i32;
-                    };
-                } else if (__value__ == (3892592i32)) {
-                    if ((_last_3892336 != null && ((_last_3892336 : Dynamic).__nil__ == null || !(_last_3892336 : Dynamic).__nil__))) {
-                        _gotoNext = 3892607i32;
-                    } else {
-                        _gotoNext = 3892688i32;
-                    };
-                } else if (__value__ == (3892607i32)) {
-                    (@:checkr _last_3892336 ?? throw "null pointer dereference")._nextHash = (@:checkr _e_3892368 ?? throw "null pointer dereference")._nextHash;
-                    (@:checkr _e_3892368 ?? throw "null pointer dereference")._nextHash = ((@:checkr _m ?? throw "null pointer dereference")._hash[_h_3892115] ?? (null : stdgo.Ref<stdgo._internal.runtime.pprof.Pprof_t_profmapentry.T_profMapEntry>));
-                    (@:checkr _m ?? throw "null pointer dereference")._hash[_h_3892115] = _e_3892368;
-                    _gotoNext = 3892688i32;
-                } else if (__value__ == (3892688i32)) {
-                    return _e_3892368;
-                    {
-                        final __tmp__0 = _e_3892368;
-                        final __tmp__1 = (@:checkr _e_3892368 ?? throw "null pointer dereference")._nextHash;
-                        _last_3892336 = __tmp__0;
-                        _e_3892368 = __tmp__1;
-                    };
-                    _gotoNext = 3892364i32;
-                } else if (__value__ == (3892721i32)) {
-                    if ((((@:checkr _m ?? throw "null pointer dereference")._free.length) < (1 : stdgo.GoInt) : Bool)) {
-                        _gotoNext = 3892740i32;
-                    } else {
-                        _gotoNext = 3892783i32;
-                    };
-                } else if (__value__ == (3892740i32)) {
-                    (@:checkr _m ?? throw "null pointer dereference")._free = (new stdgo.Slice<stdgo._internal.runtime.pprof.Pprof_t_profmapentry.T_profMapEntry>((128 : stdgo.GoInt).toBasic(), 0, ...[for (i in 0 ... ((128 : stdgo.GoInt).toBasic() > 0 ? (128 : stdgo.GoInt).toBasic() : 0 : stdgo.GoInt).toBasic()) ({} : stdgo._internal.runtime.pprof.Pprof_t_profmapentry.T_profMapEntry)]) : stdgo.Slice<stdgo._internal.runtime.pprof.Pprof_t_profmapentry.T_profMapEntry>);
-                    _gotoNext = 3892783i32;
-                } else if (__value__ == (3892783i32)) {
-                    _e_3892783 = (stdgo.Go.setRef((@:checkr _m ?? throw "null pointer dereference")._free[(0 : stdgo.GoInt)]) : stdgo.Ref<stdgo._internal.runtime.pprof.Pprof_t_profmapentry.T_profMapEntry>);
-                    (@:checkr _m ?? throw "null pointer dereference")._free = ((@:checkr _m ?? throw "null pointer dereference")._free.__slice__((1 : stdgo.GoInt)) : stdgo.Slice<stdgo._internal.runtime.pprof.Pprof_t_profmapentry.T_profMapEntry>);
-                    (@:checkr _e_3892783 ?? throw "null pointer dereference")._nextHash = ((@:checkr _m ?? throw "null pointer dereference")._hash[_h_3892115] ?? (null : stdgo.Ref<stdgo._internal.runtime.pprof.Pprof_t_profmapentry.T_profMapEntry>));
-                    (@:checkr _e_3892783 ?? throw "null pointer dereference")._tag = _tag;
-                    if ((((@:checkr _m ?? throw "null pointer dereference")._freeStk.length) < (_stk.length) : Bool)) {
-                        _gotoNext = 3892888i32;
-                    } else {
-                        _gotoNext = 3892987i32;
-                    };
-                } else if (__value__ == (3892888i32)) {
-                    (@:checkr _m ?? throw "null pointer dereference")._freeStk = (new stdgo.Slice<stdgo.GoUIntptr>((1024 : stdgo.GoInt).toBasic(), 0) : stdgo.Slice<stdgo.GoUIntptr>);
-                    _gotoNext = 3892987i32;
-                } else if (__value__ == (3892987i32)) {
-                    (@:checkr _e_3892783 ?? throw "null pointer dereference")._stk = ((@:checkr _m ?? throw "null pointer dereference")._freeStk.__slice__(0, (_stk.length), (_stk.length)) : stdgo.Slice<stdgo.GoUIntptr>);
-                    (@:checkr _m ?? throw "null pointer dereference")._freeStk = ((@:checkr _m ?? throw "null pointer dereference")._freeStk.__slice__((_stk.length)) : stdgo.Slice<stdgo.GoUIntptr>);
-                    if ((0i32 : stdgo.GoInt) < (_stk.length)) {
-                        _gotoNext = 3893111i32;
-                    } else {
-                        _gotoNext = 3893115i32;
-                    };
-                } else if (__value__ == (3893080i32)) {
-                    (@:checkr _e_3892783 ?? throw "null pointer dereference")._stk[(_j_3893065 : stdgo.GoInt)] = (new stdgo.GoUIntptr(_stk[(_j_3893065 : stdgo.GoInt)]) : stdgo.GoUIntptr);
-                    _j_3893065++;
-                    _gotoNext = 3893112i32;
-                } else if (__value__ == (3893111i32)) {
-                    _j_3893065 = 0i32;
-                    _gotoNext = 3893112i32;
-                } else if (__value__ == (3893112i32)) {
-                    if (_j_3893065 < (_stk.length)) {
-                        _gotoNext = 3893080i32;
-                    } else {
-                        _gotoNext = 3893115i32;
-                    };
-                } else if (__value__ == (3893115i32)) {
-                    if ((@:checkr _m ?? throw "null pointer dereference")._hash == null) {
-                        _gotoNext = 3893132i32;
-                    } else {
-                        _gotoNext = 3893181i32;
-                    };
-                } else if (__value__ == (3893132i32)) {
-=======
                     _h_3889423 = (new stdgo.GoUIntptr((new stdgo.GoUIntptr(0) : stdgo.GoUIntptr)) : stdgo.GoUIntptr);
                     if ((0i32 : stdgo.GoInt) < (_stk.length)) {
                         _gotoNext = 3889536i32;
@@ -345,35 +175,12 @@
                         _gotoNext = 3890489i32;
                     };
                 } else if (__value__ == (3890440i32)) {
->>>>>>> 2dc985c5
                     (@:checkr _m ?? throw "null pointer dereference")._hash = (({
                         final x = new stdgo.GoMap.GoUIntptrMap<stdgo.Ref<stdgo._internal.runtime.pprof.Pprof_t_profmapentry.T_profMapEntry>>();
                         x.__defaultValue__ = () -> (null : stdgo.Ref<stdgo._internal.runtime.pprof.Pprof_t_profmapentry.T_profMapEntry>);
                         {};
                         cast x;
                     } : stdgo.GoMap<stdgo.GoUIntptr, stdgo.Ref<stdgo._internal.runtime.pprof.Pprof_t_profmapentry.T_profMapEntry>>) : stdgo.GoMap<stdgo.GoUIntptr, stdgo.Ref<stdgo._internal.runtime.pprof.Pprof_t_profmapentry.T_profMapEntry>>);
-<<<<<<< HEAD
-                    _gotoNext = 3893181i32;
-                } else if (__value__ == (3893181i32)) {
-                    (@:checkr _m ?? throw "null pointer dereference")._hash[_h_3892115] = _e_3892783;
-                    if (((@:checkr _m ?? throw "null pointer dereference")._all == null || ((@:checkr _m ?? throw "null pointer dereference")._all : Dynamic).__nil__)) {
-                        _gotoNext = 3893212i32;
-                    } else {
-                        _gotoNext = 3893247i32;
-                    };
-                } else if (__value__ == (3893212i32)) {
-                    (@:checkr _m ?? throw "null pointer dereference")._all = _e_3892783;
-                    (@:checkr _m ?? throw "null pointer dereference")._last = _e_3892783;
-                    _gotoNext = 3893287i32;
-                } else if (__value__ == (3893247i32)) {
-                    _gotoNext = 3893247i32;
-                    (@:checkr (@:checkr _m ?? throw "null pointer dereference")._last ?? throw "null pointer dereference")._nextAll = _e_3892783;
-                    (@:checkr _m ?? throw "null pointer dereference")._last = _e_3892783;
-                    var __blank__ = 0i32;
-                    _gotoNext = 3893287i32;
-                } else if (__value__ == (3893287i32)) {
-                    return _e_3892783;
-=======
                     _gotoNext = 3890489i32;
                 } else if (__value__ == (3890489i32)) {
                     (@:checkr _m ?? throw "null pointer dereference")._hash[_h_3889423] = _e_3890091;
@@ -394,7 +201,6 @@
                     _gotoNext = 3890595i32;
                 } else if (__value__ == (3890595i32)) {
                     return _e_3890091;
->>>>>>> 2dc985c5
                     _gotoNext = -1i32;
                 };
             };
