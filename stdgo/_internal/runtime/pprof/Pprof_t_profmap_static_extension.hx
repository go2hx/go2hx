--- conflicted
+++ resolved
@@ -4,17 +4,6 @@
     @:tdfield
     static public function _lookup( _m:stdgo.Ref<stdgo._internal.runtime.pprof.Pprof_t_profmap.T_profMap>, _stk:stdgo.Slice<stdgo.GoUInt64>, _tag:stdgo._internal.unsafe.Unsafe.UnsafePointer):stdgo.Ref<stdgo._internal.runtime.pprof.Pprof_t_profmapentry.T_profMapEntry> {
         @:recv var _m:stdgo.Ref<stdgo._internal.runtime.pprof.Pprof_t_profmap.T_profMap> = _m;
-<<<<<<< HEAD
-        var _j_3890373:stdgo.GoInt = (0 : stdgo.GoInt);
-        var _e_3890091:stdgo.Ref<stdgo._internal.runtime.pprof.Pprof_t_profmapentry.T_profMapEntry> = (null : stdgo.Ref<stdgo._internal.runtime.pprof.Pprof_t_profmapentry.T_profMapEntry>);
-        var _j_3889796:stdgo.GoInt = (0 : stdgo.GoInt);
-        var _e_3889676:stdgo.Ref<stdgo._internal.runtime.pprof.Pprof_t_profmapentry.T_profMapEntry> = (null : stdgo.Ref<stdgo._internal.runtime.pprof.Pprof_t_profmapentry.T_profMapEntry>);
-        var _last_3889644:stdgo.Ref<stdgo._internal.runtime.pprof.Pprof_t_profmapentry.T_profMapEntry> = (null : stdgo.Ref<stdgo._internal.runtime.pprof.Pprof_t_profmapentry.T_profMapEntry>);
-        var _x_3889447:stdgo.GoUInt64 = (0 : stdgo.GoUInt64);
-        var searchBreak = false;
-        var _i_3889452_0:stdgo.GoInt = (0 : stdgo.GoInt);
-        var _h_3889423:stdgo.GoUIntptr = new stdgo.GoUIntptr(0);
-=======
         var _j_3870152:stdgo.GoInt = (0 : stdgo.GoInt);
         var _e_3869870:stdgo.Ref<stdgo._internal.runtime.pprof.Pprof_t_profmapentry.T_profMapEntry> = (null : stdgo.Ref<stdgo._internal.runtime.pprof.Pprof_t_profmapentry.T_profMapEntry>);
         var _j_3869575:stdgo.GoInt = (0 : stdgo.GoInt);
@@ -24,171 +13,12 @@
         var _i_3869231_0:stdgo.GoInt = (0 : stdgo.GoInt);
         var _last_3869423:stdgo.Ref<stdgo._internal.runtime.pprof.Pprof_t_profmapentry.T_profMapEntry> = (null : stdgo.Ref<stdgo._internal.runtime.pprof.Pprof_t_profmapentry.T_profMapEntry>);
         var _h_3869202:stdgo.GoUIntptr = new stdgo.GoUIntptr(0);
->>>>>>> 5c6bc43f
         var _gotoNext = 0i32;
         var __blank__ = _gotoNext == ((0i32 : stdgo.GoInt));
         while (_gotoNext != ((-1i32 : stdgo.GoInt))) {
             {
                 final __value__ = _gotoNext;
                 if (__value__ == (0i32)) {
-<<<<<<< HEAD
-                    _h_3889423 = (new stdgo.GoUIntptr((new stdgo.GoUIntptr(0) : stdgo.GoUIntptr)) : stdgo.GoUIntptr);
-                    if ((0i32 : stdgo.GoInt) < (_stk.length)) {
-                        _gotoNext = 3889536i32;
-                    } else {
-                        _gotoNext = 3889540i32;
-                    };
-                } else if (__value__ == (3889462i32)) {
-                    _x_3889447 = _stk[(_i_3889452_0 : stdgo.GoInt)];
-                    _h_3889423 = ((_h_3889423 << (8i64 : stdgo.GoUInt64) : stdgo.GoUIntptr) | ((_h_3889423 >> (new stdgo.GoUIntptr(24) : stdgo.GoUIntptr) : stdgo.GoUIntptr)) : stdgo.GoUIntptr);
-                    _h_3889423 = (_h_3889423 + (((new stdgo.GoUIntptr(_x_3889447) : stdgo.GoUIntptr) * (new stdgo.GoUIntptr(41) : stdgo.GoUIntptr) : stdgo.GoUIntptr)) : stdgo.GoUIntptr);
-                    _i_3889452_0++;
-                    _gotoNext = 3889537i32;
-                } else if (__value__ == (3889536i32)) {
-                    {
-                        final __tmp__0 = 0i32;
-                        final __tmp__1 = _stk[(0i32 : stdgo.GoInt)];
-                        _i_3889452_0 = __tmp__0;
-                        _x_3889447 = __tmp__1;
-                    };
-                    _gotoNext = 3889537i32;
-                } else if (__value__ == (3889537i32)) {
-                    if (_i_3889452_0 < (_stk.length)) {
-                        _gotoNext = 3889462i32;
-                    } else {
-                        _gotoNext = 3889540i32;
-                    };
-                } else if (__value__ == (3889540i32)) {
-                    _h_3889423 = ((_h_3889423 << (8i64 : stdgo.GoUInt64) : stdgo.GoUIntptr) | ((_h_3889423 >> (new stdgo.GoUIntptr(24) : stdgo.GoUIntptr) : stdgo.GoUIntptr)) : stdgo.GoUIntptr);
-                    _h_3889423 = (_h_3889423 + (((new stdgo.GoUIntptr(_tag) : stdgo.GoUIntptr) * (new stdgo.GoUIntptr(41) : stdgo.GoUIntptr) : stdgo.GoUIntptr)) : stdgo.GoUIntptr);
-                    _gotoNext = 3889663i32;
-                } else if (__value__ == (3889663i32)) {
-                    _e_3889676 = ((@:checkr _m ?? throw "null pointer dereference")._hash[_h_3889423] ?? (null : stdgo.Ref<stdgo._internal.runtime.pprof.Pprof_t_profmapentry.T_profMapEntry>));
-                    searchBreak = false;
-                    _gotoNext = 3889672i32;
-                } else if (__value__ == (3889672i32)) {
-                    if (!searchBreak && ((_e_3889676 != null && ((_e_3889676 : Dynamic).__nil__ == null || !(_e_3889676 : Dynamic).__nil__)))) {
-                        _gotoNext = 3889726i32;
-                    } else {
-                        _gotoNext = 3890029i32;
-                    };
-                } else if (__value__ == (3889726i32)) {
-                    if ((((@:checkr _e_3889676 ?? throw "null pointer dereference")._stk.length != (_stk.length)) || ((@:checkr _e_3889676 ?? throw "null pointer dereference")._tag != _tag) : Bool)) {
-                        _gotoNext = 3889772i32;
-                    } else {
-                        _gotoNext = 3889792i32;
-                    };
-                } else if (__value__ == (3889772i32)) {
-                    {
-                        final __tmp__0 = _e_3889676;
-                        final __tmp__1 = (@:checkr _e_3889676 ?? throw "null pointer dereference")._nextHash;
-                        _last_3889644 = __tmp__0;
-                        _e_3889676 = __tmp__1;
-                    };
-                    _gotoNext = 3889672i32;
-                } else if (__value__ == (3889792i32)) {
-                    if ((0i32 : stdgo.GoInt) < (_stk.length)) {
-                        _gotoNext = 3889875i32;
-                    } else {
-                        _gotoNext = 3889900i32;
-                    };
-                } else if (__value__ == (3889796i32)) {
-                    _j_3889796++;
-                    _gotoNext = 3889876i32;
-                } else if (__value__ == (3889811i32)) {
-                    if ((@:checkr _e_3889676 ?? throw "null pointer dereference")._stk[(_j_3889796 : stdgo.GoInt)] != ((new stdgo.GoUIntptr(_stk[(_j_3889796 : stdgo.GoInt)]) : stdgo.GoUIntptr))) {
-                        _gotoNext = 3889847i32;
-                    } else {
-                        _gotoNext = 3889796i32;
-                    };
-                } else if (__value__ == (3889847i32)) {
-                    {
-                        final __tmp__0 = _e_3889676;
-                        final __tmp__1 = (@:checkr _e_3889676 ?? throw "null pointer dereference")._nextHash;
-                        _last_3889644 = __tmp__0;
-                        _e_3889676 = __tmp__1;
-                    };
-                    _gotoNext = 3889672i32;
-                } else if (__value__ == (3889875i32)) {
-                    _j_3889796 = 0i32;
-                    _gotoNext = 3889876i32;
-                } else if (__value__ == (3889876i32)) {
-                    if (_j_3889796 < (_stk.length)) {
-                        _gotoNext = 3889811i32;
-                    } else {
-                        _gotoNext = 3889900i32;
-                    };
-                } else if (__value__ == (3889900i32)) {
-                    if ((_last_3889644 != null && ((_last_3889644 : Dynamic).__nil__ == null || !(_last_3889644 : Dynamic).__nil__))) {
-                        _gotoNext = 3889915i32;
-                    } else {
-                        _gotoNext = 3889996i32;
-                    };
-                } else if (__value__ == (3889915i32)) {
-                    (@:checkr _last_3889644 ?? throw "null pointer dereference")._nextHash = (@:checkr _e_3889676 ?? throw "null pointer dereference")._nextHash;
-                    (@:checkr _e_3889676 ?? throw "null pointer dereference")._nextHash = ((@:checkr _m ?? throw "null pointer dereference")._hash[_h_3889423] ?? (null : stdgo.Ref<stdgo._internal.runtime.pprof.Pprof_t_profmapentry.T_profMapEntry>));
-                    (@:checkr _m ?? throw "null pointer dereference")._hash[_h_3889423] = _e_3889676;
-                    _gotoNext = 3889996i32;
-                } else if (__value__ == (3889996i32)) {
-                    return _e_3889676;
-                    {
-                        final __tmp__0 = _e_3889676;
-                        final __tmp__1 = (@:checkr _e_3889676 ?? throw "null pointer dereference")._nextHash;
-                        _last_3889644 = __tmp__0;
-                        _e_3889676 = __tmp__1;
-                    };
-                    _gotoNext = 3889672i32;
-                } else if (__value__ == (3890029i32)) {
-                    if ((((@:checkr _m ?? throw "null pointer dereference")._free.length) < (1 : stdgo.GoInt) : Bool)) {
-                        _gotoNext = 3890048i32;
-                    } else {
-                        _gotoNext = 3890091i32;
-                    };
-                } else if (__value__ == (3890048i32)) {
-                    (@:checkr _m ?? throw "null pointer dereference")._free = (new stdgo.Slice<stdgo._internal.runtime.pprof.Pprof_t_profmapentry.T_profMapEntry>((128 : stdgo.GoInt).toBasic(), 0, ...[for (i in 0 ... ((128 : stdgo.GoInt).toBasic() > 0 ? (128 : stdgo.GoInt).toBasic() : 0 : stdgo.GoInt).toBasic()) ({} : stdgo._internal.runtime.pprof.Pprof_t_profmapentry.T_profMapEntry)]) : stdgo.Slice<stdgo._internal.runtime.pprof.Pprof_t_profmapentry.T_profMapEntry>);
-                    _gotoNext = 3890091i32;
-                } else if (__value__ == (3890091i32)) {
-                    _e_3890091 = (stdgo.Go.setRef((@:checkr _m ?? throw "null pointer dereference")._free[(0 : stdgo.GoInt)]) : stdgo.Ref<stdgo._internal.runtime.pprof.Pprof_t_profmapentry.T_profMapEntry>);
-                    (@:checkr _m ?? throw "null pointer dereference")._free = ((@:checkr _m ?? throw "null pointer dereference")._free.__slice__((1 : stdgo.GoInt)) : stdgo.Slice<stdgo._internal.runtime.pprof.Pprof_t_profmapentry.T_profMapEntry>);
-                    (@:checkr _e_3890091 ?? throw "null pointer dereference")._nextHash = ((@:checkr _m ?? throw "null pointer dereference")._hash[_h_3889423] ?? (null : stdgo.Ref<stdgo._internal.runtime.pprof.Pprof_t_profmapentry.T_profMapEntry>));
-                    (@:checkr _e_3890091 ?? throw "null pointer dereference")._tag = _tag;
-                    if ((((@:checkr _m ?? throw "null pointer dereference")._freeStk.length) < (_stk.length) : Bool)) {
-                        _gotoNext = 3890196i32;
-                    } else {
-                        _gotoNext = 3890295i32;
-                    };
-                } else if (__value__ == (3890196i32)) {
-                    (@:checkr _m ?? throw "null pointer dereference")._freeStk = (new stdgo.Slice<stdgo.GoUIntptr>((1024 : stdgo.GoInt).toBasic(), 0) : stdgo.Slice<stdgo.GoUIntptr>);
-                    _gotoNext = 3890295i32;
-                } else if (__value__ == (3890295i32)) {
-                    (@:checkr _e_3890091 ?? throw "null pointer dereference")._stk = ((@:checkr _m ?? throw "null pointer dereference")._freeStk.__slice__(0, (_stk.length), (_stk.length)) : stdgo.Slice<stdgo.GoUIntptr>);
-                    (@:checkr _m ?? throw "null pointer dereference")._freeStk = ((@:checkr _m ?? throw "null pointer dereference")._freeStk.__slice__((_stk.length)) : stdgo.Slice<stdgo.GoUIntptr>);
-                    if ((0i32 : stdgo.GoInt) < (_stk.length)) {
-                        _gotoNext = 3890419i32;
-                    } else {
-                        _gotoNext = 3890423i32;
-                    };
-                } else if (__value__ == (3890388i32)) {
-                    (@:checkr _e_3890091 ?? throw "null pointer dereference")._stk[(_j_3890373 : stdgo.GoInt)] = (new stdgo.GoUIntptr(_stk[(_j_3890373 : stdgo.GoInt)]) : stdgo.GoUIntptr);
-                    _j_3890373++;
-                    _gotoNext = 3890420i32;
-                } else if (__value__ == (3890419i32)) {
-                    _j_3890373 = 0i32;
-                    _gotoNext = 3890420i32;
-                } else if (__value__ == (3890420i32)) {
-                    if (_j_3890373 < (_stk.length)) {
-                        _gotoNext = 3890388i32;
-                    } else {
-                        _gotoNext = 3890423i32;
-                    };
-                } else if (__value__ == (3890423i32)) {
-                    if ((@:checkr _m ?? throw "null pointer dereference")._hash == null) {
-                        _gotoNext = 3890440i32;
-                    } else {
-                        _gotoNext = 3890489i32;
-                    };
-                } else if (__value__ == (3890440i32)) {
-=======
                     _h_3869202 = (new stdgo.GoUIntptr((new stdgo.GoUIntptr(0) : stdgo.GoUIntptr)) : stdgo.GoUIntptr);
                     if ((0i32 : stdgo.GoInt) < (_stk.length)) {
                         _gotoNext = 3869315i32;
@@ -345,35 +175,12 @@
                         _gotoNext = 3870268i32;
                     };
                 } else if (__value__ == (3870219i32)) {
->>>>>>> 5c6bc43f
                     (@:checkr _m ?? throw "null pointer dereference")._hash = (({
                         final x = new stdgo.GoMap.GoUIntptrMap<stdgo.Ref<stdgo._internal.runtime.pprof.Pprof_t_profmapentry.T_profMapEntry>>();
                         x.__defaultValue__ = () -> (null : stdgo.Ref<stdgo._internal.runtime.pprof.Pprof_t_profmapentry.T_profMapEntry>);
                         {};
                         cast x;
                     } : stdgo.GoMap<stdgo.GoUIntptr, stdgo.Ref<stdgo._internal.runtime.pprof.Pprof_t_profmapentry.T_profMapEntry>>) : stdgo.GoMap<stdgo.GoUIntptr, stdgo.Ref<stdgo._internal.runtime.pprof.Pprof_t_profmapentry.T_profMapEntry>>);
-<<<<<<< HEAD
-                    _gotoNext = 3890489i32;
-                } else if (__value__ == (3890489i32)) {
-                    (@:checkr _m ?? throw "null pointer dereference")._hash[_h_3889423] = _e_3890091;
-                    if (((@:checkr _m ?? throw "null pointer dereference")._all == null || ((@:checkr _m ?? throw "null pointer dereference")._all : Dynamic).__nil__)) {
-                        _gotoNext = 3890520i32;
-                    } else {
-                        _gotoNext = 3890555i32;
-                    };
-                } else if (__value__ == (3890520i32)) {
-                    (@:checkr _m ?? throw "null pointer dereference")._all = _e_3890091;
-                    (@:checkr _m ?? throw "null pointer dereference")._last = _e_3890091;
-                    _gotoNext = 3890595i32;
-                } else if (__value__ == (3890555i32)) {
-                    _gotoNext = 3890555i32;
-                    (@:checkr (@:checkr _m ?? throw "null pointer dereference")._last ?? throw "null pointer dereference")._nextAll = _e_3890091;
-                    (@:checkr _m ?? throw "null pointer dereference")._last = _e_3890091;
-                    var __blank__ = 0i32;
-                    _gotoNext = 3890595i32;
-                } else if (__value__ == (3890595i32)) {
-                    return _e_3890091;
-=======
                     _gotoNext = 3870268i32;
                 } else if (__value__ == (3870268i32)) {
                     (@:checkr _m ?? throw "null pointer dereference")._hash[_h_3869202] = _e_3869870;
@@ -394,7 +201,6 @@
                     _gotoNext = 3870374i32;
                 } else if (__value__ == (3870374i32)) {
                     return _e_3869870;
->>>>>>> 5c6bc43f
                     _gotoNext = -1i32;
                 };
             };
