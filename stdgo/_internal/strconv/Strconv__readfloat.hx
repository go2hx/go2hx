--- conflicted
+++ resolved
@@ -1,21 +1,6 @@
 package stdgo._internal.strconv;
 function _readFloat(_s:stdgo.GoString):{ var _0 : stdgo.GoUInt64; var _1 : stdgo.GoInt; var _2 : Bool; var _3 : Bool; var _4 : Bool; var _5 : stdgo.GoInt; var _6 : Bool; } {
         var _mantissa = (0 : stdgo.GoUInt64), _exp = (0 : stdgo.GoInt), _neg = false, _trunc = false, _hex = false, _i = (0 : stdgo.GoInt), _ok = false;
-<<<<<<< HEAD
-        var _e_2613782:stdgo.GoInt = (0 : stdgo.GoInt);
-        var _c_2612523:stdgo.GoUInt8 = (0 : stdgo.GoUInt8);
-        var _ndMant_2612462:stdgo.GoInt = (0 : stdgo.GoInt);
-        var _esign_2613631:stdgo.GoInt = (0 : stdgo.GoInt);
-        var _dp_2612475:stdgo.GoInt = (0 : stdgo.GoInt);
-        var _sawdigits_2612433:Bool = false;
-        var _expChar_2612238:stdgo.GoUInt8 = (0 : stdgo.GoUInt8);
-        var _underscores_2612014:Bool = false;
-        var _nd_2612453:stdgo.GoInt = (0 : stdgo.GoInt);
-        var _sawdot_2612416:Bool = false;
-        var _base_2612173:stdgo.GoUInt64 = (0 : stdgo.GoUInt64);
-        var _loopBreak = false;
-        var _maxMantDigits_2612193:stdgo.GoInt = (0 : stdgo.GoInt);
-=======
         var _sawdigits_2640456:Bool = false;
         var _expChar_2640261:stdgo.GoUInt8 = (0 : stdgo.GoUInt8);
         var _base_2640196:stdgo.GoUInt64 = (0 : stdgo.GoUInt64);
@@ -29,293 +14,12 @@
         var _ndMant_2640485:stdgo.GoInt = (0 : stdgo.GoInt);
         var _nd_2640476:stdgo.GoInt = (0 : stdgo.GoInt);
         var _maxMantDigits_2640216:stdgo.GoInt = (0 : stdgo.GoInt);
->>>>>>> 75a1cf92
         var _gotoNext = 0i32;
         var __blank__ = _gotoNext == ((0i32 : stdgo.GoInt));
         while (_gotoNext != ((-1i32 : stdgo.GoInt))) {
             {
                 final __value__ = _gotoNext;
                 if (__value__ == (0i32)) {
-<<<<<<< HEAD
-                    _underscores_2612014 = false;
-                    if ((_i >= (_s.length) : Bool)) {
-                        _gotoNext = 2612070i32;
-                    } else {
-                        _gotoNext = 2612085i32;
-                    };
-                } else if (__value__ == (2612070i32)) {
-                    return { _0 : _mantissa, _1 : _exp, _2 : _neg, _3 : _trunc, _4 : _hex, _5 : _i, _6 : _ok };
-                    _gotoNext = 2612085i32;
-                } else if (__value__ == (2612085i32)) {
-                    _gotoNext = 2612085i32;
-                    if (_s[(_i : stdgo.GoInt)] == ((43 : stdgo.GoUInt8))) {
-                        _gotoNext = 2612095i32;
-                    } else if (_s[(_i : stdgo.GoInt)] == ((45 : stdgo.GoUInt8))) {
-                        _gotoNext = 2612120i32;
-                    } else {
-                        _gotoNext = 2612173i32;
-                    };
-                } else if (__value__ == (2612095i32)) {
-                    _i++;
-                    _gotoNext = 2612173i32;
-                } else if (__value__ == (2612120i32)) {
-                    _neg = true;
-                    _i++;
-                    _gotoNext = 2612173i32;
-                } else if (__value__ == (2612173i32)) {
-                    _base_2612173 = (10i64 : stdgo.GoUInt64);
-                    _maxMantDigits_2612193 = (19 : stdgo.GoInt);
-                    _expChar_2612238 = (101 : stdgo.GoUInt8);
-                    if (((((_i + (2 : stdgo.GoInt) : stdgo.GoInt) < (_s.length) : Bool) && _s[(_i : stdgo.GoInt)] == ((48 : stdgo.GoUInt8)) : Bool) && (stdgo._internal.strconv.Strconv__lower._lower(_s[(_i + (1 : stdgo.GoInt) : stdgo.GoInt)]) == (120 : stdgo.GoUInt8)) : Bool)) {
-                        _gotoNext = 2612315i32;
-                    } else {
-                        _gotoNext = 2612416i32;
-                    };
-                } else if (__value__ == (2612315i32)) {
-                    _base_2612173 = (16i64 : stdgo.GoUInt64);
-                    _maxMantDigits_2612193 = (16 : stdgo.GoInt);
-                    _i = (_i + ((2 : stdgo.GoInt)) : stdgo.GoInt);
-                    _expChar_2612238 = (112 : stdgo.GoUInt8);
-                    _hex = true;
-                    _gotoNext = 2612416i32;
-                } else if (__value__ == (2612416i32)) {
-                    _sawdot_2612416 = false;
-                    _sawdigits_2612433 = false;
-                    _nd_2612453 = (0 : stdgo.GoInt);
-                    _ndMant_2612462 = (0 : stdgo.GoInt);
-                    _dp_2612475 = (0 : stdgo.GoInt);
-                    _gotoNext = 2612483i32;
-                } else if (__value__ == (2612483i32)) {
-                    var __blank__ = 0i32;
-                    _loopBreak = false;
-                    _gotoNext = 2612490i32;
-                } else if (__value__ == (2612490i32)) {
-                    if (!_loopBreak && ((_i < (_s.length) : Bool))) {
-                        _gotoNext = 2612512i32;
-                    } else {
-                        _gotoNext = 2613232i32;
-                    };
-                } else if (__value__ == (2612512i32)) {
-                    _gotoNext = 2612516i32;
-                } else if (__value__ == (2612516i32)) {
-                    {
-                        _c_2612523 = _s[(_i : stdgo.GoInt)];
-                        {
-                            final __value__ = true;
-                            if (__value__ == (_c_2612523 == (95 : stdgo.GoUInt8))) {
-                                _gotoNext = 2612543i32;
-                            } else if (__value__ == (_c_2612523 == (46 : stdgo.GoUInt8))) {
-                                _gotoNext = 2612595i32;
-                            } else if (__value__ == ((((48 : stdgo.GoUInt8) <= _c_2612523 : Bool) && (_c_2612523 <= (57 : stdgo.GoUInt8) : Bool) : Bool))) {
-                                _gotoNext = 2612688i32;
-                            } else if (__value__ == (((_base_2612173 == ((16i64 : stdgo.GoUInt64)) && ((97 : stdgo.GoUInt8) <= stdgo._internal.strconv.Strconv__lower._lower(_c_2612523) : Bool) : Bool) && (stdgo._internal.strconv.Strconv__lower._lower(_c_2612523) <= (102 : stdgo.GoUInt8) : Bool) : Bool))) {
-                                _gotoNext = 2612980i32;
-                            } else {
-                                _gotoNext = 2613222i32;
-                            };
-                        };
-                    };
-                } else if (__value__ == (2612543i32)) {
-                    _underscores_2612014 = true;
-                    _i++;
-                    _gotoNext = 2612490i32;
-                } else if (__value__ == (2612595i32)) {
-                    if (_sawdot_2612416) {
-                        _gotoNext = 2612623i32;
-                    } else {
-                        _gotoNext = 2612648i32;
-                    };
-                } else if (__value__ == (2612623i32)) {
-                    _loopBreak = true;
-                    _gotoNext = 2612490i32;
-                } else if (__value__ == (2612648i32)) {
-                    _sawdot_2612416 = true;
-                    _dp_2612475 = _nd_2612453;
-                    _i++;
-                    _gotoNext = 2612490i32;
-                } else if (__value__ == (2612688i32)) {
-                    _sawdigits_2612433 = true;
-                    if (((_c_2612523 == (48 : stdgo.GoUInt8)) && (_nd_2612453 == (0 : stdgo.GoInt)) : Bool)) {
-                        _gotoNext = 2612761i32;
-                    } else {
-                        _gotoNext = 2612817i32;
-                    };
-                } else if (__value__ == (2612761i32)) {
-                    _dp_2612475--;
-                    _i++;
-                    _gotoNext = 2612490i32;
-                } else if (__value__ == (2612817i32)) {
-                    _nd_2612453++;
-                    if ((_ndMant_2612462 < _maxMantDigits_2612193 : Bool)) {
-                        _gotoNext = 2612851i32;
-                    } else if (_c_2612523 != ((48 : stdgo.GoUInt8))) {
-                        _gotoNext = 2612941i32;
-                    } else {
-                        _gotoNext = 2612968i32;
-                    };
-                } else if (__value__ == (2612851i32)) {
-                    _mantissa = (_mantissa * (_base_2612173) : stdgo.GoUInt64);
-                    _mantissa = (_mantissa + (((_c_2612523 - (48 : stdgo.GoUInt8) : stdgo.GoUInt8) : stdgo.GoUInt64)) : stdgo.GoUInt64);
-                    _ndMant_2612462++;
-                    _gotoNext = 2612968i32;
-                } else if (__value__ == (2612941i32)) {
-                    _trunc = true;
-                    _gotoNext = 2612968i32;
-                } else if (__value__ == (2612968i32)) {
-                    _i++;
-                    _gotoNext = 2612490i32;
-                } else if (__value__ == (2612980i32)) {
-                    _sawdigits_2612433 = true;
-                    _nd_2612453++;
-                    if ((_ndMant_2612462 < _maxMantDigits_2612193 : Bool)) {
-                        _gotoNext = 2613092i32;
-                    } else {
-                        _gotoNext = 2613180i32;
-                    };
-                } else if (__value__ == (2613092i32)) {
-                    _mantissa = (_mantissa * ((16i64 : stdgo.GoUInt64)) : stdgo.GoUInt64);
-                    _mantissa = (_mantissa + ((((stdgo._internal.strconv.Strconv__lower._lower(_c_2612523) - (97 : stdgo.GoUInt8) : stdgo.GoUInt8) + (10 : stdgo.GoUInt8) : stdgo.GoUInt8) : stdgo.GoUInt64)) : stdgo.GoUInt64);
-                    _ndMant_2612462++;
-                    _gotoNext = 2613207i32;
-                } else if (__value__ == (2613180i32)) {
-                    _gotoNext = 2613180i32;
-                    _trunc = true;
-                    var __blank__ = 0i32;
-                    _gotoNext = 2613207i32;
-                } else if (__value__ == (2613207i32)) {
-                    _i++;
-                    _gotoNext = 2612490i32;
-                } else if (__value__ == (2613222i32)) {
-                    _gotoNext = 2613232i32;
-                } else if (__value__ == (2613232i32)) {
-                    if (!_sawdigits_2612433) {
-                        _gotoNext = 2613246i32;
-                    } else {
-                        _gotoNext = 2613261i32;
-                    };
-                } else if (__value__ == (2613246i32)) {
-                    return { _0 : _mantissa, _1 : _exp, _2 : _neg, _3 : _trunc, _4 : _hex, _5 : _i, _6 : _ok };
-                    _gotoNext = 2613261i32;
-                } else if (__value__ == (2613261i32)) {
-                    if (!_sawdot_2612416) {
-                        _gotoNext = 2613272i32;
-                    } else {
-                        _gotoNext = 2613289i32;
-                    };
-                } else if (__value__ == (2613272i32)) {
-                    _dp_2612475 = _nd_2612453;
-                    _gotoNext = 2613289i32;
-                } else if (__value__ == (2613289i32)) {
-                    if (_base_2612173 == ((16i64 : stdgo.GoUInt64))) {
-                        _gotoNext = 2613303i32;
-                    } else {
-                        _gotoNext = 2613548i32;
-                    };
-                } else if (__value__ == (2613303i32)) {
-                    _dp_2612475 = (_dp_2612475 * ((4 : stdgo.GoInt)) : stdgo.GoInt);
-                    _ndMant_2612462 = (_ndMant_2612462 * ((4 : stdgo.GoInt)) : stdgo.GoInt);
-                    _gotoNext = 2613548i32;
-                } else if (__value__ == (2613548i32)) {
-                    if (((_i < (_s.length) : Bool) && (stdgo._internal.strconv.Strconv__lower._lower(_s[(_i : stdgo.GoInt)]) == _expChar_2612238) : Bool)) {
-                        _gotoNext = 2613588i32;
-                    } else if (_base_2612173 == ((16i64 : stdgo.GoUInt64))) {
-                        _gotoNext = 2614021i32;
-                    } else {
-                        _gotoNext = 2614062i32;
-                    };
-                } else if (__value__ == (2613588i32)) {
-                    _i++;
-                    if ((_i >= (_s.length) : Bool)) {
-                        _gotoNext = 2613613i32;
-                    } else {
-                        _gotoNext = 2613631i32;
-                    };
-                } else if (__value__ == (2613613i32)) {
-                    return { _0 : _mantissa, _1 : _exp, _2 : _neg, _3 : _trunc, _4 : _hex, _5 : _i, _6 : _ok };
-                    _gotoNext = 2613631i32;
-                } else if (__value__ == (2613631i32)) {
-                    _esign_2613631 = (1 : stdgo.GoInt);
-                    if (_s[(_i : stdgo.GoInt)] == ((43 : stdgo.GoUInt8))) {
-                        _gotoNext = 2613659i32;
-                    } else if (_s[(_i : stdgo.GoInt)] == ((45 : stdgo.GoUInt8))) {
-                        _gotoNext = 2613692i32;
-                    } else {
-                        _gotoNext = 2613721i32;
-                    };
-                } else if (__value__ == (2613659i32)) {
-                    _i++;
-                    _gotoNext = 2613721i32;
-                } else if (__value__ == (2613692i32)) {
-                    _i++;
-                    _esign_2613631 = (-1 : stdgo.GoInt);
-                    _gotoNext = 2613721i32;
-                } else if (__value__ == (2613721i32)) {
-                    if ((((_i >= (_s.length) : Bool) || (_s[(_i : stdgo.GoInt)] < (48 : stdgo.GoUInt8) : Bool) : Bool) || (_s[(_i : stdgo.GoInt)] > (57 : stdgo.GoUInt8) : Bool) : Bool)) {
-                        _gotoNext = 2613764i32;
-                    } else {
-                        _gotoNext = 2613782i32;
-                    };
-                } else if (__value__ == (2613764i32)) {
-                    return { _0 : _mantissa, _1 : _exp, _2 : _neg, _3 : _trunc, _4 : _hex, _5 : _i, _6 : _ok };
-                    _gotoNext = 2613782i32;
-                } else if (__value__ == (2613782i32)) {
-                    _e_2613782 = (0 : stdgo.GoInt);
-                    var __blank__ = 0i32;
-                    _gotoNext = 2613791i32;
-                } else if (__value__ == (2613791i32)) {
-                    if (((_i < (_s.length) : Bool) && (((((48 : stdgo.GoUInt8) <= _s[(_i : stdgo.GoInt)] : Bool) && (_s[(_i : stdgo.GoInt)] <= (57 : stdgo.GoUInt8) : Bool) : Bool) || (_s[(_i : stdgo.GoInt)] == (95 : stdgo.GoUInt8)) : Bool)) : Bool)) {
-                        _gotoNext = 2613860i32;
-                    } else {
-                        _gotoNext = 2613983i32;
-                    };
-                } else if (__value__ == (2613856i32)) {
-                    _i++;
-                    _gotoNext = 2613791i32;
-                } else if (__value__ == (2613860i32)) {
-                    if (_s[(_i : stdgo.GoInt)] == ((95 : stdgo.GoUInt8))) {
-                        _gotoNext = 2613880i32;
-                    } else {
-                        _gotoNext = 2613926i32;
-                    };
-                } else if (__value__ == (2613880i32)) {
-                    _underscores_2612014 = true;
-                    _i++;
-                    _gotoNext = 2613791i32;
-                } else if (__value__ == (2613926i32)) {
-                    if ((_e_2613782 < (10000 : stdgo.GoInt) : Bool)) {
-                        _gotoNext = 2613939i32;
-                    } else {
-                        _gotoNext = 2613856i32;
-                    };
-                } else if (__value__ == (2613939i32)) {
-                    _e_2613782 = (((_e_2613782 * (10 : stdgo.GoInt) : stdgo.GoInt) + (_s[(_i : stdgo.GoInt)] : stdgo.GoInt) : stdgo.GoInt) - (48 : stdgo.GoInt) : stdgo.GoInt);
-                    _gotoNext = 2613856i32;
-                } else if (__value__ == (2613983i32)) {
-                    _dp_2612475 = (_dp_2612475 + ((_e_2613782 * _esign_2613631 : stdgo.GoInt)) : stdgo.GoInt);
-                    _gotoNext = 2614062i32;
-                } else if (__value__ == (2614021i32)) {
-                    return { _0 : _mantissa, _1 : _exp, _2 : _neg, _3 : _trunc, _4 : _hex, _5 : _i, _6 : _ok };
-                    _gotoNext = 2614062i32;
-                } else if (__value__ == (2614062i32)) {
-                    if (_mantissa != ((0i64 : stdgo.GoUInt64))) {
-                        _gotoNext = 2614079i32;
-                    } else {
-                        _gotoNext = 2614106i32;
-                    };
-                } else if (__value__ == (2614079i32)) {
-                    _exp = (_dp_2612475 - _ndMant_2612462 : stdgo.GoInt);
-                    _gotoNext = 2614106i32;
-                } else if (__value__ == (2614106i32)) {
-                    if ((_underscores_2612014 && !stdgo._internal.strconv.Strconv__underscoreok._underscoreOK((_s.__slice__(0, _i) : stdgo.GoString)?.__copy__()) : Bool)) {
-                        _gotoNext = 2614145i32;
-                    } else {
-                        _gotoNext = 2614161i32;
-                    };
-                } else if (__value__ == (2614145i32)) {
-                    return { _0 : _mantissa, _1 : _exp, _2 : _neg, _3 : _trunc, _4 : _hex, _5 : _i, _6 : _ok };
-                    _gotoNext = 2614161i32;
-                } else if (__value__ == (2614161i32)) {
-=======
                     _underscores_2640037 = false;
                     if ((_i >= (_s.length) : Bool)) {
                         _gotoNext = 2640093i32;
@@ -594,7 +298,6 @@
                     return { _0 : _mantissa, _1 : _exp, _2 : _neg, _3 : _trunc, _4 : _hex, _5 : _i, _6 : _ok };
                     _gotoNext = 2642184i32;
                 } else if (__value__ == (2642184i32)) {
->>>>>>> 75a1cf92
                     _ok = true;
                     return { _0 : _mantissa, _1 : _exp, _2 : _neg, _3 : _trunc, _4 : _hex, _5 : _i, _6 : _ok };
                     _gotoNext = -1i32;
