--- conflicted
+++ resolved
@@ -152,21 +152,12 @@
     static public function _floatBits( _d:stdgo.Ref<stdgo._internal.strconv.Strconv_t_decimal.T_decimal>, _flt:stdgo.Ref<stdgo._internal.strconv.Strconv_t_floatinfo.T_floatInfo>):{ var _0 : stdgo.GoUInt64; var _1 : Bool; } {
         @:recv var _d:stdgo.Ref<stdgo._internal.strconv.Strconv_t_decimal.T_decimal> = _d;
         var _b = (0 : stdgo.GoUInt64), _overflow = false;
-<<<<<<< HEAD
-        var _exp_2614359:stdgo.GoInt = (0 : stdgo.GoInt);
-        var _bits_2615861:stdgo.GoUInt64 = (0 : stdgo.GoUInt64);
-        var _n_2615298:stdgo.GoInt = (0 : stdgo.GoInt);
-        var _n_2614974:stdgo.GoInt = (0 : stdgo.GoInt);
-        var _n_2614817:stdgo.GoInt = (0 : stdgo.GoInt);
-        var _mant_2614372:stdgo.GoUInt64 = (0 : stdgo.GoUInt64);
-=======
         var _n_2642997:stdgo.GoInt = (0 : stdgo.GoInt);
         var _n_2642840:stdgo.GoInt = (0 : stdgo.GoInt);
         var _mant_2642395:stdgo.GoUInt64 = (0 : stdgo.GoUInt64);
         var _exp_2642382:stdgo.GoInt = (0 : stdgo.GoInt);
         var _bits_2643884:stdgo.GoUInt64 = (0 : stdgo.GoUInt64);
         var _n_2643321:stdgo.GoInt = (0 : stdgo.GoInt);
->>>>>>> 75a1cf92
         var _gotoNext = 0i32;
         var __blank__ = _gotoNext == ((0i32 : stdgo.GoInt));
         while (_gotoNext != ((-1i32 : stdgo.GoInt))) {
@@ -174,156 +165,6 @@
                 final __value__ = _gotoNext;
                 if (__value__ == (0i32)) {
                     if ((@:checkr _d ?? throw "null pointer dereference")._nd == ((0 : stdgo.GoInt))) {
-<<<<<<< HEAD
-                        _gotoNext = 2614434i32;
-                    } else {
-                        _gotoNext = 2614627i32;
-                    };
-                } else if (__value__ == (2614434i32)) {
-                    _mant_2614372 = (0i64 : stdgo.GoUInt64);
-                    _exp_2614359 = (@:checkr _flt ?? throw "null pointer dereference")._bias;
-                    _gotoNext = 2615836i32;
-                } else if (__value__ == (2614627i32)) {
-                    if (((@:checkr _d ?? throw "null pointer dereference")._dp > (310 : stdgo.GoInt) : Bool)) {
-                        _gotoNext = 2614641i32;
-                    } else {
-                        _gotoNext = 2614663i32;
-                    };
-                } else if (__value__ == (2614641i32)) {
-                    _gotoNext = 2615751i32;
-                } else if (__value__ == (2614663i32)) {
-                    if (((@:checkr _d ?? throw "null pointer dereference")._dp < (-330 : stdgo.GoInt) : Bool)) {
-                        _gotoNext = 2614678i32;
-                    } else {
-                        _gotoNext = 2614787i32;
-                    };
-                } else if (__value__ == (2614678i32)) {
-                    _mant_2614372 = (0i64 : stdgo.GoUInt64);
-                    _exp_2614359 = (@:checkr _flt ?? throw "null pointer dereference")._bias;
-                    _gotoNext = 2615836i32;
-                } else if (__value__ == (2614787i32)) {
-                    _exp_2614359 = (0 : stdgo.GoInt);
-                    var __blank__ = 0i32;
-                    _gotoNext = 2614796i32;
-                } else if (__value__ == (2614796i32)) {
-                    if (((@:checkr _d ?? throw "null pointer dereference")._dp > (0 : stdgo.GoInt) : Bool)) {
-                        _gotoNext = 2614809i32;
-                    } else {
-                        _gotoNext = 2614924i32;
-                    };
-                } else if (__value__ == (2614809i32)) {
-                    if (((@:checkr _d ?? throw "null pointer dereference")._dp >= (stdgo._internal.strconv.Strconv__powtab._powtab.length) : Bool)) {
-                        _gotoNext = 2614848i32;
-                    } else {
-                        _gotoNext = 2614869i32;
-                    };
-                } else if (__value__ == (2614848i32)) {
-                    _n_2614817 = (27 : stdgo.GoInt);
-                    _gotoNext = 2614897i32;
-                } else if (__value__ == (2614869i32)) {
-                    _gotoNext = 2614869i32;
-                    _n_2614817 = stdgo._internal.strconv.Strconv__powtab._powtab[((@:checkr _d ?? throw "null pointer dereference")._dp : stdgo.GoInt)];
-                    var __blank__ = 0i32;
-                    _gotoNext = 2614897i32;
-                } else if (__value__ == (2614897i32)) {
-                    @:check2r _d.shift(-_n_2614817);
-                    _exp_2614359 = (_exp_2614359 + (_n_2614817) : stdgo.GoInt);
-                    _gotoNext = 2614796i32;
-                } else if (__value__ == (2614924i32)) {
-                    var __blank__ = 0i32;
-                    _gotoNext = 2614924i32;
-                    if ((((@:checkr _d ?? throw "null pointer dereference")._dp < (0 : stdgo.GoInt) : Bool) || ((@:checkr _d ?? throw "null pointer dereference")._dp == ((0 : stdgo.GoInt)) && ((@:checkr _d ?? throw "null pointer dereference")._d[(0 : stdgo.GoInt)] < (53 : stdgo.GoUInt8) : Bool) : Bool) : Bool)) {
-                        _gotoNext = 2614966i32;
-                    } else {
-                        _gotoNext = 2615143i32;
-                    };
-                } else if (__value__ == (2614966i32)) {
-                    if ((-(@:checkr _d ?? throw "null pointer dereference")._dp >= (stdgo._internal.strconv.Strconv__powtab._powtab.length) : Bool)) {
-                        _gotoNext = 2615006i32;
-                    } else {
-                        _gotoNext = 2615027i32;
-                    };
-                } else if (__value__ == (2615006i32)) {
-                    _n_2614974 = (27 : stdgo.GoInt);
-                    _gotoNext = 2615056i32;
-                } else if (__value__ == (2615027i32)) {
-                    _gotoNext = 2615027i32;
-                    _n_2614974 = stdgo._internal.strconv.Strconv__powtab._powtab[(-(@:checkr _d ?? throw "null pointer dereference")._dp : stdgo.GoInt)];
-                    var __blank__ = 0i32;
-                    _gotoNext = 2615056i32;
-                } else if (__value__ == (2615056i32)) {
-                    @:check2r _d.shift(_n_2614974);
-                    _exp_2614359 = (_exp_2614359 - (_n_2614974) : stdgo.GoInt);
-                    _gotoNext = 2614924i32;
-                } else if (__value__ == (2615143i32)) {
-                    _exp_2614359--;
-                    if ((_exp_2614359 < ((@:checkr _flt ?? throw "null pointer dereference")._bias + (1 : stdgo.GoInt) : stdgo.GoInt) : Bool)) {
-                        _gotoNext = 2615294i32;
-                    } else {
-                        _gotoNext = 2615352i32;
-                    };
-                } else if (__value__ == (2615294i32)) {
-                    _n_2615298 = (((@:checkr _flt ?? throw "null pointer dereference")._bias + (1 : stdgo.GoInt) : stdgo.GoInt) - _exp_2614359 : stdgo.GoInt);
-                    @:check2r _d.shift(-_n_2615298);
-                    _exp_2614359 = (_exp_2614359 + (_n_2615298) : stdgo.GoInt);
-                    _gotoNext = 2615352i32;
-                } else if (__value__ == (2615352i32)) {
-                    if (((_exp_2614359 - (@:checkr _flt ?? throw "null pointer dereference")._bias : stdgo.GoInt) >= (((1 : stdgo.GoInt) << (@:checkr _flt ?? throw "null pointer dereference")._expbits : stdgo.GoInt) - (1 : stdgo.GoInt) : stdgo.GoInt) : Bool)) {
-                        _gotoNext = 2615388i32;
-                    } else {
-                        _gotoNext = 2615444i32;
-                    };
-                } else if (__value__ == (2615388i32)) {
-                    _gotoNext = 2615751i32;
-                } else if (__value__ == (2615444i32)) {
-                    @:check2r _d.shift((((1u32 : stdgo.GoUInt) + (@:checkr _flt ?? throw "null pointer dereference")._mantbits : stdgo.GoUInt) : stdgo.GoInt));
-                    _mant_2614372 = @:check2r _d.roundedInteger();
-                    if (_mant_2614372 == (((2i64 : stdgo.GoUInt64) << (@:checkr _flt ?? throw "null pointer dereference")._mantbits : stdgo.GoUInt64))) {
-                        _gotoNext = 2615580i32;
-                    } else {
-                        _gotoNext = 2615687i32;
-                    };
-                } else if (__value__ == (2615580i32)) {
-                    _mant_2614372 = (_mant_2614372 >> ((1i64 : stdgo.GoUInt64)) : stdgo.GoUInt64);
-                    _exp_2614359++;
-                    if (((_exp_2614359 - (@:checkr _flt ?? throw "null pointer dereference")._bias : stdgo.GoInt) >= (((1 : stdgo.GoInt) << (@:checkr _flt ?? throw "null pointer dereference")._expbits : stdgo.GoInt) - (1 : stdgo.GoInt) : stdgo.GoInt) : Bool)) {
-                        _gotoNext = 2615641i32;
-                    } else {
-                        _gotoNext = 2615687i32;
-                    };
-                } else if (__value__ == (2615641i32)) {
-                    _gotoNext = 2615751i32;
-                } else if (__value__ == (2615687i32)) {
-                    if ((_mant_2614372 & (((1i64 : stdgo.GoUInt64) << (@:checkr _flt ?? throw "null pointer dereference")._mantbits : stdgo.GoUInt64)) : stdgo.GoUInt64) == ((0i64 : stdgo.GoUInt64))) {
-                        _gotoNext = 2615718i32;
-                    } else {
-                        _gotoNext = 2615741i32;
-                    };
-                } else if (__value__ == (2615718i32)) {
-                    _exp_2614359 = (@:checkr _flt ?? throw "null pointer dereference")._bias;
-                    _gotoNext = 2615741i32;
-                } else if (__value__ == (2615741i32)) {
-                    _gotoNext = 2615836i32;
-                } else if (__value__ == (2615751i32)) {
-                    _mant_2614372 = (0i64 : stdgo.GoUInt64);
-                    _exp_2614359 = ((((1 : stdgo.GoInt) << (@:checkr _flt ?? throw "null pointer dereference")._expbits : stdgo.GoInt) - (1 : stdgo.GoInt) : stdgo.GoInt) + (@:checkr _flt ?? throw "null pointer dereference")._bias : stdgo.GoInt);
-                    _overflow = true;
-                    _gotoNext = 2615836i32;
-                } else if (__value__ == (2615836i32)) {
-                    _bits_2615861 = (_mant_2614372 & ((((1i64 : stdgo.GoUInt64) << (@:checkr _flt ?? throw "null pointer dereference")._mantbits : stdgo.GoUInt64) - (1i64 : stdgo.GoUInt64) : stdgo.GoUInt64)) : stdgo.GoUInt64);
-                    _bits_2615861 = (_bits_2615861 | ((((((_exp_2614359 - (@:checkr _flt ?? throw "null pointer dereference")._bias : stdgo.GoInt)) & ((((1 : stdgo.GoInt) << (@:checkr _flt ?? throw "null pointer dereference")._expbits : stdgo.GoInt) - (1 : stdgo.GoInt) : stdgo.GoInt)) : stdgo.GoInt) : stdgo.GoUInt64) << (@:checkr _flt ?? throw "null pointer dereference")._mantbits : stdgo.GoUInt64)) : stdgo.GoUInt64);
-                    if ((@:checkr _d ?? throw "null pointer dereference")._neg) {
-                        _gotoNext = 2615983i32;
-                    } else {
-                        _gotoNext = 2616032i32;
-                    };
-                } else if (__value__ == (2615983i32)) {
-                    _bits_2615861 = (_bits_2615861 | ((((1i64 : stdgo.GoUInt64) << (@:checkr _flt ?? throw "null pointer dereference")._mantbits : stdgo.GoUInt64) << (@:checkr _flt ?? throw "null pointer dereference")._expbits : stdgo.GoUInt64)) : stdgo.GoUInt64);
-                    _gotoNext = 2616032i32;
-                } else if (__value__ == (2616032i32)) {
-                    return {
-                        final __tmp__:{ var _0 : stdgo.GoUInt64; var _1 : Bool; } = { _0 : _bits_2615861, _1 : _overflow };
-=======
                         _gotoNext = 2642457i32;
                     } else {
                         _gotoNext = 2642650i32;
@@ -472,7 +313,6 @@
                 } else if (__value__ == (2644055i32)) {
                     return {
                         final __tmp__:{ var _0 : stdgo.GoUInt64; var _1 : Bool; } = { _0 : _bits_2643884, _1 : _overflow };
->>>>>>> 75a1cf92
                         _b = __tmp__._0;
                         _overflow = __tmp__._1;
                         __tmp__;
