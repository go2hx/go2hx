--- conflicted
+++ resolved
@@ -152,21 +152,12 @@
     static public function _floatBits( _d:stdgo.Ref<stdgo._internal.strconv.Strconv_t_decimal.T_decimal>, _flt:stdgo.Ref<stdgo._internal.strconv.Strconv_t_floatinfo.T_floatInfo>):{ var _0 : stdgo.GoUInt64; var _1 : Bool; } {
         @:recv var _d:stdgo.Ref<stdgo._internal.strconv.Strconv_t_decimal.T_decimal> = _d;
         var _b = (0 : stdgo.GoUInt64), _overflow = false;
-<<<<<<< HEAD
-        var _n_2573788:stdgo.GoInt = (0 : stdgo.GoInt);
-        var _mant_2573343:stdgo.GoUInt64 = (0 : stdgo.GoUInt64);
-        var _exp_2573330:stdgo.GoInt = (0 : stdgo.GoInt);
-        var _bits_2574832:stdgo.GoUInt64 = (0 : stdgo.GoUInt64);
-        var _n_2574269:stdgo.GoInt = (0 : stdgo.GoInt);
-        var _n_2573945:stdgo.GoInt = (0 : stdgo.GoInt);
-=======
         var _bits_2694187:stdgo.GoUInt64 = (0 : stdgo.GoUInt64);
         var _n_2693624:stdgo.GoInt = (0 : stdgo.GoInt);
         var _n_2693300:stdgo.GoInt = (0 : stdgo.GoInt);
         var _n_2693143:stdgo.GoInt = (0 : stdgo.GoInt);
         var _mant_2692698:stdgo.GoUInt64 = (0 : stdgo.GoUInt64);
         var _exp_2692685:stdgo.GoInt = (0 : stdgo.GoInt);
->>>>>>> 1598d646
         var _gotoNext = 0i32;
         var __blank__ = _gotoNext == ((0i32 : stdgo.GoInt));
         while (_gotoNext != ((-1i32 : stdgo.GoInt))) {
@@ -174,156 +165,6 @@
                 final __value__ = _gotoNext;
                 if (__value__ == (0i32)) {
                     if ((@:checkr _d ?? throw "null pointer dereference")._nd == ((0 : stdgo.GoInt))) {
-<<<<<<< HEAD
-                        _gotoNext = 2573405i32;
-                    } else {
-                        _gotoNext = 2573598i32;
-                    };
-                } else if (__value__ == (2573405i32)) {
-                    _mant_2573343 = (0i64 : stdgo.GoUInt64);
-                    _exp_2573330 = (@:checkr _flt ?? throw "null pointer dereference")._bias;
-                    _gotoNext = 2574807i32;
-                } else if (__value__ == (2573598i32)) {
-                    if (((@:checkr _d ?? throw "null pointer dereference")._dp > (310 : stdgo.GoInt) : Bool)) {
-                        _gotoNext = 2573612i32;
-                    } else {
-                        _gotoNext = 2573634i32;
-                    };
-                } else if (__value__ == (2573612i32)) {
-                    _gotoNext = 2574722i32;
-                } else if (__value__ == (2573634i32)) {
-                    if (((@:checkr _d ?? throw "null pointer dereference")._dp < (-330 : stdgo.GoInt) : Bool)) {
-                        _gotoNext = 2573649i32;
-                    } else {
-                        _gotoNext = 2573758i32;
-                    };
-                } else if (__value__ == (2573649i32)) {
-                    _mant_2573343 = (0i64 : stdgo.GoUInt64);
-                    _exp_2573330 = (@:checkr _flt ?? throw "null pointer dereference")._bias;
-                    _gotoNext = 2574807i32;
-                } else if (__value__ == (2573758i32)) {
-                    _exp_2573330 = (0 : stdgo.GoInt);
-                    var __blank__ = 0i32;
-                    _gotoNext = 2573767i32;
-                } else if (__value__ == (2573767i32)) {
-                    if (((@:checkr _d ?? throw "null pointer dereference")._dp > (0 : stdgo.GoInt) : Bool)) {
-                        _gotoNext = 2573780i32;
-                    } else {
-                        _gotoNext = 2573895i32;
-                    };
-                } else if (__value__ == (2573780i32)) {
-                    if (((@:checkr _d ?? throw "null pointer dereference")._dp >= (stdgo._internal.strconv.Strconv__powtab._powtab.length) : Bool)) {
-                        _gotoNext = 2573819i32;
-                    } else {
-                        _gotoNext = 2573840i32;
-                    };
-                } else if (__value__ == (2573819i32)) {
-                    _n_2573788 = (27 : stdgo.GoInt);
-                    _gotoNext = 2573868i32;
-                } else if (__value__ == (2573840i32)) {
-                    _gotoNext = 2573840i32;
-                    _n_2573788 = stdgo._internal.strconv.Strconv__powtab._powtab[((@:checkr _d ?? throw "null pointer dereference")._dp : stdgo.GoInt)];
-                    var __blank__ = 0i32;
-                    _gotoNext = 2573868i32;
-                } else if (__value__ == (2573868i32)) {
-                    @:check2r _d.shift(-_n_2573788);
-                    _exp_2573330 = (_exp_2573330 + (_n_2573788) : stdgo.GoInt);
-                    _gotoNext = 2573767i32;
-                } else if (__value__ == (2573895i32)) {
-                    var __blank__ = 0i32;
-                    _gotoNext = 2573895i32;
-                    if ((((@:checkr _d ?? throw "null pointer dereference")._dp < (0 : stdgo.GoInt) : Bool) || ((@:checkr _d ?? throw "null pointer dereference")._dp == ((0 : stdgo.GoInt)) && ((@:checkr _d ?? throw "null pointer dereference")._d[(0 : stdgo.GoInt)] < (53 : stdgo.GoUInt8) : Bool) : Bool) : Bool)) {
-                        _gotoNext = 2573937i32;
-                    } else {
-                        _gotoNext = 2574114i32;
-                    };
-                } else if (__value__ == (2573937i32)) {
-                    if ((-(@:checkr _d ?? throw "null pointer dereference")._dp >= (stdgo._internal.strconv.Strconv__powtab._powtab.length) : Bool)) {
-                        _gotoNext = 2573977i32;
-                    } else {
-                        _gotoNext = 2573998i32;
-                    };
-                } else if (__value__ == (2573977i32)) {
-                    _n_2573945 = (27 : stdgo.GoInt);
-                    _gotoNext = 2574027i32;
-                } else if (__value__ == (2573998i32)) {
-                    _gotoNext = 2573998i32;
-                    _n_2573945 = stdgo._internal.strconv.Strconv__powtab._powtab[(-(@:checkr _d ?? throw "null pointer dereference")._dp : stdgo.GoInt)];
-                    var __blank__ = 0i32;
-                    _gotoNext = 2574027i32;
-                } else if (__value__ == (2574027i32)) {
-                    @:check2r _d.shift(_n_2573945);
-                    _exp_2573330 = (_exp_2573330 - (_n_2573945) : stdgo.GoInt);
-                    _gotoNext = 2573895i32;
-                } else if (__value__ == (2574114i32)) {
-                    _exp_2573330--;
-                    if ((_exp_2573330 < ((@:checkr _flt ?? throw "null pointer dereference")._bias + (1 : stdgo.GoInt) : stdgo.GoInt) : Bool)) {
-                        _gotoNext = 2574265i32;
-                    } else {
-                        _gotoNext = 2574323i32;
-                    };
-                } else if (__value__ == (2574265i32)) {
-                    _n_2574269 = (((@:checkr _flt ?? throw "null pointer dereference")._bias + (1 : stdgo.GoInt) : stdgo.GoInt) - _exp_2573330 : stdgo.GoInt);
-                    @:check2r _d.shift(-_n_2574269);
-                    _exp_2573330 = (_exp_2573330 + (_n_2574269) : stdgo.GoInt);
-                    _gotoNext = 2574323i32;
-                } else if (__value__ == (2574323i32)) {
-                    if (((_exp_2573330 - (@:checkr _flt ?? throw "null pointer dereference")._bias : stdgo.GoInt) >= (((1 : stdgo.GoInt) << (@:checkr _flt ?? throw "null pointer dereference")._expbits : stdgo.GoInt) - (1 : stdgo.GoInt) : stdgo.GoInt) : Bool)) {
-                        _gotoNext = 2574359i32;
-                    } else {
-                        _gotoNext = 2574415i32;
-                    };
-                } else if (__value__ == (2574359i32)) {
-                    _gotoNext = 2574722i32;
-                } else if (__value__ == (2574415i32)) {
-                    @:check2r _d.shift((((1u32 : stdgo.GoUInt) + (@:checkr _flt ?? throw "null pointer dereference")._mantbits : stdgo.GoUInt) : stdgo.GoInt));
-                    _mant_2573343 = @:check2r _d.roundedInteger();
-                    if (_mant_2573343 == (((2i64 : stdgo.GoUInt64) << (@:checkr _flt ?? throw "null pointer dereference")._mantbits : stdgo.GoUInt64))) {
-                        _gotoNext = 2574551i32;
-                    } else {
-                        _gotoNext = 2574658i32;
-                    };
-                } else if (__value__ == (2574551i32)) {
-                    _mant_2573343 = (_mant_2573343 >> ((1i64 : stdgo.GoUInt64)) : stdgo.GoUInt64);
-                    _exp_2573330++;
-                    if (((_exp_2573330 - (@:checkr _flt ?? throw "null pointer dereference")._bias : stdgo.GoInt) >= (((1 : stdgo.GoInt) << (@:checkr _flt ?? throw "null pointer dereference")._expbits : stdgo.GoInt) - (1 : stdgo.GoInt) : stdgo.GoInt) : Bool)) {
-                        _gotoNext = 2574612i32;
-                    } else {
-                        _gotoNext = 2574658i32;
-                    };
-                } else if (__value__ == (2574612i32)) {
-                    _gotoNext = 2574722i32;
-                } else if (__value__ == (2574658i32)) {
-                    if ((_mant_2573343 & (((1i64 : stdgo.GoUInt64) << (@:checkr _flt ?? throw "null pointer dereference")._mantbits : stdgo.GoUInt64)) : stdgo.GoUInt64) == ((0i64 : stdgo.GoUInt64))) {
-                        _gotoNext = 2574689i32;
-                    } else {
-                        _gotoNext = 2574712i32;
-                    };
-                } else if (__value__ == (2574689i32)) {
-                    _exp_2573330 = (@:checkr _flt ?? throw "null pointer dereference")._bias;
-                    _gotoNext = 2574712i32;
-                } else if (__value__ == (2574712i32)) {
-                    _gotoNext = 2574807i32;
-                } else if (__value__ == (2574722i32)) {
-                    _mant_2573343 = (0i64 : stdgo.GoUInt64);
-                    _exp_2573330 = ((((1 : stdgo.GoInt) << (@:checkr _flt ?? throw "null pointer dereference")._expbits : stdgo.GoInt) - (1 : stdgo.GoInt) : stdgo.GoInt) + (@:checkr _flt ?? throw "null pointer dereference")._bias : stdgo.GoInt);
-                    _overflow = true;
-                    _gotoNext = 2574807i32;
-                } else if (__value__ == (2574807i32)) {
-                    _bits_2574832 = (_mant_2573343 & ((((1i64 : stdgo.GoUInt64) << (@:checkr _flt ?? throw "null pointer dereference")._mantbits : stdgo.GoUInt64) - (1i64 : stdgo.GoUInt64) : stdgo.GoUInt64)) : stdgo.GoUInt64);
-                    _bits_2574832 = (_bits_2574832 | ((((((_exp_2573330 - (@:checkr _flt ?? throw "null pointer dereference")._bias : stdgo.GoInt)) & ((((1 : stdgo.GoInt) << (@:checkr _flt ?? throw "null pointer dereference")._expbits : stdgo.GoInt) - (1 : stdgo.GoInt) : stdgo.GoInt)) : stdgo.GoInt) : stdgo.GoUInt64) << (@:checkr _flt ?? throw "null pointer dereference")._mantbits : stdgo.GoUInt64)) : stdgo.GoUInt64);
-                    if ((@:checkr _d ?? throw "null pointer dereference")._neg) {
-                        _gotoNext = 2574954i32;
-                    } else {
-                        _gotoNext = 2575003i32;
-                    };
-                } else if (__value__ == (2574954i32)) {
-                    _bits_2574832 = (_bits_2574832 | ((((1i64 : stdgo.GoUInt64) << (@:checkr _flt ?? throw "null pointer dereference")._mantbits : stdgo.GoUInt64) << (@:checkr _flt ?? throw "null pointer dereference")._expbits : stdgo.GoUInt64)) : stdgo.GoUInt64);
-                    _gotoNext = 2575003i32;
-                } else if (__value__ == (2575003i32)) {
-                    return {
-                        final __tmp__:{ var _0 : stdgo.GoUInt64; var _1 : Bool; } = { _0 : _bits_2574832, _1 : _overflow };
-=======
                         _gotoNext = 2692760i32;
                     } else {
                         _gotoNext = 2692953i32;
@@ -472,7 +313,6 @@
                 } else if (__value__ == (2694358i32)) {
                     return {
                         final __tmp__:{ var _0 : stdgo.GoUInt64; var _1 : Bool; } = { _0 : _bits_2694187, _1 : _overflow };
->>>>>>> 1598d646
                         _b = __tmp__._0;
                         _overflow = __tmp__._1;
                         __tmp__;
