--- conflicted
+++ resolved
@@ -1,18 +1,5 @@
 package stdgo._internal.strings;
 function equalFold(_s:stdgo.GoString, _t:stdgo.GoString):Bool {
-<<<<<<< HEAD
-        var _r_3117001:stdgo.GoInt32 = (0 : stdgo.GoInt32);
-        var _size_3116448:stdgo.GoInt = (0 : stdgo.GoInt);
-        var _r_3116445:stdgo.GoInt32 = (0 : stdgo.GoInt32);
-        var _tr_3116366:stdgo.GoInt32 = (0 : stdgo.GoInt32);
-        var _sr_3115758:stdgo.GoUInt8 = (0 : stdgo.GoUInt8);
-        var _i_3115710:stdgo.GoInt = (0 : stdgo.GoInt);
-        var _sr_3116210:stdgo.GoInt32 = (0 : stdgo.GoInt32);
-        var _values_3116203 = (new stdgo.Slice<stdgo.GoInt32>(0, 0, ...[]).__setNumber32__() : stdgo.Slice<stdgo.GoInt32>);
-        var _keys_3116203 = (new stdgo.Slice<stdgo.GoInt>(0, 0, ...[]).__setNumber32__() : stdgo.Slice<stdgo.GoInt>);
-        var _i_3116216 = @:invalid_type null;
-        var _tr_3115771:stdgo.GoUInt8 = (0 : stdgo.GoUInt8);
-=======
         var _size_3003430:stdgo.GoInt = (0 : stdgo.GoInt);
         var _values_3003185 = (new stdgo.Slice<stdgo.GoInt32>(0, 0, ...[]).__setNumber32__() : stdgo.Slice<stdgo.GoInt32>);
         var _i_3003198 = @:invalid_type null;
@@ -24,204 +11,12 @@
         var _tr_3002753:stdgo.GoUInt8 = (0 : stdgo.GoUInt8);
         var _sr_3002740:stdgo.GoUInt8 = (0 : stdgo.GoUInt8);
         var _r_3003983:stdgo.GoInt32 = (0 : stdgo.GoInt32);
->>>>>>> 97b0842d
         var _gotoNext = 0i32;
         var __blank__ = _gotoNext == ((0i32 : stdgo.GoInt));
         while (_gotoNext != ((-1i32 : stdgo.GoInt))) {
             {
                 final __value__ = _gotoNext;
                 if (__value__ == (0i32)) {
-<<<<<<< HEAD
-                    _i_3115710 = (0 : stdgo.GoInt);
-                    var __blank__ = 0i32;
-                    _gotoNext = 3115718i32;
-                } else if (__value__ == (3115718i32)) {
-                    if (((_i_3115710 < (_s.length) : Bool) && (_i_3115710 < (_t.length) : Bool) : Bool)) {
-                        _gotoNext = 3115754i32;
-                    } else {
-                        _gotoNext = 3116143i32;
-                    };
-                } else if (__value__ == (3115754i32)) {
-                    _sr_3115758 = _s[(_i_3115710 : stdgo.GoInt)];
-                    _tr_3115771 = _t[(_i_3115710 : stdgo.GoInt)];
-                    if (((_sr_3115758 | _tr_3115771 : stdgo.GoUInt8) >= (128 : stdgo.GoUInt8) : Bool)) {
-                        _gotoNext = 3115810i32;
-                    } else {
-                        _gotoNext = 3115854i32;
-                    };
-                } else if (__value__ == (3115810i32)) {
-                    _gotoNext = 3116168i32;
-                } else if (__value__ == (3115854i32)) {
-                    if (_tr_3115771 == (_sr_3115758)) {
-                        _gotoNext = 3115866i32;
-                    } else {
-                        _gotoNext = 3115931i32;
-                    };
-                } else if (__value__ == (3115866i32)) {
-                    _i_3115710++;
-                    _gotoNext = 3115718i32;
-                } else if (__value__ == (3115931i32)) {
-                    if ((_tr_3115771 < _sr_3115758 : Bool)) {
-                        _gotoNext = 3115942i32;
-                    } else {
-                        _gotoNext = 3116017i32;
-                    };
-                } else if (__value__ == (3115942i32)) {
-                    {
-                        final __tmp__0 = _sr_3115758;
-                        final __tmp__1 = _tr_3115771;
-                        _tr_3115771 = __tmp__0;
-                        _sr_3115758 = __tmp__1;
-                    };
-                    _gotoNext = 3116017i32;
-                } else if (__value__ == (3116017i32)) {
-                    if (((((65 : stdgo.GoUInt8) <= _sr_3115758 : Bool) && (_sr_3115758 <= (90 : stdgo.GoUInt8) : Bool) : Bool) && (_tr_3115771 == ((_sr_3115758 + (97 : stdgo.GoUInt8) : stdgo.GoUInt8) - (65 : stdgo.GoUInt8) : stdgo.GoUInt8)) : Bool)) {
-                        _gotoNext = 3116063i32;
-                    } else {
-                        _gotoNext = 3116083i32;
-                    };
-                } else if (__value__ == (3116063i32)) {
-                    _i_3115710++;
-                    _gotoNext = 3115718i32;
-                } else if (__value__ == (3116083i32)) {
-                    return false;
-                    _i_3115710++;
-                    _gotoNext = 3115718i32;
-                } else if (__value__ == (3116143i32)) {
-                    return (_s.length) == ((_t.length));
-                    _gotoNext = 3116168i32;
-                } else if (__value__ == (3116168i32)) {
-                    _s = (_s.__slice__(_i_3115710) : stdgo.GoString)?.__copy__();
-                    _t = (_t.__slice__(_i_3115710) : stdgo.GoString)?.__copy__();
-                    _keys_3116203 = (new stdgo.Slice<stdgo.GoInt>(0, 0, ...[]).__setNumber32__() : stdgo.Slice<stdgo.GoInt>);
-                    _values_3116203 = (new stdgo.Slice<stdgo.GoInt32>(0, 0, ...[]).__setNumber32__() : stdgo.Slice<stdgo.GoInt32>);
-                    for (_key => _value in _s) {
-                        _keys_3116203 = (_keys_3116203.__append__(_key));
-                        _values_3116203 = (_values_3116203.__append__(_value));
-                    };
-                    if ((0i32 : stdgo.GoInt) < (_keys_3116203.length)) {
-                        _gotoNext = 3117134i32;
-                    } else {
-                        _gotoNext = 3117208i32;
-                    };
-                } else if (__value__ == (3116224i32)) {
-                    _sr_3116210 = _values_3116203[@:invalid_index_invalid_type _i_3116216];
-                    var __blank__ = _keys_3116203[@:invalid_index_invalid_type _i_3116216];
-                    if ((_t.length) == ((0 : stdgo.GoInt))) {
-                        _gotoNext = 3116293i32;
-                    } else {
-                        _gotoNext = 3116362i32;
-                    };
-                } else if (__value__ == (3116293i32)) {
-                    return false;
-                    _gotoNext = 3116362i32;
-                } else if (__value__ == (3116362i32)) {
-                    if ((_t[(0 : stdgo.GoInt)] < (128 : stdgo.GoUInt8) : Bool)) {
-                        _gotoNext = 3116400i32;
-                    } else {
-                        _gotoNext = 3116440i32;
-                    };
-                } else if (__value__ == (3116400i32)) {
-                    {
-                        final __tmp__0 = (_t[(0 : stdgo.GoInt)] : stdgo.GoInt32);
-                        final __tmp__1 = (_t.__slice__((1 : stdgo.GoInt)) : stdgo.GoString)?.__copy__();
-                        _tr_3116366 = __tmp__0;
-                        _t = __tmp__1;
-                    };
-                    _gotoNext = 3116584i32;
-                } else if (__value__ == (3116440i32)) {
-                    _gotoNext = 3116440i32;
-                    {
-                        var __tmp__ = stdgo._internal.unicode.utf8.Utf8_decoderuneinstring.decodeRuneInString(_t?.__copy__());
-                        _r_3116445 = @:tmpset0 __tmp__._0;
-                        _size_3116448 = @:tmpset0 __tmp__._1;
-                    };
-                    {
-                        final __tmp__0 = _r_3116445;
-                        final __tmp__1 = (_t.__slice__(_size_3116448) : stdgo.GoString)?.__copy__();
-                        _tr_3116366 = __tmp__0;
-                        _t = __tmp__1;
-                    };
-                    var __blank__ = 0i32;
-                    _gotoNext = 3116584i32;
-                } else if (__value__ == (3116584i32)) {
-                    if (_tr_3116366 == (_sr_3116210)) {
-                        _gotoNext = 3116596i32;
-                    } else {
-                        _gotoNext = 3116661i32;
-                    };
-                } else if (__value__ == (3116596i32)) {
-                    _i_3116216++;
-                    _gotoNext = 3117135i32;
-                } else if (__value__ == (3116661i32)) {
-                    if ((_tr_3116366 < _sr_3116210 : Bool)) {
-                        _gotoNext = 3116672i32;
-                    } else {
-                        _gotoNext = 3116726i32;
-                    };
-                } else if (__value__ == (3116672i32)) {
-                    {
-                        final __tmp__0 = _sr_3116210;
-                        final __tmp__1 = _tr_3116366;
-                        _tr_3116366 = __tmp__0;
-                        _sr_3116210 = __tmp__1;
-                    };
-                    _gotoNext = 3116726i32;
-                } else if (__value__ == (3116726i32)) {
-                    if ((_tr_3116366 < (128 : stdgo.GoInt32) : Bool)) {
-                        _gotoNext = 3116748i32;
-                    } else {
-                        _gotoNext = 3117001i32;
-                    };
-                } else if (__value__ == (3116748i32)) {
-                    if (((((65 : stdgo.GoInt32) <= _sr_3116210 : Bool) && (_sr_3116210 <= (90 : stdgo.GoInt32) : Bool) : Bool) && (_tr_3116366 == ((_sr_3116210 + (97 : stdgo.GoInt32) : stdgo.GoInt32) - (65 : stdgo.GoInt32) : stdgo.GoInt32)) : Bool)) {
-                        _gotoNext = 3116848i32;
-                    } else {
-                        _gotoNext = 3116871i32;
-                    };
-                } else if (__value__ == (3116848i32)) {
-                    _i_3116216++;
-                    _gotoNext = 3117135i32;
-                } else if (__value__ == (3116871i32)) {
-                    return false;
-                    _gotoNext = 3117001i32;
-                } else if (__value__ == (3117001i32)) {
-                    _r_3117001 = stdgo._internal.unicode.Unicode_simplefold.simpleFold(_sr_3116210);
-                    var __blank__ = 0i32;
-                    _gotoNext = 3117031i32;
-                } else if (__value__ == (3117031i32)) {
-                    if (((_r_3117001 != _sr_3116210) && (_r_3117001 < _tr_3116366 : Bool) : Bool)) {
-                        _gotoNext = 3117053i32;
-                    } else {
-                        _gotoNext = 3117090i32;
-                    };
-                } else if (__value__ == (3117053i32)) {
-                    _r_3117001 = stdgo._internal.unicode.Unicode_simplefold.simpleFold(_r_3117001);
-                    _gotoNext = 3117031i32;
-                } else if (__value__ == (3117090i32)) {
-                    if (_r_3117001 == (_tr_3116366)) {
-                        _gotoNext = 3117101i32;
-                    } else {
-                        _gotoNext = 3117121i32;
-                    };
-                } else if (__value__ == (3117101i32)) {
-                    _i_3116216++;
-                    _gotoNext = 3117135i32;
-                } else if (__value__ == (3117121i32)) {
-                    return false;
-                    _i_3116216++;
-                    _gotoNext = 3117135i32;
-                } else if (__value__ == (3117134i32)) {
-                    _i_3116216 = 0i32;
-                    _gotoNext = 3117135i32;
-                } else if (__value__ == (3117135i32)) {
-                    if (_i_3116216 < (_keys_3116203.length)) {
-                        _gotoNext = 3116224i32;
-                    } else {
-                        _gotoNext = 3117208i32;
-                    };
-                } else if (__value__ == (3117208i32)) {
-=======
                     _i_3002692 = (0 : stdgo.GoInt);
                     var __blank__ = 0i32;
                     _gotoNext = 3002700i32;
@@ -411,7 +206,6 @@
                         _gotoNext = 3004190i32;
                     };
                 } else if (__value__ == (3004190i32)) {
->>>>>>> 97b0842d
                     return (_t.length) == ((0 : stdgo.GoInt));
                     _gotoNext = -1i32;
                 };
