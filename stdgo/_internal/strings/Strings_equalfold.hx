--- conflicted
+++ resolved
@@ -1,18 +1,5 @@
 package stdgo._internal.strings;
 function equalFold(_s:stdgo.GoString, _t:stdgo.GoString):Bool {
-<<<<<<< HEAD
-        var _r_2853141:stdgo.GoInt32 = (0 : stdgo.GoInt32);
-        var _tr_2853062:stdgo.GoInt32 = (0 : stdgo.GoInt32);
-        var _tr_2852467:stdgo.GoUInt8 = (0 : stdgo.GoUInt8);
-        var _r_2853697:stdgo.GoInt32 = (0 : stdgo.GoInt32);
-        var _size_2853144:stdgo.GoInt = (0 : stdgo.GoInt);
-        var _i_2852912 = @:invalid_type null;
-        var _sr_2852454:stdgo.GoUInt8 = (0 : stdgo.GoUInt8);
-        var _i_2852406:stdgo.GoInt = (0 : stdgo.GoInt);
-        var _sr_2852906:stdgo.GoInt32 = (0 : stdgo.GoInt32);
-        var _values_2852899 = (new stdgo.Slice<stdgo.GoInt32>(0, 0, ...[]).__setNumber32__() : stdgo.Slice<stdgo.GoInt32>);
-        var _keys_2852899 = (new stdgo.Slice<stdgo.GoInt>(0, 0, ...[]).__setNumber32__() : stdgo.Slice<stdgo.GoInt>);
-=======
         var _size_2925680:stdgo.GoInt = (0 : stdgo.GoInt);
         var _values_2925435 = (new stdgo.Slice<stdgo.GoInt32>(0, 0, ...[]).__setNumber32__() : stdgo.Slice<stdgo.GoInt32>);
         var _i_2925448 = @:invalid_type null;
@@ -24,204 +11,12 @@
         var _tr_2925598:stdgo.GoInt32 = (0 : stdgo.GoInt32);
         var _sr_2925442:stdgo.GoInt32 = (0 : stdgo.GoInt32);
         var _keys_2925435 = (new stdgo.Slice<stdgo.GoInt>(0, 0, ...[]).__setNumber32__() : stdgo.Slice<stdgo.GoInt>);
->>>>>>> 5c6bc43f
         var _gotoNext = 0i32;
         var __blank__ = _gotoNext == ((0i32 : stdgo.GoInt));
         while (_gotoNext != ((-1i32 : stdgo.GoInt))) {
             {
                 final __value__ = _gotoNext;
                 if (__value__ == (0i32)) {
-<<<<<<< HEAD
-                    _i_2852406 = (0 : stdgo.GoInt);
-                    var __blank__ = 0i32;
-                    _gotoNext = 2852414i32;
-                } else if (__value__ == (2852414i32)) {
-                    if (((_i_2852406 < (_s.length) : Bool) && (_i_2852406 < (_t.length) : Bool) : Bool)) {
-                        _gotoNext = 2852450i32;
-                    } else {
-                        _gotoNext = 2852839i32;
-                    };
-                } else if (__value__ == (2852450i32)) {
-                    _sr_2852454 = _s[(_i_2852406 : stdgo.GoInt)];
-                    _tr_2852467 = _t[(_i_2852406 : stdgo.GoInt)];
-                    if (((_sr_2852454 | _tr_2852467 : stdgo.GoUInt8) >= (128 : stdgo.GoUInt8) : Bool)) {
-                        _gotoNext = 2852506i32;
-                    } else {
-                        _gotoNext = 2852550i32;
-                    };
-                } else if (__value__ == (2852506i32)) {
-                    _gotoNext = 2852864i32;
-                } else if (__value__ == (2852550i32)) {
-                    if (_tr_2852467 == (_sr_2852454)) {
-                        _gotoNext = 2852562i32;
-                    } else {
-                        _gotoNext = 2852627i32;
-                    };
-                } else if (__value__ == (2852562i32)) {
-                    _i_2852406++;
-                    _gotoNext = 2852414i32;
-                } else if (__value__ == (2852627i32)) {
-                    if ((_tr_2852467 < _sr_2852454 : Bool)) {
-                        _gotoNext = 2852638i32;
-                    } else {
-                        _gotoNext = 2852713i32;
-                    };
-                } else if (__value__ == (2852638i32)) {
-                    {
-                        final __tmp__0 = _sr_2852454;
-                        final __tmp__1 = _tr_2852467;
-                        _tr_2852467 = __tmp__0;
-                        _sr_2852454 = __tmp__1;
-                    };
-                    _gotoNext = 2852713i32;
-                } else if (__value__ == (2852713i32)) {
-                    if (((((65 : stdgo.GoUInt8) <= _sr_2852454 : Bool) && (_sr_2852454 <= (90 : stdgo.GoUInt8) : Bool) : Bool) && (_tr_2852467 == ((_sr_2852454 + (97 : stdgo.GoUInt8) : stdgo.GoUInt8) - (65 : stdgo.GoUInt8) : stdgo.GoUInt8)) : Bool)) {
-                        _gotoNext = 2852759i32;
-                    } else {
-                        _gotoNext = 2852779i32;
-                    };
-                } else if (__value__ == (2852759i32)) {
-                    _i_2852406++;
-                    _gotoNext = 2852414i32;
-                } else if (__value__ == (2852779i32)) {
-                    return false;
-                    _i_2852406++;
-                    _gotoNext = 2852414i32;
-                } else if (__value__ == (2852839i32)) {
-                    return (_s.length) == ((_t.length));
-                    _gotoNext = 2852864i32;
-                } else if (__value__ == (2852864i32)) {
-                    _s = (_s.__slice__(_i_2852406) : stdgo.GoString)?.__copy__();
-                    _t = (_t.__slice__(_i_2852406) : stdgo.GoString)?.__copy__();
-                    _keys_2852899 = (new stdgo.Slice<stdgo.GoInt>(0, 0, ...[]).__setNumber32__() : stdgo.Slice<stdgo.GoInt>);
-                    _values_2852899 = (new stdgo.Slice<stdgo.GoInt32>(0, 0, ...[]).__setNumber32__() : stdgo.Slice<stdgo.GoInt32>);
-                    for (_key => _value in _s) {
-                        _keys_2852899 = (_keys_2852899.__append__(_key));
-                        _values_2852899 = (_values_2852899.__append__(_value));
-                    };
-                    if ((0i32 : stdgo.GoInt) < (_keys_2852899.length)) {
-                        _gotoNext = 2853830i32;
-                    } else {
-                        _gotoNext = 2853904i32;
-                    };
-                } else if (__value__ == (2852920i32)) {
-                    _sr_2852906 = _values_2852899[@:invalid_index_invalid_type _i_2852912];
-                    var __blank__ = _keys_2852899[@:invalid_index_invalid_type _i_2852912];
-                    if ((_t.length) == ((0 : stdgo.GoInt))) {
-                        _gotoNext = 2852989i32;
-                    } else {
-                        _gotoNext = 2853058i32;
-                    };
-                } else if (__value__ == (2852989i32)) {
-                    return false;
-                    _gotoNext = 2853058i32;
-                } else if (__value__ == (2853058i32)) {
-                    if ((_t[(0 : stdgo.GoInt)] < (128 : stdgo.GoUInt8) : Bool)) {
-                        _gotoNext = 2853096i32;
-                    } else {
-                        _gotoNext = 2853136i32;
-                    };
-                } else if (__value__ == (2853096i32)) {
-                    {
-                        final __tmp__0 = (_t[(0 : stdgo.GoInt)] : stdgo.GoInt32);
-                        final __tmp__1 = (_t.__slice__((1 : stdgo.GoInt)) : stdgo.GoString)?.__copy__();
-                        _tr_2853062 = __tmp__0;
-                        _t = __tmp__1;
-                    };
-                    _gotoNext = 2853280i32;
-                } else if (__value__ == (2853136i32)) {
-                    _gotoNext = 2853136i32;
-                    {
-                        var __tmp__ = stdgo._internal.unicode.utf8.Utf8_decoderuneinstring.decodeRuneInString(_t?.__copy__());
-                        _r_2853141 = @:tmpset0 __tmp__._0;
-                        _size_2853144 = @:tmpset0 __tmp__._1;
-                    };
-                    {
-                        final __tmp__0 = _r_2853141;
-                        final __tmp__1 = (_t.__slice__(_size_2853144) : stdgo.GoString)?.__copy__();
-                        _tr_2853062 = __tmp__0;
-                        _t = __tmp__1;
-                    };
-                    var __blank__ = 0i32;
-                    _gotoNext = 2853280i32;
-                } else if (__value__ == (2853280i32)) {
-                    if (_tr_2853062 == (_sr_2852906)) {
-                        _gotoNext = 2853292i32;
-                    } else {
-                        _gotoNext = 2853357i32;
-                    };
-                } else if (__value__ == (2853292i32)) {
-                    _i_2852912++;
-                    _gotoNext = 2853831i32;
-                } else if (__value__ == (2853357i32)) {
-                    if ((_tr_2853062 < _sr_2852906 : Bool)) {
-                        _gotoNext = 2853368i32;
-                    } else {
-                        _gotoNext = 2853422i32;
-                    };
-                } else if (__value__ == (2853368i32)) {
-                    {
-                        final __tmp__0 = _sr_2852906;
-                        final __tmp__1 = _tr_2853062;
-                        _tr_2853062 = __tmp__0;
-                        _sr_2852906 = __tmp__1;
-                    };
-                    _gotoNext = 2853422i32;
-                } else if (__value__ == (2853422i32)) {
-                    if ((_tr_2853062 < (128 : stdgo.GoInt32) : Bool)) {
-                        _gotoNext = 2853444i32;
-                    } else {
-                        _gotoNext = 2853697i32;
-                    };
-                } else if (__value__ == (2853444i32)) {
-                    if (((((65 : stdgo.GoInt32) <= _sr_2852906 : Bool) && (_sr_2852906 <= (90 : stdgo.GoInt32) : Bool) : Bool) && (_tr_2853062 == ((_sr_2852906 + (97 : stdgo.GoInt32) : stdgo.GoInt32) - (65 : stdgo.GoInt32) : stdgo.GoInt32)) : Bool)) {
-                        _gotoNext = 2853544i32;
-                    } else {
-                        _gotoNext = 2853567i32;
-                    };
-                } else if (__value__ == (2853544i32)) {
-                    _i_2852912++;
-                    _gotoNext = 2853831i32;
-                } else if (__value__ == (2853567i32)) {
-                    return false;
-                    _gotoNext = 2853697i32;
-                } else if (__value__ == (2853697i32)) {
-                    _r_2853697 = stdgo._internal.unicode.Unicode_simplefold.simpleFold(_sr_2852906);
-                    var __blank__ = 0i32;
-                    _gotoNext = 2853727i32;
-                } else if (__value__ == (2853727i32)) {
-                    if (((_r_2853697 != _sr_2852906) && (_r_2853697 < _tr_2853062 : Bool) : Bool)) {
-                        _gotoNext = 2853749i32;
-                    } else {
-                        _gotoNext = 2853786i32;
-                    };
-                } else if (__value__ == (2853749i32)) {
-                    _r_2853697 = stdgo._internal.unicode.Unicode_simplefold.simpleFold(_r_2853697);
-                    _gotoNext = 2853727i32;
-                } else if (__value__ == (2853786i32)) {
-                    if (_r_2853697 == (_tr_2853062)) {
-                        _gotoNext = 2853797i32;
-                    } else {
-                        _gotoNext = 2853817i32;
-                    };
-                } else if (__value__ == (2853797i32)) {
-                    _i_2852912++;
-                    _gotoNext = 2853831i32;
-                } else if (__value__ == (2853817i32)) {
-                    return false;
-                    _i_2852912++;
-                    _gotoNext = 2853831i32;
-                } else if (__value__ == (2853830i32)) {
-                    _i_2852912 = 0i32;
-                    _gotoNext = 2853831i32;
-                } else if (__value__ == (2853831i32)) {
-                    if (_i_2852912 < (_keys_2852899.length)) {
-                        _gotoNext = 2852920i32;
-                    } else {
-                        _gotoNext = 2853904i32;
-                    };
-                } else if (__value__ == (2853904i32)) {
-=======
                     _i_2924942 = (0 : stdgo.GoInt);
                     var __blank__ = 0i32;
                     _gotoNext = 2924950i32;
@@ -411,7 +206,6 @@
                         _gotoNext = 2926440i32;
                     };
                 } else if (__value__ == (2926440i32)) {
->>>>>>> 5c6bc43f
                     return (_t.length) == ((0 : stdgo.GoInt));
                     _gotoNext = -1i32;
                 };
