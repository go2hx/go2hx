package stdgo._internal.strings;
function equalFold(_s:stdgo.GoString, _t:stdgo.GoString):Bool {
<<<<<<< HEAD
        var _r_3054155:stdgo.GoInt32 = (0 : stdgo.GoInt32);
        var _sr_3053920:stdgo.GoInt32 = (0 : stdgo.GoInt32);
        var _i_3053926 = @:invalid_type null;
        var _i_3053420:stdgo.GoInt = (0 : stdgo.GoInt);
        var _tr_3054076:stdgo.GoInt32 = (0 : stdgo.GoInt32);
        var _values_3053913 = (new stdgo.Slice<stdgo.GoInt32>(0, 0, ...[]).__setNumber32__() : stdgo.Slice<stdgo.GoInt32>);
        var _keys_3053913 = (new stdgo.Slice<stdgo.GoInt>(0, 0, ...[]).__setNumber32__() : stdgo.Slice<stdgo.GoInt>);
        var _tr_3053481:stdgo.GoUInt8 = (0 : stdgo.GoUInt8);
        var _sr_3053468:stdgo.GoUInt8 = (0 : stdgo.GoUInt8);
        var _r_3054711:stdgo.GoInt32 = (0 : stdgo.GoInt32);
        var _size_3054158:stdgo.GoInt = (0 : stdgo.GoInt);
=======
        var _i_2849467:stdgo.GoInt = (0 : stdgo.GoInt);
        var _r_2850758:stdgo.GoInt32 = (0 : stdgo.GoInt32);
        var _size_2850205:stdgo.GoInt = (0 : stdgo.GoInt);
        var _values_2849960 = (new stdgo.Slice<stdgo.GoInt32>(0, 0, ...[]).__setNumber32__() : stdgo.Slice<stdgo.GoInt32>);
        var _sr_2849515:stdgo.GoUInt8 = (0 : stdgo.GoUInt8);
        var _r_2850202:stdgo.GoInt32 = (0 : stdgo.GoInt32);
        var _tr_2850123:stdgo.GoInt32 = (0 : stdgo.GoInt32);
        var _sr_2849967:stdgo.GoInt32 = (0 : stdgo.GoInt32);
        var _keys_2849960 = (new stdgo.Slice<stdgo.GoInt>(0, 0, ...[]).__setNumber32__() : stdgo.Slice<stdgo.GoInt>);
        var _i_2849973 = @:invalid_type null;
        var _tr_2849528:stdgo.GoUInt8 = (0 : stdgo.GoUInt8);
>>>>>>> 75a1cf92
        var _gotoNext = 0i32;
        var __blank__ = _gotoNext == ((0i32 : stdgo.GoInt));
        while (_gotoNext != ((-1i32 : stdgo.GoInt))) {
            {
                final __value__ = _gotoNext;
                if (__value__ == (0i32)) {
<<<<<<< HEAD
                    _i_3053420 = (0 : stdgo.GoInt);
                    var __blank__ = 0i32;
                    _gotoNext = 3053428i32;
                } else if (__value__ == (3053428i32)) {
                    if (((_i_3053420 < (_s.length) : Bool) && (_i_3053420 < (_t.length) : Bool) : Bool)) {
                        _gotoNext = 3053464i32;
                    } else {
                        _gotoNext = 3053853i32;
                    };
                } else if (__value__ == (3053464i32)) {
                    _sr_3053468 = _s[(_i_3053420 : stdgo.GoInt)];
                    _tr_3053481 = _t[(_i_3053420 : stdgo.GoInt)];
                    if (((_sr_3053468 | _tr_3053481 : stdgo.GoUInt8) >= (128 : stdgo.GoUInt8) : Bool)) {
                        _gotoNext = 3053520i32;
                    } else {
                        _gotoNext = 3053564i32;
                    };
                } else if (__value__ == (3053520i32)) {
                    _gotoNext = 3053878i32;
                } else if (__value__ == (3053564i32)) {
                    if (_tr_3053481 == (_sr_3053468)) {
                        _gotoNext = 3053576i32;
                    } else {
                        _gotoNext = 3053641i32;
                    };
                } else if (__value__ == (3053576i32)) {
                    _i_3053420++;
                    _gotoNext = 3053428i32;
                } else if (__value__ == (3053641i32)) {
                    if ((_tr_3053481 < _sr_3053468 : Bool)) {
                        _gotoNext = 3053652i32;
                    } else {
                        _gotoNext = 3053727i32;
                    };
                } else if (__value__ == (3053652i32)) {
                    {
                        final __tmp__0 = _sr_3053468;
                        final __tmp__1 = _tr_3053481;
                        _tr_3053481 = __tmp__0;
                        _sr_3053468 = __tmp__1;
                    };
                    _gotoNext = 3053727i32;
                } else if (__value__ == (3053727i32)) {
                    if (((((65 : stdgo.GoUInt8) <= _sr_3053468 : Bool) && (_sr_3053468 <= (90 : stdgo.GoUInt8) : Bool) : Bool) && (_tr_3053481 == ((_sr_3053468 + (97 : stdgo.GoUInt8) : stdgo.GoUInt8) - (65 : stdgo.GoUInt8) : stdgo.GoUInt8)) : Bool)) {
                        _gotoNext = 3053773i32;
                    } else {
                        _gotoNext = 3053793i32;
                    };
                } else if (__value__ == (3053773i32)) {
                    _i_3053420++;
                    _gotoNext = 3053428i32;
                } else if (__value__ == (3053793i32)) {
                    return false;
                    _i_3053420++;
                    _gotoNext = 3053428i32;
                } else if (__value__ == (3053853i32)) {
                    return (_s.length) == ((_t.length));
                    _gotoNext = 3053878i32;
                } else if (__value__ == (3053878i32)) {
                    _s = (_s.__slice__(_i_3053420) : stdgo.GoString)?.__copy__();
                    _t = (_t.__slice__(_i_3053420) : stdgo.GoString)?.__copy__();
                    _keys_3053913 = (new stdgo.Slice<stdgo.GoInt>(0, 0, ...[]).__setNumber32__() : stdgo.Slice<stdgo.GoInt>);
                    _values_3053913 = (new stdgo.Slice<stdgo.GoInt32>(0, 0, ...[]).__setNumber32__() : stdgo.Slice<stdgo.GoInt32>);
                    for (_key => _value in _s) {
                        _keys_3053913 = (_keys_3053913.__append__(_key));
                        _values_3053913 = (_values_3053913.__append__(_value));
                    };
                    if ((0i32 : stdgo.GoInt) < (_keys_3053913.length)) {
                        _gotoNext = 3054844i32;
                    } else {
                        _gotoNext = 3054918i32;
                    };
                } else if (__value__ == (3053934i32)) {
                    _sr_3053920 = _values_3053913[@:invalid_index_invalid_type _i_3053926];
                    var __blank__ = _keys_3053913[@:invalid_index_invalid_type _i_3053926];
                    if ((_t.length) == ((0 : stdgo.GoInt))) {
                        _gotoNext = 3054003i32;
                    } else {
                        _gotoNext = 3054072i32;
                    };
                } else if (__value__ == (3054003i32)) {
                    return false;
                    _gotoNext = 3054072i32;
                } else if (__value__ == (3054072i32)) {
                    if ((_t[(0 : stdgo.GoInt)] < (128 : stdgo.GoUInt8) : Bool)) {
                        _gotoNext = 3054110i32;
                    } else {
                        _gotoNext = 3054150i32;
                    };
                } else if (__value__ == (3054110i32)) {
                    {
                        final __tmp__0 = (_t[(0 : stdgo.GoInt)] : stdgo.GoInt32);
                        final __tmp__1 = (_t.__slice__((1 : stdgo.GoInt)) : stdgo.GoString)?.__copy__();
                        _tr_3054076 = __tmp__0;
                        _t = __tmp__1;
                    };
                    _gotoNext = 3054294i32;
                } else if (__value__ == (3054150i32)) {
                    _gotoNext = 3054150i32;
                    {
                        var __tmp__ = stdgo._internal.unicode.utf8.Utf8_decoderuneinstring.decodeRuneInString(_t?.__copy__());
                        _r_3054155 = @:tmpset0 __tmp__._0;
                        _size_3054158 = @:tmpset0 __tmp__._1;
                    };
                    {
                        final __tmp__0 = _r_3054155;
                        final __tmp__1 = (_t.__slice__(_size_3054158) : stdgo.GoString)?.__copy__();
                        _tr_3054076 = __tmp__0;
                        _t = __tmp__1;
                    };
                    var __blank__ = 0i32;
                    _gotoNext = 3054294i32;
                } else if (__value__ == (3054294i32)) {
                    if (_tr_3054076 == (_sr_3053920)) {
                        _gotoNext = 3054306i32;
                    } else {
                        _gotoNext = 3054371i32;
                    };
                } else if (__value__ == (3054306i32)) {
                    _i_3053926++;
                    _gotoNext = 3054845i32;
                } else if (__value__ == (3054371i32)) {
                    if ((_tr_3054076 < _sr_3053920 : Bool)) {
                        _gotoNext = 3054382i32;
                    } else {
                        _gotoNext = 3054436i32;
                    };
                } else if (__value__ == (3054382i32)) {
                    {
                        final __tmp__0 = _sr_3053920;
                        final __tmp__1 = _tr_3054076;
                        _tr_3054076 = __tmp__0;
                        _sr_3053920 = __tmp__1;
                    };
                    _gotoNext = 3054436i32;
                } else if (__value__ == (3054436i32)) {
                    if ((_tr_3054076 < (128 : stdgo.GoInt32) : Bool)) {
                        _gotoNext = 3054458i32;
                    } else {
                        _gotoNext = 3054711i32;
                    };
                } else if (__value__ == (3054458i32)) {
                    if (((((65 : stdgo.GoInt32) <= _sr_3053920 : Bool) && (_sr_3053920 <= (90 : stdgo.GoInt32) : Bool) : Bool) && (_tr_3054076 == ((_sr_3053920 + (97 : stdgo.GoInt32) : stdgo.GoInt32) - (65 : stdgo.GoInt32) : stdgo.GoInt32)) : Bool)) {
                        _gotoNext = 3054558i32;
                    } else {
                        _gotoNext = 3054581i32;
                    };
                } else if (__value__ == (3054558i32)) {
                    _i_3053926++;
                    _gotoNext = 3054845i32;
                } else if (__value__ == (3054581i32)) {
                    return false;
                    _gotoNext = 3054711i32;
                } else if (__value__ == (3054711i32)) {
                    _r_3054711 = stdgo._internal.unicode.Unicode_simplefold.simpleFold(_sr_3053920);
                    var __blank__ = 0i32;
                    _gotoNext = 3054741i32;
                } else if (__value__ == (3054741i32)) {
                    if (((_r_3054711 != _sr_3053920) && (_r_3054711 < _tr_3054076 : Bool) : Bool)) {
                        _gotoNext = 3054763i32;
                    } else {
                        _gotoNext = 3054800i32;
                    };
                } else if (__value__ == (3054763i32)) {
                    _r_3054711 = stdgo._internal.unicode.Unicode_simplefold.simpleFold(_r_3054711);
                    _gotoNext = 3054741i32;
                } else if (__value__ == (3054800i32)) {
                    if (_r_3054711 == (_tr_3054076)) {
                        _gotoNext = 3054811i32;
                    } else {
                        _gotoNext = 3054831i32;
                    };
                } else if (__value__ == (3054811i32)) {
                    _i_3053926++;
                    _gotoNext = 3054845i32;
                } else if (__value__ == (3054831i32)) {
                    return false;
                    _i_3053926++;
                    _gotoNext = 3054845i32;
                } else if (__value__ == (3054844i32)) {
                    _i_3053926 = 0i32;
                    _gotoNext = 3054845i32;
                } else if (__value__ == (3054845i32)) {
                    if (_i_3053926 < (_keys_3053913.length)) {
                        _gotoNext = 3053934i32;
                    } else {
                        _gotoNext = 3054918i32;
                    };
                } else if (__value__ == (3054918i32)) {
=======
                    _i_2849467 = (0 : stdgo.GoInt);
                    var __blank__ = 0i32;
                    _gotoNext = 2849475i32;
                } else if (__value__ == (2849475i32)) {
                    if (((_i_2849467 < (_s.length) : Bool) && (_i_2849467 < (_t.length) : Bool) : Bool)) {
                        _gotoNext = 2849511i32;
                    } else {
                        _gotoNext = 2849900i32;
                    };
                } else if (__value__ == (2849511i32)) {
                    _sr_2849515 = _s[(_i_2849467 : stdgo.GoInt)];
                    _tr_2849528 = _t[(_i_2849467 : stdgo.GoInt)];
                    if (((_sr_2849515 | _tr_2849528 : stdgo.GoUInt8) >= (128 : stdgo.GoUInt8) : Bool)) {
                        _gotoNext = 2849567i32;
                    } else {
                        _gotoNext = 2849611i32;
                    };
                } else if (__value__ == (2849567i32)) {
                    _gotoNext = 2849925i32;
                } else if (__value__ == (2849611i32)) {
                    if (_tr_2849528 == (_sr_2849515)) {
                        _gotoNext = 2849623i32;
                    } else {
                        _gotoNext = 2849688i32;
                    };
                } else if (__value__ == (2849623i32)) {
                    _i_2849467++;
                    _gotoNext = 2849475i32;
                } else if (__value__ == (2849688i32)) {
                    if ((_tr_2849528 < _sr_2849515 : Bool)) {
                        _gotoNext = 2849699i32;
                    } else {
                        _gotoNext = 2849774i32;
                    };
                } else if (__value__ == (2849699i32)) {
                    {
                        final __tmp__0 = _sr_2849515;
                        final __tmp__1 = _tr_2849528;
                        _tr_2849528 = __tmp__0;
                        _sr_2849515 = __tmp__1;
                    };
                    _gotoNext = 2849774i32;
                } else if (__value__ == (2849774i32)) {
                    if (((((65 : stdgo.GoUInt8) <= _sr_2849515 : Bool) && (_sr_2849515 <= (90 : stdgo.GoUInt8) : Bool) : Bool) && (_tr_2849528 == ((_sr_2849515 + (97 : stdgo.GoUInt8) : stdgo.GoUInt8) - (65 : stdgo.GoUInt8) : stdgo.GoUInt8)) : Bool)) {
                        _gotoNext = 2849820i32;
                    } else {
                        _gotoNext = 2849840i32;
                    };
                } else if (__value__ == (2849820i32)) {
                    _i_2849467++;
                    _gotoNext = 2849475i32;
                } else if (__value__ == (2849840i32)) {
                    return false;
                    _i_2849467++;
                    _gotoNext = 2849475i32;
                } else if (__value__ == (2849900i32)) {
                    return (_s.length) == ((_t.length));
                    _gotoNext = 2849925i32;
                } else if (__value__ == (2849925i32)) {
                    _s = (_s.__slice__(_i_2849467) : stdgo.GoString)?.__copy__();
                    _t = (_t.__slice__(_i_2849467) : stdgo.GoString)?.__copy__();
                    _keys_2849960 = (new stdgo.Slice<stdgo.GoInt>(0, 0, ...[]).__setNumber32__() : stdgo.Slice<stdgo.GoInt>);
                    _values_2849960 = (new stdgo.Slice<stdgo.GoInt32>(0, 0, ...[]).__setNumber32__() : stdgo.Slice<stdgo.GoInt32>);
                    for (_key => _value in _s) {
                        _keys_2849960 = (_keys_2849960.__append__(_key));
                        _values_2849960 = (_values_2849960.__append__(_value));
                    };
                    if ((0i32 : stdgo.GoInt) < (_keys_2849960.length)) {
                        _gotoNext = 2850891i32;
                    } else {
                        _gotoNext = 2850965i32;
                    };
                } else if (__value__ == (2849981i32)) {
                    _sr_2849967 = _values_2849960[@:invalid_index_invalid_type _i_2849973];
                    var __blank__ = _keys_2849960[@:invalid_index_invalid_type _i_2849973];
                    if ((_t.length) == ((0 : stdgo.GoInt))) {
                        _gotoNext = 2850050i32;
                    } else {
                        _gotoNext = 2850119i32;
                    };
                } else if (__value__ == (2850050i32)) {
                    return false;
                    _gotoNext = 2850119i32;
                } else if (__value__ == (2850119i32)) {
                    if ((_t[(0 : stdgo.GoInt)] < (128 : stdgo.GoUInt8) : Bool)) {
                        _gotoNext = 2850157i32;
                    } else {
                        _gotoNext = 2850197i32;
                    };
                } else if (__value__ == (2850157i32)) {
                    {
                        final __tmp__0 = (_t[(0 : stdgo.GoInt)] : stdgo.GoInt32);
                        final __tmp__1 = (_t.__slice__((1 : stdgo.GoInt)) : stdgo.GoString)?.__copy__();
                        _tr_2850123 = __tmp__0;
                        _t = __tmp__1;
                    };
                    _gotoNext = 2850341i32;
                } else if (__value__ == (2850197i32)) {
                    _gotoNext = 2850197i32;
                    {
                        var __tmp__ = stdgo._internal.unicode.utf8.Utf8_decoderuneinstring.decodeRuneInString(_t?.__copy__());
                        _r_2850202 = @:tmpset0 __tmp__._0;
                        _size_2850205 = @:tmpset0 __tmp__._1;
                    };
                    {
                        final __tmp__0 = _r_2850202;
                        final __tmp__1 = (_t.__slice__(_size_2850205) : stdgo.GoString)?.__copy__();
                        _tr_2850123 = __tmp__0;
                        _t = __tmp__1;
                    };
                    var __blank__ = 0i32;
                    _gotoNext = 2850341i32;
                } else if (__value__ == (2850341i32)) {
                    if (_tr_2850123 == (_sr_2849967)) {
                        _gotoNext = 2850353i32;
                    } else {
                        _gotoNext = 2850418i32;
                    };
                } else if (__value__ == (2850353i32)) {
                    _i_2849973++;
                    _gotoNext = 2850892i32;
                } else if (__value__ == (2850418i32)) {
                    if ((_tr_2850123 < _sr_2849967 : Bool)) {
                        _gotoNext = 2850429i32;
                    } else {
                        _gotoNext = 2850483i32;
                    };
                } else if (__value__ == (2850429i32)) {
                    {
                        final __tmp__0 = _sr_2849967;
                        final __tmp__1 = _tr_2850123;
                        _tr_2850123 = __tmp__0;
                        _sr_2849967 = __tmp__1;
                    };
                    _gotoNext = 2850483i32;
                } else if (__value__ == (2850483i32)) {
                    if ((_tr_2850123 < (128 : stdgo.GoInt32) : Bool)) {
                        _gotoNext = 2850505i32;
                    } else {
                        _gotoNext = 2850758i32;
                    };
                } else if (__value__ == (2850505i32)) {
                    if (((((65 : stdgo.GoInt32) <= _sr_2849967 : Bool) && (_sr_2849967 <= (90 : stdgo.GoInt32) : Bool) : Bool) && (_tr_2850123 == ((_sr_2849967 + (97 : stdgo.GoInt32) : stdgo.GoInt32) - (65 : stdgo.GoInt32) : stdgo.GoInt32)) : Bool)) {
                        _gotoNext = 2850605i32;
                    } else {
                        _gotoNext = 2850628i32;
                    };
                } else if (__value__ == (2850605i32)) {
                    _i_2849973++;
                    _gotoNext = 2850892i32;
                } else if (__value__ == (2850628i32)) {
                    return false;
                    _gotoNext = 2850758i32;
                } else if (__value__ == (2850758i32)) {
                    _r_2850758 = stdgo._internal.unicode.Unicode_simplefold.simpleFold(_sr_2849967);
                    var __blank__ = 0i32;
                    _gotoNext = 2850788i32;
                } else if (__value__ == (2850788i32)) {
                    if (((_r_2850758 != _sr_2849967) && (_r_2850758 < _tr_2850123 : Bool) : Bool)) {
                        _gotoNext = 2850810i32;
                    } else {
                        _gotoNext = 2850847i32;
                    };
                } else if (__value__ == (2850810i32)) {
                    _r_2850758 = stdgo._internal.unicode.Unicode_simplefold.simpleFold(_r_2850758);
                    _gotoNext = 2850788i32;
                } else if (__value__ == (2850847i32)) {
                    if (_r_2850758 == (_tr_2850123)) {
                        _gotoNext = 2850858i32;
                    } else {
                        _gotoNext = 2850878i32;
                    };
                } else if (__value__ == (2850858i32)) {
                    _i_2849973++;
                    _gotoNext = 2850892i32;
                } else if (__value__ == (2850878i32)) {
                    return false;
                    _i_2849973++;
                    _gotoNext = 2850892i32;
                } else if (__value__ == (2850891i32)) {
                    _i_2849973 = 0i32;
                    _gotoNext = 2850892i32;
                } else if (__value__ == (2850892i32)) {
                    if (_i_2849973 < (_keys_2849960.length)) {
                        _gotoNext = 2849981i32;
                    } else {
                        _gotoNext = 2850965i32;
                    };
                } else if (__value__ == (2850965i32)) {
>>>>>>> 75a1cf92
                    return (_t.length) == ((0 : stdgo.GoInt));
                    _gotoNext = -1i32;
                };
            };
        };
        throw stdgo.Go.toInterface(("unreachable goto control flow" : stdgo.GoString));
    }<|MERGE_RESOLUTION|>--- conflicted
+++ resolved
@@ -1,18 +1,5 @@
 package stdgo._internal.strings;
 function equalFold(_s:stdgo.GoString, _t:stdgo.GoString):Bool {
-<<<<<<< HEAD
-        var _r_3054155:stdgo.GoInt32 = (0 : stdgo.GoInt32);
-        var _sr_3053920:stdgo.GoInt32 = (0 : stdgo.GoInt32);
-        var _i_3053926 = @:invalid_type null;
-        var _i_3053420:stdgo.GoInt = (0 : stdgo.GoInt);
-        var _tr_3054076:stdgo.GoInt32 = (0 : stdgo.GoInt32);
-        var _values_3053913 = (new stdgo.Slice<stdgo.GoInt32>(0, 0, ...[]).__setNumber32__() : stdgo.Slice<stdgo.GoInt32>);
-        var _keys_3053913 = (new stdgo.Slice<stdgo.GoInt>(0, 0, ...[]).__setNumber32__() : stdgo.Slice<stdgo.GoInt>);
-        var _tr_3053481:stdgo.GoUInt8 = (0 : stdgo.GoUInt8);
-        var _sr_3053468:stdgo.GoUInt8 = (0 : stdgo.GoUInt8);
-        var _r_3054711:stdgo.GoInt32 = (0 : stdgo.GoInt32);
-        var _size_3054158:stdgo.GoInt = (0 : stdgo.GoInt);
-=======
         var _i_2849467:stdgo.GoInt = (0 : stdgo.GoInt);
         var _r_2850758:stdgo.GoInt32 = (0 : stdgo.GoInt32);
         var _size_2850205:stdgo.GoInt = (0 : stdgo.GoInt);
@@ -24,204 +11,12 @@
         var _keys_2849960 = (new stdgo.Slice<stdgo.GoInt>(0, 0, ...[]).__setNumber32__() : stdgo.Slice<stdgo.GoInt>);
         var _i_2849973 = @:invalid_type null;
         var _tr_2849528:stdgo.GoUInt8 = (0 : stdgo.GoUInt8);
->>>>>>> 75a1cf92
         var _gotoNext = 0i32;
         var __blank__ = _gotoNext == ((0i32 : stdgo.GoInt));
         while (_gotoNext != ((-1i32 : stdgo.GoInt))) {
             {
                 final __value__ = _gotoNext;
                 if (__value__ == (0i32)) {
-<<<<<<< HEAD
-                    _i_3053420 = (0 : stdgo.GoInt);
-                    var __blank__ = 0i32;
-                    _gotoNext = 3053428i32;
-                } else if (__value__ == (3053428i32)) {
-                    if (((_i_3053420 < (_s.length) : Bool) && (_i_3053420 < (_t.length) : Bool) : Bool)) {
-                        _gotoNext = 3053464i32;
-                    } else {
-                        _gotoNext = 3053853i32;
-                    };
-                } else if (__value__ == (3053464i32)) {
-                    _sr_3053468 = _s[(_i_3053420 : stdgo.GoInt)];
-                    _tr_3053481 = _t[(_i_3053420 : stdgo.GoInt)];
-                    if (((_sr_3053468 | _tr_3053481 : stdgo.GoUInt8) >= (128 : stdgo.GoUInt8) : Bool)) {
-                        _gotoNext = 3053520i32;
-                    } else {
-                        _gotoNext = 3053564i32;
-                    };
-                } else if (__value__ == (3053520i32)) {
-                    _gotoNext = 3053878i32;
-                } else if (__value__ == (3053564i32)) {
-                    if (_tr_3053481 == (_sr_3053468)) {
-                        _gotoNext = 3053576i32;
-                    } else {
-                        _gotoNext = 3053641i32;
-                    };
-                } else if (__value__ == (3053576i32)) {
-                    _i_3053420++;
-                    _gotoNext = 3053428i32;
-                } else if (__value__ == (3053641i32)) {
-                    if ((_tr_3053481 < _sr_3053468 : Bool)) {
-                        _gotoNext = 3053652i32;
-                    } else {
-                        _gotoNext = 3053727i32;
-                    };
-                } else if (__value__ == (3053652i32)) {
-                    {
-                        final __tmp__0 = _sr_3053468;
-                        final __tmp__1 = _tr_3053481;
-                        _tr_3053481 = __tmp__0;
-                        _sr_3053468 = __tmp__1;
-                    };
-                    _gotoNext = 3053727i32;
-                } else if (__value__ == (3053727i32)) {
-                    if (((((65 : stdgo.GoUInt8) <= _sr_3053468 : Bool) && (_sr_3053468 <= (90 : stdgo.GoUInt8) : Bool) : Bool) && (_tr_3053481 == ((_sr_3053468 + (97 : stdgo.GoUInt8) : stdgo.GoUInt8) - (65 : stdgo.GoUInt8) : stdgo.GoUInt8)) : Bool)) {
-                        _gotoNext = 3053773i32;
-                    } else {
-                        _gotoNext = 3053793i32;
-                    };
-                } else if (__value__ == (3053773i32)) {
-                    _i_3053420++;
-                    _gotoNext = 3053428i32;
-                } else if (__value__ == (3053793i32)) {
-                    return false;
-                    _i_3053420++;
-                    _gotoNext = 3053428i32;
-                } else if (__value__ == (3053853i32)) {
-                    return (_s.length) == ((_t.length));
-                    _gotoNext = 3053878i32;
-                } else if (__value__ == (3053878i32)) {
-                    _s = (_s.__slice__(_i_3053420) : stdgo.GoString)?.__copy__();
-                    _t = (_t.__slice__(_i_3053420) : stdgo.GoString)?.__copy__();
-                    _keys_3053913 = (new stdgo.Slice<stdgo.GoInt>(0, 0, ...[]).__setNumber32__() : stdgo.Slice<stdgo.GoInt>);
-                    _values_3053913 = (new stdgo.Slice<stdgo.GoInt32>(0, 0, ...[]).__setNumber32__() : stdgo.Slice<stdgo.GoInt32>);
-                    for (_key => _value in _s) {
-                        _keys_3053913 = (_keys_3053913.__append__(_key));
-                        _values_3053913 = (_values_3053913.__append__(_value));
-                    };
-                    if ((0i32 : stdgo.GoInt) < (_keys_3053913.length)) {
-                        _gotoNext = 3054844i32;
-                    } else {
-                        _gotoNext = 3054918i32;
-                    };
-                } else if (__value__ == (3053934i32)) {
-                    _sr_3053920 = _values_3053913[@:invalid_index_invalid_type _i_3053926];
-                    var __blank__ = _keys_3053913[@:invalid_index_invalid_type _i_3053926];
-                    if ((_t.length) == ((0 : stdgo.GoInt))) {
-                        _gotoNext = 3054003i32;
-                    } else {
-                        _gotoNext = 3054072i32;
-                    };
-                } else if (__value__ == (3054003i32)) {
-                    return false;
-                    _gotoNext = 3054072i32;
-                } else if (__value__ == (3054072i32)) {
-                    if ((_t[(0 : stdgo.GoInt)] < (128 : stdgo.GoUInt8) : Bool)) {
-                        _gotoNext = 3054110i32;
-                    } else {
-                        _gotoNext = 3054150i32;
-                    };
-                } else if (__value__ == (3054110i32)) {
-                    {
-                        final __tmp__0 = (_t[(0 : stdgo.GoInt)] : stdgo.GoInt32);
-                        final __tmp__1 = (_t.__slice__((1 : stdgo.GoInt)) : stdgo.GoString)?.__copy__();
-                        _tr_3054076 = __tmp__0;
-                        _t = __tmp__1;
-                    };
-                    _gotoNext = 3054294i32;
-                } else if (__value__ == (3054150i32)) {
-                    _gotoNext = 3054150i32;
-                    {
-                        var __tmp__ = stdgo._internal.unicode.utf8.Utf8_decoderuneinstring.decodeRuneInString(_t?.__copy__());
-                        _r_3054155 = @:tmpset0 __tmp__._0;
-                        _size_3054158 = @:tmpset0 __tmp__._1;
-                    };
-                    {
-                        final __tmp__0 = _r_3054155;
-                        final __tmp__1 = (_t.__slice__(_size_3054158) : stdgo.GoString)?.__copy__();
-                        _tr_3054076 = __tmp__0;
-                        _t = __tmp__1;
-                    };
-                    var __blank__ = 0i32;
-                    _gotoNext = 3054294i32;
-                } else if (__value__ == (3054294i32)) {
-                    if (_tr_3054076 == (_sr_3053920)) {
-                        _gotoNext = 3054306i32;
-                    } else {
-                        _gotoNext = 3054371i32;
-                    };
-                } else if (__value__ == (3054306i32)) {
-                    _i_3053926++;
-                    _gotoNext = 3054845i32;
-                } else if (__value__ == (3054371i32)) {
-                    if ((_tr_3054076 < _sr_3053920 : Bool)) {
-                        _gotoNext = 3054382i32;
-                    } else {
-                        _gotoNext = 3054436i32;
-                    };
-                } else if (__value__ == (3054382i32)) {
-                    {
-                        final __tmp__0 = _sr_3053920;
-                        final __tmp__1 = _tr_3054076;
-                        _tr_3054076 = __tmp__0;
-                        _sr_3053920 = __tmp__1;
-                    };
-                    _gotoNext = 3054436i32;
-                } else if (__value__ == (3054436i32)) {
-                    if ((_tr_3054076 < (128 : stdgo.GoInt32) : Bool)) {
-                        _gotoNext = 3054458i32;
-                    } else {
-                        _gotoNext = 3054711i32;
-                    };
-                } else if (__value__ == (3054458i32)) {
-                    if (((((65 : stdgo.GoInt32) <= _sr_3053920 : Bool) && (_sr_3053920 <= (90 : stdgo.GoInt32) : Bool) : Bool) && (_tr_3054076 == ((_sr_3053920 + (97 : stdgo.GoInt32) : stdgo.GoInt32) - (65 : stdgo.GoInt32) : stdgo.GoInt32)) : Bool)) {
-                        _gotoNext = 3054558i32;
-                    } else {
-                        _gotoNext = 3054581i32;
-                    };
-                } else if (__value__ == (3054558i32)) {
-                    _i_3053926++;
-                    _gotoNext = 3054845i32;
-                } else if (__value__ == (3054581i32)) {
-                    return false;
-                    _gotoNext = 3054711i32;
-                } else if (__value__ == (3054711i32)) {
-                    _r_3054711 = stdgo._internal.unicode.Unicode_simplefold.simpleFold(_sr_3053920);
-                    var __blank__ = 0i32;
-                    _gotoNext = 3054741i32;
-                } else if (__value__ == (3054741i32)) {
-                    if (((_r_3054711 != _sr_3053920) && (_r_3054711 < _tr_3054076 : Bool) : Bool)) {
-                        _gotoNext = 3054763i32;
-                    } else {
-                        _gotoNext = 3054800i32;
-                    };
-                } else if (__value__ == (3054763i32)) {
-                    _r_3054711 = stdgo._internal.unicode.Unicode_simplefold.simpleFold(_r_3054711);
-                    _gotoNext = 3054741i32;
-                } else if (__value__ == (3054800i32)) {
-                    if (_r_3054711 == (_tr_3054076)) {
-                        _gotoNext = 3054811i32;
-                    } else {
-                        _gotoNext = 3054831i32;
-                    };
-                } else if (__value__ == (3054811i32)) {
-                    _i_3053926++;
-                    _gotoNext = 3054845i32;
-                } else if (__value__ == (3054831i32)) {
-                    return false;
-                    _i_3053926++;
-                    _gotoNext = 3054845i32;
-                } else if (__value__ == (3054844i32)) {
-                    _i_3053926 = 0i32;
-                    _gotoNext = 3054845i32;
-                } else if (__value__ == (3054845i32)) {
-                    if (_i_3053926 < (_keys_3053913.length)) {
-                        _gotoNext = 3053934i32;
-                    } else {
-                        _gotoNext = 3054918i32;
-                    };
-                } else if (__value__ == (3054918i32)) {
-=======
                     _i_2849467 = (0 : stdgo.GoInt);
                     var __blank__ = 0i32;
                     _gotoNext = 2849475i32;
@@ -411,7 +206,6 @@
                         _gotoNext = 2850965i32;
                     };
                 } else if (__value__ == (2850965i32)) {
->>>>>>> 75a1cf92
                     return (_t.length) == ((0 : stdgo.GoInt));
                     _gotoNext = -1i32;
                 };
