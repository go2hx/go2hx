--- conflicted
+++ resolved
@@ -1,18 +1,5 @@
 package stdgo._internal.strings;
 function equalFold(_s:stdgo.GoString, _t:stdgo.GoString):Bool {
-<<<<<<< HEAD
-        var _i_2849467:stdgo.GoInt = (0 : stdgo.GoInt);
-        var _r_2850758:stdgo.GoInt32 = (0 : stdgo.GoInt32);
-        var _size_2850205:stdgo.GoInt = (0 : stdgo.GoInt);
-        var _values_2849960 = (new stdgo.Slice<stdgo.GoInt32>(0, 0, ...[]).__setNumber32__() : stdgo.Slice<stdgo.GoInt32>);
-        var _sr_2849515:stdgo.GoUInt8 = (0 : stdgo.GoUInt8);
-        var _r_2850202:stdgo.GoInt32 = (0 : stdgo.GoInt32);
-        var _tr_2850123:stdgo.GoInt32 = (0 : stdgo.GoInt32);
-        var _sr_2849967:stdgo.GoInt32 = (0 : stdgo.GoInt32);
-        var _keys_2849960 = (new stdgo.Slice<stdgo.GoInt>(0, 0, ...[]).__setNumber32__() : stdgo.Slice<stdgo.GoInt>);
-        var _i_2849973 = @:invalid_type null;
-        var _tr_2849528:stdgo.GoUInt8 = (0 : stdgo.GoUInt8);
-=======
         var _r_2853141:stdgo.GoInt32 = (0 : stdgo.GoInt32);
         var _tr_2853062:stdgo.GoInt32 = (0 : stdgo.GoInt32);
         var _tr_2852467:stdgo.GoUInt8 = (0 : stdgo.GoUInt8);
@@ -24,204 +11,12 @@
         var _sr_2852906:stdgo.GoInt32 = (0 : stdgo.GoInt32);
         var _values_2852899 = (new stdgo.Slice<stdgo.GoInt32>(0, 0, ...[]).__setNumber32__() : stdgo.Slice<stdgo.GoInt32>);
         var _keys_2852899 = (new stdgo.Slice<stdgo.GoInt>(0, 0, ...[]).__setNumber32__() : stdgo.Slice<stdgo.GoInt>);
->>>>>>> 2dc985c5
         var _gotoNext = 0i32;
         var __blank__ = _gotoNext == ((0i32 : stdgo.GoInt));
         while (_gotoNext != ((-1i32 : stdgo.GoInt))) {
             {
                 final __value__ = _gotoNext;
                 if (__value__ == (0i32)) {
-<<<<<<< HEAD
-                    _i_2849467 = (0 : stdgo.GoInt);
-                    var __blank__ = 0i32;
-                    _gotoNext = 2849475i32;
-                } else if (__value__ == (2849475i32)) {
-                    if (((_i_2849467 < (_s.length) : Bool) && (_i_2849467 < (_t.length) : Bool) : Bool)) {
-                        _gotoNext = 2849511i32;
-                    } else {
-                        _gotoNext = 2849900i32;
-                    };
-                } else if (__value__ == (2849511i32)) {
-                    _sr_2849515 = _s[(_i_2849467 : stdgo.GoInt)];
-                    _tr_2849528 = _t[(_i_2849467 : stdgo.GoInt)];
-                    if (((_sr_2849515 | _tr_2849528 : stdgo.GoUInt8) >= (128 : stdgo.GoUInt8) : Bool)) {
-                        _gotoNext = 2849567i32;
-                    } else {
-                        _gotoNext = 2849611i32;
-                    };
-                } else if (__value__ == (2849567i32)) {
-                    _gotoNext = 2849925i32;
-                } else if (__value__ == (2849611i32)) {
-                    if (_tr_2849528 == (_sr_2849515)) {
-                        _gotoNext = 2849623i32;
-                    } else {
-                        _gotoNext = 2849688i32;
-                    };
-                } else if (__value__ == (2849623i32)) {
-                    _i_2849467++;
-                    _gotoNext = 2849475i32;
-                } else if (__value__ == (2849688i32)) {
-                    if ((_tr_2849528 < _sr_2849515 : Bool)) {
-                        _gotoNext = 2849699i32;
-                    } else {
-                        _gotoNext = 2849774i32;
-                    };
-                } else if (__value__ == (2849699i32)) {
-                    {
-                        final __tmp__0 = _sr_2849515;
-                        final __tmp__1 = _tr_2849528;
-                        _tr_2849528 = __tmp__0;
-                        _sr_2849515 = __tmp__1;
-                    };
-                    _gotoNext = 2849774i32;
-                } else if (__value__ == (2849774i32)) {
-                    if (((((65 : stdgo.GoUInt8) <= _sr_2849515 : Bool) && (_sr_2849515 <= (90 : stdgo.GoUInt8) : Bool) : Bool) && (_tr_2849528 == ((_sr_2849515 + (97 : stdgo.GoUInt8) : stdgo.GoUInt8) - (65 : stdgo.GoUInt8) : stdgo.GoUInt8)) : Bool)) {
-                        _gotoNext = 2849820i32;
-                    } else {
-                        _gotoNext = 2849840i32;
-                    };
-                } else if (__value__ == (2849820i32)) {
-                    _i_2849467++;
-                    _gotoNext = 2849475i32;
-                } else if (__value__ == (2849840i32)) {
-                    return false;
-                    _i_2849467++;
-                    _gotoNext = 2849475i32;
-                } else if (__value__ == (2849900i32)) {
-                    return (_s.length) == ((_t.length));
-                    _gotoNext = 2849925i32;
-                } else if (__value__ == (2849925i32)) {
-                    _s = (_s.__slice__(_i_2849467) : stdgo.GoString)?.__copy__();
-                    _t = (_t.__slice__(_i_2849467) : stdgo.GoString)?.__copy__();
-                    _keys_2849960 = (new stdgo.Slice<stdgo.GoInt>(0, 0, ...[]).__setNumber32__() : stdgo.Slice<stdgo.GoInt>);
-                    _values_2849960 = (new stdgo.Slice<stdgo.GoInt32>(0, 0, ...[]).__setNumber32__() : stdgo.Slice<stdgo.GoInt32>);
-                    for (_key => _value in _s) {
-                        _keys_2849960 = (_keys_2849960.__append__(_key));
-                        _values_2849960 = (_values_2849960.__append__(_value));
-                    };
-                    if ((0i32 : stdgo.GoInt) < (_keys_2849960.length)) {
-                        _gotoNext = 2850891i32;
-                    } else {
-                        _gotoNext = 2850965i32;
-                    };
-                } else if (__value__ == (2849981i32)) {
-                    _sr_2849967 = _values_2849960[@:invalid_index_invalid_type _i_2849973];
-                    var __blank__ = _keys_2849960[@:invalid_index_invalid_type _i_2849973];
-                    if ((_t.length) == ((0 : stdgo.GoInt))) {
-                        _gotoNext = 2850050i32;
-                    } else {
-                        _gotoNext = 2850119i32;
-                    };
-                } else if (__value__ == (2850050i32)) {
-                    return false;
-                    _gotoNext = 2850119i32;
-                } else if (__value__ == (2850119i32)) {
-                    if ((_t[(0 : stdgo.GoInt)] < (128 : stdgo.GoUInt8) : Bool)) {
-                        _gotoNext = 2850157i32;
-                    } else {
-                        _gotoNext = 2850197i32;
-                    };
-                } else if (__value__ == (2850157i32)) {
-                    {
-                        final __tmp__0 = (_t[(0 : stdgo.GoInt)] : stdgo.GoInt32);
-                        final __tmp__1 = (_t.__slice__((1 : stdgo.GoInt)) : stdgo.GoString)?.__copy__();
-                        _tr_2850123 = __tmp__0;
-                        _t = __tmp__1;
-                    };
-                    _gotoNext = 2850341i32;
-                } else if (__value__ == (2850197i32)) {
-                    _gotoNext = 2850197i32;
-                    {
-                        var __tmp__ = stdgo._internal.unicode.utf8.Utf8_decoderuneinstring.decodeRuneInString(_t?.__copy__());
-                        _r_2850202 = @:tmpset0 __tmp__._0;
-                        _size_2850205 = @:tmpset0 __tmp__._1;
-                    };
-                    {
-                        final __tmp__0 = _r_2850202;
-                        final __tmp__1 = (_t.__slice__(_size_2850205) : stdgo.GoString)?.__copy__();
-                        _tr_2850123 = __tmp__0;
-                        _t = __tmp__1;
-                    };
-                    var __blank__ = 0i32;
-                    _gotoNext = 2850341i32;
-                } else if (__value__ == (2850341i32)) {
-                    if (_tr_2850123 == (_sr_2849967)) {
-                        _gotoNext = 2850353i32;
-                    } else {
-                        _gotoNext = 2850418i32;
-                    };
-                } else if (__value__ == (2850353i32)) {
-                    _i_2849973++;
-                    _gotoNext = 2850892i32;
-                } else if (__value__ == (2850418i32)) {
-                    if ((_tr_2850123 < _sr_2849967 : Bool)) {
-                        _gotoNext = 2850429i32;
-                    } else {
-                        _gotoNext = 2850483i32;
-                    };
-                } else if (__value__ == (2850429i32)) {
-                    {
-                        final __tmp__0 = _sr_2849967;
-                        final __tmp__1 = _tr_2850123;
-                        _tr_2850123 = __tmp__0;
-                        _sr_2849967 = __tmp__1;
-                    };
-                    _gotoNext = 2850483i32;
-                } else if (__value__ == (2850483i32)) {
-                    if ((_tr_2850123 < (128 : stdgo.GoInt32) : Bool)) {
-                        _gotoNext = 2850505i32;
-                    } else {
-                        _gotoNext = 2850758i32;
-                    };
-                } else if (__value__ == (2850505i32)) {
-                    if (((((65 : stdgo.GoInt32) <= _sr_2849967 : Bool) && (_sr_2849967 <= (90 : stdgo.GoInt32) : Bool) : Bool) && (_tr_2850123 == ((_sr_2849967 + (97 : stdgo.GoInt32) : stdgo.GoInt32) - (65 : stdgo.GoInt32) : stdgo.GoInt32)) : Bool)) {
-                        _gotoNext = 2850605i32;
-                    } else {
-                        _gotoNext = 2850628i32;
-                    };
-                } else if (__value__ == (2850605i32)) {
-                    _i_2849973++;
-                    _gotoNext = 2850892i32;
-                } else if (__value__ == (2850628i32)) {
-                    return false;
-                    _gotoNext = 2850758i32;
-                } else if (__value__ == (2850758i32)) {
-                    _r_2850758 = stdgo._internal.unicode.Unicode_simplefold.simpleFold(_sr_2849967);
-                    var __blank__ = 0i32;
-                    _gotoNext = 2850788i32;
-                } else if (__value__ == (2850788i32)) {
-                    if (((_r_2850758 != _sr_2849967) && (_r_2850758 < _tr_2850123 : Bool) : Bool)) {
-                        _gotoNext = 2850810i32;
-                    } else {
-                        _gotoNext = 2850847i32;
-                    };
-                } else if (__value__ == (2850810i32)) {
-                    _r_2850758 = stdgo._internal.unicode.Unicode_simplefold.simpleFold(_r_2850758);
-                    _gotoNext = 2850788i32;
-                } else if (__value__ == (2850847i32)) {
-                    if (_r_2850758 == (_tr_2850123)) {
-                        _gotoNext = 2850858i32;
-                    } else {
-                        _gotoNext = 2850878i32;
-                    };
-                } else if (__value__ == (2850858i32)) {
-                    _i_2849973++;
-                    _gotoNext = 2850892i32;
-                } else if (__value__ == (2850878i32)) {
-                    return false;
-                    _i_2849973++;
-                    _gotoNext = 2850892i32;
-                } else if (__value__ == (2850891i32)) {
-                    _i_2849973 = 0i32;
-                    _gotoNext = 2850892i32;
-                } else if (__value__ == (2850892i32)) {
-                    if (_i_2849973 < (_keys_2849960.length)) {
-                        _gotoNext = 2849981i32;
-                    } else {
-                        _gotoNext = 2850965i32;
-                    };
-                } else if (__value__ == (2850965i32)) {
-=======
                     _i_2852406 = (0 : stdgo.GoInt);
                     var __blank__ = 0i32;
                     _gotoNext = 2852414i32;
@@ -411,7 +206,6 @@
                         _gotoNext = 2853904i32;
                     };
                 } else if (__value__ == (2853904i32)) {
->>>>>>> 2dc985c5
                     return (_t.length) == ((0 : stdgo.GoInt));
                     _gotoNext = -1i32;
                 };
