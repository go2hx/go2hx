package stdgo._internal.text.template.parse;
function _lexChar(_l:stdgo.Ref<stdgo._internal.text.template.parse.Parse_t_lexer.T_lexer>):stdgo._internal.text.template.parse.Parse_t_statefn.T_stateFn {
<<<<<<< HEAD
        var _r_3643687:stdgo.GoInt32 = (0 : stdgo.GoInt32);
=======
        var _r_3622025:stdgo.GoInt32 = (0 : stdgo.GoInt32);
>>>>>>> 97b0842d
        var loopBreak = false;
        var _gotoNext = 0i32;
        var __blank__ = _gotoNext == ((0i32 : stdgo.GoInt));
        while (_gotoNext != ((-1i32 : stdgo.GoInt))) {
            {
                final __value__ = _gotoNext;
                if (__value__ == (0i32)) {
<<<<<<< HEAD
                    _gotoNext = 3643635i32;
                } else if (__value__ == (3643635i32)) {
                    var __blank__ = 0i32;
                    loopBreak = false;
                    _gotoNext = 3643642i32;
                } else if (__value__ == (3643642i32)) {
                    if (!loopBreak) {
                        _gotoNext = 3643646i32;
                    } else {
                        _gotoNext = 3643863i32;
                    };
                } else if (__value__ == (3643646i32)) {
                    _gotoNext = 3643650i32;
                } else if (__value__ == (3643650i32)) {
                    {
                        final __value__ = @:check2r _l._next();
                        if (__value__ == ((92 : stdgo.GoInt32))) {
                            _gotoNext = 3643670i32;
                        } else if (__value__ == ((-1 : stdgo.GoInt32)) || __value__ == ((10 : stdgo.GoInt32))) {
                            _gotoNext = 3643758i32;
                        } else if (__value__ == ((39 : stdgo.GoInt32))) {
                            _gotoNext = 3643830i32;
                        } else {
                            _gotoNext = 3643642i32;
                        };
                    };
                } else if (__value__ == (3643670i32)) {
                    {
                        _r_3643687 = @:check2r _l._next();
                        if (((_r_3643687 != (-1 : stdgo.GoInt32)) && (_r_3643687 != (10 : stdgo.GoInt32)) : Bool)) {
                            _gotoNext = 3643724i32;
                        } else {
                            _gotoNext = 3643744i32;
                        };
                    };
                } else if (__value__ == (3643724i32)) {
                    _gotoNext = 3643642i32;
                } else if (__value__ == (3643744i32)) {
                    _gotoNext = 3643758i32;
                } else if (__value__ == (3643758i32)) {
                    return @:check2r _l._errorf(("unterminated character constant" : stdgo.GoString));
                    _gotoNext = 3643642i32;
                } else if (__value__ == (3643830i32)) {
                    loopBreak = true;
                    _gotoNext = 3643642i32;
                } else if (__value__ == (3643863i32)) {
=======
                    _gotoNext = 3621973i32;
                } else if (__value__ == (3621973i32)) {
                    var __blank__ = 0i32;
                    loopBreak = false;
                    _gotoNext = 3621980i32;
                } else if (__value__ == (3621980i32)) {
                    if (!loopBreak) {
                        _gotoNext = 3621984i32;
                    } else {
                        _gotoNext = 3622201i32;
                    };
                } else if (__value__ == (3621984i32)) {
                    _gotoNext = 3621988i32;
                } else if (__value__ == (3621988i32)) {
                    {
                        final __value__ = @:check2r _l._next();
                        if (__value__ == ((92 : stdgo.GoInt32))) {
                            _gotoNext = 3622008i32;
                        } else if (__value__ == ((-1 : stdgo.GoInt32)) || __value__ == ((10 : stdgo.GoInt32))) {
                            _gotoNext = 3622096i32;
                        } else if (__value__ == ((39 : stdgo.GoInt32))) {
                            _gotoNext = 3622168i32;
                        } else {
                            _gotoNext = 3621980i32;
                        };
                    };
                } else if (__value__ == (3622008i32)) {
                    {
                        _r_3622025 = @:check2r _l._next();
                        if (((_r_3622025 != (-1 : stdgo.GoInt32)) && (_r_3622025 != (10 : stdgo.GoInt32)) : Bool)) {
                            _gotoNext = 3622062i32;
                        } else {
                            _gotoNext = 3622082i32;
                        };
                    };
                } else if (__value__ == (3622062i32)) {
                    _gotoNext = 3621980i32;
                } else if (__value__ == (3622082i32)) {
                    _gotoNext = 3622096i32;
                } else if (__value__ == (3622096i32)) {
                    return @:check2r _l._errorf(("unterminated character constant" : stdgo.GoString));
                    _gotoNext = 3621980i32;
                } else if (__value__ == (3622168i32)) {
                    loopBreak = true;
                    _gotoNext = 3621980i32;
                } else if (__value__ == (3622201i32)) {
>>>>>>> 97b0842d
                    return @:check2r _l._emit((3 : stdgo._internal.text.template.parse.Parse_t_itemtype.T_itemType));
                    _gotoNext = -1i32;
                };
            };
        };
        throw stdgo.Go.toInterface(("unreachable goto control flow" : stdgo.GoString));
    }<|MERGE_RESOLUTION|>--- conflicted
+++ resolved
@@ -1,10 +1,6 @@
 package stdgo._internal.text.template.parse;
 function _lexChar(_l:stdgo.Ref<stdgo._internal.text.template.parse.Parse_t_lexer.T_lexer>):stdgo._internal.text.template.parse.Parse_t_statefn.T_stateFn {
-<<<<<<< HEAD
-        var _r_3643687:stdgo.GoInt32 = (0 : stdgo.GoInt32);
-=======
         var _r_3622025:stdgo.GoInt32 = (0 : stdgo.GoInt32);
->>>>>>> 97b0842d
         var loopBreak = false;
         var _gotoNext = 0i32;
         var __blank__ = _gotoNext == ((0i32 : stdgo.GoInt));
@@ -12,54 +8,6 @@
             {
                 final __value__ = _gotoNext;
                 if (__value__ == (0i32)) {
-<<<<<<< HEAD
-                    _gotoNext = 3643635i32;
-                } else if (__value__ == (3643635i32)) {
-                    var __blank__ = 0i32;
-                    loopBreak = false;
-                    _gotoNext = 3643642i32;
-                } else if (__value__ == (3643642i32)) {
-                    if (!loopBreak) {
-                        _gotoNext = 3643646i32;
-                    } else {
-                        _gotoNext = 3643863i32;
-                    };
-                } else if (__value__ == (3643646i32)) {
-                    _gotoNext = 3643650i32;
-                } else if (__value__ == (3643650i32)) {
-                    {
-                        final __value__ = @:check2r _l._next();
-                        if (__value__ == ((92 : stdgo.GoInt32))) {
-                            _gotoNext = 3643670i32;
-                        } else if (__value__ == ((-1 : stdgo.GoInt32)) || __value__ == ((10 : stdgo.GoInt32))) {
-                            _gotoNext = 3643758i32;
-                        } else if (__value__ == ((39 : stdgo.GoInt32))) {
-                            _gotoNext = 3643830i32;
-                        } else {
-                            _gotoNext = 3643642i32;
-                        };
-                    };
-                } else if (__value__ == (3643670i32)) {
-                    {
-                        _r_3643687 = @:check2r _l._next();
-                        if (((_r_3643687 != (-1 : stdgo.GoInt32)) && (_r_3643687 != (10 : stdgo.GoInt32)) : Bool)) {
-                            _gotoNext = 3643724i32;
-                        } else {
-                            _gotoNext = 3643744i32;
-                        };
-                    };
-                } else if (__value__ == (3643724i32)) {
-                    _gotoNext = 3643642i32;
-                } else if (__value__ == (3643744i32)) {
-                    _gotoNext = 3643758i32;
-                } else if (__value__ == (3643758i32)) {
-                    return @:check2r _l._errorf(("unterminated character constant" : stdgo.GoString));
-                    _gotoNext = 3643642i32;
-                } else if (__value__ == (3643830i32)) {
-                    loopBreak = true;
-                    _gotoNext = 3643642i32;
-                } else if (__value__ == (3643863i32)) {
-=======
                     _gotoNext = 3621973i32;
                 } else if (__value__ == (3621973i32)) {
                     var __blank__ = 0i32;
@@ -106,7 +54,6 @@
                     loopBreak = true;
                     _gotoNext = 3621980i32;
                 } else if (__value__ == (3622201i32)) {
->>>>>>> 97b0842d
                     return @:check2r _l._emit((3 : stdgo._internal.text.template.parse.Parse_t_itemtype.T_itemType));
                     _gotoNext = -1i32;
                 };
