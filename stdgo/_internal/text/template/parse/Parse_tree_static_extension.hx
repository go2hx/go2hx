--- conflicted
+++ resolved
@@ -392,130 +392,17 @@
     static public function _pipeline( _t:stdgo.Ref<stdgo._internal.text.template.parse.Parse_tree.Tree>, _context:stdgo.GoString, _end:stdgo._internal.text.template.parse.Parse_t_itemtype.T_itemType):stdgo.Ref<stdgo._internal.text.template.parse.Parse_pipenode.PipeNode> {
         @:recv var _t:stdgo.Ref<stdgo._internal.text.template.parse.Parse_tree.Tree> = _t;
         var _pipe = (null : stdgo.Ref<stdgo._internal.text.template.parse.Parse_pipenode.PipeNode>);
-<<<<<<< HEAD
-        var _token_3619331:stdgo._internal.text.template.parse.Parse_t_item.T_item = ({} : stdgo._internal.text.template.parse.Parse_t_item.T_item);
-        var _next_3618448:stdgo._internal.text.template.parse.Parse_t_item.T_item = ({} : stdgo._internal.text.template.parse.Parse_t_item.T_item);
-        var _tokenAfterVariable_3618415:stdgo._internal.text.template.parse.Parse_t_item.T_item = ({} : stdgo._internal.text.template.parse.Parse_t_item.T_item);
-        var _v_3618054:stdgo._internal.text.template.parse.Parse_t_item.T_item = ({} : stdgo._internal.text.template.parse.Parse_t_item.T_item);
-        var _token_3617924:stdgo._internal.text.template.parse.Parse_t_item.T_item = ({} : stdgo._internal.text.template.parse.Parse_t_item.T_item);
-=======
         var _token_3636409:stdgo._internal.text.template.parse.Parse_t_item.T_item = ({} : stdgo._internal.text.template.parse.Parse_t_item.T_item);
         var _token_3637816:stdgo._internal.text.template.parse.Parse_t_item.T_item = ({} : stdgo._internal.text.template.parse.Parse_t_item.T_item);
         var _next_3636933:stdgo._internal.text.template.parse.Parse_t_item.T_item = ({} : stdgo._internal.text.template.parse.Parse_t_item.T_item);
         var _tokenAfterVariable_3636900:stdgo._internal.text.template.parse.Parse_t_item.T_item = ({} : stdgo._internal.text.template.parse.Parse_t_item.T_item);
         var _v_3636539:stdgo._internal.text.template.parse.Parse_t_item.T_item = ({} : stdgo._internal.text.template.parse.Parse_t_item.T_item);
->>>>>>> 1598d646
         var _gotoNext = 0i32;
         var __blank__ = _gotoNext == ((0i32 : stdgo.GoInt));
         while (_gotoNext != ((-1i32 : stdgo.GoInt))) {
             {
                 final __value__ = _gotoNext;
                 if (__value__ == (0i32)) {
-<<<<<<< HEAD
-                    _token_3617924 = @:check2r _t._peekNonSpace()?.__copy__();
-                    _pipe = @:check2r _t._newPipeline(_token_3617924._pos, _token_3617924._line, (null : stdgo.Slice<stdgo.Ref<stdgo._internal.text.template.parse.Parse_variablenode.VariableNode>>));
-                    _gotoNext = 3618043i32;
-                } else if (__value__ == (3618043i32)) {
-                    {
-                        _v_3618054 = @:check2r _t._peekNonSpace()?.__copy__();
-                        if (_v_3618054._typ == ((21 : stdgo._internal.text.template.parse.Parse_t_itemtype.T_itemType))) {
-                            _gotoNext = 3618099i32;
-                        } else {
-                            _gotoNext = 3619316i32;
-                        };
-                    };
-                } else if (__value__ == (3618099i32)) {
-                    @:check2r _t._next();
-                    _tokenAfterVariable_3618415 = @:check2r _t._peek()?.__copy__();
-                    _next_3618448 = @:check2r _t._peekNonSpace()?.__copy__();
-                    _gotoNext = 3618475i32;
-                } else if (__value__ == (3618475i32)) {
-                    if (_next_3618448._typ == ((6 : stdgo._internal.text.template.parse.Parse_t_itemtype.T_itemType)) || _next_3618448._typ == ((7 : stdgo._internal.text.template.parse.Parse_t_itemtype.T_itemType))) {
-                        _gotoNext = 3618486i32;
-                    } else if (((_next_3618448._typ == (2 : stdgo._internal.text.template.parse.Parse_t_itemtype.T_itemType)) && (_next_3618448._val == ("," : stdgo.GoString)) : Bool)) {
-                        _gotoNext = 3618700i32;
-                    } else if (_tokenAfterVariable_3618415._typ == ((18 : stdgo._internal.text.template.parse.Parse_t_itemtype.T_itemType))) {
-                        _gotoNext = 3619203i32;
-                    } else {
-                        _gotoNext = 3619283i32;
-                    };
-                } else if (__value__ == (3618486i32)) {
-                    (@:checkr _pipe ?? throw "null pointer dereference").isAssign = _next_3618448._typ == ((6 : stdgo._internal.text.template.parse.Parse_t_itemtype.T_itemType));
-                    @:check2r _t._nextNonSpace();
-                    (@:checkr _pipe ?? throw "null pointer dereference").decl = ((@:checkr _pipe ?? throw "null pointer dereference").decl.__append__(@:check2r _t._newVariable(_v_3618054._pos, _v_3618054._val?.__copy__())));
-                    (@:checkr _t ?? throw "null pointer dereference")._vars = ((@:checkr _t ?? throw "null pointer dereference")._vars.__append__(_v_3618054._val?.__copy__()));
-                    _gotoNext = 3619316i32;
-                } else if (__value__ == (3618700i32)) {
-                    @:check2r _t._nextNonSpace();
-                    (@:checkr _pipe ?? throw "null pointer dereference").decl = ((@:checkr _pipe ?? throw "null pointer dereference").decl.__append__(@:check2r _t._newVariable(_v_3618054._pos, _v_3618054._val?.__copy__())));
-                    (@:checkr _t ?? throw "null pointer dereference")._vars = ((@:checkr _t ?? throw "null pointer dereference")._vars.__append__(_v_3618054._val?.__copy__()));
-                    if (((_context == ("range" : stdgo.GoString)) && (((@:checkr _pipe ?? throw "null pointer dereference").decl.length) < (2 : stdgo.GoInt) : Bool) : Bool)) {
-                        _gotoNext = 3618909i32;
-                    } else {
-                        _gotoNext = 3619152i32;
-                    };
-                } else if (__value__ == (3618909i32)) {
-                    _gotoNext = 3618915i32;
-                } else if (__value__ == (3618915i32)) {
-                    {
-                        final __value__ = @:check2r _t._peekNonSpace()._typ;
-                        if (__value__ == ((21 : stdgo._internal.text.template.parse.Parse_t_itemtype.T_itemType)) || __value__ == ((16 : stdgo._internal.text.template.parse.Parse_t_itemtype.T_itemType)) || __value__ == ((17 : stdgo._internal.text.template.parse.Parse_t_itemtype.T_itemType))) {
-                            _gotoNext = 3618949i32;
-                        } else {
-                            _gotoNext = 3619076i32;
-                        };
-                    };
-                } else if (__value__ == (3618949i32)) {
-                    _gotoNext = 3618043i32;
-                } else if (__value__ == (3619076i32)) {
-                    @:check2r _t._errorf(("range can only initialize variables" : stdgo.GoString));
-                    _gotoNext = 3619152i32;
-                } else if (__value__ == (3619152i32)) {
-                    @:check2r _t._errorf(("too many declarations in %s" : stdgo.GoString), stdgo.Go.toInterface(_context));
-                    _gotoNext = 3619316i32;
-                } else if (__value__ == (3619203i32)) {
-                    @:check2r _t._backup3(_v_3618054?.__copy__(), _tokenAfterVariable_3618415?.__copy__());
-                    _gotoNext = 3619316i32;
-                } else if (__value__ == (3619283i32)) {
-                    @:check2r _t._backup2(_v_3618054?.__copy__());
-                    _gotoNext = 3619316i32;
-                } else if (__value__ == (3619316i32)) {
-                    var __blank__ = 0i32;
-                    _gotoNext = 3619316i32;
-                    if (true) {
-                        _gotoNext = 3619320i32;
-                    } else {
-                        _gotoNext = 3619728i32;
-                    };
-                } else if (__value__ == (3619320i32)) {
-                    _gotoNext = 3619324i32;
-                } else if (__value__ == (3619324i32)) {
-                    {
-                        _token_3619331 = @:check2r _t._nextNonSpace()?.__copy__();
-                        {
-                            final __value__ = _token_3619331._typ;
-                            if (__value__ == (_end)) {
-                                _gotoNext = 3619372i32;
-                            } else if (__value__ == ((1 : stdgo._internal.text.template.parse.Parse_t_itemtype.T_itemType)) || __value__ == ((3 : stdgo._internal.text.template.parse.Parse_t_itemtype.T_itemType)) || __value__ == ((5 : stdgo._internal.text.template.parse.Parse_t_itemtype.T_itemType)) || __value__ == ((26 : stdgo._internal.text.template.parse.Parse_t_itemtype.T_itemType)) || __value__ == ((9 : stdgo._internal.text.template.parse.Parse_t_itemtype.T_itemType)) || __value__ == ((10 : stdgo._internal.text.template.parse.Parse_t_itemtype.T_itemType)) || __value__ == ((13 : stdgo._internal.text.template.parse.Parse_t_itemtype.T_itemType)) || __value__ == ((31 : stdgo._internal.text.template.parse.Parse_t_itemtype.T_itemType)) || __value__ == ((15 : stdgo._internal.text.template.parse.Parse_t_itemtype.T_itemType)) || __value__ == ((19 : stdgo._internal.text.template.parse.Parse_t_itemtype.T_itemType)) || __value__ == ((21 : stdgo._internal.text.template.parse.Parse_t_itemtype.T_itemType)) || __value__ == ((12 : stdgo._internal.text.template.parse.Parse_t_itemtype.T_itemType))) {
-                                _gotoNext = 3619474i32;
-                            } else {
-                                _gotoNext = 3619680i32;
-                            };
-                        };
-                    };
-                } else if (__value__ == (3619372i32)) {
-                    @:check2r _t._checkPipeline(_pipe, _context?.__copy__());
-                    return _pipe;
-                    _gotoNext = 3619316i32;
-                } else if (__value__ == (3619474i32)) {
-                    @:check2r _t._backup();
-                    @:check2r _pipe._append(@:check2r _t._command());
-                    _gotoNext = 3619316i32;
-                } else if (__value__ == (3619680i32)) {
-                    @:check2r _t._unexpected(_token_3619331?.__copy__(), _context?.__copy__());
-                    _gotoNext = 3619316i32;
-                } else if (__value__ == (3619728i32)) {
-=======
                     _token_3636409 = @:check2r _t._peekNonSpace()?.__copy__();
                     _pipe = @:check2r _t._newPipeline(_token_3636409._pos, _token_3636409._line, (null : stdgo.Slice<stdgo.Ref<stdgo._internal.text.template.parse.Parse_variablenode.VariableNode>>));
                     _gotoNext = 3636528i32;
@@ -619,7 +506,6 @@
                     @:check2r _t._unexpected(_token_3637816?.__copy__(), _context?.__copy__());
                     _gotoNext = 3637801i32;
                 } else if (__value__ == (3638213i32)) {
->>>>>>> 1598d646
                     _gotoNext = -1i32;
                 };
             };
