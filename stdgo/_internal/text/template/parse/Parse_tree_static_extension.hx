--- conflicted
+++ resolved
@@ -392,19 +392,11 @@
     static public function _pipeline( _t:stdgo.Ref<stdgo._internal.text.template.parse.Parse_tree.Tree>, _context:stdgo.GoString, _end:stdgo._internal.text.template.parse.Parse_t_itemtype.T_itemType):stdgo.Ref<stdgo._internal.text.template.parse.Parse_pipenode.PipeNode> {
         @:recv var _t:stdgo.Ref<stdgo._internal.text.template.parse.Parse_tree.Tree> = _t;
         var _pipe = (null : stdgo.Ref<stdgo._internal.text.template.parse.Parse_pipenode.PipeNode>);
-<<<<<<< HEAD
-        var _token_3619331:stdgo._internal.text.template.parse.Parse_t_item.T_item = ({} : stdgo._internal.text.template.parse.Parse_t_item.T_item);
-        var _next_3618448:stdgo._internal.text.template.parse.Parse_t_item.T_item = ({} : stdgo._internal.text.template.parse.Parse_t_item.T_item);
-        var _tokenAfterVariable_3618415:stdgo._internal.text.template.parse.Parse_t_item.T_item = ({} : stdgo._internal.text.template.parse.Parse_t_item.T_item);
-        var _v_3618054:stdgo._internal.text.template.parse.Parse_t_item.T_item = ({} : stdgo._internal.text.template.parse.Parse_t_item.T_item);
-        var _token_3617924:stdgo._internal.text.template.parse.Parse_t_item.T_item = ({} : stdgo._internal.text.template.parse.Parse_t_item.T_item);
-=======
         var _token_3662641:stdgo._internal.text.template.parse.Parse_t_item.T_item = ({} : stdgo._internal.text.template.parse.Parse_t_item.T_item);
         var _next_3661758:stdgo._internal.text.template.parse.Parse_t_item.T_item = ({} : stdgo._internal.text.template.parse.Parse_t_item.T_item);
         var _tokenAfterVariable_3661725:stdgo._internal.text.template.parse.Parse_t_item.T_item = ({} : stdgo._internal.text.template.parse.Parse_t_item.T_item);
         var _v_3661364:stdgo._internal.text.template.parse.Parse_t_item.T_item = ({} : stdgo._internal.text.template.parse.Parse_t_item.T_item);
         var _token_3661234:stdgo._internal.text.template.parse.Parse_t_item.T_item = ({} : stdgo._internal.text.template.parse.Parse_t_item.T_item);
->>>>>>> 97b0842d
         var _gotoNext = 0i32;
         var __blank__ = _gotoNext == ((0i32 : stdgo.GoInt));
         while (_gotoNext != ((-1i32 : stdgo.GoInt))) {
