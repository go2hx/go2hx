--- conflicted
+++ resolved
@@ -6,14 +6,6 @@
       |
       | Missing return: Bool
 
-<<<<<<< HEAD
-[ERROR] ./stdgo/_internal/go/types/Types_checker_static_extension.hx:1858: character 39
 
- 1858 |         var _keys_6490414:stdgo.Slice<#NULL_TYPE> = (new stdgo.Slice<#NULL_TYPE>(0, 0, ...[]) : stdgo.Slice<#NULL_TYPE>);
-=======
-[ERROR] ./stdgo/_internal/go/types/Types_checker_static_extension.hx:1857: character 39
-
- 1857 |         var _keys_6229925:stdgo.Slice<#NULL_TYPE> = (new stdgo.Slice<#NULL_TYPE>(0, 0, ...[]) : stdgo.Slice<#NULL_TYPE>);
->>>>>>> 2d7804a1
       |                                       ^
       | Invalid character '#'
