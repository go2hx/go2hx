[ERROR] ./stdgo/_internal/go/types/Types_checker_static_extension.hx:1857: character 39

<<<<<<< HEAD
 1860 |         var _keys_6355760:stdgo.Slice<#NULL_TYPE> = (new stdgo.Slice<#NULL_TYPE>(0, 0, ...[]) : stdgo.Slice<#NULL_TYPE>);
=======
 1857 |         var _keys_6160802:stdgo.Slice<#NULL_TYPE> = (new stdgo.Slice<#NULL_TYPE>(0, 0, ...[]) : stdgo.Slice<#NULL_TYPE>);
>>>>>>> 5c6bc43f
      |                                       ^
      | Invalid character '#'
<|MERGE_RESOLUTION|>--- conflicted
+++ resolved
@@ -1,9 +1,5 @@
 [ERROR] ./stdgo/_internal/go/types/Types_checker_static_extension.hx:1857: character 39
 
-<<<<<<< HEAD
- 1860 |         var _keys_6355760:stdgo.Slice<#NULL_TYPE> = (new stdgo.Slice<#NULL_TYPE>(0, 0, ...[]) : stdgo.Slice<#NULL_TYPE>);
-=======
  1857 |         var _keys_6160802:stdgo.Slice<#NULL_TYPE> = (new stdgo.Slice<#NULL_TYPE>(0, 0, ...[]) : stdgo.Slice<#NULL_TYPE>);
->>>>>>> 5c6bc43f
       |                                       ^
       | Invalid character '#'
