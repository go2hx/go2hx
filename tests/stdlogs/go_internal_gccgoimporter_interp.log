<<<<<<< HEAD
[ERROR] ./stdgo/_internal/go/types/Types_named_static_extension.hx:167: character 39

 167 |         var _keys_6419007:stdgo.Slice<#NULL_TYPE> = (new stdgo.Slice<#NULL_TYPE>(0, 0, ...[]) : stdgo.Slice<#NULL_TYPE>);
=======
[ERROR] ./stdgo/_internal/go/types/Types_named_static_extension.hx:179: character 39

 179 |         var _keys_6790012:stdgo.Slice<#NULL_TYPE> = (new stdgo.Slice<#NULL_TYPE>(0, 0, ...[]) : stdgo.Slice<#NULL_TYPE>);
>>>>>>> 75a1cf92
     |                                       ^
     | Invalid character '#'
<|MERGE_RESOLUTION|>--- conflicted
+++ resolved
@@ -1,11 +1,5 @@
-<<<<<<< HEAD
-[ERROR] ./stdgo/_internal/go/types/Types_named_static_extension.hx:167: character 39
-
- 167 |         var _keys_6419007:stdgo.Slice<#NULL_TYPE> = (new stdgo.Slice<#NULL_TYPE>(0, 0, ...[]) : stdgo.Slice<#NULL_TYPE>);
-=======
 [ERROR] ./stdgo/_internal/go/types/Types_named_static_extension.hx:179: character 39
 
  179 |         var _keys_6790012:stdgo.Slice<#NULL_TYPE> = (new stdgo.Slice<#NULL_TYPE>(0, 0, ...[]) : stdgo.Slice<#NULL_TYPE>);
->>>>>>> 75a1cf92
      |                                       ^
      | Invalid character '#'
