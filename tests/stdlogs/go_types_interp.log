[ERROR] ./stdgo/_internal/go/types/Types_named_static_extension.hx:178: character 39

<<<<<<< HEAD
 181 |         var _keys_6374704:stdgo.Slice<#NULL_TYPE> = (new stdgo.Slice<#NULL_TYPE>(0, 0, ...[]) : stdgo.Slice<#NULL_TYPE>);
=======
 178 |         var _keys_6175682:stdgo.Slice<#NULL_TYPE> = (new stdgo.Slice<#NULL_TYPE>(0, 0, ...[]) : stdgo.Slice<#NULL_TYPE>);
>>>>>>> 97b0842d
     |                                       ^
     | Invalid character '#'
<|MERGE_RESOLUTION|>--- conflicted
+++ resolved
@@ -1,9 +1,5 @@
 [ERROR] ./stdgo/_internal/go/types/Types_named_static_extension.hx:178: character 39
 
-<<<<<<< HEAD
- 181 |         var _keys_6374704:stdgo.Slice<#NULL_TYPE> = (new stdgo.Slice<#NULL_TYPE>(0, 0, ...[]) : stdgo.Slice<#NULL_TYPE>);
-=======
  178 |         var _keys_6175682:stdgo.Slice<#NULL_TYPE> = (new stdgo.Slice<#NULL_TYPE>(0, 0, ...[]) : stdgo.Slice<#NULL_TYPE>);
->>>>>>> 97b0842d
      |                                       ^
      | Invalid character '#'
