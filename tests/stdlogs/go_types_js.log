<<<<<<< HEAD
[ERROR] ./stdgo/_internal/go/types/Types_named_static_extension.hx:175: character 39

 175 |         var _keys_6685232:stdgo.Slice<#NULL_TYPE> = (new stdgo.Slice<#NULL_TYPE>(0, 0, ...[]) : stdgo.Slice<#NULL_TYPE>);
=======
[ERROR] ./stdgo/_internal/go/types/Types_named_static_extension.hx:173: character 39

 173 |         var _keys_6512393:stdgo.Slice<#NULL_TYPE> = (new stdgo.Slice<#NULL_TYPE>(0, 0, ...[]) : stdgo.Slice<#NULL_TYPE>);
>>>>>>> 2dc985c5
     |                                       ^
     | Invalid character '#'
<|MERGE_RESOLUTION|>--- conflicted
+++ resolved
@@ -1,11 +1,5 @@
-<<<<<<< HEAD
-[ERROR] ./stdgo/_internal/go/types/Types_named_static_extension.hx:175: character 39
-
- 175 |         var _keys_6685232:stdgo.Slice<#NULL_TYPE> = (new stdgo.Slice<#NULL_TYPE>(0, 0, ...[]) : stdgo.Slice<#NULL_TYPE>);
-=======
 [ERROR] ./stdgo/_internal/go/types/Types_named_static_extension.hx:173: character 39
 
  173 |         var _keys_6512393:stdgo.Slice<#NULL_TYPE> = (new stdgo.Slice<#NULL_TYPE>(0, 0, ...[]) : stdgo.Slice<#NULL_TYPE>);
->>>>>>> 2dc985c5
      |                                       ^
      | Invalid character '#'
