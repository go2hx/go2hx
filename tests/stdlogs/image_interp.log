--- conflicted
+++ resolved
@@ -1,71 +1,2 @@
 [30;41m ERROR [0m ./_internal/image_test/Image_test_testDecode.hx:70: characters 21-63
 
-<<<<<<< HEAD
-  70 | [2m                    [0m[1m_internal.image_test.Image_test__i_5256254[0m[2m._i_5256254++;[0m
-     |                     [31m^^^^^^^^^^^^^^^^^^^^^^^^^^^^^^^^^^^^^^^^^^[0m
-     | Type not found : _internal.image_test.Image_test__i_5256254
-
-[30;41m ERROR [0m ./_internal/image_test/Image_test_testDecode.hx:89: characters 21-63
-
-  89 | [2m                    [0m[1m_internal.image_test.Image_test__i_5256254[0m[2m._i_5256254++;[0m
-     |                     [31m^^^^^^^^^^^^^^^^^^^^^^^^^^^^^^^^^^^^^^^^^^[0m
-     | Type not found : _internal.image_test.Image_test__i_5256254
-
-[30;41m ERROR [0m ./_internal/image_test/Image_test_testDecode.hx:100: characters 21-63
-
- 100 | [2m                    [0m[1m_internal.image_test.Image_test__i_5256254[0m[2m._i_5256254++;[0m
-     |                     [31m^^^^^^^^^^^^^^^^^^^^^^^^^^^^^^^^^^^^^^^^^^[0m
-     | Type not found : _internal.image_test.Image_test__i_5256254
-
-[30;41m ERROR [0m ./_internal/image_test/Image_test_testDecode.hx:133: characters 21-63
-
- 133 | [2m                    [0m[1m_internal.image_test.Image_test__i_5256254[0m[2m._i_5256254++;[0m
-     |                     [31m^^^^^^^^^^^^^^^^^^^^^^^^^^^^^^^^^^^^^^^^^^[0m
-     | Type not found : _internal.image_test.Image_test__i_5256254
-
-[30;41m ERROR [0m ./_internal/image_test/Image_test_testDecode.hx:157: characters 21-63
-
- 157 | [2m                    [0m[1m_internal.image_test.Image_test__i_5256254[0m[2m._i_5256254++;[0m
-     |                     [31m^^^^^^^^^^^^^^^^^^^^^^^^^^^^^^^^^^^^^^^^^^[0m
-     | Type not found : _internal.image_test.Image_test__i_5256254
-
-[30;41m ERROR [0m ./_internal/image_test/Image_test_testDecode.hx:167: characters 21-63
-
- 167 | [2m                    [0m[1m_internal.image_test.Image_test__i_5256254[0m[2m._i_5256254++;[0m
-     |                     [31m^^^^^^^^^^^^^^^^^^^^^^^^^^^^^^^^^^^^^^^^^^[0m
-     | Type not found : _internal.image_test.Image_test__i_5256254
-=======
-  70 | [2m                    [0m[1m_internal.image_test.Image_test__i_5378918[0m[2m._i_5378918++;[0m
-     |                     [31m^^^^^^^^^^^^^^^^^^^^^^^^^^^^^^^^^^^^^^^^^^[0m
-     | Type not found : _internal.image_test.Image_test__i_5378918
-
-[30;41m ERROR [0m ./_internal/image_test/Image_test_testDecode.hx:89: characters 21-63
-
-  89 | [2m                    [0m[1m_internal.image_test.Image_test__i_5378918[0m[2m._i_5378918++;[0m
-     |                     [31m^^^^^^^^^^^^^^^^^^^^^^^^^^^^^^^^^^^^^^^^^^[0m
-     | Type not found : _internal.image_test.Image_test__i_5378918
-
-[30;41m ERROR [0m ./_internal/image_test/Image_test_testDecode.hx:100: characters 21-63
-
- 100 | [2m                    [0m[1m_internal.image_test.Image_test__i_5378918[0m[2m._i_5378918++;[0m
-     |                     [31m^^^^^^^^^^^^^^^^^^^^^^^^^^^^^^^^^^^^^^^^^^[0m
-     | Type not found : _internal.image_test.Image_test__i_5378918
-
-[30;41m ERROR [0m ./_internal/image_test/Image_test_testDecode.hx:133: characters 21-63
-
- 133 | [2m                    [0m[1m_internal.image_test.Image_test__i_5378918[0m[2m._i_5378918++;[0m
-     |                     [31m^^^^^^^^^^^^^^^^^^^^^^^^^^^^^^^^^^^^^^^^^^[0m
-     | Type not found : _internal.image_test.Image_test__i_5378918
-
-[30;41m ERROR [0m ./_internal/image_test/Image_test_testDecode.hx:157: characters 21-63
-
- 157 | [2m                    [0m[1m_internal.image_test.Image_test__i_5378918[0m[2m._i_5378918++;[0m
-     |                     [31m^^^^^^^^^^^^^^^^^^^^^^^^^^^^^^^^^^^^^^^^^^[0m
-     | Type not found : _internal.image_test.Image_test__i_5378918
-
-[30;41m ERROR [0m ./_internal/image_test/Image_test_testDecode.hx:167: characters 21-63
-
- 167 | [2m                    [0m[1m_internal.image_test.Image_test__i_5378918[0m[2m._i_5378918++;[0m
-     |                     [31m^^^^^^^^^^^^^^^^^^^^^^^^^^^^^^^^^^^^^^^^^^[0m
-     | Type not found : _internal.image_test.Image_test__i_5378918
->>>>>>> 9d2f1a1e
