--- conflicted
+++ resolved
@@ -1,71 +1,3 @@
 [ERROR] ./_internal/image_test/Image_test_testdecode.hx:70: characters 21-63
 
-<<<<<<< HEAD
-  70 |                     _internal.image_test.Image_test__i_5378918._i_5378918++;
-     |                     ^^^^^^^^^^^^^^^^^^^^^^^^^^^^^^^^^^^^^^^^^^
-     | Type not found : _internal.image_test.Image_test__i_5378918
 
-[ERROR] ./_internal/image_test/Image_test_testdecode.hx:89: characters 21-63
-
-  89 |                     _internal.image_test.Image_test__i_5378918._i_5378918++;
-     |                     ^^^^^^^^^^^^^^^^^^^^^^^^^^^^^^^^^^^^^^^^^^
-     | Type not found : _internal.image_test.Image_test__i_5378918
-
-[ERROR] ./_internal/image_test/Image_test_testdecode.hx:100: characters 21-63
-
- 100 |                     _internal.image_test.Image_test__i_5378918._i_5378918++;
-     |                     ^^^^^^^^^^^^^^^^^^^^^^^^^^^^^^^^^^^^^^^^^^
-     | Type not found : _internal.image_test.Image_test__i_5378918
-
-[ERROR] ./_internal/image_test/Image_test_testdecode.hx:133: characters 21-63
-
- 133 |                     _internal.image_test.Image_test__i_5378918._i_5378918++;
-     |                     ^^^^^^^^^^^^^^^^^^^^^^^^^^^^^^^^^^^^^^^^^^
-     | Type not found : _internal.image_test.Image_test__i_5378918
-
-[ERROR] ./_internal/image_test/Image_test_testdecode.hx:157: characters 21-63
-
- 157 |                     _internal.image_test.Image_test__i_5378918._i_5378918++;
-     |                     ^^^^^^^^^^^^^^^^^^^^^^^^^^^^^^^^^^^^^^^^^^
-     | Type not found : _internal.image_test.Image_test__i_5378918
-
-[ERROR] ./_internal/image_test/Image_test_testdecode.hx:167: characters 21-63
-
- 167 |                     _internal.image_test.Image_test__i_5378918._i_5378918++;
-     |                     ^^^^^^^^^^^^^^^^^^^^^^^^^^^^^^^^^^^^^^^^^^
-     | Type not found : _internal.image_test.Image_test__i_5378918
-=======
-  70 |                     _internal.image_test.Image_test__i_5381559._i_5381559++;
-     |                     ^^^^^^^^^^^^^^^^^^^^^^^^^^^^^^^^^^^^^^^^^^
-     | Type not found : _internal.image_test.Image_test__i_5381559
-
-[ERROR] ./_internal/image_test/Image_test_testdecode.hx:89: characters 21-63
-
-  89 |                     _internal.image_test.Image_test__i_5381559._i_5381559++;
-     |                     ^^^^^^^^^^^^^^^^^^^^^^^^^^^^^^^^^^^^^^^^^^
-     | Type not found : _internal.image_test.Image_test__i_5381559
-
-[ERROR] ./_internal/image_test/Image_test_testdecode.hx:100: characters 21-63
-
- 100 |                     _internal.image_test.Image_test__i_5381559._i_5381559++;
-     |                     ^^^^^^^^^^^^^^^^^^^^^^^^^^^^^^^^^^^^^^^^^^
-     | Type not found : _internal.image_test.Image_test__i_5381559
-
-[ERROR] ./_internal/image_test/Image_test_testdecode.hx:133: characters 21-63
-
- 133 |                     _internal.image_test.Image_test__i_5381559._i_5381559++;
-     |                     ^^^^^^^^^^^^^^^^^^^^^^^^^^^^^^^^^^^^^^^^^^
-     | Type not found : _internal.image_test.Image_test__i_5381559
-
-[ERROR] ./_internal/image_test/Image_test_testdecode.hx:157: characters 21-63
-
- 157 |                     _internal.image_test.Image_test__i_5381559._i_5381559++;
-     |                     ^^^^^^^^^^^^^^^^^^^^^^^^^^^^^^^^^^^^^^^^^^
-     | Type not found : _internal.image_test.Image_test__i_5381559
-
-[ERROR] ./_internal/image_test/Image_test_testdecode.hx:167: characters 21-63
-
- 167 |                     _internal.image_test.Image_test__i_5381559._i_5381559++;
-     |                     ^^^^^^^^^^^^^^^^^^^^^^^^^^^^^^^^^^^^^^^^^^
-     | Type not found : _internal.image_test.Image_test__i_5381559
->>>>>>> 2d7804a1
