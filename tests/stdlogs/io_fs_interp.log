--- conflicted
+++ resolved
@@ -65,11 +65,7 @@
 
  8 |                         var entries = sys.FileSystem.readDirectory(path);
    |                                       ^^^^^^^^^^^^^^^^^^^^^^^^^^^^^^^^^^
-<<<<<<< HEAD
-   | Uncaught exception 9blgozakqm/a/bad: Permission denied
-=======
    | Uncaught exception 0sbe1jhhrz/a/bad: Permission denied
->>>>>>> 2dc985c5
 
     11 |                                 deleteRecursively(path + '/' + entry);
        |                                 ^^^^^^^^^^^^^^^^^^^^^^^^^^^^^^^^^^^^^
