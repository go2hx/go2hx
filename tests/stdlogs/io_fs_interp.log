--- conflicted
+++ resolved
@@ -65,11 +65,7 @@
 
  8 |                         var entries = sys.FileSystem.readDirectory(path);
    |                                       ^^^^^^^^^^^^^^^^^^^^^^^^^^^^^^^^^^
-<<<<<<< HEAD
-   | Uncaught exception f8emwfz1z9/a/bad: Permission denied
-=======
-   | Uncaught exception vsccogpbvp/a/bad: Permission denied
->>>>>>> 2d7804a1
+
 
     11 |                                 deleteRecursively(path + '/' + entry);
        |                                 ^^^^^^^^^^^^^^^^^^^^^^^^^^^^^^^^^^^^^
