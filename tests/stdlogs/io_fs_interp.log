--- conflicted
+++ resolved
@@ -65,11 +65,7 @@
 
  8 |                         var entries = sys.FileSystem.readDirectory(path);
    |                                       ^^^^^^^^^^^^^^^^^^^^^^^^^^^^^^^^^^
-<<<<<<< HEAD
-   | Uncaught exception rgmm970eb0/a/bad: Permission denied
-=======
    | Uncaught exception b63k5uusew/a/bad: Permission denied
->>>>>>> 97b0842d
 
     11 |                                 deleteRecursively(path + '/' + entry);
        |                                 ^^^^^^^^^^^^^^^^^^^^^^^^^^^^^^^^^^^^^
