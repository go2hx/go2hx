=== RUN  TestFormatFileInfo

-- PASS: TestFormatFileInfo

=== RUN  TestFormatDirEntry

-- PASS: TestFormatDirEntry

=== RUN  TestValidPath

-- PASS: TestValidPath

=== RUN  TestGlob
Exception: : No such file or directory
Called from stdgo._internal.testing.M_static_extension.run (./stdgo/_internal/testing/Testing_m_static_extension.hx line 34 column 17)
Called from _internal.io.fs_test._Fs_test_testglob.Fs_test_testglob_Fields_.testGlob (./_internal/io/fs_test/Fs_test_testglob.hx line 13 column 27)
Called from stdgo._internal.io.fs._Fs_glob.Fs_glob_Fields_.glob (./stdgo/_internal/io/fs/Fs_glob.hx line 5 column 93)
Called from stdgo._internal.io.fs._Fs__globwithlimit.Fs__globwithlimit_Fields_._globWithLimit (./stdgo/_internal/io/fs/Fs__globwithlimit.hx line 65 column 97)
Called from stdgo._internal.io.fs._Fs__glob.Fs__glob_Fields_._glob (./stdgo/_internal/io/fs/Fs__glob.hx line 5 column 23)
Called from stdgo._internal.io.fs._Fs_readdir.Fs_readdir_Fields_.readDir (./stdgo/_internal/io/fs/Fs_readdir.hx line 100 column 21)

-- FAIL: TestGlob

=== RUN  TestGlobError

-- PASS: TestGlobError

=== RUN  TestCVE202230630
-- SKIP: testCVE202230630

-- PASS: TestCVE202230630

=== RUN  TestGlobMethod

-- PASS: TestGlobMethod

=== RUN  TestReadDir

-- PASS: TestReadDir

=== RUN  TestFileInfoToDirEntry

-- PASS: TestFileInfoToDirEntry

=== RUN  TestReadFile

-- PASS: TestReadFile

=== RUN  TestStat

-- PASS: TestStat

=== RUN  TestSub

-- PASS: TestSub

=== RUN  TestWalkDir

-- PASS: TestWalkDir

=== RUN  TestIssue51617
chmod: invalid mode: ‘448’
Try 'chmod --help' for more information.
[ERROR] ./stdgo/_internal/os/Os_removeall.hx:8: characters 39-73

 8 |                         var entries = sys.FileSystem.readDirectory(path);
   |                                       ^^^^^^^^^^^^^^^^^^^^^^^^^^^^^^^^^^
<<<<<<< HEAD

=======
   | Uncaught exception q095xoysdf/a/bad: Permission denied
>>>>>>> 1598d646

    11 |                                 deleteRecursively(path + '/' + entry);
       |                                 ^^^^^^^^^^^^^^^^^^^^^^^^^^^^^^^^^^^^^
       | Called from here

       | Called from here

    23 |         deleteRecursively(_path);
       |                           ^^^^^
       | Called from here

    ->  ./stdgo/_internal/testing/Testing_t_common_static_extension.hx:21: characters 17-71

    21 |                 stdgo._internal.os.Os_removeall.removeAll(_c._tempDir);
       |                 ^^^^^^^^^^^^^^^^^^^^^^^^^^^^^^^^^^^^^^^^^^^^^^^^^^^^^^
       | Called from here

    ->  ./stdgo/_internal/testing/Testing_m_static_extension.hx:45: characters 17-20

    45 |                 f();
       |                 ^^^
       | Called from here

    ->  ./_internal/io/fs_dot_test/Fs_dot_test.hx:7: characters 50-58

     7 |         #if (sys || hxnodejs) Sys.exit(@:check2r _m.run()) #else null #end;
       |                                                  ^^^^^^^^
       | Called from here

got directories [.], want [. a a/bad a/next]<|MERGE_RESOLUTION|>--- conflicted
+++ resolved
@@ -65,11 +65,7 @@
 
  8 |                         var entries = sys.FileSystem.readDirectory(path);
    |                                       ^^^^^^^^^^^^^^^^^^^^^^^^^^^^^^^^^^
-<<<<<<< HEAD
-
-=======
    | Uncaught exception q095xoysdf/a/bad: Permission denied
->>>>>>> 1598d646
 
     11 |                                 deleteRecursively(path + '/' + entry);
        |                                 ^^^^^^^^^^^^^^^^^^^^^^^^^^^^^^^^^^^^^
