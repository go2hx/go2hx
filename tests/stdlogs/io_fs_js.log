=== RUN  TestFormatFileInfo

-- PASS: TestFormatFileInfo

=== RUN  TestFormatDirEntry

-- PASS: TestFormatDirEntry

=== RUN  TestValidPath

-- PASS: TestValidPath

=== RUN  TestGlob
Exception: ENOENT: no such file or directory, scandir ''
Called from .stdgo__$internal_io_fs_Fs_$readdir_readDir (/home/runner/work/go2hx/go2hx/golibs/std_fs.js line 24670 column 25)
Called from .stdgo__$internal_io_fs_Fs_$_$glob__glob (/home/runner/work/go2hx/go2hx/golibs/std_fs.js line 24405 column 16)
Called from .stdgo__$internal_io_fs_Fs_$_$globwithlimit__globWithLimit (/home/runner/work/go2hx/go2hx/golibs/std_fs.js line 21343 column 17)
Called from .stdgo__$internal_io_fs_Fs_$glob_glob (/home/runner/work/go2hx/go2hx/golibs/std_fs.js line 21228 column 16)
Called from module at stdgo__$internal_testing_InternalTest._$internal_io_fs_$test_Fs_$test_$testglob_testGlob [as f] (/home/runner/work/go2hx/go2hx/golibs/std_fs.js:21192:17)
Called from stdgo__$internal_testing_M_$static_$extension.run (/home/runner/work/go2hx/go2hx/golibs/std_fs.js line 58473 column 9)
Called from ._$internal_io_fs_$dot_$test_Fs_$dot_$test_main (/home/runner/work/go2hx/go2hx/golibs/std_fs.js line 43080 column 59)
Called from module at /home/runner/work/go2hx/go2hx/golibs/std_fs.js:66084:1

-- FAIL: TestGlob

=== RUN  TestGlobError

-- PASS: TestGlobError

=== RUN  TestCVE202230630
-- SKIP: testCVE202230630

-- PASS: TestCVE202230630

=== RUN  TestGlobMethod

-- PASS: TestGlobMethod

=== RUN  TestReadDir

-- PASS: TestReadDir

=== RUN  TestFileInfoToDirEntry

-- PASS: TestFileInfoToDirEntry

=== RUN  TestReadFile

-- PASS: TestReadFile

=== RUN  TestStat

-- PASS: TestStat

=== RUN  TestSub

-- PASS: TestSub

=== RUN  TestWalkDir

-- PASS: TestWalkDir

=== RUN  TestIssue51617
got directories <invalid reflect.Value>, want %!v(MISSING)
chmod: invalid mode: ‘448’
Try 'chmod --help' for more information.
node:fs:1581
  const result = binding.readdir(
                         ^

<<<<<<< HEAD
Error: EACCES: permission denied, scandir 'oln5e9w1es/a/bad'
=======
Error: EACCES: permission denied, scandir '3tugu6b4hf/a/bad'
>>>>>>> 97b0842d
    at Object.readdirSync (node:fs:1581:26)
    at deleteRecursively (/home/runner/work/go2hx/go2hx/golibs/std_fs.js:52313:30)
    at deleteRecursively (/home/runner/work/go2hx/go2hx/golibs/std_fs.js:52319:7)
    at deleteRecursively (/home/runner/work/go2hx/go2hx/golibs/std_fs.js:52319:7)
    at stdgo__$internal_os_Os_$removeall_removeAll (/home/runner/work/go2hx/go2hx/golibs/std_fs.js:52359:2)
    at /home/runner/work/go2hx/go2hx/golibs/std_fs.js:59050:4
    at stdgo__$internal_testing_M_$static_$extension.run (/home/runner/work/go2hx/go2hx/golibs/std_fs.js:58487:4)
    at _$internal_io_fs_$dot_$test_Fs_$dot_$test_main (/home/runner/work/go2hx/go2hx/golibs/std_fs.js:43080:59)
    at /home/runner/work/go2hx/go2hx/golibs/std_fs.js:66084:1
    at Object.<anonymous> (/home/runner/work/go2hx/go2hx/golibs/std_fs.js:66085:3) {
  errno: -13,
  code: 'EACCES',
  syscall: 'scandir',
<<<<<<< HEAD
  path: 'oln5e9w1es/a/bad'
=======
  path: '3tugu6b4hf/a/bad'
>>>>>>> 97b0842d
}

Node.js v23.7.0<|MERGE_RESOLUTION|>--- conflicted
+++ resolved
@@ -68,11 +68,7 @@
   const result = binding.readdir(
                          ^
 
-<<<<<<< HEAD
-Error: EACCES: permission denied, scandir 'oln5e9w1es/a/bad'
-=======
 Error: EACCES: permission denied, scandir '3tugu6b4hf/a/bad'
->>>>>>> 97b0842d
     at Object.readdirSync (node:fs:1581:26)
     at deleteRecursively (/home/runner/work/go2hx/go2hx/golibs/std_fs.js:52313:30)
     at deleteRecursively (/home/runner/work/go2hx/go2hx/golibs/std_fs.js:52319:7)
@@ -86,11 +82,7 @@
   errno: -13,
   code: 'EACCES',
   syscall: 'scandir',
-<<<<<<< HEAD
-  path: 'oln5e9w1es/a/bad'
-=======
   path: '3tugu6b4hf/a/bad'
->>>>>>> 97b0842d
 }
 
 Node.js v23.7.0