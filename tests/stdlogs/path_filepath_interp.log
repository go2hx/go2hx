--- conflicted
+++ resolved
@@ -236,11 +236,7 @@
 
  8 | [2m                        var entries = [0m[1msys.FileSystem.readDirectory(path)[0m[2m;[0m
    |                                       [31m^^^^^^^^^^^^^^^^^^^^^^^^^^^^^^^^^^[0m
-<<<<<<< HEAD
-   | Uncaught exception wwvhpaomcf/a/bad: Permission denied
-=======
-   | Uncaught exception 3v77x1k5y7/a/bad: Permission denied
->>>>>>> 9d2f1a1e
+
 
     11 | [2m                                [0m[1mdeleteRecursively(path + '/' + entry)[0m[2m;[0m
        |                                 [31m^^^^^^^^^^^^^^^^^^^^^^^^^^^^^^^^^^^^^[0m
