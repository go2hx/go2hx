<<<<<<< HEAD
[ERROR] ./stdgo/_internal/go/types/Types_checker_static_extension.hx:1860: character 39

 1860 |         var _keys_6450316:stdgo.Slice<#NULL_TYPE> = (new stdgo.Slice<#NULL_TYPE>(0, 0, ...[]) : stdgo.Slice<#NULL_TYPE>);
      |                                       ^
      | Invalid character '#'
=======
[ERROR] ./stdgo/_internal/go/build/Build_context_static_extension.hx:486: character 39

 486 |         var _keys_4396153:stdgo.Slice<#NULL_TYPE> = (new stdgo.Slice<stdgo.GoString>(0, 0, ...[]).__setString__() : stdgo.Slice<stdgo.GoString>);
     |                                       ^
     | Invalid character '#'
>>>>>>> 75a1cf92
<|MERGE_RESOLUTION|>--- conflicted
+++ resolved
@@ -1,13 +1,5 @@
-<<<<<<< HEAD
-[ERROR] ./stdgo/_internal/go/types/Types_checker_static_extension.hx:1860: character 39
-
- 1860 |         var _keys_6450316:stdgo.Slice<#NULL_TYPE> = (new stdgo.Slice<#NULL_TYPE>(0, 0, ...[]) : stdgo.Slice<#NULL_TYPE>);
-      |                                       ^
-      | Invalid character '#'
-=======
 [ERROR] ./stdgo/_internal/go/build/Build_context_static_extension.hx:486: character 39
 
  486 |         var _keys_4396153:stdgo.Slice<#NULL_TYPE> = (new stdgo.Slice<stdgo.GoString>(0, 0, ...[]).__setString__() : stdgo.Slice<stdgo.GoString>);
      |                                       ^
      | Invalid character '#'
->>>>>>> 75a1cf92
