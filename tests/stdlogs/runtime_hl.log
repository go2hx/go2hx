[ERROR] ./stdgo/_internal/go/build/Build_context_static_extension.hx:804: lines 804-806

  804 |                         if (((!_ok || !stdgo._internal.strings.Strings_hasprefix.hasPrefix(_sub?.__copy__(), ("src/" : stdgo.GoString)) : Bool) || stdgo._internal.strings.Strings_contains.contains(_sub?.__copy__(), ("/testdata/" : stdgo.GoString)) : Bool)) {
  805 |                             return false;
  806 |                         };
      |
      | Missing return: Bool

[ERROR] ./stdgo/_internal/go/types/Types_checker_static_extension.hx:1856: character 39

<<<<<<< HEAD
 1857 |         var _keys_6229925:stdgo.Slice<#NULL_TYPE> = (new stdgo.Slice<#NULL_TYPE>(0, 0, ...[]) : stdgo.Slice<#NULL_TYPE>);
=======
 1856 |         var _keys_6610113:stdgo.Slice<#NULL_TYPE> = (new stdgo.Slice<#NULL_TYPE>(0, 0, ...[]) : stdgo.Slice<#NULL_TYPE>);
>>>>>>> 1598d646
      |                                       ^
      | Invalid character '#'
<|MERGE_RESOLUTION|>--- conflicted
+++ resolved
@@ -8,10 +8,6 @@
 
 [ERROR] ./stdgo/_internal/go/types/Types_checker_static_extension.hx:1856: character 39
 
-<<<<<<< HEAD
- 1857 |         var _keys_6229925:stdgo.Slice<#NULL_TYPE> = (new stdgo.Slice<#NULL_TYPE>(0, 0, ...[]) : stdgo.Slice<#NULL_TYPE>);
-=======
  1856 |         var _keys_6610113:stdgo.Slice<#NULL_TYPE> = (new stdgo.Slice<#NULL_TYPE>(0, 0, ...[]) : stdgo.Slice<#NULL_TYPE>);
->>>>>>> 1598d646
       |                                       ^
       | Invalid character '#'
