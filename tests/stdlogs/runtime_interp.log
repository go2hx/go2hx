--- conflicted
+++ resolved
@@ -6,12 +6,8 @@
       |
       | Missing return: Bool
 
-<<<<<<< HEAD
-
-=======
 [ERROR] ./stdgo/_internal/go/types/Types_checker_static_extension.hx:1856: character 39
 
  1856 |         var _keys_6610113:stdgo.Slice<#NULL_TYPE> = (new stdgo.Slice<#NULL_TYPE>(0, 0, ...[]) : stdgo.Slice<#NULL_TYPE>);
->>>>>>> 1598d646
       |                                       ^
       | Invalid character '#'
