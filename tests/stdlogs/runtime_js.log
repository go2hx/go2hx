--- conflicted
+++ resolved
@@ -1,9 +1,5 @@
 [ERROR] ./stdgo/_internal/go/types/Types_checker_static_extension.hx:1860: character 39
 
-<<<<<<< HEAD
- 1860 |         var _keys_6189778:stdgo.Slice<#NULL_TYPE> = (new stdgo.Slice<#NULL_TYPE>(0, 0, ...[]) : stdgo.Slice<#NULL_TYPE>);
-=======
  1860 |         var _keys_6355760:stdgo.Slice<#NULL_TYPE> = (new stdgo.Slice<#NULL_TYPE>(0, 0, ...[]) : stdgo.Slice<#NULL_TYPE>);
->>>>>>> 2dc985c5
       |                                       ^
       | Invalid character '#'
